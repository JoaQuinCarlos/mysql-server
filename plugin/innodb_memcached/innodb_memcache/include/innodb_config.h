/***********************************************************************

<<<<<<< HEAD
Copyright (c) 2011, 2016, Oracle and/or its affiliates. All rights reserved.
=======
Copyright (c) 2011, 2017, Oracle and/or its affiliates. All rights reserved.
>>>>>>> 7cecc90f

This program is free software; you can redistribute it and/or modify it
under the terms of the GNU General Public License as published by the
Free Software Foundation; version 2 of the License.

This program is distributed in the hope that it will be useful, but
WITHOUT ANY WARRANTY; without even the implied warranty of
MERCHANTABILITY or FITNESS FOR A PARTICULAR PURPOSE. See the GNU General
Public License for more details.

You should have received a copy of the GNU General Public License along
with this program; if not, write to the Free Software Foundation, Inc.,
51 Franklin Street, Suite 500, Boston, MA 02110-1335 USA

***********************************************************************/
/**************************************************//**
@file innodb_config.h

Created 03/15/2011      Jimmy Yang
*******************************************************/

#ifndef innodb_config_h
#define innodb_config_h

#if defined(WITH_INNODB_MEMCACHED) && defined(UNIV_DEBUG)
#define UNIV_MEMCACHED_SDI
#endif

#include "api0api.h"
#include "innodb_utility.h"

typedef void*   hash_node_t;

/* Database name and table name for our metadata "system" tables for
InnoDB memcache. The table names are the same as those for the
NDB memcache, to make the memcache setup compatible between the two.
There are 3 "system tables":
1) containers - main configure table contains row describing which InnoDB
		table is used to store/retrieve Memcached key/value if InnoDB
		Memcached engine is used
2) cache_policies - decide whether to use "Memcached Default Engine" or "InnoDB
		    Memcached Engine" to handler the requests
3) config_options - for miscellaneous configuration options */
#define MCI_CFG_DB_NAME			"innodb_memcache"
#define MCI_CFG_CONTAINER_TABLE		"containers"
#define MCI_CFG_CACHE_POLICIES		"cache_policies"
#define MCI_CFG_CONFIG_OPTIONS		"config_options"

/** Max table name length as defined in univ.i */
#define MAX_TABLE_NAME_LEN      192
#define MAX_DATABASE_NAME_LEN   MAX_TABLE_NAME_LEN
#define MAX_FULL_NAME_LEN                               \
        (MAX_TABLE_NAME_LEN + MAX_DATABASE_NAME_LEN + 14)

/** structure describes each column's basic info (name, field_id etc.) */
typedef struct meta_column {
	char*		col_name;		/*!< column name */
	size_t		col_name_len;		/*!< column name length */
	int		field_id;		/*!< column field id in
						the table */
	ib_col_meta_t	col_meta;		/*!< column  meta info */
} meta_column_t;

/** Following are enums defining column IDs indexing into each of three
system tables */

/** Columns in the "containers" system table, this maps the Memcached
operation to a consistent InnoDB table */
typedef enum container {
	CONTAINER_NAME,		/*!< name for this mapping */
	CONTAINER_DB,		/*!< database name */
	CONTAINER_TABLE,	/*!< table name */
	CONTAINER_KEY,		/*!< column name for column maps to
				memcached "key" */
	CONTAINER_VALUE,	/*!< column name for column maps to
				memcached "value" */
	CONTAINER_FLAG,		/*!< column name for column maps to
				memcached "flag" value */
	CONTAINER_CAS,		/*!< column name for column maps to
				memcached "cas" value */
	CONTAINER_EXP,		/*!< column name for column maps to
				"expiration" value */
	CONTAINER_NUM_COLS	/*!< number of columns */
} container_t;

/** columns in the "cache_policy" table */
typedef enum cache_policy {
	CACHE_POLICY_NAME,	/*!< "name" column, for the "cache_policy"
				name */
	CACHE_POLICY_GET,	/*!< "get" column, specifies the cache policy
				for "get" command */
	CACHE_POLICY_SET,	/*!< "set" column, specifies the cache policy
				for "set" command */
	CACHE_POLICY_DEL,	/*!< "delete" column, specifies the cache
				policy for "delete" command */
	CACHE_POLICY_FLUSH,	/*!< "flush_all" column, specifies the
				cache policy for "flush_all" command */
	CACHE_POLICY_NUM_COLS	/*!< total 5 columns */
} cache_policy_t;

/** columns in the "config_options" table */
typedef enum config_opt {
	CONFIG_OPT_KEY,		/*!< key column in the "config_option" table */
	CONFIG_OPT_VALUE,	/*!< value column */
	CONFIG_OPT_NUM_COLS	/*!< number of columns (currently 2) in table */
} config_opt_t;

/** Following are some value defines describes the options that configures
the InnoDB Memcached */

/** Values to set up "m_use_idx" field of "meta_index_t" structure,
indicating whether we will use cluster or secondary index on the
"key" column to perform the search. Please note the index must
be unique index */
typedef enum meta_use_idx {
	META_USE_NO_INDEX = 1,	/*!< no cluster or unique secondary index
				on the key column. This is an error, will
				cause setup to fail */
	META_USE_CLUSTER,	/*!< have cluster index on the key column */
	META_USE_SECONDARY	/*!< have unique secondary index on the
				key column */
} meta_use_idx_t;

/** Describes the index's name and ID of the index on the "key" column */
typedef struct meta_index {
	char*		idx_name;	/*!< index name */
	int		idx_id;		/*!< index id */
	meta_use_idx_t	srch_use_idx;	/*!< use cluster or secondary
					index for the search */
} meta_index_t;

/** Cache options, tells if we will used Memcached default engine or InnoDB
Memcached engine to handle the request */
typedef enum meta_cache_opt {
	META_CACHE_OPT_INNODB = 1,	/*!< Use InnoDB Memcached Engine only */
	META_CACHE_OPT_DEFAULT,		/*!< Use Default Memcached Engine
					only */
	META_CACHE_OPT_MIX,		/*!< Use both, first use default
					memcached engine */
	META_CACHE_OPT_DISABLE,		/*!< This operation is disabled */
	META_CACHE_NUM_OPT		/*!< Number of options */
} meta_cache_opt_t;

/** The "names" in the "config_option" table to identify possible
config options. Both are optional.
"COLUMN_SEPARATOR" is the delimiter that separates multiple columns and
"TABLE_MAP_SEPARATOR" is the delimiter that separates table map name
and key value */
#define COLUMN_SEPARATOR        "separator"
#define TABLE_MAP_SEPARATOR     "table_map_delimiter"

/* list of configure options we support */
typedef enum option_id {
	OPTION_ID_COL_SEP,		/*!< ID for character(s) separating
					multiple column mapping */
	OPTION_ID_TBL_MAP_SEP,		/*!< ID for character(s) separating
					table map name and key */
	OPTION_ID_NUM_OPTIONS		/*!< number of options */
} option_id_t;

/** Maximum delimiter length */
#define MAX_DELIMITER_LEN	32

typedef struct option_value {
	char		value[MAX_DELIMITER_LEN + 1];
					/* option value */
	int		value_len;	/* value length */
} option_value_t;

/** structure to define some default "config_option" option settings */
typedef struct option {
	option_id_t	id;		/*!< option id as in enum option_id */
	const char*	name;		/*!< option name for above option ID,
					currently they can be "COLUMN_SEPARATOR"
					and "TABLE_MAP_SEPARATOR" */
	option_value_t	default_value;	/*!< default value */
} option_t;

/** Get configure option value. If the value is not configured by
user, obtain its default value from "config_option_names"
@param meta_info	metadata structure contains configure options
@param option		option whose value to get
@param val		value to fetch
@param val_len		value length */
#define GET_OPTION(meta_info, option, val, val_len)			\
do {									\
	val_len = meta_info->options[option].value_len;			\
									\
	if (val_len == 0) {						\
		val = config_option_names[option].default_value.value;	\
		val_len = config_option_names[option].default_value.value_len;\
	} else {							\
		val = meta_info->options[option].value;			\
	}								\
} while (0)

/** In memory structure contains most necessary metadata info
to configure an InnoDB Memcached engine */
typedef struct meta_cfg_info {
	meta_column_t	col_info[CONTAINER_NUM_COLS]; /*!< column info */
	meta_column_t*	extra_col_info;		/*!< additional columns
						specified for the value field */
	int		n_extra_col;		/*!< number of additional
						value columns */
	meta_index_t	index_info;		/*!< Index info */
	bool		flag_enabled;		/*!< whether flag is enabled */
	bool		cas_enabled;		/*!< whether cas is enabled */
	bool		exp_enabled;		/*!< whether exp is enabled */
	option_value_t	options[OPTION_ID_NUM_OPTIONS];
						/*!< configure options, mostly
						are configured delimiters */
	meta_cache_opt_t set_option;		/*!< cache option for "set" */
	meta_cache_opt_t get_option;		/*!< cache option for "get" */
	meta_cache_opt_t del_option;		/*!< cache option for
						"delete" */
	meta_cache_opt_t flush_option;		/*!< cache option for
						"delete" */
	hash_node_t	name_hash;		/*!< name hash chain node */
} meta_cfg_info_t;


/**********************************************************************//**
This function opens the default configuration table, and find the
table and column info that used for InnoDB Memcached, and set up
InnoDB Memcached's meta_cfg_info_t structure. If the "name" parameter
is not NULL, it will find the specified setting in the "container" table.
If "name" field is NULL, it will then look for setting with the name of
"default". Otherwise, it returns the setting corresponding to the
first row of the configure table.
@return meta_cfg_info_t* structure if configure option found, otherwise NULL */
meta_cfg_info_t*
innodb_config(
/*==========*/
	const char*		name,		/*!< in: config option name */
	size_t			name_len,	/*!< in: option name length */
	hash_table_t**		meta_hash);	/*!< in: engine hash table */

/**********************************************************************//**
This function verifies the table configuration information, and fills
in columns used for memcached functionalities (cas, exp etc.)
@return true if everything works out fine */
bool
innodb_verify(
/*==========*/
	meta_cfg_info_t*	info,	/*!< in: meta info structure */
<<<<<<< HEAD
	void*			thd);	/*!< in/out: MySQL THD */
=======
	void*			thd	/*!< in/out: MySQL THD */
);
>>>>>>> 7cecc90f

/**********************************************************************//**
This function frees meta info structure */
void
innodb_config_free(
/*===============*/
        meta_cfg_info_t*	item);		/*!< in/own: meta info
						structure */

/**********************************************************************//**
This function opens the "containers" table, reads in all rows
and instantiates the metadata hash table.
@return the default configuration setting (whose mapping name is "default") */
meta_cfg_info_t*
innodb_config_meta_hash_init(
/*=========================*/
	hash_table_t*		meta_hash,	/*!< in/out: InnoDB Memcached
						engine */
	void*			thd);		/*!< in/out: MySQL THD */
#endif<|MERGE_RESOLUTION|>--- conflicted
+++ resolved
@@ -1,10 +1,6 @@
 /***********************************************************************
 
-<<<<<<< HEAD
-Copyright (c) 2011, 2016, Oracle and/or its affiliates. All rights reserved.
-=======
 Copyright (c) 2011, 2017, Oracle and/or its affiliates. All rights reserved.
->>>>>>> 7cecc90f
 
 This program is free software; you can redistribute it and/or modify it
 under the terms of the GNU General Public License as published by the
@@ -250,12 +246,8 @@
 innodb_verify(
 /*==========*/
 	meta_cfg_info_t*	info,	/*!< in: meta info structure */
-<<<<<<< HEAD
-	void*			thd);	/*!< in/out: MySQL THD */
-=======
 	void*			thd	/*!< in/out: MySQL THD */
 );
->>>>>>> 7cecc90f
 
 /**********************************************************************//**
 This function frees meta info structure */
