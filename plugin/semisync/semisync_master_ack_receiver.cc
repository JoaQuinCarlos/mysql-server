/* Copyright (c) 2014, 2018, Oracle and/or its affiliates. All rights reserved.

   This program is free software; you can redistribute it and/or modify
   it under the terms of the GNU General Public License, version 2.0,
   as published by the Free Software Foundation.

   This program is also distributed with certain software (including
   but not limited to OpenSSL) that is licensed under separate terms,
   as designated in a particular file or component or in included license
   documentation.  The authors of MySQL hereby grant you an additional
   permission to link the program and your derivative works with the
   separately licensed software that they have included with MySQL.

   This program is distributed in the hope that it will be useful,
   but WITHOUT ANY WARRANTY; without even the implied warranty of
   MERCHANTABILITY or FITNESS FOR A PARTICULAR PURPOSE.  See the
   GNU General Public License, version 2.0, for more details.

   You should have received a copy of the GNU General Public License
   along with this program; if not, write to the Free Software
   Foundation, Inc., 51 Franklin St, Fifth Floor, Boston, MA 02110-1301  USA */

#include "plugin/semisync/semisync_master_ack_receiver.h"

#include "my_config.h"

#include <errno.h>

#include "my_compiler.h"
#include "my_dbug.h"
#include "my_psi_config.h"
#include "mysql/psi/mysql_stage.h"
#include "mysqld_error.h"
#include "plugin/semisync/semisync.h"
#include "plugin/semisync/semisync_master.h"
#include "plugin/semisync/semisync_master_socket_listener.h"

extern ReplSemiSyncMaster *repl_semisync;

#ifdef HAVE_PSI_INTERFACE
extern PSI_stage_info stage_waiting_for_semi_sync_ack_from_slave;
extern PSI_stage_info stage_waiting_for_semi_sync_slave;
extern PSI_stage_info stage_reading_semi_sync_ack;
extern PSI_mutex_key key_ss_mutex_Ack_receiver_mutex;
extern PSI_cond_key key_ss_cond_Ack_receiver_cond;
extern PSI_thread_key key_ss_thread_Ack_receiver_thread;
#endif

/* Callback function of ack receive thread */
extern "C" {
static void *ack_receive_handler(void *arg) {
  my_thread_init();
  reinterpret_cast<Ack_receiver *>(arg)->run();
  my_thread_end();
  my_thread_exit(0);
  return NULL;
}
}  // extern "C"

Ack_receiver::Ack_receiver() {
  const char *kWho = "Ack_receiver::Ack_receiver";
  function_enter(kWho);

  m_status = ST_DOWN;
  mysql_mutex_init(key_ss_mutex_Ack_receiver_mutex, &m_mutex,
                   MY_MUTEX_INIT_FAST);
  mysql_cond_init(key_ss_cond_Ack_receiver_cond, &m_cond);

  function_exit(kWho);
}

Ack_receiver::~Ack_receiver() {
  const char *kWho = "Ack_receiver::~Ack_receiver";
  function_enter(kWho);

  stop();
  mysql_mutex_destroy(&m_mutex);
  mysql_cond_destroy(&m_cond);

  function_exit(kWho);
}

bool Ack_receiver::start() {
  const char *kWho = "Ack_receiver::start";
  function_enter(kWho);

  if (m_status == ST_DOWN) {
    my_thread_attr_t attr;

    m_status = ST_UP;

    if (DBUG_EVALUATE_IF("rpl_semisync_simulate_create_thread_failure", 1, 0) ||
        my_thread_attr_init(&attr) != 0 ||
        my_thread_attr_setdetachstate(&attr, MY_THREAD_CREATE_JOINABLE) != 0 ||
#ifndef _WIN32
        pthread_attr_setscope(&attr, PTHREAD_SCOPE_SYSTEM) != 0 ||
#endif
        mysql_thread_create(key_ss_thread_Ack_receiver_thread, &m_pid, &attr,
                            ack_receive_handler, this)) {
      LogErr(ERROR_LEVEL, ER_SEMISYNC_FAILED_TO_START_ACK_RECEIVER_THD, errno);

      m_status = ST_DOWN;
      return function_exit(kWho, true);
    }
    (void)my_thread_attr_destroy(&attr);
  }
  return function_exit(kWho, false);
}

void Ack_receiver::stop() {
  const char *kWho = "Ack_receiver::stop";
  function_enter(kWho);
  int ret;

  if (m_status == ST_UP) {
    mysql_mutex_lock(&m_mutex);
    m_status = ST_STOPPING;
    mysql_cond_broadcast(&m_cond);

    while (m_status == ST_STOPPING) mysql_cond_wait(&m_cond, &m_mutex);
    mysql_mutex_unlock(&m_mutex);

    /*
      When arriving here, the ack thread already exists. Join failure has no
      side effect aganst semisync. So we don't return an error.
    */
    ret = my_thread_join(&m_pid, NULL);
    if (DBUG_EVALUATE_IF("rpl_semisync_simulate_thread_join_failure", -1, ret))
      LogErr(ERROR_LEVEL, ER_SEMISYNC_FAILED_TO_STOP_ACK_RECEIVER_THD, errno);
  }
  function_exit(kWho);
}

bool Ack_receiver::add_slave(THD *thd) {
  Slave slave;
  const char *kWho = "Ack_receiver::add_slave";
  function_enter(kWho);

<<<<<<< HEAD
  slave.thread_id = thd->thread_id();
  slave.server_id = thd->server_id;
  slave.net_compress = thd->get_protocol_classic()->get_compression();
  slave.vio = thd->get_protocol_classic()->get_vio();
  slave.vio->mysql_socket.m_psi = NULL;
  slave.vio->read_timeout = 1;
=======
  slave.thd= thd;
  slave.vio= *thd->get_protocol_classic()->get_vio();
  slave.vio.mysql_socket.m_psi= NULL;
  slave.vio.read_timeout= 1;
>>>>>>> 4aa63f98

  /* push_back() may throw an exception */
  try {
    mysql_mutex_lock(&m_mutex);

    DBUG_EXECUTE_IF("rpl_semisync_simulate_add_slave_failure", throw 1;);

    m_slaves.push_back(slave);
    m_slaves_changed = true;
    mysql_cond_broadcast(&m_cond);
    mysql_mutex_unlock(&m_mutex);
  } catch (...) {
    mysql_mutex_unlock(&m_mutex);
    return function_exit(kWho, true);
  }
  return function_exit(kWho, false);
}

void Ack_receiver::remove_slave(THD *thd) {
  const char *kWho = "Ack_receiver::remove_slave";
  function_enter(kWho);

  mysql_mutex_lock(&m_mutex);
  Slave_vector_it it;

<<<<<<< HEAD
  for (it = m_slaves.begin(); it != m_slaves.end(); it++) {
    if (it->thread_id == thd->thread_id()) {
=======
  for (it= m_slaves.begin(); it != m_slaves.end(); it++)
  {
    if (it->thd == thd)
    {
>>>>>>> 4aa63f98
      m_slaves.erase(it);
      m_slaves_changed = true;
      break;
    }
  }
  mysql_mutex_unlock(&m_mutex);
  function_exit(kWho);
}

inline void Ack_receiver::set_stage_info(
    const PSI_stage_info &stage MY_ATTRIBUTE((unused))) {
#ifdef HAVE_PSI_STAGE_INTERFACE
  MYSQL_SET_STAGE(stage.m_key, __FILE__, __LINE__);
#endif /* HAVE_PSI_STAGE_INTERFACE */
}

inline void Ack_receiver::wait_for_slave_connection() {
  set_stage_info(stage_waiting_for_semi_sync_slave);
  mysql_cond_wait(&m_cond, &m_mutex);
}

/* Auxilary function to initialize a NET object with given net buffer. */
static void init_net(NET *net, unsigned char *buff, unsigned int buff_len) {
  memset(net, 0, sizeof(NET));
  net->max_packet = buff_len;
  net->buff = buff;
  net->buff_end = buff + buff_len;
  net->read_pos = net->buff;
}

void Ack_receiver::run() {
  NET net;
  unsigned char net_buff[REPLY_MESSAGE_MAX_LENGTH];
  uint i;
#ifdef HAVE_POLL
  Poll_socket_listener listener(m_slaves);
#else
  Select_socket_listener listener(m_slaves);
#endif //HAVE_POLL

  LogErr(INFORMATION_LEVEL, ER_SEMISYNC_STARTING_ACK_RECEIVER_THD);

  init_net(&net, net_buff, REPLY_MESSAGE_MAX_LENGTH);

  mysql_mutex_lock(&m_mutex);
  m_slaves_changed = true;
  mysql_mutex_unlock(&m_mutex);

  while (1) {
    int ret;

    mysql_mutex_lock(&m_mutex);
    if (unlikely(m_status == ST_STOPPING)) goto end;

    set_stage_info(stage_waiting_for_semi_sync_ack_from_slave);
    if (unlikely(m_slaves_changed)) {
      if (unlikely(m_slaves.empty())) {
        wait_for_slave_connection();
        mysql_mutex_unlock(&m_mutex);
        continue;
      }
<<<<<<< HEAD
      if (!listener.init_slave_sockets(m_slaves)) goto end;
      m_slaves_changed = false;
    }
    mysql_mutex_unlock(&m_mutex);
    ret = listener.listen_on_sockets();
    if (ret <= 0) {
      ret = DBUG_EVALUATE_IF("rpl_semisync_simulate_select_error", -1, ret);
=======
      if (!listener.init_slave_sockets())
        goto end;
      m_slaves_changed= false;
    }
    ret= listener.listen_on_sockets();
    if (ret <= 0)
    {
      mysql_mutex_unlock(&m_mutex);

      ret= DBUG_EVALUATE_IF("rpl_semisync_simulate_select_error", -1, ret);
>>>>>>> 4aa63f98

      if (ret == -1 && errno != EINTR)
        LogErr(INFORMATION_LEVEL, ER_SEMISYNC_FAILED_TO_WAIT_ON_DUMP_SOCKET,
               socket_errno);
      /* Sleep 1us, so other threads can catch the m_mutex easily. */
      my_sleep(1);
      continue;
    }

    set_stage_info(stage_reading_semi_sync_ack);
<<<<<<< HEAD
    i = 0;
    while (i < listener.number_of_slave_sockets() && m_status == ST_UP) {
      if (listener.is_socket_active(i)) {
        Slave slave_obj = listener.get_slave_obj(i);
        ulong len;
        net.vio = slave_obj.vio;
=======
    i= 0;
    while (i < m_slaves.size())
    {
      if (listener.is_socket_active(i))
      {
        ulong len;
        net.vio= &m_slaves[i].vio;
>>>>>>> 4aa63f98
        /*
          Set compress flag. This is needed to support
          Slave_compress_protocol flag enabled Slaves
        */
<<<<<<< HEAD
        net.compress = slave_obj.net_compress;
=======
        net.compress=
          m_slaves[i].thd->get_protocol_classic()->get_compression();
>>>>>>> 4aa63f98

        do {
          net_clear(&net, 0);

          len = my_net_read(&net);
          if (likely(len != packet_error))
<<<<<<< HEAD
            repl_semisync->reportReplyPacket(slave_obj.server_id, net.read_pos,
                                             len);
=======
            repl_semisync.reportReplyPacket(m_slaves[i].server_id(),
                                            net.read_pos, len);
>>>>>>> 4aa63f98
          else if (net.last_errno == ER_NET_READ_ERROR)
            listener.clear_socket_info(i);
        } while (net.vio->has_data(net.vio));
      }
      i++;
    }
    mysql_mutex_unlock(&m_mutex);
  }
end:
  LogErr(INFORMATION_LEVEL, ER_SEMISYNC_STOPPING_ACK_RECEIVER_THREAD);
  m_status = ST_DOWN;
  mysql_cond_broadcast(&m_cond);
  mysql_mutex_unlock(&m_mutex);
}<|MERGE_RESOLUTION|>--- conflicted
+++ resolved
@@ -136,19 +136,10 @@
   const char *kWho = "Ack_receiver::add_slave";
   function_enter(kWho);
 
-<<<<<<< HEAD
-  slave.thread_id = thd->thread_id();
-  slave.server_id = thd->server_id;
-  slave.net_compress = thd->get_protocol_classic()->get_compression();
+  slave.thd = thd;
   slave.vio = thd->get_protocol_classic()->get_vio();
   slave.vio->mysql_socket.m_psi = NULL;
   slave.vio->read_timeout = 1;
-=======
-  slave.thd= thd;
-  slave.vio= *thd->get_protocol_classic()->get_vio();
-  slave.vio.mysql_socket.m_psi= NULL;
-  slave.vio.read_timeout= 1;
->>>>>>> 4aa63f98
 
   /* push_back() may throw an exception */
   try {
@@ -174,15 +165,8 @@
   mysql_mutex_lock(&m_mutex);
   Slave_vector_it it;
 
-<<<<<<< HEAD
   for (it = m_slaves.begin(); it != m_slaves.end(); it++) {
-    if (it->thread_id == thd->thread_id()) {
-=======
-  for (it= m_slaves.begin(); it != m_slaves.end(); it++)
-  {
-    if (it->thd == thd)
-    {
->>>>>>> 4aa63f98
+    if (it->thd == thd) {
       m_slaves.erase(it);
       m_slaves_changed = true;
       break;
@@ -221,7 +205,7 @@
   Poll_socket_listener listener(m_slaves);
 #else
   Select_socket_listener listener(m_slaves);
-#endif //HAVE_POLL
+#endif  // HAVE_POLL
 
   LogErr(INFORMATION_LEVEL, ER_SEMISYNC_STARTING_ACK_RECEIVER_THD);
 
@@ -244,26 +228,14 @@
         mysql_mutex_unlock(&m_mutex);
         continue;
       }
-<<<<<<< HEAD
-      if (!listener.init_slave_sockets(m_slaves)) goto end;
+      if (!listener.init_slave_sockets()) goto end;
       m_slaves_changed = false;
     }
-    mysql_mutex_unlock(&m_mutex);
     ret = listener.listen_on_sockets();
     if (ret <= 0) {
+      mysql_mutex_unlock(&m_mutex);
+
       ret = DBUG_EVALUATE_IF("rpl_semisync_simulate_select_error", -1, ret);
-=======
-      if (!listener.init_slave_sockets())
-        goto end;
-      m_slaves_changed= false;
-    }
-    ret= listener.listen_on_sockets();
-    if (ret <= 0)
-    {
-      mysql_mutex_unlock(&m_mutex);
-
-      ret= DBUG_EVALUATE_IF("rpl_semisync_simulate_select_error", -1, ret);
->>>>>>> 4aa63f98
 
       if (ret == -1 && errno != EINTR)
         LogErr(INFORMATION_LEVEL, ER_SEMISYNC_FAILED_TO_WAIT_ON_DUMP_SOCKET,
@@ -274,45 +246,25 @@
     }
 
     set_stage_info(stage_reading_semi_sync_ack);
-<<<<<<< HEAD
     i = 0;
-    while (i < listener.number_of_slave_sockets() && m_status == ST_UP) {
+    while (i < m_slaves.size()) {
       if (listener.is_socket_active(i)) {
-        Slave slave_obj = listener.get_slave_obj(i);
         ulong len;
-        net.vio = slave_obj.vio;
-=======
-    i= 0;
-    while (i < m_slaves.size())
-    {
-      if (listener.is_socket_active(i))
-      {
-        ulong len;
-        net.vio= &m_slaves[i].vio;
->>>>>>> 4aa63f98
+        net.vio = m_slaves[i].vio;
         /*
           Set compress flag. This is needed to support
           Slave_compress_protocol flag enabled Slaves
         */
-<<<<<<< HEAD
-        net.compress = slave_obj.net_compress;
-=======
-        net.compress=
-          m_slaves[i].thd->get_protocol_classic()->get_compression();
->>>>>>> 4aa63f98
+        net.compress =
+            m_slaves[i].thd->get_protocol_classic()->get_compression();
 
         do {
           net_clear(&net, 0);
 
           len = my_net_read(&net);
           if (likely(len != packet_error))
-<<<<<<< HEAD
-            repl_semisync->reportReplyPacket(slave_obj.server_id, net.read_pos,
-                                             len);
-=======
-            repl_semisync.reportReplyPacket(m_slaves[i].server_id(),
-                                            net.read_pos, len);
->>>>>>> 4aa63f98
+            repl_semisync->reportReplyPacket(m_slaves[i].server_id(),
+                                             net.read_pos, len);
           else if (net.last_errno == ER_NET_READ_ERROR)
             listener.clear_socket_info(i);
         } while (net.vio->has_data(net.vio));
