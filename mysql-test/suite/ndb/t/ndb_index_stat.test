<<<<<<< HEAD
=======
# The include statement below is a temp one for tests that are yet to
#be ported to run with InnoDB,
#but needs to be kept for tests that would need MyISAM in future.
--source include/force_myisam_default.inc
# skip running in embedded server
--source include/not_embedded.inc

>>>>>>> cfae855e
-- source include/have_ndb.inc

# Notes on index stats in *.test.
#
# Most tables here have few table rows.  Index stats are not very
# useful in such cases but the optimizer seems to use them anyway.
# One reason may be that nested joins is only join method.
#
# In real production index stats are computed daily or weekly.
# But tests here must compute them at once if "explain" is used.
# Thus: insert (or other dml) - analyze table - explain.
#
# Index stats are approximate since only one replica was scanned
# and values are interpolated from samples.  MTR however should be
# deterministic.  If not use --replace column 9 # (rows).

--disable_warnings
DROP TABLE IF EXISTS t1, t2;
--enable_warnings

set @is_enable_default = @@global.ndb_index_stat_enable;
let is_table_exists = `select count(*) <> 2 from information_schema.tables where table_name in ('ndb_index_stat_head', 'ndb_index_stat_sample') and table_schema='mysql'`;

set @is_enable = 1;
source ndb_index_stat_enable.inc;

# test changing suboptions
show global variables like 'ndb_index_stat_option';
set @save_option = @@global.ndb_index_stat_option;
# some options
set @@global.ndb_index_stat_option = 'loop_idle=3333,cache_limit=44M';
set @@global.ndb_index_stat_option = 'cache_lowpct=85,evict_delay=55';
set @@global.ndb_index_stat_option = 'check_delay=234s';
show global variables like 'ndb_index_stat_option';
set @@global.ndb_index_stat_option = @save_option;
show global variables like 'ndb_index_stat_option';

# TEST: main
create table t1 (
  a1 int unsigned not null,
  b1 int unsigned not null,
  c1 int unsigned not null,
  primary key (a1),
  index b1x (b1),
  index c1x (c1)
) engine=ndb comment="NDB_TABLE=PARTITION_BALANCE=FOR_RP_BY_LDM";

create table t2 (
  a2 int unsigned not null,
  b2 int unsigned not null,
  c2 int unsigned not null,
  primary key (a2),
  index b2x (b2),
  index c2x (c2)
) engine=ndb comment="NDB_TABLE=PARTITION_BALANCE=FOR_RP_BY_LDM";

# enough rows to make index stats more approximate

--disable_query_log
let $i = 1000;
while ($i)
{
  dec $i;
  eval insert into t1 values ($i, $i % 100, $i % 10);
}
let $i = 1000;
while ($i)
{
  dec $i;
  eval insert into t2 values ($i, $i % 10, $i % 100);
}
--enable_query_log
analyze table t1, t2;

# TEST: key equal constant

--echo # must use b1x
--replace_column 10 # 11 #
explain select * from t1
  where b1 = 5 and c1 = 5;

--echo # must use c2x
--replace_column 10 # 11 #
explain select * from t2
  where b2 = 5 and c2 = 5;

# TEST: keys equal constant in join

--echo # must use b1x, c2x
--replace_column 10 # 11 #
explain select * from t1, t2
  where c1 = c2 and b1 = 5 and b2 = 5;

--echo # must use c2x, b1x
--replace_column 10 # 11 #
explain select * from t1, t2
  where b1 = b2 and c1 = 5 and c2 = 5;

# TEST: join via keys of different selectivity

--echo # must use t1, c2x
--replace_column 10 # 11 #
explain select * from t1, t2
  where c1 = c2;
--echo # must use t2, b1x
--replace_column 10 # 11 #
explain select * from t1, t2
  where b1 = b2;

# TEST: bug#44760 quick distinct
# QUICK_GROUP_MIN_MAX_SELECT says "Using index for group-by".
# Should happen only for low cardinality index.
# wl4124_todo: result is wrong until HA_KEYREAD_ONLY is set

--echo # should NOT say: Using index for group-by
--replace_column 10 # 11 #
explain select distinct (a1) from t1;

--echo # must say: Using index for group by
--replace_column 10 # 11 #
explain select distinct (b1) from t1;

--echo # must say: Using index for group by
--replace_column 10 # 11 #
explain select distinct (c1) from t1;

# TEST: end
drop table t1, t2;

# turn index stats OFF in client (falls back on other methods)
# code snippet moved from ndb_index_ordered.test

create table t1 (a int, b int, c varchar(10) not null,
  primary key using hash (a), index(b,c)) engine=ndb;
insert into t1 values
  (1,10,'aaa'),(2,10,'bbb'),(3,10,'ccc'),
  (4,20,'aaa'),(5,20,'bbb'),(6,20,'ccc'),
  (7,30,'aaa'),(8,30,'bbb'),(9,30,'ccc');
analyze table t1;
let $is_loop = 4;
while ($is_loop)
{
  # 4-OFF 3-ON 2-OFF 1-ON
  let $is_enable = `select ($is_loop=3 or $is_loop=1)`;
  dec $is_loop;
  eval set @@local.ndb_index_stat_enable = $is_enable;

select count(*) from t1 where b < 10;
select count(*) from t1 where b >= 10 and c >= 'bbb';
select count(*) from t1 where b > 10;
select count(*) from t1 where b <= 20 and c < 'ccc';
select count(*) from t1 where b = 20 and c = 'ccc';
select count(*) from t1 where b > 20;
select count(*) from t1 where b = 30 and c > 'aaa';
select count(*) from t1 where b <= 20;
select count(*) from t1 where b >= 20 and c > 'aaa';
}
drop table t1;

# bug#XXXXX
# autocreate=false,enable=1 is now acceptable
# following gives warning while "no stats" is counted as error
create table t1 (a int, b int, primary key using hash (a), index x1 (b))
engine=ndb;
insert into t1 values (1,11),(2,22),(3,33);
# make_join_statistics() -> info() -> ndb_index_stat_set_rpk()
# error 4715 - no stats
select * from t1 order by a;
# error 9003 suppressed - previous recent error
select * from t1 order by a;
# analyze clears previous error at once
analyze table t1;
drop table t1;

# bug#XXXXX
# wrong byte size from some types to NdbPack
# before error fixes causes stats to be ignored silently (error 4716)
# best seen with debug and export NDB_PACK_ABORT_ON_ERROR=1
# affected types: mediumint datetime date time timestamp

create table t1 (
  pk int not null,
  a tinyint not null,
  b tinyint unsigned not null,
  c smallint not null,
  d smallint unsigned not null,
  e mediumint not null,
  f mediumint unsigned not null,
  g int not null,
  h int unsigned not null,
  i bigint not null,
  j bigint unsigned not null,
  k float not null,
  l double not null,
  m decimal not null,
  n decimal unsigned not null,
  primary key using hash (pk),
  index (a),
  index (b),
  index (c),
  index (d),
  index (e),
  index (f),
  index (g),
  index (h),
  index (i),
  index (j),
  index (k),
  index (l),
  index (m),
  index (n)
) engine=ndb;
insert into t1 values
(1,11,11,11,11,11,11,11,11,11,11,11,11,11,11),
(2,22,22,22,22,22,22,22,22,22,22,22,22,22,22),
(3,33,33,33,33,33,33,33,33,33,33,33,33,33,33);
let $i = 2;
while ($i)
{
  dec $i;
  if (!$i)
  {
    eval analyze table t1;
  }
  eval select count(*) from t1 where a > 22;
  eval select count(*) from t1 where b > 22;
  eval select count(*) from t1 where c > 22;
  eval select count(*) from t1 where d > 22;
  eval select count(*) from t1 where e > 22;
  eval select count(*) from t1 where f > 22;
  eval select count(*) from t1 where g > 22;
  eval select count(*) from t1 where h > 22;
  eval select count(*) from t1 where i > 22;
  eval select count(*) from t1 where j > 22;
  eval select count(*) from t1 where k > 22;
  eval select count(*) from t1 where l > 22;
  eval select count(*) from t1 where m > 22;
  eval select count(*) from t1 where n > 22;
}
drop table t1;

create table t1 (
  pk int not null,
  a datetime not null,
  b date not null,
  c year not null,
  d time not null,
  e timestamp not null,
  primary key using hash (pk),
  index (a),
  index (b),
  index (c),
  index (d),
  index (e)
) engine=ndb;
insert into t1 values
(1,'1971-01-01 01:01:01','1971-01-01','1971','01:01:01','1971-01-01 01:01:01'),
(2,'1972-02-02 02:02:02','1972-02-02','1972','02:02:02','1972-02-02 02:02:02'),
(3,'1973-03-03 03:03:03','1973-03-03','1973','03:03:03','1973-03-03 03:03:03');
let $i = 2;
while ($i)
{
  dec $i;
  if (!$i)
  {
    eval analyze table t1;
  }
  eval select count(*) from t1 where a > '1972-02-02 02:02:02';
  eval select count(*) from t1 where b > '1972-02-02';
  eval select count(*) from t1 where c > '1972';
  eval select count(*) from t1 where d > '02:02:02';
  eval select count(*) from t1 where e > '1972-02-02 02:02:02';
}
drop table t1;

create table t1 (
  pk int not null,
  a char(10) not null,
  b varchar(10) not null,
  c varchar(1000) not null,
  d binary(10) not null,
  e varbinary(10) not null,
  f varbinary(1000) not null,
  primary key using hash (pk),
  index (a),
  index (b),
  index (c),
  index (d),
  index (e),
  index (f)
) engine=ndb;
insert into t1 values
('1','111','111','111','111','111','111'),
('2','222','222','222','222','222','222'),
('3','333','333','333','333','333','333');
let $i = 2;
while ($i)
{
  dec $i;
  if (!$i)
  {
    eval analyze table t1;
  }
  eval select count(*) from t1 where a > '222';
  eval select count(*) from t1 where b > '222';
  eval select count(*) from t1 where c > '222';
  eval select count(*) from t1 where d > '222';
  eval select count(*) from t1 where e > '222';
  eval select count(*) from t1 where f > '222';
}
drop table t1;

#
# Check estimates of records per key for partial keys using unique/primary ordered index
#

create table t1 (a1 int, b1 int, primary key(b1), key(a1)) engine=ndbcluster partition by key() partitions 1;
create table t2 (b2 int, c2 int, primary key(b2,c2)) engine=ndbcluster partition by key() partitions 1;

--disable_query_log
let $i = 100;
while ($i)
{
  eval insert into t1 (a1,b1) values ($i,$i);
  eval insert into t2 (b2,c2) values ($i mod 2, $i div 2);
  dec $i;
}
--enable_query_log

--echo # table t1 is only for forcing record by key count for table t2 that should be near 50 (not 1)
analyze table t1, t2;
# Hide Extra column
--replace_column 10 #
explain select * from t1, t2 where b2 = b1 and a1 = 1;

drop table t1, t2;

# bugXXXXX rule b3.3 fix

CREATE TABLE t1(
  K INT NOT NULL AUTO_INCREMENT,
  I INT,
  J INT,
  L INT,
  PRIMARY KEY(K),
  KEY(I,J),
  KEY(L)
) ENGINE=ndbcluster
  partition by key (K) partitions 1;

INSERT INTO t1(I,J,L) VALUES
(1,1,1),(2,2,2),(3,3,3),(4,4,4),(5,5,5),
(6,6,6),(7,7,7),(8,8,8),(9,9,9),(0,0,0);

INSERT INTO t1(I,J,L) SELECT I,1,I FROM t1;
INSERT INTO t1(I,J,L) SELECT I,2,I FROM t1;
INSERT INTO t1(I,J,L) SELECT I,3,I FROM t1;
INSERT INTO t1(I,J,L) SELECT I,4,I FROM t1;
INSERT INTO t1(I,J,L) SELECT I,5,I FROM t1;
INSERT INTO t1(I,J,L) SELECT I,6,I FROM t1;
INSERT INTO t1(I,J,L) SELECT I,7,I FROM t1;
INSERT INTO t1(I,J,L) SELECT I,8,I FROM t1;

select i, count(*) from t1 group by 1 order by 1;
select l, count(*) from t1 group by 1 order by 1;

ANALYZE TABLE t1;

explain SELECT count(*) as Count FROM t1 WHERE I = 5;
SELECT count(*) as Count FROM t1 WHERE I = 5;

# before fix rows was 128 instead of 256
explain SELECT count(*) as Count FROM t1 WHERE L = 5;
SELECT count(*) as Count FROM t1 WHERE L = 5;

drop table t1;

# bug#13407848
# signed char in compute length bytes caused ndbrequire in Trix.cpp

create table t1 (
  a int unsigned not null,
  b char(180) not null,
  primary key using hash (a),
  index (b)
) engine=ndb charset=binary;
insert into t1 values (1,'a'),(2,'b'),(3,'c');
analyze table t1;
analyze table t1;
analyze table t1;
drop table t1;


# Bug#18715165

use test;

CREATE TABLE t1 (id int unsigned NOT NULL auto_increment PRIMARY KEY,
val int unsigned, UNIQUE (val)) ENGINE=NDBCluster;

INSERT INTO test.t1 values (1,1), (2,2);

--source suite/ndb/include/ndb_find_index_stat_tool.inc

if (`select @@global.ndb_index_stat_enable`)
{
  --exec $NDB_INDEX_STAT --update -d test t1 >> $NDB_TOOLS_OUTPUT
}

#clean up
DROP TABLE t1;

--echo #
--echo # Bug#28714864: Running 'analyze' on table with unsupported index length crashes the data nodes
--echo #

--echo #setup
create table t1(
  a int auto_increment primary key,
  b varchar(3053),
  c varchar(3056),
  d varchar(3072),
  col1 varchar(762) not null,
  col2 varchar(762) not null,
  col3 varchar(762) not null,
  col4 varchar(762) not null
) engine ndb;

--echo # populate enough rows to generate index stats
--disable_query_log
insert into t1 (b, c, d, col1, col2, col3, col4)
  values (repeat('a', 3051), repeat('b', 3056), repeat('c', 3072),
          repeat('d', 762), repeat('e', 762), repeat('f', 762), repeat('g', 762));
insert into t1 (b, c, d, col1, col2, col3, col4)
  values (repeat('h', 3051), repeat('i', 3056), repeat('j', 3072),
          repeat('k', 762), repeat('l', 762), repeat('m', 762), repeat('n', 762));
let $i = 5;
while ($i)
{
  eval insert into t1 (b, c, d, col1, col2, col3, col4)
    select b, c, d, col1, col2, col3, col4 from t1;
  dec $i;
}
--enable_query_log

--echo # create index on b - it has the maximum key size supported by ndb index stat
create index idxb on t1(b); # max key size = 3056 (col size = 3053, length bytes = 2, nullmask = 1)

--echo # analyze should run fine
analyze table t1;
drop index idxb on t1;

--echo # create index on c - it has a key size unsupported by ndb index stat
create index idxc on t1(c); # max key size = 3059 (col size = 3056, length bytes = 2, nullmask = 1)

--echo # analyze should fail with error 911
analyze table t1;
drop index idxc on t1;

--echo # create index on d - it has the maximum key size allowed by mysql(3072)
--echo # but the key size is unsupported by ndb index stat
create index idxd on t1(d); # max key size = 3075 (col size = 3072, length bytes = 2, nullmask = 1)

--echo # analyze should fail with error 911
analyze table t1;
drop index idxd on t1;

--echo # create index on col1..col4 - it has the maximum key size supported by ndb index stat
# max key size = 3056 (total col size = 3048[762 * 4], length bytes = 8[2 * 4], nullmask = 0)
create index idxcol on t1(col1, col2, col3, col4);

--echo # analyze should run fine
analyze table t1;
drop index idxcol on t1;

--echo #cleanup
drop table t1;

--echo #
--echo # Bug#27613173 - Undefined behaviour in mysqld when ndb_index_stat_sample values are corrupt
--echo #

--echo #setup
create table t1 (a int auto_increment primary key, b int, key(b)) engine ndb;

--echo #insert sufficient rows to create index stats
--disable_query_log
let $i = 100;
while ($i)
{
  eval insert into t1 (b) values ($i);
  dec $i;
}
--enable_query_log

--echo #run analyze to create index stats
analyze table test.t1;

--echo #poison the index_stat_sample table
update mysql.ndb_index_stat_sample set stat_value = repeat('T', 2000) limit 50;

--echo #disconnect the mysqld from ndb to force it to reload the index stats
--exec $NDB_MGM --no-defaults --ndb-connectstring="$NDB_CONNECTSTRING" -e "all dump 900 49"  >> $NDB_TOOLS_OUTPUT
--exec $NDB_MGM --no-defaults --ndb-connectstring="$NDB_CONNECTSTRING" -e "all dump 900 63"  >> $NDB_TOOLS_OUTPUT
--exec $NDB_MGM --no-defaults --ndb-connectstring="$NDB_CONNECTSTRING" -e "all dump 900 127" >> $NDB_TOOLS_OUTPUT

--echo #wait for it to reconnect
--source suite/ndb/include/ndb_wait_connected.inc

--echo #run query to confirm that the invalid stats doesn't break mysqld
--disable_result_log
select * from information_schema.tables;
--enable_result_log

--echo #check if the error is properly logged in the mysqld error log
--let SEARCH_FILE=$MYSQLTEST_VARDIR/log/mysqld.1.1.err
--let SEARCH_PATTERN=\[NdbApi\] ERROR    -- ndb_index_stat key\/value has different length than expected
--source include/search_pattern.inc

--echo #cleanup
drop table t1;

set @is_enable = @is_enable_default;
source ndb_index_stat_enable.inc;<|MERGE_RESOLUTION|>--- conflicted
+++ resolved
@@ -1,13 +1,5 @@
-<<<<<<< HEAD
-=======
-# The include statement below is a temp one for tests that are yet to
-#be ported to run with InnoDB,
-#but needs to be kept for tests that would need MyISAM in future.
---source include/force_myisam_default.inc
 # skip running in embedded server
 --source include/not_embedded.inc
-
->>>>>>> cfae855e
 -- source include/have_ndb.inc
 
 # Notes on index stats in *.test.
