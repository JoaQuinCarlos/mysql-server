-- source include/have_ndb.inc

#
# Bug#30322 Server crashes on selecting from i_s.columns when cluster is running -regression
#
--replace_column 1 #
select count(*) from information_schema.columns;

#
# some negative tests
# - (which assumes that MyISAM does not support
#    tablespace or logfile group)
#

--error ER_ILLEGAL_HA_CREATE_OPTION
CREATE LOGFILE GROUP lg1
ADD UNDOFILE 'undofile.dat'
INITIAL_SIZE 16M
UNDO_BUFFER_SIZE = 1M
ENGINE=MYISAM;

--error ER_UNKNOWN_STORAGE_ENGINE
ALTER LOGFILE GROUP lg1
ADD UNDOFILE 'undofile02.dat'
INITIAL_SIZE = 4M 
ENGINE=XYZ;

--error ER_ILLEGAL_HA_CREATE_OPTION
CREATE TABLESPACE ts1
ADD DATAFILE 'datafile.dat'
USE LOGFILE GROUP lg1
INITIAL_SIZE 12M
ENGINE=MYISAM;

#
# bug#29574
#
--error ER_CREATE_FILEGROUP_FAILED
CREATE LOGFILE GROUP lg1
ADD UNDOFILE 'undofile.dat'
INITIAL_SIZE 5K
UNDO_BUFFER_SIZE = 1M
ENGINE=NDB;

SHOW WARNINGS;

##################################
# Basic test of disk tables for NDB
# Start by creating a logfile group
##################################

# Note : This logfile group is used by
# most of the tests in this file
CREATE LOGFILE GROUP lg1
ADD UNDOFILE 'undofile.dat'
INITIAL_SIZE 16M
UNDO_BUFFER_SIZE = 1M
ENGINE=NDB;

ALTER LOGFILE GROUP lg1
ADD UNDOFILE 'undofile02.dat'
INITIAL_SIZE = 4M 
ENGINE=NDB;

###################################################
# Create a tablespace connected to the logfile group
###################################################

CREATE TABLESPACE ts1
ADD DATAFILE 'datafile.dat'
USE LOGFILE GROUP lg1
INITIAL_SIZE 12M
ENGINE NDB;

ALTER TABLESPACE ts1
ADD DATAFILE 'datafile02.dat'
<<<<<<< HEAD
INITIAL_SIZE = 4M;
=======
INITIAL_SIZE = 12M
ENGINE=NDB;
>>>>>>> eb04eb6f

########################################
# Create a table using this tablespace
# Specify number of partitions in order to make
# output from INFORMATION_SCHEMA.PARTITIONS
# independent of ndbd/ndbmtd and ThreadConfig.
########################################

CREATE TABLE t1
(pk1 INT NOT NULL PRIMARY KEY, b INT NOT NULL, c INT NOT NULL)
TABLESPACE ts1 STORAGE DISK
ENGINE=NDB
PARTITION BY KEY() PARTITIONS 8;

SHOW CREATE TABLE t1;

INSERT INTO t1 VALUES (0, 0, 0);
SELECT * FROM t1;

INSERT INTO t1 VALUES 
(1,1,1),(2,2,2),(3,3,3),(4,4,4),(5,5,5),
(6,6,6),(7,7,7),(8,8,8),(9,9,9),(10,10,10),
(11,11,11),(12,12,12),(13,13,13),(14,14,14),(15,15,15),
(16,16,16),(17,17,17),(18,18,18),(19,19,19),(20,20,20),
(21,21,21),(22,22,22),(23,23,23),(24,24,24),(25,25,25),
(26,26,26),(27,27,27),(28,28,28),(29,29,29),(30,30,30),
(31,31,31),(32,32,32),(33,33,33),(34,34,34),(35,35,35),
(36,36,36),(37,37,37),(38,38,38),(39,39,39),(40,40,40),
(41,41,41),(42,42,42),(43,43,43),(44,44,44),(45,45,45),
(46,46,46),(47,47,47),(48,48,48),(49,49,49),(50,50,50),
(51,51,51),(52,52,52),(53,53,53),(54,54,54),(55,55,55),
(56,56,56),(57,57,57),(58,58,58),(59,59,59),(60,60,60),
(61,61,61),(62,62,62),(63,63,63),(64,64,64),(65,65,65),
(66,66,66),(67,67,67),(68,68,68),(69,69,69),(70,70,70),
(71,71,71),(72,72,72),(73,73,73),(74,74,74),(75,75,75),
(76,76,76),(77,77,77),(78,78,78),(79,79,79),(80,80,80),
(81,81,81),(82,82,82),(83,83,83),(84,84,84),(85,85,85),
(86,86,86),(87,87,87),(88,88,88),(89,89,89),(90,90,90),
(91,91,91),(92,92,92),(93,93,93),(94,94,94),(95,95,95),
(96,96,96),(97,97,97),(98,98,98),(99,99,99),(100,100,100),
(101,101,101),(102,102,102),(103,103,103),(104,104,104),(105,105,105),
(106,106,106),(107,107,107),(108,108,108),(109,109,109),(110,110,110),
(111,111,111),(112,112,112),(113,113,113),(114,114,114),(115,115,115),
(116,116,116),(117,117,117),(118,118,118),(119,119,119),(120,120,120),
(121,121,121),(122,122,122),(123,123,123),(124,124,124),(125,125,125),
(126,126,126),(127,127,127),(128,128,128),(129,129,129),(130,130,130),
(131,131,131),(132,132,132),(133,133,133),(134,134,134),(135,135,135),
(136,136,136),(137,137,137),(138,138,138),(139,139,139),(140,140,140),
(141,141,141),(142,142,142),(143,143,143),(144,144,144),(145,145,145),
(146,146,146),(147,147,147),(148,148,148),(149,149,149),(150,150,150),
(151,151,151),(152,152,152),(153,153,153),(154,154,154),(155,155,155),
(156,156,156),(157,157,157),(158,158,158),(159,159,159),(160,160,160),
(161,161,161),(162,162,162),(163,163,163),(164,164,164),(165,165,165),
(166,166,166),(167,167,167),(168,168,168),(169,169,169),(170,170,170),
(171,171,171),(172,172,172),(173,173,173),(174,174,174),(175,175,175),
(176,176,176),(177,177,177),(178,178,178),(179,179,179),(180,180,180),
(181,181,181),(182,182,182),(183,183,183),(184,184,184),(185,185,185),
(186,186,186),(187,187,187),(188,188,188),(189,189,189),(190,190,190),
(191,191,191),(192,192,192),(193,193,193),(194,194,194),(195,195,195),
(196,196,196),(197,197,197),(198,198,198),(199,199,199),(200,200,200),
(201,201,201),(202,202,202),(203,203,203),(204,204,204),(205,205,205),
(206,206,206),(207,207,207),(208,208,208),(209,209,209),(210,210,210),
(211,211,211),(212,212,212),(213,213,213),(214,214,214),(215,215,215),
(216,216,216),(217,217,217),(218,218,218),(219,219,219),(220,220,220),
(221,221,221),(222,222,222),(223,223,223),(224,224,224),(225,225,225),
(226,226,226),(227,227,227),(228,228,228),(229,229,229),(230,230,230),
(231,231,231),(232,232,232),(233,233,233),(234,234,234),(235,235,235),
(236,236,236),(237,237,237),(238,238,238),(239,239,239),(240,240,240),
(241,241,241),(242,242,242),(243,243,243),(244,244,244),(245,245,245),
(246,246,246),(247,247,247),(248,248,248),(249,249,249),(250,250,250),
(251,251,251),(252,252,252),(253,253,253),(254,254,254),(255,255,255),
(256,256,256),(257,257,257),(258,258,258),(259,259,259),(260,260,260),
(261,261,261),(262,262,262),(263,263,263),(264,264,264),(265,265,265),
(266,266,266),(267,267,267),(268,268,268),(269,269,269),(270,270,270),
(271,271,271),(272,272,272),(273,273,273),(274,274,274),(275,275,275),
(276,276,276),(277,277,277),(278,278,278),(279,279,279),(280,280,280),
(281,281,281),(282,282,282),(283,283,283),(284,284,284),(285,285,285),
(286,286,286),(287,287,287),(288,288,288),(289,289,289),(290,290,290),
(291,291,291),(292,292,292),(293,293,293),(294,294,294),(295,295,295),
(296,296,296),(297,297,297),(298,298,298),(299,299,299),(300,300,300),
(301,301,301),(302,302,302),(303,303,303),(304,304,304),(305,305,305),
(306,306,306),(307,307,307),(308,308,308),(309,309,309),(310,310,310),
(311,311,311),(312,312,312),(313,313,313),(314,314,314),(315,315,315),
(316,316,316),(317,317,317),(318,318,318),(319,319,319),(320,320,320),
(321,321,321),(322,322,322),(323,323,323),(324,324,324),(325,325,325),
(326,326,326),(327,327,327),(328,328,328),(329,329,329),(330,330,330),
(331,331,331),(332,332,332),(333,333,333),(334,334,334),(335,335,335),
(336,336,336),(337,337,337),(338,338,338),(339,339,339),(340,340,340),
(341,341,341),(342,342,342),(343,343,343),(344,344,344),(345,345,345),
(346,346,346),(347,347,347),(348,348,348),(349,349,349),(350,350,350),
(351,351,351),(352,352,352),(353,353,353),(354,354,354),(355,355,355),
(356,356,356),(357,357,357),(358,358,358),(359,359,359),(360,360,360),
(361,361,361),(362,362,362),(363,363,363),(364,364,364),(365,365,365),
(366,366,366),(367,367,367),(368,368,368),(369,369,369),(370,370,370),
(371,371,371),(372,372,372),(373,373,373),(374,374,374),(375,375,375),
(376,376,376),(377,377,377),(378,378,378),(379,379,379),(380,380,380),
(381,381,381),(382,382,382),(383,383,383),(384,384,384),(385,385,385),
(386,386,386),(387,387,387),(388,388,388),(389,389,389),(390,390,390),
(391,391,391),(392,392,392),(393,393,393),(394,394,394),(395,395,395),
(396,396,396),(397,397,397),(398,398,398),(399,399,399),(400,400,400),
(401,401,401),(402,402,402),(403,403,403),(404,404,404),(405,405,405),
(406,406,406),(407,407,407),(408,408,408),(409,409,409),(410,410,410),
(411,411,411),(412,412,412),(413,413,413),(414,414,414),(415,415,415),
(416,416,416),(417,417,417),(418,418,418),(419,419,419),(420,420,420),
(421,421,421),(422,422,422),(423,423,423),(424,424,424),(425,425,425),
(426,426,426),(427,427,427),(428,428,428),(429,429,429),(430,430,430),
(431,431,431),(432,432,432),(433,433,433),(434,434,434),(435,435,435),
(436,436,436),(437,437,437),(438,438,438),(439,439,439),(440,440,440),
(441,441,441),(442,442,442),(443,443,443),(444,444,444),(445,445,445),
(446,446,446),(447,447,447),(448,448,448),(449,449,449),(450,450,450),
(451,451,451),(452,452,452),(453,453,453),(454,454,454),(455,455,455),
(456,456,456),(457,457,457),(458,458,458),(459,459,459),(460,460,460),
(461,461,461),(462,462,462),(463,463,463),(464,464,464),(465,465,465),
(466,466,466),(467,467,467),(468,468,468),(469,469,469),(470,470,470),
(471,471,471),(472,472,472),(473,473,473),(474,474,474),(475,475,475),
(476,476,476),(477,477,477),(478,478,478),(479,479,479),(480,480,480),
(481,481,481),(482,482,482),(483,483,483),(484,484,484),(485,485,485),
(486,486,486),(487,487,487),(488,488,488),(489,489,489),(490,490,490),
(491,491,491),(492,492,492),(493,493,493),(494,494,494),(495,495,495),
(496,496,496),(497,497,497),(498,498,498),(499,499,499),(500, 500, 500);

SELECT COUNT(*) FROM t1;

########################################
# WL#5568: Check disk space usage.
########################################

# Turn off caching for information_schema, otherwise values
# will be cached and only updated after ANALYZE TABLE
SET SESSION information_schema_stats_expiry=0;

SELECT table_name,
       SUM(table_rows),
       SUM(data_length),
       MAX(max_data_length),
       SUM(data_free)
FROM INFORMATION_SCHEMA.partitions
WHERE table_name='t1'
GROUP BY table_name;

SELECT table_name, table_rows, data_length, max_data_length, data_free
FROM information_schema.tables
WHERE table_name='t1';

####################################
# Test error cases with size numbers
####################################
--error ER_WRONG_SIZE_NUMBER
CREATE LOGFILE GROUP lg2
ADD UNDOFILE 'x.dat'
INITIAL_SIZE 10y
ENGINE = NDB;

--error ER_WRONG_SIZE_NUMBER
CREATE LOGFILE GROUP lg2
ADD UNDOFILE 'x.dat'
INITIAL_SIZE 10MB
ENGINE = NDB;

--error ER_PARSE_ERROR
CREATE LOGFILE GROUP lg2
ADD UNDOFILE 'x.dat'
INITIAL_SIZE 10 MB
ENGINE = NDB;

--error ER_PARSE_ERROR
CREATE LOGFILE GROUP lg2
ADD UNDOFILE 'x.dat'
INITIAL_SIZE 10 M
ENGINE = NDB;

--error ER_SIZE_OVERFLOW_ERROR
CREATE LOGFILE GROUP lg2
ADD UNDOFILE 'x.dat'
INITIAL_SIZE 1000000000000K
ENGINE = NDB;

DROP TABLE t1;

#Verify that it isn't possible to create no logging table with disk fields
--error ER_ILLEGAL_HA_CREATE_OPTION
CREATE TABLE t1 (a bigint primary key, b bigint storage disk)
ENGINE ndb
COMMENT="NDB_TABLE=NOLOGGING=1"
TABLESPACE ts1 STORAGE DISK;

#
# Drop tablespace and datafiles
#
ALTER TABLESPACE ts1
DROP DATAFILE 'datafile.dat';
ALTER TABLESPACE ts1
DROP DATAFILE 'datafile02.dat';
DROP TABLESPACE ts1;


--echo #
--echo # Bug #21699 DROP last DATAFILE from TABLESPACE even though there are still tables in it
--echo #

--echo # Create the tablespace
create tablespace ts2
add datafile 'datafile2_1.dat'
use logfile group lg1
initial_size 12M
engine ndb;

--echo # Create tables on the tablespace
CREATE TABLE City (
   ID int(11) NOT NULL AUTO_INCREMENT,
   Name char(35) NOT NULL,
   CountryCode char(3) NOT NULL,
   District char(20) NOT NULL,
   Population int(11) NOT NULL,
   PRIMARY KEY (ID)
) ENGINE=ndbcluster
tablespace ts2
storage disk;

create table t1 (a int primary key, b int)
engine = ndbcluster tablespace ts2 storage disk;
insert into t1 values (1,1);

--echo # Attempting to drop the datafile should fail now
--error ER_ALTER_FILEGROUP_FAILED
alter tablespace ts2
drop datafile 'datafile2_1.dat';

show warnings;

drop table t1;

alter tablespace ts2
drop datafile 'datafile2_1.dat';

--echo # Inserting into the table should now fail with error : NoDatafile in tablespace
--error ER_GET_ERRMSG
insert
into City (Name,CountryCode,District,Population)
values ('BeiJing','CN','Beijing',2000);

--echo # Dropping tablsepace before dropping table should fail
--error ER_TABLESPACE_IS_NOT_EMPTY
drop tablespace ts2;

--echo # Cleanup
drop table City;

drop tablespace ts2;

--echo ###########################
--echo # Test update of mm/dd part
--echo ###########################

--echo # Create the tablespaces
CREATE TABLESPACE ts1
ADD DATAFILE 'datafile.dat'
USE LOGFILE GROUP lg1
INITIAL_SIZE 8M
ENGINE NDB;

--echo # Create the tables with mm/dd parts and run tests
CREATE TABLE t1 (a INT PRIMARY KEY, b CHAR(4) NOT NULL, c CHAR(4) NOT NULL, KEY(b)) TABLESPACE ts1 STORAGE DISK ENGINE = NDB;
INSERT INTO t1 VALUES (1,'1','1'), (2,'2','2'), (3,'3','3');
BEGIN;
UPDATE t1 SET b = '2' WHERE a = 1;
SELECT b FROM t1 WHERE a = 1;
SELECT * FROM t1 WHERE a = 1;
UPDATE t1 SET c = '2' WHERE a = 1;
SELECT b FROM t1 WHERE a = 1;
SELECT * FROM t1 WHERE a = 1;
UPDATE t1 SET b = '3' WHERE a = 1;
SELECT b FROM t1 WHERE a = 1;
SELECT * FROM t1 WHERE a = 1;
COMMIT;
SELECT * FROM t1 ORDER BY 1;
BEGIN;
UPDATE t1 SET c = '3' WHERE a = 1;
SELECT b FROM t1 WHERE a = 1;
SELECT * FROM t1 WHERE a = 1;
UPDATE t1 SET b = '4' WHERE a = 1;
SELECT b FROM t1 WHERE a = 1;
SELECT * FROM t1 WHERE a = 1;
UPDATE t1 SET c = '4' WHERE a = 1;
SELECT b FROM t1 WHERE a = 1;
SELECT * FROM t1 WHERE a = 1;
COMMIT;
SELECT * FROM t1 ORDER BY 1;
UPDATE t1 SET b = '5' WHERE a = 1;
SELECT * FROM t1 ORDER BY 1;
UPDATE t1 SET b = '6' WHERE b = '5';
SELECT * FROM t1 ORDER BY 1;
UPDATE t1 SET b = '7'WHERE c = '4';
SELECT * FROM t1 ORDER BY 1;
UPDATE t1 SET c = '5' WHERE a = 1;
SELECT * FROM t1 ORDER BY 1;
UPDATE t1 SET c = '6' WHERE b = '7';
SELECT * FROM t1 ORDER BY 1;
UPDATE t1 SET c = '7' WHERE c = '6';
SELECT * FROM t1 ORDER BY 1;
DROP TABLE t1;

#####

CREATE TABLE t1 (a INT PRIMARY KEY, b VARCHAR(4) NOT NULL, c CHAR(4) NOT NULL, KEY(b)) TABLESPACE ts1 STORAGE DISK ENGINE NDB;
INSERT INTO t1 VALUE (1,'1','1'), (2,'2','2'), (3,'3','3');
BEGIN;
UPDATE t1 SET b = '2' WHERE a = 1;
SELECT b FROM t1 WHERE a = 1;
SELECT * FROM t1 WHERE a = 1;
UPDATE t1 SET c = '2' WHERE a = 1;
SELECT b FROM t1 WHERE a = 1;
SELECT * FROM t1 WHERE a = 1;
UPDATE t1 SET b = '3' WHERE a = 1;
SELECT b FROM t1 WHERE a = 1;
SELECT * FROM t1 WHERE a = 1;
COMMIT;
SELECT * FROM t1 ORDER BY 1;
BEGIN;
UPDATE t1 SET c = '3' WHERE a = 1;
SELECT b FROM t1 WHERE a = 1;
SELECT * FROM t1 WHERE a = 1;
UPDATE t1 SET b = '4' WHERE a = 1;
SELECT b FROM t1 WHERE a = 1;
SELECT * FROM t1 WHERE a = 1;
UPDATE t1 SET c = '4' WHERE a = 1;
SELECT b FROM t1 WHERE a = 1;
SELECT * FROM t1 WHERE a = 1;
COMMIT;
SELECT * FROM t1 ORDER BY 1;
UPDATE t1 SET b = '5' WHERE a = 1;
SELECT * FROM t1 ORDER BY 1;
UPDATE t1 SET b = '6' WHERE b = '5';
SELECT * FROM t1 ORDER BY 1;
UPDATE t1 SET b = '7' WHERE c = '4';
SELECT * FROM t1 ORDER BY 1;
UPDATE t1 SET c = '5' WHERE a = 1;
SELECT * FROM t1 ORDER BY 1;
UPDATE t1 SET c = '6' WHERE b = '7';
SELECT * FROM t1 ORDER BY 1;
UPDATE t1 SET c = '7' WHERE c = '6';
SELECT * FROM t1 ORDER BY 1;

DELETE FROM t1;
INSERT INTO t1 VALUES (3,'1','1');
BEGIN;
UPDATE t1 SET b = b + 2 WHERE A = 3;
DELETE FROM t1 WHERE A = 3;
INSERT INTO t1 VALUES (3,'0','0');
COMMIT;
SELECT * from t1 ORDER BY 1;

DROP TABLE t1;

--echo # Cleanup tablespace
ALTER TABLESPACE ts1
DROP DATAFILE 'datafile.dat';
DROP TABLESPACE ts1;

--echo ########################
--echo # Test for blobs...
--echo ########################

--echo # Create the tablespace
CREATE TABLESPACE ts1
ADD DATAFILE 'datafile.dat'
USE LOGFILE GROUP lg1
INITIAL_SIZE 12M
ENGINE NDB;

--echo # Create a table with blob column on it
CREATE TABLE t1 (
  a INT NOT NULL PRIMARY KEY,
  b TEXT NOT NULL
) TABLESPACE ts1 STORAGE DISK ENGINE=NDBCLUSTER;

--echo # Generate the blob values to be inserted
# b1 length 2000+256 (blob part aligned)
#########################################
set @x0 = '01234567012345670123456701234567';
set @x0 = concat(@x0,@x0,@x0,@x0,@x0,@x0,@x0,@x0);
set @b1 = 'b1';
set @b1 = concat(@b1,@b1,@b1,@b1,@b1,@b1,@b1,@b1,@b1,@b1);
set @b1 = concat(@b1,@b1,@b1,@b1,@b1,@b1,@b1,@b1,@b1,@b1);
set @b1 = concat(@b1,@b1,@b1,@b1,@b1,@b1,@b1,@b1,@b1,@b1);
set @b1 = concat(@b1,@x0);
# b2 length 20000
##########################################
set @b2 = 'b2';
set @b2 = concat(@b2,@b2,@b2,@b2,@b2,@b2,@b2,@b2,@b2,@b2);
set @b2 = concat(@b2,@b2,@b2,@b2,@b2,@b2,@b2,@b2,@b2,@b2);
set @b2 = concat(@b2,@b2,@b2,@b2,@b2,@b2,@b2,@b2,@b2,@b2);
set @b2 = concat(@b2,@b2,@b2,@b2,@b2,@b2,@b2,@b2,@b2,@b2);

--echo # Run the tests
INSERT INTO t1 VALUES(1,@b1);
INSERT INTO t1 VALUES(2,@b2);
SELECT a,length(b),substr(b,1+2*900,2) FROM t1 WHERE a=1;
SELECT a,length(b),substr(b,1+2*9000,2) FROM t1 WHERE a=2;
UPDATE t1 SET b=@b2 WHERE a=1;
UPDATE t1 SET b=@b1 WHERE a=2;
SELECT a,length(b),substr(b,1+2*9000,2) FROM t1 WHERE a=1;
SELECT a,length(b),substr(b,1+2*900,2) FROM t1 WHERE a=2;
UPDATE t1 SET b=concat(b,b) WHERE a=1;
UPDATE t1 SET b=concat(b,b) WHERE a=2;
SELECT a,length(b),substr(b,1+4*9000,2) FROM t1 WHERE a=1;
SELECT a,length(b),substr(b,1+4*900,2) FROM t1 WHERE a=2;
DELETE FROM t1 WHERE a=1;
DELETE FROM t1 WHERE a=2;
SELECT COUNT(*) FROM t1;

--echo # Cleanup
DROP TABLE t1;
ALTER TABLESPACE ts1
DROP DATAFILE 'datafile.dat';
DROP TABLESPACE ts1;

--echo #
--echo # Bug#20612 INS-DEL bug in TUP (not pgman bug)
--echo # found via disk data assert but is not pgman or disk data related
--echo #

--echo #Setup - Create tablespaces and table
CREATE TABLESPACE ts1
ADD DATAFILE 'datafile.dat'
USE LOGFILE GROUP lg1
INITIAL_SIZE 8M
ENGINE NDB;

CREATE TABLE t1 (
  a int NOT NULL,
  b varchar(4000) charset latin1,  -- must use 2 pages undo
  PRIMARY KEY using hash (a)
)
TABLESPACE ts1 STORAGE DISK ENGINE=NDBCLUSTER;

--echo # Run the tests
set autocommit = 0;
insert into t1 values(0,'x');
insert into t1 values(1,'x');
insert into t1 values(2,'x');
insert into t1 values(3,'x');
insert into t1 values(4,'x');
insert into t1 values(5,'x');
insert into t1 values(6,'x');
insert into t1 values(7,'x');
insert into t1 values(8,'x');
delete from t1 where a = 0;
commit;

delete from t1;
begin;
insert into t1 values (1, 'x');
select * from t1;
rollback;

set autocommit = 1;

--echo # Cleanup
drop table t1;
alter tablespace ts1
drop datafile 'datafile.dat';
drop tablespace ts1;

--echo #############################
--echo # Customer posted order by test case
--echo # Org in ndb_dd_advance.test
--echo #############################

--echo # Setup
create tablespace ts1
add datafile 'datafile.dat'
use logfile group lg1
initial_size 4M
engine ndb;
create table t1 (f1 varchar(50) primary key, f2 text,f3 int) 
TABLESPACE ts1 STORAGE DISK engine=NDB;
--echo # Run the tests
insert into t1 (f1,f2,f3)VALUES("111111","aaaaaa",1);
insert into t1 (f1,f2,f3)VALUES("222222","bbbbbb",2);
select * from t1 order by f1;
select f1,f2 from t1 order by f2;
select f2 from t1 order by f2;
select f1,f2 from t1 order by f1;
--echo # Cleanup
drop table t1;
alter tablespace ts1
drop datafile 'datafile.dat';
drop tablespace ts1;

--echo #
--echo # bug#34118 hash index trigger and do not update any disk attr
--echo #

--echo # Setup - Create tablespace, table and fill it
CREATE TABLESPACE ts1
ADD DATAFILE 'datafile.dat'
USE LOGFILE GROUP lg1
INITIAL_SIZE 4M
ENGINE NDB;
CREATE TABLE t1 (
id int unsigned NOT NULL,
c1 int unsigned NOT NULL,
c2 int DEFAULT NULL,
PRIMARY KEY using hash (id),
UNIQUE KEY c1 using hash (c1))
TABLESPACE ts1 STORAGE DISK ENGINE=ndbcluster;
insert into t1 values(1, 1, 3);
insert into t1 values(2, 2, 3);

--echo # Confirm that the update fails
--error ER_DUP_KEY
update t1 set c1 = 1 where id = 2;

--echo # Cleanup
drop table t1;

ALTER TABLESPACE ts1
DROP DATAFILE 'datafile.dat';
DROP TABLESPACE ts1;

--echo # Also drop the logfile group lg1 created at the start of this file
DROP LOGFILE GROUP lg1 
ENGINE =NDB;

# bug#31712 - datafile smaller than extent
--echo === bug#31712 ===

create logfile group lg1
add undofile 'undofile.dat'
initial_size 2M
undo_buffer_size 1M
engine ndb;

--error ER_CREATE_FILEGROUP_FAILED
create tablespace ts1
add datafile 'datafile.dat'
use logfile group lg1
initial_size 1M
extent_size 2M
engine ndb;
show warnings;

create tablespace ts1
add datafile 'datafile.dat'
use logfile group lg1
initial_size 2M
extent_size 2M
engine ndb;

--error ER_ALTER_FILEGROUP_FAILED
alter tablespace ts1
add datafile 'datafile02.dat'
initial_size 1M;
show warnings;

alter tablespace ts1
drop datafile 'datafile.dat';

drop tablespace ts1;

drop logfile group lg1
engine ndb;

# bug#31782 - tablespace with no files
--echo === bug#31782 ===

create logfile group lg1
add undofile 'undofile.dat'
initial_size 2M
undo_buffer_size 1M
engine ndb;

create tablespace ts1
add datafile 'datafile.dat'
use logfile group lg1
initial_size 2M
extent_size 2M
engine ndb;

select tablespace_name, file_type, file_name
from information_schema.files
where engine = 'ndbcluster' and file_type = 'DATAFILE';

alter tablespace ts1
drop datafile 'datafile.dat';

select tablespace_name, file_type, file_name
from information_schema.files
where engine = 'ndbcluster' and file_type = 'DATAFILE';

drop tablespace ts1;

drop logfile group lg1
engine ndb;

# bug#49709 - I_S discrepancies due to DICT vs LGMAN/TSMAN
--echo === bug#49709 ===

# undo buffer size rounded UP to page size (32k)
# 294913 = 9 * 32k + 1 => 10 * 32k = 327680
# undofile size rounded DOWN to page size (32k)
# 3276801 = 100 * 32k + 1 => 100 * 32k = 3276800
create logfile group lg1
add undofile 'undofile.dat'
initial_size 3276801
undo_buffer_size 294913
engine ndb;

# undofile size rounded DOWN to page size (32k)
# 3309567 = 101 * 32k - 1 => 100 * 32k = 3276800
alter logfile group lg1
add undofile 'undofile02.dat'
initial_size 3309567
engine ndb;

# extent size rounded UP to page size (32k)
# 294913 = 9 * 32k + 1 => 10 * 32k = 327680
# datafile size rounded DOWN to page size and UP to extent size
# 3276801 = 100 * 32k + 1 => 100 * 32k == 10 * EXT = 3276800
create tablespace ts1
add datafile 'datafile.dat'
use logfile group lg1
initial_size 3276801
extent_size 294913
engine ndb;

# datafile size rounded DOWN to page size and UP to extent size
# 3342335 = 102 * 32k - 1 => 110 * 32k == 11 * EXT = 3604480
alter tablespace ts1
add datafile 'datafile02.dat'
initial_size 3342335;

# check undofiles
select file_name, initial_size
from information_schema.files
where file_type = 'UNDO LOG' and file_name like '%dat'
order by file_name;

# check datafiles
select file_name, initial_size, extent_size, total_extents, free_extents
from information_schema.files
where file_type = 'DATAFILE'
order by file_name;

alter tablespace ts1
drop datafile 'datafile02.dat';

alter tablespace ts1
drop datafile 'datafile.dat';

drop tablespace ts1;

drop logfile group lg1
engine ndb;

# Bug 13116514: parser does not accept suffix 'M', etc for sizes
set character_set_client=utf8;
create logfile group lg1
add undofile 'undo1.log'
undo_buffer_size 2M
engine=ndb;

drop logfile group lg1
engine ndb;

#End 5.1 test case

#
# BUG#11762867
# - create logfile group with too large undo_buffer_size
#   in order to show the improved ndb error message indicating
#   "too large undo_buffer_size or too small GlobalSharedMemory"
#
--error ER_CREATE_FILEGROUP_FAILED
CREATE LOGFILE GROUP lg1
ADD UNDOFILE 'undofile.dat'
INITIAL_SIZE 16M
UNDO_BUFFER_SIZE = 128M
ENGINE=NDB;
SHOW WARNINGS;
SET SESSION information_schema_stats_expiry=default;<|MERGE_RESOLUTION|>--- conflicted
+++ resolved
@@ -74,12 +74,7 @@
 
 ALTER TABLESPACE ts1
 ADD DATAFILE 'datafile02.dat'
-<<<<<<< HEAD
-INITIAL_SIZE = 4M;
-=======
-INITIAL_SIZE = 12M
-ENGINE=NDB;
->>>>>>> eb04eb6f
+INITIAL_SIZE = 12M;
 
 ########################################
 # Create a table using this tablespace
