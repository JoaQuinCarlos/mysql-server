--source include/have_ndb.inc


#
# BUG#11762867
# - show that system started with InitialLogFileGroup automatically allocated
#   extra reserved memory for use by the undo buffer
<<<<<<< HEAD
select reserved, used from ndbinfo.resources
=======
select reserved, (used>reserved) from ndbinfo.resources
>>>>>>> ee0adc2a
  where resource_name = 'TRANSACTION_MEMORY'
    order by node_id;

# - show logfile group initial_lg1 was created
select logfile_group_name, extra from information_schema.files
  where file_type = 'UNDO LOG' and file_name is null;


# - show that the two undofiles was created
select distinct file_name, initial_size from information_schema.files
  where file_type = 'UNDO LOG' and file_name like '%log'
    order by file_name;


# - show basic usability of the auto created log file group
create tablespace ts1
  add datafile 'data1.dat'
  use logfile group initial_lg1
  initial_size 20M
  engine = ndb;

create table t1 (
  a int primary key,
  b varchar(256)
) tablespace ts1 storage disk, engine = ndb;

insert into t1 values
 (1, "initial log file test");

drop table t1;
alter tablespace ts1 drop datafile 'data1.dat' engine=ndb;
drop tablespace ts1 engine = ndb;
drop logfile group initial_lg1 engine = ndb;
<|MERGE_RESOLUTION|>--- conflicted
+++ resolved
@@ -5,11 +5,7 @@
 # BUG#11762867
 # - show that system started with InitialLogFileGroup automatically allocated
 #   extra reserved memory for use by the undo buffer
-<<<<<<< HEAD
-select reserved, used from ndbinfo.resources
-=======
 select reserved, (used>reserved) from ndbinfo.resources
->>>>>>> ee0adc2a
   where resource_name = 'TRANSACTION_MEMORY'
     order by node_id;
 
