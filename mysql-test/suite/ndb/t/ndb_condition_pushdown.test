--- conflicted
+++ resolved
@@ -2396,13 +2396,10 @@
 
 drop table t,subq;
 
-<<<<<<< HEAD
-set @@session.optimizer_switch = @old_ecpd;
-=======
 # Bug#11765142 58073: CONCAT AND OR GIVE INCORRECT QUERY RESULTS
 create table mytable(i int, s varchar(255) ) engine = ndb;
 insert into mytable values(0,"Text Hej"),(1, "xText aaja");
-set engine_condition_pushdown=1;
+set @@optimizer_switch = 'engine_condition_pushdown=on';
 
  select * from mytable where s like concat("%Text","%") or s like concat("%Text","%") order by i;
  select * from mytable where s like concat("%Text","%") or s like "%Text%" order by i;
@@ -2425,6 +2422,5 @@
 
 drop table mytable;
 
-set engine_condition_pushdown = @old_ecpd;
->>>>>>> a7cd2dbc
+set @@session.optimizer_switch = @old_ecpd;
 DROP TABLE t1,t2,t3,t4,t5;
