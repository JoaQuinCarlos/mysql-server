SET default_storage_engine=InnoDB;
set global innodb_file_format="Barracuda";
set global innodb_file_per_table=1;
set global innodb_large_prefix=1;
### Test 1 ###
create table worklog5743(a TEXT not null, primary key (a(1000))) ROW_FORMAT=DYNAMIC;
show warnings;
Level	Code	Message
insert into worklog5743 values(repeat("a", 20000));
update worklog5743 set a = (repeat("b", 16000));
create index idx on worklog5743(a(2000));
show warnings;
Level	Code	Message
begin;
update worklog5743 set a = (repeat("x", 17000));
select @@session.tx_isolation;
@@session.tx_isolation
REPEATABLE-READ
select a = repeat("x", 17000) from worklog5743;
a = repeat("x", 17000)
0
select a = repeat("b", 16000) from worklog5743;
a = repeat("b", 16000)
1
SET SESSION TRANSACTION ISOLATION LEVEL READ UNCOMMITTED;
select @@session.tx_isolation;
@@session.tx_isolation
READ-UNCOMMITTED
select a = repeat("x", 17000) from worklog5743;
a = repeat("x", 17000)
1
rollback;
drop table worklog5743;
### Test 2 ###
create table worklog5743(a1 int, a2 TEXT not null) ROW_FORMAT=DYNAMIC;
show warnings;
Level	Code	Message
create index idx on worklog5743(a1, a2(2000));
show warnings;
Level	Code	Message
insert into worklog5743 values(9, repeat("a", 10000));
begin;
update worklog5743 set a1 = 1000;
select @@session.tx_isolation;
@@session.tx_isolation
REPEATABLE-READ
explain select a1, a2 = repeat("a", 10000) from worklog5743 where a1 = 9;
id	select_type	table	type	possible_keys	key	key_len	ref	rows	Extra
1	SIMPLE	worklog5743	ref	idx	idx	5	const	1	NULL
select a1, a2 = repeat("a", 10000) from worklog5743 where a1 = 9;
a1	a2 = repeat("a", 10000)
9	1
SET SESSION TRANSACTION ISOLATION LEVEL READ UNCOMMITTED;
select @@session.tx_isolation;
@@session.tx_isolation
READ-UNCOMMITTED
select a1, a2 = repeat("a", 10000) from worklog5743 where a1 = 9;
a1	a2 = repeat("a", 10000)
rollback;
drop table worklog5743;
### Test 3 ###
create table worklog5743(a1 int, a2 TEXT not null) ROW_FORMAT=DYNAMIC;
create index idx on worklog5743(a1, a2(50));
insert into worklog5743 values(9, repeat("a", 10000));
begin;
update worklog5743 set a1 = 1000;
select @@session.tx_isolation;
@@session.tx_isolation
REPEATABLE-READ
explain select a1, a2 = repeat("a", 10000) from worklog5743 where a1 = 9;
id	select_type	table	type	possible_keys	key	key_len	ref	rows	Extra
1	SIMPLE	worklog5743	ref	idx	idx	5	const	1	NULL
select a1, a2 = repeat("a", 10000) from worklog5743 where a1 = 9;
a1	a2 = repeat("a", 10000)
9	1
SET SESSION TRANSACTION ISOLATION LEVEL READ UNCOMMITTED;
select @@session.tx_isolation;
@@session.tx_isolation
READ-UNCOMMITTED
select a1, a2 = repeat("a", 10000) from worklog5743 where a1 = 9;
a1	a2 = repeat("a", 10000)
rollback;
drop table worklog5743;
### Test 4 ###
create table worklog5743_1(a1 int, a2 TEXT not null) KEY_BLOCK_SIZE=1;
create table worklog5743_2(a1 int, a2 TEXT not null) KEY_BLOCK_SIZE=2;
create table worklog5743_4(a1 int, a2 TEXT not null) KEY_BLOCK_SIZE=4;
create table worklog5743_8(a1 int, a2 TEXT, a3 TEXT) KEY_BLOCK_SIZE=8;
create table worklog5743_16(a1 int, a2 TEXT, a3 TEXT) KEY_BLOCK_SIZE=16;
set global innodb_large_prefix=0;
create index idx1 on worklog5743_1(a2(4000));
ERROR 42000: Row size too large. The maximum row size for the used table type, not counting BLOBs, is 8126. This includes storage overhead, check the manual. You have to change some columns to TEXT or BLOBs
show warnings;
Level	Code	Message
Warning	1071	Specified key was too long; max key length is 767 bytes
Error	1118	Row size too large. The maximum row size for the used table type, not counting BLOBs, is 8126. This includes storage overhead, check the manual. You have to change some columns to TEXT or BLOBs
set global innodb_large_prefix=1;
create index idx2 on worklog5743_1(a2(4000));
ERROR 42000: Row size too large. The maximum row size for the used table type, not counting BLOBs, is 8126. This includes storage overhead, check the manual. You have to change some columns to TEXT or BLOBs
show warnings;
Level	Code	Message
Warning	1071	Specified key was too long; max key length is 3072 bytes
Error	1118	Row size too large. The maximum row size for the used table type, not counting BLOBs, is 8126. This includes storage overhead, check the manual. You have to change some columns to TEXT or BLOBs
create index idx3 on worklog5743_1(a2(436));
ERROR 42000: Row size too large. The maximum row size for the used table type, not counting BLOBs, is 8126. This includes storage overhead, check the manual. You have to change some columns to TEXT or BLOBs
show warnings;
Level	Code	Message
Error	1118	Row size too large. The maximum row size for the used table type, not counting BLOBs, is 8126. This includes storage overhead, check the manual. You have to change some columns to TEXT or BLOBs
create index idx4 on worklog5743_1(a2(434));
show warnings;
Level	Code	Message
create index idx5 on worklog5743_1(a1, a2(430));
ERROR 42000: Row size too large. The maximum row size for the used table type, not counting BLOBs, is 8126. This includes storage overhead, check the manual. You have to change some columns to TEXT or BLOBs
show warnings;
Level	Code	Message
Error	1118	Row size too large. The maximum row size for the used table type, not counting BLOBs, is 8126. This includes storage overhead, check the manual. You have to change some columns to TEXT or BLOBs
create index idx6 on worklog5743_1(a1, a2(428));
show warnings;
Level	Code	Message
set global innodb_large_prefix=0;
create index idx1 on worklog5743_2(a2(4000));
Warnings:
Warning	1071	Specified key was too long; max key length is 767 bytes
show warnings;
Level	Code	Message
Warning	1071	Specified key was too long; max key length is 767 bytes
set global innodb_large_prefix=1;
create index idx2 on worklog5743_2(a2(4000));
ERROR 42000: Row size too large. The maximum row size for the used table type, not counting BLOBs, is 8126. This includes storage overhead, check the manual. You have to change some columns to TEXT or BLOBs
show warnings;
Level	Code	Message
Warning	1071	Specified key was too long; max key length is 3072 bytes
Error	1118	Row size too large. The maximum row size for the used table type, not counting BLOBs, is 8126. This includes storage overhead, check the manual. You have to change some columns to TEXT or BLOBs
create index idx3 on worklog5743_2(a2(948));
ERROR 42000: Row size too large. The maximum row size for the used table type, not counting BLOBs, is 8126. This includes storage overhead, check the manual. You have to change some columns to TEXT or BLOBs
show warnings;
Level	Code	Message
Error	1118	Row size too large. The maximum row size for the used table type, not counting BLOBs, is 8126. This includes storage overhead, check the manual. You have to change some columns to TEXT or BLOBs
create index idx4 on worklog5743_2(a2(946));
show warnings;
Level	Code	Message
create index idx5 on worklog5743_2(a1, a2(942));
ERROR 42000: Row size too large. The maximum row size for the used table type, not counting BLOBs, is 8126. This includes storage overhead, check the manual. You have to change some columns to TEXT or BLOBs
show warnings;
Level	Code	Message
Error	1118	Row size too large. The maximum row size for the used table type, not counting BLOBs, is 8126. This includes storage overhead, check the manual. You have to change some columns to TEXT or BLOBs
create index idx6 on worklog5743_2(a1, a2(940));
show warnings;
Level	Code	Message
set global innodb_large_prefix=0;
create index idx1 on worklog5743_4(a2(4000));
Warnings:
Warning	1071	Specified key was too long; max key length is 767 bytes
show warnings;
Level	Code	Message
Warning	1071	Specified key was too long; max key length is 767 bytes
set global innodb_large_prefix=1;
create index idx2 on worklog5743_4(a2(4000));
ERROR 42000: Row size too large. The maximum row size for the used table type, not counting BLOBs, is 8126. This includes storage overhead, check the manual. You have to change some columns to TEXT or BLOBs
show warnings;
Level	Code	Message
Warning	1071	Specified key was too long; max key length is 3072 bytes
Error	1118	Row size too large. The maximum row size for the used table type, not counting BLOBs, is 8126. This includes storage overhead, check the manual. You have to change some columns to TEXT or BLOBs
create index idx3 on worklog5743_4(a2(1972));
ERROR 42000: Row size too large. The maximum row size for the used table type, not counting BLOBs, is 8126. This includes storage overhead, check the manual. You have to change some columns to TEXT or BLOBs
show warnings;
Level	Code	Message
Error	1118	Row size too large. The maximum row size for the used table type, not counting BLOBs, is 8126. This includes storage overhead, check the manual. You have to change some columns to TEXT or BLOBs
create index idx4 on worklog5743_4(a2(1970));
show warnings;
Level	Code	Message
create index idx5 on worklog5743_4(a1, a2(1966));
ERROR 42000: Row size too large. The maximum row size for the used table type, not counting BLOBs, is 8126. This includes storage overhead, check the manual. You have to change some columns to TEXT or BLOBs
show warnings;
Level	Code	Message
Error	1118	Row size too large. The maximum row size for the used table type, not counting BLOBs, is 8126. This includes storage overhead, check the manual. You have to change some columns to TEXT or BLOBs
create index idx6 on worklog5743_4(a1, a2(1964));
show warnings;
Level	Code	Message
set global innodb_large_prefix=0;
create index idx1 on worklog5743_8(a2(1000));
Warnings:
Warning	1071	Specified key was too long; max key length is 767 bytes
show warnings;
Level	Code	Message
Warning	1071	Specified key was too long; max key length is 767 bytes
set global innodb_large_prefix=1;
create index idx2 on worklog5743_8(a2(3073));
Warnings:
Warning	1071	Specified key was too long; max key length is 3072 bytes
show warnings;
Level	Code	Message
Warning	1071	Specified key was too long; max key length is 3072 bytes
create index idx3 on worklog5743_8(a2(3072));
<<<<<<< HEAD
show warnings;
Level	Code	Message
=======
Warnings:
Note	1831	Duplicate index 'idx3' defined on the table 'test.worklog5743_8'. This is deprecated and will be disallowed in a future release.
show warnings;
Level	Code	Message
Note	1831	Duplicate index 'idx3' defined on the table 'test.worklog5743_8'. This is deprecated and will be disallowed in a future release.
>>>>>>> 23ac7487
create index idx4 on worklog5743_8(a1, a2(3069));
ERROR 42000: Specified key was too long; max key length is 3072 bytes
show warnings;
Level	Code	Message
Error	1071	Specified key was too long; max key length is 3072 bytes
create index idx5 on worklog5743_8(a1, a2(3068));
show warnings;
Level	Code	Message
create index idx6 on worklog5743_8(a1, a2(2000), a3(1069));
ERROR 42000: Specified key was too long; max key length is 3072 bytes
show warnings;
Level	Code	Message
Error	1071	Specified key was too long; max key length is 3072 bytes
create index idx7 on worklog5743_8(a1, a2(2000), a3(1068));
show warnings;
Level	Code	Message
set global innodb_large_prefix=0;
create index idx1 on worklog5743_16(a2(1000));
Warnings:
Warning	1071	Specified key was too long; max key length is 767 bytes
show warnings;
Level	Code	Message
Warning	1071	Specified key was too long; max key length is 767 bytes
set global innodb_large_prefix=1;
create index idx2 on worklog5743_16(a2(3073));
Warnings:
Warning	1071	Specified key was too long; max key length is 3072 bytes
show warnings;
Level	Code	Message
Warning	1071	Specified key was too long; max key length is 3072 bytes
create index idx3 on worklog5743_16(a2(3072));
<<<<<<< HEAD
show warnings;
Level	Code	Message
=======
Warnings:
Note	1831	Duplicate index 'idx3' defined on the table 'test.worklog5743_16'. This is deprecated and will be disallowed in a future release.
show warnings;
Level	Code	Message
Note	1831	Duplicate index 'idx3' defined on the table 'test.worklog5743_16'. This is deprecated and will be disallowed in a future release.
>>>>>>> 23ac7487
create index idx4 on worklog5743_16(a1, a2(3069));
ERROR 42000: Specified key was too long; max key length is 3072 bytes
show warnings;
Level	Code	Message
Error	1071	Specified key was too long; max key length is 3072 bytes
create index idx5 on worklog5743_16(a1, a2(3068));
show warnings;
Level	Code	Message
create index idx6 on worklog5743_16(a1, a2(2000), a3(1069));
ERROR 42000: Specified key was too long; max key length is 3072 bytes
show warnings;
Level	Code	Message
Error	1071	Specified key was too long; max key length is 3072 bytes
create index idx7 on worklog5743_16(a1, a2(2000), a3(1068));
show warnings;
Level	Code	Message
insert into worklog5743_1 values(9, repeat("a", 10000));
insert into worklog5743_2 values(9, repeat("a", 10000));
insert into worklog5743_4 values(9, repeat("a", 10000));
insert into worklog5743_8 values(9, repeat("a", 10000), repeat("a", 10000));
insert into worklog5743_16 values(9, repeat("a", 10000), repeat("a", 10000));
set global innodb_large_prefix=0;
insert into worklog5743_1 values(2, repeat("b", 10000));
insert into worklog5743_2 values(2, repeat("b", 10000));
insert into worklog5743_4 values(2, repeat("b", 10000));
insert into worklog5743_8 values(2, repeat("b", 10000), repeat("b", 10000));
insert into worklog5743_16 values(2, repeat("b", 10000), repeat("b", 10000));
set global innodb_large_prefix=1;
select a1, left(a2, 20) from worklog5743_1;
a1	left(a2, 20)
9	aaaaaaaaaaaaaaaaaaaa
2	bbbbbbbbbbbbbbbbbbbb
select a1, left(a2, 20) from worklog5743_2;
a1	left(a2, 20)
9	aaaaaaaaaaaaaaaaaaaa
2	bbbbbbbbbbbbbbbbbbbb
select a1, left(a2, 20) from worklog5743_4;
a1	left(a2, 20)
9	aaaaaaaaaaaaaaaaaaaa
2	bbbbbbbbbbbbbbbbbbbb
select a1, left(a2, 20) from worklog5743_8;
a1	left(a2, 20)
9	aaaaaaaaaaaaaaaaaaaa
2	bbbbbbbbbbbbbbbbbbbb
select a1, left(a2, 20) from worklog5743_16;
a1	left(a2, 20)
9	aaaaaaaaaaaaaaaaaaaa
2	bbbbbbbbbbbbbbbbbbbb
begin;
update worklog5743_1 set a1 = 1000;
update worklog5743_2 set a1 = 1000;
update worklog5743_4 set a1 = 1000;
update worklog5743_8 set a1 = 1000;
update worklog5743_16 set a1 = 1000;
select a1, left(a2, 20) from worklog5743_1;
a1	left(a2, 20)
1000	aaaaaaaaaaaaaaaaaaaa
1000	bbbbbbbbbbbbbbbbbbbb
select a1, left(a2, 20) from worklog5743_2;
a1	left(a2, 20)
1000	aaaaaaaaaaaaaaaaaaaa
1000	bbbbbbbbbbbbbbbbbbbb
select a1, left(a2, 20) from worklog5743_4;
a1	left(a2, 20)
1000	aaaaaaaaaaaaaaaaaaaa
1000	bbbbbbbbbbbbbbbbbbbb
select a1, left(a2, 20) from worklog5743_8;
a1	left(a2, 20)
1000	aaaaaaaaaaaaaaaaaaaa
1000	bbbbbbbbbbbbbbbbbbbb
select a1, left(a2, 20) from worklog5743_16;
a1	left(a2, 20)
1000	aaaaaaaaaaaaaaaaaaaa
1000	bbbbbbbbbbbbbbbbbbbb
select @@session.tx_isolation;
@@session.tx_isolation
REPEATABLE-READ
explain select a1, left(a2, 20) from worklog5743_1 where a1 = 9;
id	select_type	table	type	possible_keys	key	key_len	ref	rows	Extra
1	SIMPLE	worklog5743_1	ref	idx6	idx6	5	const	1	NULL
explain select a1, left(a2, 20) from worklog5743_2 where a1 = 9;
id	select_type	table	type	possible_keys	key	key_len	ref	rows	Extra
1	SIMPLE	worklog5743_2	ref	idx6	idx6	5	const	1	NULL
explain select a1, left(a2, 20) from worklog5743_4 where a1 = 9;
id	select_type	table	type	possible_keys	key	key_len	ref	rows	Extra
1	SIMPLE	worklog5743_4	ref	idx6	idx6	5	const	1	NULL
explain select a1, left(a2, 20) from worklog5743_8 where a1 = 9;
id	select_type	table	type	possible_keys	key	key_len	ref	rows	Extra
1	SIMPLE	worklog5743_8	ref	idx5,idx7	idx5	5	const	1	NULL
explain select a1, left(a2, 20) from worklog5743_16 where a1 = 9;
id	select_type	table	type	possible_keys	key	key_len	ref	rows	Extra
1	SIMPLE	worklog5743_16	ref	idx5,idx7	idx5	5	const	1	NULL
select a1, left(a2, 20) from worklog5743_1 where a1 = 9;
a1	left(a2, 20)
9	aaaaaaaaaaaaaaaaaaaa
select a1, left(a2, 20) from worklog5743_2 where a1 = 9;
a1	left(a2, 20)
9	aaaaaaaaaaaaaaaaaaaa
select a1, left(a2, 20) from worklog5743_4 where a1 = 9;
a1	left(a2, 20)
9	aaaaaaaaaaaaaaaaaaaa
select a1, left(a2, 20) from worklog5743_8 where a1 = 9;
a1	left(a2, 20)
9	aaaaaaaaaaaaaaaaaaaa
select a1, left(a2, 20) from worklog5743_16 where a1 = 9;
a1	left(a2, 20)
9	aaaaaaaaaaaaaaaaaaaa
SET SESSION TRANSACTION ISOLATION LEVEL READ UNCOMMITTED;
select @@session.tx_isolation;
@@session.tx_isolation
READ-UNCOMMITTED
select a1, left(a2, 20) from worklog5743_1 where a1 = 9;
a1	left(a2, 20)
select a1, left(a2, 20) from worklog5743_2 where a1 = 9;
a1	left(a2, 20)
select a1, left(a2, 20) from worklog5743_4 where a1 = 9;
a1	left(a2, 20)
select a1, left(a2, 20) from worklog5743_8 where a1 = 9;
a1	left(a2, 20)
select a1, left(a2, 20) from worklog5743_16 where a1 = 9;
a1	left(a2, 20)
rollback;
drop table worklog5743_1;
drop table worklog5743_2;
drop table worklog5743_4;
drop table worklog5743_8;
drop table worklog5743_16;
### Test 5 ###
create table worklog5743(a1 int,
a2 varchar(20000),
a3 varchar(3073),
a4 varchar(3072),
a5 varchar(3069),
a6 varchar(3068))
ROW_FORMAT=DYNAMIC;
create index idx1 on worklog5743(a2);
Warnings:
Warning	1071	Specified key was too long; max key length is 3072 bytes
create index idx2 on worklog5743(a3);
Warnings:
Warning	1071	Specified key was too long; max key length is 3072 bytes
create index idx3 on worklog5743(a4);
show warnings;
Level	Code	Message
create index idx4 on worklog5743(a1, a2);
ERROR 42000: Specified key was too long; max key length is 3072 bytes
show warnings;
Level	Code	Message
Warning	1071	Specified key was too long; max key length is 3072 bytes
Error	1071	Specified key was too long; max key length is 3072 bytes
create index idx5 on worklog5743(a1, a5);
ERROR 42000: Specified key was too long; max key length is 3072 bytes
show warnings;
Level	Code	Message
Error	1071	Specified key was too long; max key length is 3072 bytes
create index idx6 on worklog5743(a1, a6);
show warnings;
Level	Code	Message
show create table worklog5743;
Table	Create Table
worklog5743	CREATE TABLE `worklog5743` (
  `a1` int(11) DEFAULT NULL,
  `a2` varchar(20000) DEFAULT NULL,
  `a3` varchar(3073) DEFAULT NULL,
  `a4` varchar(3072) DEFAULT NULL,
  `a5` varchar(3069) DEFAULT NULL,
  `a6` varchar(3068) DEFAULT NULL,
  KEY `idx1` (`a2`(3072)),
  KEY `idx2` (`a3`(3072)),
  KEY `idx3` (`a4`),
  KEY `idx6` (`a1`,`a6`)
) ENGINE=InnoDB DEFAULT CHARSET=latin1 ROW_FORMAT=DYNAMIC
insert into worklog5743 values(9,
repeat("a", 20000), repeat("a", 3073),
repeat("a", 3072), repeat("a", 3069),
repeat("a", 3068));
begin;
update worklog5743 set a1 = 1000;
select @@session.tx_isolation;
@@session.tx_isolation
REPEATABLE-READ
explain select a1 from worklog5743 where a1 = 9;
id	select_type	table	type	possible_keys	key	key_len	ref	rows	Extra
1	SIMPLE	worklog5743	ref	idx6	idx6	5	const	1	Using index
select a1 from worklog5743 where a1 = 9;
a1
9
SET SESSION TRANSACTION ISOLATION LEVEL READ UNCOMMITTED;
select @@session.tx_isolation;
@@session.tx_isolation
READ-UNCOMMITTED
select a1 from worklog5743 where a1 = 9;
a1
rollback;
drop table worklog5743;
### Test 6 ###
create table worklog5743(a TEXT not null, primary key (a(1000)));
ERROR HY000: Index column size too large. The maximum column size is 767 bytes.
create table worklog5743(a TEXT);
create index idx on worklog5743(a(768));
ERROR HY000: Index column size too large. The maximum column size is 767 bytes.
create index idx on worklog5743(a(767));
insert into worklog5743 values(repeat("a", 20000));
begin;
insert into worklog5743 values(repeat("b", 20000));
update worklog5743 set a = (repeat("x", 25000));
select @@session.tx_isolation;
@@session.tx_isolation
REPEATABLE-READ
select a = repeat("a", 20000) from worklog5743;
a = repeat("a", 20000)
1
SET SESSION TRANSACTION ISOLATION LEVEL READ UNCOMMITTED;
select @@session.tx_isolation;
@@session.tx_isolation
READ-UNCOMMITTED
select a = repeat("x", 25000) from worklog5743;
a = repeat("x", 25000)
1
1
rollback;
drop table worklog5743;
### Test 7 ###
create table worklog5743(a TEXT not null) ROW_FORMAT=DYNAMIC;
create index idx1 on worklog5743(a(3073));
Warnings:
Warning	1071	Specified key was too long; max key length is 3072 bytes
create index idx2 on worklog5743(a(3072));
Warnings:
Note	1831	Duplicate index 'idx2' defined on the table 'test.worklog5743'. This is deprecated and will be disallowed in a future release.
show create table worklog5743;
Table	Create Table
worklog5743	CREATE TABLE `worklog5743` (
  `a` text NOT NULL,
  KEY `idx1` (`a`(3072)),
  KEY `idx2` (`a`(3072))
) ENGINE=InnoDB DEFAULT CHARSET=latin1 ROW_FORMAT=DYNAMIC
drop table worklog5743;
create table worklog5743(a TEXT not null) ROW_FORMAT=REDUNDANT;
create index idx on worklog5743(a(768));
ERROR HY000: Index column size too large. The maximum column size is 767 bytes.
create index idx2 on worklog5743(a(767));
drop table worklog5743;
create table worklog5743(a TEXT not null) ROW_FORMAT=COMPACT;
create index idx on worklog5743(a(768));
ERROR HY000: Index column size too large. The maximum column size is 767 bytes.
create index idx2 on worklog5743(a(767));
drop table worklog5743;
SET GLOBAL innodb_file_format=Antelope;
SET GLOBAL innodb_file_per_table=1;
SET GLOBAL innodb_large_prefix=0;<|MERGE_RESOLUTION|>--- conflicted
+++ resolved
@@ -192,16 +192,11 @@
 Level	Code	Message
 Warning	1071	Specified key was too long; max key length is 3072 bytes
 create index idx3 on worklog5743_8(a2(3072));
-<<<<<<< HEAD
-show warnings;
-Level	Code	Message
-=======
 Warnings:
 Note	1831	Duplicate index 'idx3' defined on the table 'test.worklog5743_8'. This is deprecated and will be disallowed in a future release.
 show warnings;
 Level	Code	Message
 Note	1831	Duplicate index 'idx3' defined on the table 'test.worklog5743_8'. This is deprecated and will be disallowed in a future release.
->>>>>>> 23ac7487
 create index idx4 on worklog5743_8(a1, a2(3069));
 ERROR 42000: Specified key was too long; max key length is 3072 bytes
 show warnings;
@@ -233,16 +228,11 @@
 Level	Code	Message
 Warning	1071	Specified key was too long; max key length is 3072 bytes
 create index idx3 on worklog5743_16(a2(3072));
-<<<<<<< HEAD
-show warnings;
-Level	Code	Message
-=======
 Warnings:
 Note	1831	Duplicate index 'idx3' defined on the table 'test.worklog5743_16'. This is deprecated and will be disallowed in a future release.
 show warnings;
 Level	Code	Message
 Note	1831	Duplicate index 'idx3' defined on the table 'test.worklog5743_16'. This is deprecated and will be disallowed in a future release.
->>>>>>> 23ac7487
 create index idx4 on worklog5743_16(a1, a2(3069));
 ERROR 42000: Specified key was too long; max key length is 3072 bytes
 show warnings;
