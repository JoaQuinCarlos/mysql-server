--- conflicted
+++ resolved
@@ -873,11 +873,7 @@
 t1	CREATE TABLE `t1` (
   `a` char(20) DEFAULT NULL,
   KEY `a` (`a`(5))
-<<<<<<< HEAD
-) /*!50100 TABLESPACE `innodb_system` */ ENGINE=InnoDB DEFAULT CHARSET=latin1
-=======
 ) /*!50100 TABLESPACE `innodb_system` */ ENGINE=InnoDB DEFAULT CHARSET=utf8mb4
->>>>>>> 7cecc90f
 drop table t1;
 create temporary table t1 (a int not null auto_increment, primary key(a)) engine=innodb;
 insert into t1 values (NULL),(NULL),(NULL);
@@ -1560,22 +1556,14 @@
   `id` int(11) NOT NULL,
   `id2` int(11) NOT NULL,
   UNIQUE KEY `id` (`id`,`id2`)
-<<<<<<< HEAD
-) /*!50100 TABLESPACE `innodb_system` */ ENGINE=InnoDB DEFAULT CHARSET=latin1
-=======
 ) /*!50100 TABLESPACE `innodb_system` */ ENGINE=InnoDB DEFAULT CHARSET=utf8mb4
->>>>>>> 7cecc90f
 show create table t2;
 Table	Create Table
 t2	CREATE TABLE `t2` (
   `id` int(11) NOT NULL,
   KEY `t1_id_fk` (`id`),
   CONSTRAINT `t1_id_fk` FOREIGN KEY (`id`) REFERENCES `t1` (`id`)
-<<<<<<< HEAD
-) /*!50100 TABLESPACE `innodb_system` */ ENGINE=InnoDB DEFAULT CHARSET=latin1
-=======
 ) /*!50100 TABLESPACE `innodb_system` */ ENGINE=InnoDB DEFAULT CHARSET=utf8mb4
->>>>>>> 7cecc90f
 create index id on t2 (id);
 show create table t2;
 Table	Create Table
@@ -1583,11 +1571,7 @@
   `id` int(11) NOT NULL,
   KEY `id` (`id`),
   CONSTRAINT `t1_id_fk` FOREIGN KEY (`id`) REFERENCES `t1` (`id`)
-<<<<<<< HEAD
-) /*!50100 TABLESPACE `innodb_system` */ ENGINE=InnoDB DEFAULT CHARSET=latin1
-=======
 ) /*!50100 TABLESPACE `innodb_system` */ ENGINE=InnoDB DEFAULT CHARSET=utf8mb4
->>>>>>> 7cecc90f
 create index id2 on t2 (id);
 Warnings:
 Warning	1831	Duplicate index 'id2' defined on the table 'test.t2'. This is deprecated and will be disallowed in a future release.
@@ -1598,11 +1582,7 @@
   KEY `id` (`id`),
   KEY `id2` (`id`),
   CONSTRAINT `t1_id_fk` FOREIGN KEY (`id`) REFERENCES `t1` (`id`)
-<<<<<<< HEAD
-) /*!50100 TABLESPACE `innodb_system` */ ENGINE=InnoDB DEFAULT CHARSET=latin1
-=======
 ) /*!50100 TABLESPACE `innodb_system` */ ENGINE=InnoDB DEFAULT CHARSET=utf8mb4
->>>>>>> 7cecc90f
 drop index id2 on t2;
 drop index id on t2;
 ERROR HY000: Cannot drop index 'id': needed in a foreign key constraint
@@ -1612,11 +1592,7 @@
   `id` int(11) NOT NULL,
   KEY `id` (`id`),
   CONSTRAINT `t1_id_fk` FOREIGN KEY (`id`) REFERENCES `t1` (`id`)
-<<<<<<< HEAD
-) /*!50100 TABLESPACE `innodb_system` */ ENGINE=InnoDB DEFAULT CHARSET=latin1
-=======
 ) /*!50100 TABLESPACE `innodb_system` */ ENGINE=InnoDB DEFAULT CHARSET=utf8mb4
->>>>>>> 7cecc90f
 drop table t2;
 create table t2 (id int(11) not null, id2 int(11) not null, constraint t1_id_fk foreign key (id,id2) references t1 (id,id2)) engine = innodb;
 show create table t2;
@@ -1626,11 +1602,7 @@
   `id2` int(11) NOT NULL,
   KEY `t1_id_fk` (`id`,`id2`),
   CONSTRAINT `t1_id_fk` FOREIGN KEY (`id`, `id2`) REFERENCES `t1` (`id`, `id2`)
-<<<<<<< HEAD
-) /*!50100 TABLESPACE `innodb_system` */ ENGINE=InnoDB DEFAULT CHARSET=latin1
-=======
 ) /*!50100 TABLESPACE `innodb_system` */ ENGINE=InnoDB DEFAULT CHARSET=utf8mb4
->>>>>>> 7cecc90f
 create unique index id on t2 (id,id2);
 show create table t2;
 Table	Create Table
@@ -1639,11 +1611,7 @@
   `id2` int(11) NOT NULL,
   UNIQUE KEY `id` (`id`,`id2`),
   CONSTRAINT `t1_id_fk` FOREIGN KEY (`id`, `id2`) REFERENCES `t1` (`id`, `id2`)
-<<<<<<< HEAD
-) /*!50100 TABLESPACE `innodb_system` */ ENGINE=InnoDB DEFAULT CHARSET=latin1
-=======
 ) /*!50100 TABLESPACE `innodb_system` */ ENGINE=InnoDB DEFAULT CHARSET=utf8mb4
->>>>>>> 7cecc90f
 drop table t2;
 create table t2 (id int(11) not null, id2 int(11) not null, unique (id,id2),constraint t1_id_fk foreign key (id2,id) references t1 (id,id2)) engine = innodb;
 show create table t2;
@@ -1654,11 +1622,7 @@
   UNIQUE KEY `id` (`id`,`id2`),
   KEY `t1_id_fk` (`id2`,`id`),
   CONSTRAINT `t1_id_fk` FOREIGN KEY (`id2`, `id`) REFERENCES `t1` (`id`, `id2`)
-<<<<<<< HEAD
-) /*!50100 TABLESPACE `innodb_system` */ ENGINE=InnoDB DEFAULT CHARSET=latin1
-=======
 ) /*!50100 TABLESPACE `innodb_system` */ ENGINE=InnoDB DEFAULT CHARSET=utf8mb4
->>>>>>> 7cecc90f
 drop table t2;
 create table t2 (id int(11) not null, id2 int(11) not null, unique (id,id2), constraint t1_id_fk foreign key (id) references t1 (id)) engine = innodb;
 show create table t2;
@@ -1668,11 +1632,7 @@
   `id2` int(11) NOT NULL,
   UNIQUE KEY `id` (`id`,`id2`),
   CONSTRAINT `t1_id_fk` FOREIGN KEY (`id`) REFERENCES `t1` (`id`)
-<<<<<<< HEAD
-) /*!50100 TABLESPACE `innodb_system` */ ENGINE=InnoDB DEFAULT CHARSET=latin1
-=======
 ) /*!50100 TABLESPACE `innodb_system` */ ENGINE=InnoDB DEFAULT CHARSET=utf8mb4
->>>>>>> 7cecc90f
 drop table t2;
 create table t2 (id int(11) not null, id2 int(11) not null, unique (id,id2),constraint t1_id_fk foreign key (id2,id) references t1 (id,id2)) engine = innodb;
 show create table t2;
@@ -1683,11 +1643,7 @@
   UNIQUE KEY `id` (`id`,`id2`),
   KEY `t1_id_fk` (`id2`,`id`),
   CONSTRAINT `t1_id_fk` FOREIGN KEY (`id2`, `id`) REFERENCES `t1` (`id`, `id2`)
-<<<<<<< HEAD
-) /*!50100 TABLESPACE `innodb_system` */ ENGINE=InnoDB DEFAULT CHARSET=latin1
-=======
 ) /*!50100 TABLESPACE `innodb_system` */ ENGINE=InnoDB DEFAULT CHARSET=utf8mb4
->>>>>>> 7cecc90f
 drop table t2;
 create table t2 (id int(11) not null auto_increment, id2 int(11) not null, constraint t1_id_fk foreign key (id) references t1 (id), primary key (id), index (id,id2)) engine = innodb;
 show create table t2;
@@ -1698,11 +1654,7 @@
   PRIMARY KEY (`id`),
   KEY `id` (`id`,`id2`),
   CONSTRAINT `t1_id_fk` FOREIGN KEY (`id`) REFERENCES `t1` (`id`)
-<<<<<<< HEAD
-) /*!50100 TABLESPACE `innodb_system` */ ENGINE=InnoDB DEFAULT CHARSET=latin1
-=======
 ) /*!50100 TABLESPACE `innodb_system` */ ENGINE=InnoDB DEFAULT CHARSET=utf8mb4
->>>>>>> 7cecc90f
 drop table t2;
 create table t2 (id int(11) not null auto_increment, id2 int(11) not null, constraint t1_id_fk foreign key (id) references t1 (id)) engine= innodb;
 show create table t2;
@@ -1712,11 +1664,7 @@
   `id2` int(11) NOT NULL,
   KEY `t1_id_fk` (`id`),
   CONSTRAINT `t1_id_fk` FOREIGN KEY (`id`) REFERENCES `t1` (`id`)
-<<<<<<< HEAD
-) /*!50100 TABLESPACE `innodb_system` */ ENGINE=InnoDB DEFAULT CHARSET=latin1
-=======
 ) /*!50100 TABLESPACE `innodb_system` */ ENGINE=InnoDB DEFAULT CHARSET=utf8mb4
->>>>>>> 7cecc90f
 alter table t2 add index id_test (id), add index id_test2 (id,id2);
 show create table t2;
 Table	Create Table
@@ -1726,11 +1674,7 @@
   KEY `id_test` (`id`),
   KEY `id_test2` (`id`,`id2`),
   CONSTRAINT `t1_id_fk` FOREIGN KEY (`id`) REFERENCES `t1` (`id`)
-<<<<<<< HEAD
-) /*!50100 TABLESPACE `innodb_system` */ ENGINE=InnoDB DEFAULT CHARSET=latin1
-=======
 ) /*!50100 TABLESPACE `innodb_system` */ ENGINE=InnoDB DEFAULT CHARSET=utf8mb4
->>>>>>> 7cecc90f
 drop table t2;
 create table t2 (id int(11) not null, id2 int(11) not null, constraint t1_id_fk foreign key (id2,id) references t1 (id)) engine = innodb;
 ERROR 42000: Incorrect foreign key definition for 't1_id_fk': Key reference and table reference don't match
@@ -1744,11 +1688,7 @@
   UNIQUE KEY `b_2` (`b`),
   KEY `b` (`b`),
   CONSTRAINT `t2_ibfk_1` FOREIGN KEY (`b`) REFERENCES `t1` (`id`)
-<<<<<<< HEAD
-) /*!50100 TABLESPACE `innodb_system` */ ENGINE=InnoDB DEFAULT CHARSET=latin1
-=======
 ) /*!50100 TABLESPACE `innodb_system` */ ENGINE=InnoDB DEFAULT CHARSET=utf8mb4
->>>>>>> 7cecc90f
 drop table t2;
 create table t2 (a int auto_increment primary key, b int, foreign key (b) references t1(id), foreign key (b) references t1(id), unique(b)) engine=innodb;
 show create table t2;
@@ -1760,11 +1700,7 @@
   UNIQUE KEY `b` (`b`),
   CONSTRAINT `t2_ibfk_1` FOREIGN KEY (`b`) REFERENCES `t1` (`id`),
   CONSTRAINT `t2_ibfk_2` FOREIGN KEY (`b`) REFERENCES `t1` (`id`)
-<<<<<<< HEAD
-) /*!50100 TABLESPACE `innodb_system` */ ENGINE=InnoDB DEFAULT CHARSET=latin1
-=======
 ) /*!50100 TABLESPACE `innodb_system` */ ENGINE=InnoDB DEFAULT CHARSET=utf8mb4
->>>>>>> 7cecc90f
 drop table t2, t1;
 create table t1 (c char(10), index (c,c)) engine=innodb;
 ERROR 42S21: Duplicate column name 'c'
@@ -1883,17 +1819,10 @@
 1949
 SELECT variable_value - @innodb_rows_inserted_orig FROM performance_schema.global_status WHERE LOWER(variable_name) = 'innodb_rows_inserted';
 variable_value - @innodb_rows_inserted_orig
-<<<<<<< HEAD
-2865
-SELECT variable_value - @innodb_rows_updated_orig FROM performance_schema.global_status WHERE LOWER(variable_name) = 'innodb_rows_updated';
-variable_value - @innodb_rows_updated_orig
-2627
-=======
 2855
 SELECT variable_value - @innodb_rows_updated_orig FROM performance_schema.global_status WHERE LOWER(variable_name) = 'innodb_rows_updated';
 variable_value - @innodb_rows_updated_orig
 2567
->>>>>>> 7cecc90f
 SELECT variable_value - @innodb_row_lock_waits_orig FROM performance_schema.global_status WHERE LOWER(variable_name) = 'innodb_row_lock_waits';
 variable_value - @innodb_row_lock_waits_orig
 0
@@ -1996,11 +1925,7 @@
   `v` varchar(10) DEFAULT NULL,
   `c` char(10) DEFAULT NULL,
   `t` text
-<<<<<<< HEAD
-) /*!50100 TABLESPACE `innodb_system` */ ENGINE=InnoDB DEFAULT CHARSET=latin1
-=======
 ) /*!50100 TABLESPACE `innodb_system` */ ENGINE=InnoDB DEFAULT CHARSET=utf8mb4
->>>>>>> 7cecc90f
 create table t2 like t1;
 show create table t2;
 Table	Create Table
@@ -2008,11 +1933,7 @@
   `v` varchar(10) DEFAULT NULL,
   `c` char(10) DEFAULT NULL,
   `t` text
-<<<<<<< HEAD
-) /*!50100 TABLESPACE `innodb_system` */ ENGINE=InnoDB DEFAULT CHARSET=latin1
-=======
 ) /*!50100 TABLESPACE `innodb_system` */ ENGINE=InnoDB DEFAULT CHARSET=utf8mb4
->>>>>>> 7cecc90f
 create table t3 select * from t1;
 show create table t3;
 Table	Create Table
@@ -2020,11 +1941,7 @@
   `v` varchar(10) DEFAULT NULL,
   `c` char(10) DEFAULT NULL,
   `t` text
-<<<<<<< HEAD
-) /*!50100 TABLESPACE `innodb_system` */ ENGINE=InnoDB DEFAULT CHARSET=latin1
-=======
 ) /*!50100 TABLESPACE `innodb_system` */ ENGINE=InnoDB DEFAULT CHARSET=utf8mb4
->>>>>>> 7cecc90f
 alter table t1 modify c varchar(10);
 show create table t1;
 Table	Create Table
@@ -2032,11 +1949,7 @@
   `v` varchar(10) DEFAULT NULL,
   `c` varchar(10) DEFAULT NULL,
   `t` text
-<<<<<<< HEAD
-) /*!50100 TABLESPACE `innodb_system` */ ENGINE=InnoDB DEFAULT CHARSET=latin1
-=======
 ) /*!50100 TABLESPACE `innodb_system` */ ENGINE=InnoDB DEFAULT CHARSET=utf8mb4
->>>>>>> 7cecc90f
 alter table t1 modify v char(10);
 show create table t1;
 Table	Create Table
@@ -2044,11 +1957,7 @@
   `v` char(10) DEFAULT NULL,
   `c` varchar(10) DEFAULT NULL,
   `t` text
-<<<<<<< HEAD
-) /*!50100 TABLESPACE `innodb_system` */ ENGINE=InnoDB DEFAULT CHARSET=latin1
-=======
 ) /*!50100 TABLESPACE `innodb_system` */ ENGINE=InnoDB DEFAULT CHARSET=utf8mb4
->>>>>>> 7cecc90f
 alter table t1 modify t varchar(10);
 Warnings:
 Note	1265	Data truncated for column 't' at row 2
@@ -2058,11 +1967,7 @@
   `v` char(10) DEFAULT NULL,
   `c` varchar(10) DEFAULT NULL,
   `t` varchar(10) DEFAULT NULL
-<<<<<<< HEAD
-) /*!50100 TABLESPACE `innodb_system` */ ENGINE=InnoDB DEFAULT CHARSET=latin1
-=======
 ) /*!50100 TABLESPACE `innodb_system` */ ENGINE=InnoDB DEFAULT CHARSET=utf8mb4
->>>>>>> 7cecc90f
 select concat('*',v,'*',c,'*',t,'*') from t1;
 concat('*',v,'*',c,'*',t,'*')
 *+*+*+ *
@@ -2574,22 +2479,14 @@
   KEY `v` (`v`(5)),
   KEY `c` (`c`(5)),
   KEY `t` (`t`(5))
-<<<<<<< HEAD
-) /*!50100 TABLESPACE `innodb_system` */ ENGINE=InnoDB DEFAULT CHARSET=latin1
-=======
 ) /*!50100 TABLESPACE `innodb_system` */ ENGINE=InnoDB DEFAULT CHARSET=utf8mb4
->>>>>>> 7cecc90f
 drop table t1;
 create table t1 (v char(10) character set utf8);
 show create table t1;
 Table	Create Table
 t1	CREATE TABLE `t1` (
   `v` char(10) CHARACTER SET utf8 DEFAULT NULL
-<<<<<<< HEAD
-) /*!50100 TABLESPACE `innodb_system` */ ENGINE=InnoDB DEFAULT CHARSET=latin1
-=======
 ) /*!50100 TABLESPACE `innodb_system` */ ENGINE=InnoDB DEFAULT CHARSET=utf8mb4
->>>>>>> 7cecc90f
 drop table t1;
 create table t1 (v varchar(10), c char(10)) row_format=fixed;
 Warnings:
@@ -2599,11 +2496,7 @@
 t1	CREATE TABLE `t1` (
   `v` varchar(10) DEFAULT NULL,
   `c` char(10) DEFAULT NULL
-<<<<<<< HEAD
-) /*!50100 TABLESPACE `innodb_system` */ ENGINE=InnoDB DEFAULT CHARSET=latin1 ROW_FORMAT=DYNAMIC
-=======
 ) /*!50100 TABLESPACE `innodb_system` */ ENGINE=InnoDB DEFAULT CHARSET=utf8mb4 ROW_FORMAT=DYNAMIC
->>>>>>> 7cecc90f
 insert into t1 values('a','a'),('a ','a ');
 select concat('*',v,'*',c,'*') from t1;
 concat('*',v,'*',c,'*')
@@ -2640,11 +2533,7 @@
 Table	Create Table
 t1	CREATE TABLE `t1` (
   `v` mediumtext
-<<<<<<< HEAD
-) /*!50100 TABLESPACE `innodb_system` */ ENGINE=InnoDB DEFAULT CHARSET=latin1
-=======
 ) /*!50100 TABLESPACE `innodb_system` */ ENGINE=InnoDB DEFAULT CHARSET=utf8mb4
->>>>>>> 7cecc90f
 drop table t1;
 create table t1 (v varchar(65530) character set utf8);
 Warnings:
@@ -2653,11 +2542,7 @@
 Table	Create Table
 t1	CREATE TABLE `t1` (
   `v` mediumtext CHARACTER SET utf8
-<<<<<<< HEAD
-) /*!50100 TABLESPACE `innodb_system` */ ENGINE=InnoDB DEFAULT CHARSET=latin1
-=======
 ) /*!50100 TABLESPACE `innodb_system` */ ENGINE=InnoDB DEFAULT CHARSET=utf8mb4
->>>>>>> 7cecc90f
 drop table t1;
 SET sql_mode = default;
 set default_storage_engine=MyISAM;
@@ -2996,11 +2881,7 @@
 t2	CREATE TABLE `t2` (
   `a` int(11) DEFAULT NULL,
   KEY `t2_ibfk_0` (`a`)
-<<<<<<< HEAD
-) /*!50100 TABLESPACE `innodb_system` */ ENGINE=InnoDB DEFAULT CHARSET=latin1
-=======
 ) /*!50100 TABLESPACE `innodb_system` */ ENGINE=InnoDB DEFAULT CHARSET=utf8mb4
->>>>>>> 7cecc90f
 DROP TABLE t2,t1;
 SET sql_mode = default;
 CREATE TABLE t1 (
@@ -3041,11 +2922,7 @@
   PRIMARY KEY (`c1`),
   UNIQUE KEY `c2` (`c2`),
   CONSTRAINT `c2_fk` FOREIGN KEY (`c2`) REFERENCES `t2` (`c1`) ON DELETE CASCADE
-<<<<<<< HEAD
-) /*!50100 TABLESPACE `innodb_system` */ ENGINE=InnoDB DEFAULT CHARSET=latin1
-=======
 ) /*!50100 TABLESPACE `innodb_system` */ ENGINE=InnoDB DEFAULT CHARSET=utf8mb4
->>>>>>> 7cecc90f
 alter table t1 drop foreign key c2_fk;
 show create table t1;
 Table	Create Table
@@ -3054,11 +2931,7 @@
   `c2` bigint(20) NOT NULL,
   PRIMARY KEY (`c1`),
   UNIQUE KEY `c2` (`c2`)
-<<<<<<< HEAD
-) /*!50100 TABLESPACE `innodb_system` */ ENGINE=InnoDB DEFAULT CHARSET=latin1
-=======
 ) /*!50100 TABLESPACE `innodb_system` */ ENGINE=InnoDB DEFAULT CHARSET=utf8mb4
->>>>>>> 7cecc90f
 drop table t1, t2;
 create table t1(a date) engine=innodb;
 create table t2(a date, key(a)) engine=innodb;
@@ -3268,11 +3141,7 @@
   KEY `f` (`f`),
   CONSTRAINT `t2_ibfk_1` FOREIGN KEY (`f`) REFERENCES `t1` (`f`) ON DELETE CASCADE ON UPDATE CASCADE,
   CONSTRAINT `t2_t1` FOREIGN KEY (`id`) REFERENCES `t1` (`id`) ON DELETE CASCADE ON UPDATE CASCADE
-<<<<<<< HEAD
-) /*!50100 TABLESPACE `innodb_system` */ ENGINE=InnoDB DEFAULT CHARSET=latin1
-=======
 ) /*!50100 TABLESPACE `innodb_system` */ ENGINE=InnoDB DEFAULT CHARSET=utf8mb4
->>>>>>> 7cecc90f
 DROP TABLE t2, t1;
 CREATE TABLE t1 (a INT, INDEX(a)) ENGINE=InnoDB;
 CREATE TABLE t2 (a INT, INDEX(a)) ENGINE=InnoDB;
@@ -3305,11 +3174,7 @@
 t1	CREATE TABLE `t1` (
   `id` int(11) NOT NULL AUTO_INCREMENT,
   PRIMARY KEY (`id`)
-<<<<<<< HEAD
-) /*!50100 TABLESPACE `innodb_system` */ ENGINE=InnoDB AUTO_INCREMENT=349 DEFAULT CHARSET=latin1
-=======
 ) /*!50100 TABLESPACE `innodb_system` */ ENGINE=InnoDB AUTO_INCREMENT=349 DEFAULT CHARSET=utf8mb4
->>>>>>> 7cecc90f
 CREATE TABLE t2 (id int PRIMARY KEY) ENGINE=InnoDB;
 INSERT INTO t2 VALUES(42),(347),(348);
 ALTER TABLE t1 ADD CONSTRAINT t1_t2 FOREIGN KEY (id) REFERENCES t2(id);
@@ -3319,11 +3184,7 @@
   `id` int(11) NOT NULL AUTO_INCREMENT,
   PRIMARY KEY (`id`),
   CONSTRAINT `t1_t2` FOREIGN KEY (`id`) REFERENCES `t2` (`id`)
-<<<<<<< HEAD
-) /*!50100 TABLESPACE `innodb_system` */ ENGINE=InnoDB AUTO_INCREMENT=349 DEFAULT CHARSET=latin1
-=======
 ) /*!50100 TABLESPACE `innodb_system` */ ENGINE=InnoDB AUTO_INCREMENT=349 DEFAULT CHARSET=utf8mb4
->>>>>>> 7cecc90f
 DROP TABLE t1,t2;
 SET innodb_strict_mode=ON;
 CREATE TABLE t1 (
