#
# Bug#19904800 - MISSING DBUG_RETURN IN HA_INNOBASE::UPDATE_ROW
#
CREATE TABLE t1(a int PRIMARY KEY) ENGINE=InnoDB;
CREATE TABLE t2(b int PRIMARY KEY) ENGINE=InnoDB;
INSERT INTO t1 VALUES(1);
INSERT INTO t2 VALUES(2);
<<<<<<< HEAD
SET GLOBAL innodb_fast_shutdown = 0;
=======
SET GLOBAL innodb_fast_shutdown=0;
>>>>>>> 396985aa
# restart: --innodb-read-only
UPDATE t1,t2 SET t1.a = 2, t2.b = 2 WHERE t1.a = 1;
ERROR HY000: Table 't1' is read only
# restart
DROP TABLE t1;
DROP TABLE t2;
#
# Bug#20578834 - INNODB READ ONLY MODE AND NON EXISTENT TMP DIR CRASHES SERVER
#
CREATE TABLE t1(a int PRIMARY KEY) ENGINE=InnoDB;
INSERT INTO t1 VALUES(1);
SET GLOBAL innodb_fast_shutdown=0;
# restart: --tmpdir=/non/existent/dir/ --innodb-read-only
SELECT * FROM t1;
a
1
# restart
DROP TABLE t1;<|MERGE_RESOLUTION|>--- conflicted
+++ resolved
@@ -5,11 +5,7 @@
 CREATE TABLE t2(b int PRIMARY KEY) ENGINE=InnoDB;
 INSERT INTO t1 VALUES(1);
 INSERT INTO t2 VALUES(2);
-<<<<<<< HEAD
 SET GLOBAL innodb_fast_shutdown = 0;
-=======
-SET GLOBAL innodb_fast_shutdown=0;
->>>>>>> 396985aa
 # restart: --innodb-read-only
 UPDATE t1,t2 SET t1.a = 2, t2.b = 2 WHERE t1.a = 1;
 ERROR HY000: Table 't1' is read only
