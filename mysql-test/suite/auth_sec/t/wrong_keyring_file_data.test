--disable_ps_protocol
--disable_warnings
--source include/not_embedded.inc
call mtr.add_suppression("Plugin keyring_file reported: \'Keyring initialization failure\'");
call mtr.add_suppression("Plugin \'keyring_file\' init function returned error");
<<<<<<< HEAD
call mtr.add_suppression("Cannot create keyring directory: ../bad_dir/../..");
call mtr.add_suppression("Could not create keyring directory The keyring_file will stay unusable until correct path to the keyring directory gets provided");
call mtr.add_suppression("keyring_file initialization failure. Please check if the keyring_file_data points to readable keyring file");
=======
call mtr.add_suppression("keyring_file initialization failure. Please check if the keyring_file_data points to readable keyring file or keyring file can be created in the specified location.");
call mtr.add_suppression("Could not create keyring directory The keyring_file will stay unusable until correct path to the keyring directory gets provided");
call mtr.add_suppression("Error while loading keyring content. The keyring might be malformed");
>>>>>>> 7f21215c
<|MERGE_RESOLUTION|>--- conflicted
+++ resolved
@@ -3,12 +3,7 @@
 --source include/not_embedded.inc
 call mtr.add_suppression("Plugin keyring_file reported: \'Keyring initialization failure\'");
 call mtr.add_suppression("Plugin \'keyring_file\' init function returned error");
-<<<<<<< HEAD
 call mtr.add_suppression("Cannot create keyring directory: ../bad_dir/../..");
 call mtr.add_suppression("Could not create keyring directory The keyring_file will stay unusable until correct path to the keyring directory gets provided");
 call mtr.add_suppression("keyring_file initialization failure. Please check if the keyring_file_data points to readable keyring file");
-=======
-call mtr.add_suppression("keyring_file initialization failure. Please check if the keyring_file_data points to readable keyring file or keyring file can be created in the specified location.");
-call mtr.add_suppression("Could not create keyring directory The keyring_file will stay unusable until correct path to the keyring directory gets provided");
-call mtr.add_suppression("Error while loading keyring content. The keyring might be malformed");
->>>>>>> 7f21215c
+call mtr.add_suppression("Error while loading keyring content. The keyring might be malformed");