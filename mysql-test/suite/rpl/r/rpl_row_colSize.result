stop slave;
drop table if exists t1,t2,t3,t4,t5,t6,t7,t8,t9;
reset master;
reset slave;
drop table if exists t1,t2,t3,t4,t5,t6,t7,t8,t9;
start slave;
DROP TABLE IF EXISTS t1;
**** Testing WL#3228 changes. ****
*** Create "wider" table on slave ***
Checking MYSQL_TYPE_NEWDECIMAL fields
DROP TABLE IF EXISTS t1;
Warnings:
Note	1051	Unknown table 't1'
STOP SLAVE;
RESET SLAVE;
CREATE TABLE t1 (a DECIMAL(5,2));
CREATE TABLE t1 (a DECIMAL(20, 10));
RESET MASTER;
INSERT INTO t1 VALUES (901251.90125);
START SLAVE;
SHOW SLAVE STATUS;
Slave_IO_State	#
Master_Host	127.0.0.1
Master_User	root
Master_Port	#
Connect_Retry	1
Master_Log_File	master-bin.000001
Read_Master_Log_Pos	#
Relay_Log_File	#
Relay_Log_Pos	#
Relay_Master_Log_File	master-bin.000001
Slave_IO_Running	Yes
Slave_SQL_Running	No
Replicate_Do_DB	
Replicate_Ignore_DB	
Replicate_Do_Table	
Replicate_Ignore_Table	#
Replicate_Wild_Do_Table	
Replicate_Wild_Ignore_Table	
Last_Errno	1658
Last_Error	Column 0 of table 'test.t1' cannot be converted from type 'decimal(20,10)' to type 'decimal(5,2)'
Skip_Counter	0
Exec_Master_Log_Pos	#
Relay_Log_Space	#
Until_Condition	None
Until_Log_File	
Until_Log_Pos	0
Master_SSL_Allowed	No
Master_SSL_CA_File	
Master_SSL_CA_Path	
Master_SSL_Cert	
Master_SSL_Cipher	
Master_SSL_Key	
Seconds_Behind_Master	#
Master_SSL_Verify_Server_Cert	No
Last_IO_Errno	#
Last_IO_Error	#
<<<<<<< HEAD
Last_SQL_Errno	1535
Last_SQL_Error	Table definition on master and slave does not match: Column 0 size mismatch - master has size 10, test.t1 on slave has size 3. Master's column size should be <= the slave's column size.
=======
Last_SQL_Errno	1658
Last_SQL_Error	Column 0 of table 'test.t1' cannot be converted from type 'decimal(20,10)' to type 'decimal(5,2)'
>>>>>>> 05989e24
Replicate_Ignore_Server_Ids	
Master_Server_Id	1
SELECT COUNT(*) FROM t1;
COUNT(*)
0
STOP SLAVE;
RESET SLAVE;
RESET MASTER;
START SLAVE;
DROP TABLE IF EXISTS t1;
STOP SLAVE;
RESET SLAVE;
CREATE TABLE t1 (a DECIMAL(27, 9));
CREATE TABLE t1 (a DECIMAL(27, 18));
RESET MASTER;
INSERT INTO t1 VALUES (901251.90125);
START SLAVE;
SHOW SLAVE STATUS;
Slave_IO_State	#
Master_Host	127.0.0.1
Master_User	root
Master_Port	#
Connect_Retry	1
Master_Log_File	master-bin.000001
Read_Master_Log_Pos	#
Relay_Log_File	#
Relay_Log_Pos	#
Relay_Master_Log_File	master-bin.000001
Slave_IO_Running	Yes
Slave_SQL_Running	No
Replicate_Do_DB	
Replicate_Ignore_DB	
Replicate_Do_Table	
Replicate_Ignore_Table	#
Replicate_Wild_Do_Table	
Replicate_Wild_Ignore_Table	
Last_Errno	1658
Last_Error	Column 0 of table 'test.t1' cannot be converted from type 'decimal(27,18)' to type 'decimal(27,9)'
Skip_Counter	0
Exec_Master_Log_Pos	#
Relay_Log_Space	#
Until_Condition	None
Until_Log_File	
Until_Log_Pos	0
Master_SSL_Allowed	No
Master_SSL_CA_File	
Master_SSL_CA_Path	
Master_SSL_Cert	
Master_SSL_Cipher	
Master_SSL_Key	
Seconds_Behind_Master	#
Master_SSL_Verify_Server_Cert	No
Last_IO_Errno	#
Last_IO_Error	#
<<<<<<< HEAD
Last_SQL_Errno	1535
Last_SQL_Error	Table definition on master and slave does not match: Column 0 size mismatch - master has size 12, test.t1 on slave has size 12. Master's column size should be <= the slave's column size.
=======
Last_SQL_Errno	1658
Last_SQL_Error	Column 0 of table 'test.t1' cannot be converted from type 'decimal(27,18)' to type 'decimal(27,9)'
>>>>>>> 05989e24
Replicate_Ignore_Server_Ids	
Master_Server_Id	1
SELECT COUNT(*) FROM t1;
COUNT(*)
0
STOP SLAVE;
RESET SLAVE;
RESET MASTER;
START SLAVE;
DROP TABLE IF EXISTS t1;
STOP SLAVE;
RESET SLAVE;
CREATE TABLE t1 (a NUMERIC(5,2));
CREATE TABLE t1 (a NUMERIC(20, 10));
RESET MASTER;
INSERT INTO t1 VALUES (901251.90125);
START SLAVE;
SHOW SLAVE STATUS;
Slave_IO_State	#
Master_Host	127.0.0.1
Master_User	root
Master_Port	#
Connect_Retry	1
Master_Log_File	master-bin.000001
Read_Master_Log_Pos	#
Relay_Log_File	#
Relay_Log_Pos	#
Relay_Master_Log_File	master-bin.000001
Slave_IO_Running	Yes
Slave_SQL_Running	No
Replicate_Do_DB	
Replicate_Ignore_DB	
Replicate_Do_Table	
Replicate_Ignore_Table	#
Replicate_Wild_Do_Table	
Replicate_Wild_Ignore_Table	
Last_Errno	1658
Last_Error	Column 0 of table 'test.t1' cannot be converted from type 'decimal(20,10)' to type 'decimal(5,2)'
Skip_Counter	0
Exec_Master_Log_Pos	#
Relay_Log_Space	#
Until_Condition	None
Until_Log_File	
Until_Log_Pos	0
Master_SSL_Allowed	No
Master_SSL_CA_File	
Master_SSL_CA_Path	
Master_SSL_Cert	
Master_SSL_Cipher	
Master_SSL_Key	
Seconds_Behind_Master	#
Master_SSL_Verify_Server_Cert	No
Last_IO_Errno	#
Last_IO_Error	#
<<<<<<< HEAD
Last_SQL_Errno	1535
Last_SQL_Error	Table definition on master and slave does not match: Column 0 size mismatch - master has size 10, test.t1 on slave has size 3. Master's column size should be <= the slave's column size.
=======
Last_SQL_Errno	1658
Last_SQL_Error	Column 0 of table 'test.t1' cannot be converted from type 'decimal(20,10)' to type 'decimal(5,2)'
>>>>>>> 05989e24
Replicate_Ignore_Server_Ids	
Master_Server_Id	1
SELECT COUNT(*) FROM t1;
COUNT(*)
0
STOP SLAVE;
RESET SLAVE;
RESET MASTER;
START SLAVE;
Checking MYSQL_TYPE_FLOAT fields
DROP TABLE IF EXISTS t1;
STOP SLAVE;
RESET SLAVE;
CREATE TABLE t1 (a FLOAT(20));
CREATE TABLE t1 (a FLOAT(47));
RESET MASTER;
INSERT INTO t1 VALUES (901251.90125);
START SLAVE;
SHOW SLAVE STATUS;
Slave_IO_State	#
Master_Host	127.0.0.1
Master_User	root
Master_Port	#
Connect_Retry	1
Master_Log_File	master-bin.000001
Read_Master_Log_Pos	#
Relay_Log_File	#
Relay_Log_Pos	#
Relay_Master_Log_File	master-bin.000001
Slave_IO_Running	Yes
Slave_SQL_Running	No
Replicate_Do_DB	
Replicate_Ignore_DB	
Replicate_Do_Table	
Replicate_Ignore_Table	#
Replicate_Wild_Do_Table	
Replicate_Wild_Ignore_Table	
Last_Errno	1658
Last_Error	Column 0 of table 'test.t1' cannot be converted from type 'double' to type 'float'
Skip_Counter	0
Exec_Master_Log_Pos	#
Relay_Log_Space	#
Until_Condition	None
Until_Log_File	
Until_Log_Pos	0
Master_SSL_Allowed	No
Master_SSL_CA_File	
Master_SSL_CA_Path	
Master_SSL_Cert	
Master_SSL_Cipher	
Master_SSL_Key	
Seconds_Behind_Master	#
Master_SSL_Verify_Server_Cert	No
Last_IO_Errno	#
Last_IO_Error	#
<<<<<<< HEAD
Last_SQL_Errno	1535
Last_SQL_Error	Table definition on master and slave does not match: Column 0 type mismatch - received type 5, test.t1 has type 4
=======
Last_SQL_Errno	1658
Last_SQL_Error	Column 0 of table 'test.t1' cannot be converted from type 'double' to type 'float'
>>>>>>> 05989e24
Replicate_Ignore_Server_Ids	
Master_Server_Id	1
SELECT COUNT(*) FROM t1;
COUNT(*)
0
STOP SLAVE;
RESET SLAVE;
RESET MASTER;
START SLAVE;
Checking MYSQL_TYPE_BIT fields
DROP TABLE IF EXISTS t1;
STOP SLAVE;
RESET SLAVE;
CREATE TABLE t1 (a BIT(5));
CREATE TABLE t1 (a BIT(64));
RESET MASTER;
INSERT INTO t1 VALUES (B'10101');
START SLAVE;
SHOW SLAVE STATUS;
Slave_IO_State	#
Master_Host	127.0.0.1
Master_User	root
Master_Port	#
Connect_Retry	1
Master_Log_File	master-bin.000001
Read_Master_Log_Pos	#
Relay_Log_File	#
Relay_Log_Pos	#
Relay_Master_Log_File	master-bin.000001
Slave_IO_Running	Yes
Slave_SQL_Running	No
Replicate_Do_DB	
Replicate_Ignore_DB	
Replicate_Do_Table	
Replicate_Ignore_Table	#
Replicate_Wild_Do_Table	
Replicate_Wild_Ignore_Table	
Last_Errno	1658
Last_Error	Column 0 of table 'test.t1' cannot be converted from type 'bit(64)' to type 'bit(5)'
Skip_Counter	0
Exec_Master_Log_Pos	#
Relay_Log_Space	#
Until_Condition	None
Until_Log_File	
Until_Log_Pos	0
Master_SSL_Allowed	No
Master_SSL_CA_File	
Master_SSL_CA_Path	
Master_SSL_Cert	
Master_SSL_Cipher	
Master_SSL_Key	
Seconds_Behind_Master	#
Master_SSL_Verify_Server_Cert	No
Last_IO_Errno	#
Last_IO_Error	#
<<<<<<< HEAD
Last_SQL_Errno	1535
Last_SQL_Error	Table definition on master and slave does not match: Column 0 size mismatch - master has size 8, test.t1 on slave has size 1. Master's column size should be <= the slave's column size.
=======
Last_SQL_Errno	1658
Last_SQL_Error	Column 0 of table 'test.t1' cannot be converted from type 'bit(64)' to type 'bit(5)'
>>>>>>> 05989e24
Replicate_Ignore_Server_Ids	
Master_Server_Id	1
SELECT COUNT(*) FROM t1;
COUNT(*)
0
STOP SLAVE;
RESET SLAVE;
RESET MASTER;
START SLAVE;
DROP TABLE IF EXISTS t1;
STOP SLAVE;
RESET SLAVE;
CREATE TABLE t1 (a BIT(11));
CREATE TABLE t1 (a BIT(12));
RESET MASTER;
INSERT INTO t1 VALUES (B'10101');
START SLAVE;
SHOW SLAVE STATUS;
Slave_IO_State	#
Master_Host	127.0.0.1
Master_User	root
Master_Port	#
Connect_Retry	1
Master_Log_File	master-bin.000001
Read_Master_Log_Pos	#
Relay_Log_File	#
Relay_Log_Pos	#
Relay_Master_Log_File	master-bin.000001
Slave_IO_Running	Yes
Slave_SQL_Running	No
Replicate_Do_DB	
Replicate_Ignore_DB	
Replicate_Do_Table	
Replicate_Ignore_Table	#
Replicate_Wild_Do_Table	
Replicate_Wild_Ignore_Table	
Last_Errno	1658
Last_Error	Column 0 of table 'test.t1' cannot be converted from type 'bit(12)' to type 'bit(11)'
Skip_Counter	0
Exec_Master_Log_Pos	#
Relay_Log_Space	#
Until_Condition	None
Until_Log_File	
Until_Log_Pos	0
Master_SSL_Allowed	No
Master_SSL_CA_File	
Master_SSL_CA_Path	
Master_SSL_Cert	
Master_SSL_Cipher	
Master_SSL_Key	
Seconds_Behind_Master	#
Master_SSL_Verify_Server_Cert	No
Last_IO_Errno	#
Last_IO_Error	#
<<<<<<< HEAD
Last_SQL_Errno	1535
Last_SQL_Error	Table definition on master and slave does not match: Column 0 size mismatch - master has size 2, test.t1 on slave has size 2. Master's column size should be <= the slave's column size.
=======
Last_SQL_Errno	1658
Last_SQL_Error	Column 0 of table 'test.t1' cannot be converted from type 'bit(12)' to type 'bit(11)'
>>>>>>> 05989e24
Replicate_Ignore_Server_Ids	
Master_Server_Id	1
SELECT COUNT(*) FROM t1;
COUNT(*)
0
STOP SLAVE;
RESET SLAVE;
RESET MASTER;
START SLAVE;
Checking MYSQL_TYPE_SET fields
DROP TABLE IF EXISTS t1;
STOP SLAVE;
RESET SLAVE;
CREATE TABLE t1 (a SET('4'));
CREATE TABLE t1 (a SET('1','2','3','4','5','6','7','8','9'));
RESET MASTER;
INSERT INTO t1 VALUES ('4');
START SLAVE;
SHOW SLAVE STATUS;
Slave_IO_State	#
Master_Host	127.0.0.1
Master_User	root
Master_Port	#
Connect_Retry	1
Master_Log_File	master-bin.000001
Read_Master_Log_Pos	#
Relay_Log_File	#
Relay_Log_Pos	#
Relay_Master_Log_File	master-bin.000001
Slave_IO_Running	Yes
Slave_SQL_Running	No
Replicate_Do_DB	
Replicate_Ignore_DB	
Replicate_Do_Table	
Replicate_Ignore_Table	#
Replicate_Wild_Do_Table	
Replicate_Wild_Ignore_Table	
Last_Errno	1658
Last_Error	Column 0 of table 'test.t1' cannot be converted from type 'set' to type 'set('4')'
Skip_Counter	0
Exec_Master_Log_Pos	#
Relay_Log_Space	#
Until_Condition	None
Until_Log_File	
Until_Log_Pos	0
Master_SSL_Allowed	No
Master_SSL_CA_File	
Master_SSL_CA_Path	
Master_SSL_Cert	
Master_SSL_Cipher	
Master_SSL_Key	
Seconds_Behind_Master	#
Master_SSL_Verify_Server_Cert	No
Last_IO_Errno	#
Last_IO_Error	#
<<<<<<< HEAD
Last_SQL_Errno	1535
Last_SQL_Error	Table definition on master and slave does not match: Column 0 size mismatch - master has size 2, test.t1 on slave has size 1. Master's column size should be <= the slave's column size.
=======
Last_SQL_Errno	1658
Last_SQL_Error	Column 0 of table 'test.t1' cannot be converted from type 'set' to type 'set('4')'
>>>>>>> 05989e24
Replicate_Ignore_Server_Ids	
Master_Server_Id	1
SELECT COUNT(*) FROM t1;
COUNT(*)
0
STOP SLAVE;
RESET SLAVE;
RESET MASTER;
START SLAVE;
Checking MYSQL_TYPE_STRING fields
DROP TABLE IF EXISTS t1;
STOP SLAVE;
RESET SLAVE;
CREATE TABLE t1 (a CHAR(10));
CREATE TABLE t1 (a CHAR(20));
RESET MASTER;
INSERT INTO t1 VALUES ('This is a test.');
START SLAVE;
SHOW SLAVE STATUS;
Slave_IO_State	#
Master_Host	127.0.0.1
Master_User	root
Master_Port	#
Connect_Retry	1
Master_Log_File	master-bin.000001
Read_Master_Log_Pos	#
Relay_Log_File	#
Relay_Log_Pos	#
Relay_Master_Log_File	master-bin.000001
Slave_IO_Running	Yes
Slave_SQL_Running	No
Replicate_Do_DB	
Replicate_Ignore_DB	
Replicate_Do_Table	
Replicate_Ignore_Table	#
Replicate_Wild_Do_Table	
Replicate_Wild_Ignore_Table	
Last_Errno	1658
Last_Error	Column 0 of table 'test.t1' cannot be converted from type 'char(20)' to type 'char(10)'
Skip_Counter	0
Exec_Master_Log_Pos	#
Relay_Log_Space	#
Until_Condition	None
Until_Log_File	
Until_Log_Pos	0
Master_SSL_Allowed	No
Master_SSL_CA_File	
Master_SSL_CA_Path	
Master_SSL_Cert	
Master_SSL_Cipher	
Master_SSL_Key	
Seconds_Behind_Master	#
Master_SSL_Verify_Server_Cert	No
Last_IO_Errno	#
Last_IO_Error	#
<<<<<<< HEAD
Last_SQL_Errno	1535
Last_SQL_Error	Table definition on master and slave does not match: Column 0 size mismatch - master has size 20, test.t1 on slave has size 11. Master's column size should be <= the slave's column size.
=======
Last_SQL_Errno	1658
Last_SQL_Error	Column 0 of table 'test.t1' cannot be converted from type 'char(20)' to type 'char(10)'
>>>>>>> 05989e24
Replicate_Ignore_Server_Ids	
Master_Server_Id	1
SELECT COUNT(*) FROM t1;
COUNT(*)
0
STOP SLAVE;
RESET SLAVE;
RESET MASTER;
START SLAVE;
Checking MYSQL_TYPE_ENUM fields
DROP TABLE IF EXISTS t1;
STOP SLAVE;
RESET SLAVE;
CREATE TABLE t1 (a ENUM('44','54'));
CREATE TABLE t1 (a ENUM(
'01','02','03','04','05','06','07','08','09',
'11','12','13','14','15','16','17','18','19',
'21','22','23','24','25','26','27','28','29',
'31','32','33','34','35','36','37','38','39',
'41','42','43','44','45','46','47','48','49',
'51','52','53','54','55','56','57','58','59',
'61','62','63','64','65','66','67','68','69',
'71','72','73','74','75','76','77','78','79',
'81','82','83','84','85','86','87','88','89',
'91','92','93','94','95','96','97','98','99',
'101','102','103','104','105','106','107','108','109',
'111','112','113','114','115','116','117','118','119',
'121','122','123','124','125','126','127','128','129',
'131','132','133','134','135','136','137','138','139',
'141','142','143','144','145','146','147','148','149',
'151','152','153','154','155','156','157','158','159',
'161','162','163','164','165','166','167','168','169',
'171','172','173','174','175','176','177','178','179',
'181','182','183','184','185','186','187','188','189',
'191','192','193','194','195','196','197','198','199',
'201','202','203','204','205','206','207','208','209',
'211','212','213','214','215','216','217','218','219',
'221','222','223','224','225','226','227','228','229',
'231','232','233','234','235','236','237','238','239',
'241','242','243','244','245','246','247','248','249',
'251','252','253','254','255','256','257','258','259',
'261','262','263','264','265','266','267','268','269',
'271','272','273','274','275','276','277','278','279',
'281','282','283','284','285','286','287','288','289',
'291','292','293','294','295','296','297','298','299'
            ));
RESET MASTER;
INSERT INTO t1 VALUES ('44');
START SLAVE;
SHOW SLAVE STATUS;
Slave_IO_State	#
Master_Host	127.0.0.1
Master_User	root
Master_Port	#
Connect_Retry	1
Master_Log_File	master-bin.000001
Read_Master_Log_Pos	#
Relay_Log_File	#
Relay_Log_Pos	#
Relay_Master_Log_File	master-bin.000001
Slave_IO_Running	Yes
Slave_SQL_Running	No
Replicate_Do_DB	
Replicate_Ignore_DB	
Replicate_Do_Table	
Replicate_Ignore_Table	#
Replicate_Wild_Do_Table	
Replicate_Wild_Ignore_Table	
Last_Errno	1658
Last_Error	Column 0 of table 'test.t1' cannot be converted from type 'enum' to type 'enum('44','54')'
Skip_Counter	0
Exec_Master_Log_Pos	#
Relay_Log_Space	#
Until_Condition	None
Until_Log_File	
Until_Log_Pos	0
Master_SSL_Allowed	No
Master_SSL_CA_File	
Master_SSL_CA_Path	
Master_SSL_Cert	
Master_SSL_Cipher	
Master_SSL_Key	
Seconds_Behind_Master	#
Master_SSL_Verify_Server_Cert	No
Last_IO_Errno	#
Last_IO_Error	#
<<<<<<< HEAD
Last_SQL_Errno	1535
Last_SQL_Error	Table definition on master and slave does not match: Column 0 size mismatch - master has size 2, test.t1 on slave has size 1. Master's column size should be <= the slave's column size.
=======
Last_SQL_Errno	1658
Last_SQL_Error	Column 0 of table 'test.t1' cannot be converted from type 'enum' to type 'enum('44','54')'
>>>>>>> 05989e24
Replicate_Ignore_Server_Ids	
Master_Server_Id	1
SELECT COUNT(*) FROM t1;
COUNT(*)
0
STOP SLAVE;
RESET SLAVE;
RESET MASTER;
START SLAVE;
Checking MYSQL_TYPE_VARCHAR fields
DROP TABLE IF EXISTS t1;
STOP SLAVE;
RESET SLAVE;
CREATE TABLE t1 (a VARCHAR(100));
CREATE TABLE t1 (a VARCHAR(2000));
RESET MASTER;
INSERT INTO t1 VALUES ('This is a test.');
START SLAVE;
SHOW SLAVE STATUS;
Slave_IO_State	#
Master_Host	127.0.0.1
Master_User	root
Master_Port	#
Connect_Retry	1
Master_Log_File	master-bin.000001
Read_Master_Log_Pos	#
Relay_Log_File	#
Relay_Log_Pos	#
Relay_Master_Log_File	master-bin.000001
Slave_IO_Running	Yes
Slave_SQL_Running	No
Replicate_Do_DB	
Replicate_Ignore_DB	
Replicate_Do_Table	
Replicate_Ignore_Table	#
Replicate_Wild_Do_Table	
Replicate_Wild_Ignore_Table	
Last_Errno	1658
Last_Error	Column 0 of table 'test.t1' cannot be converted from type 'varchar(2000)' to type 'varchar(100)'
Skip_Counter	0
Exec_Master_Log_Pos	#
Relay_Log_Space	#
Until_Condition	None
Until_Log_File	
Until_Log_Pos	0
Master_SSL_Allowed	No
Master_SSL_CA_File	
Master_SSL_CA_Path	
Master_SSL_Cert	
Master_SSL_Cipher	
Master_SSL_Key	
Seconds_Behind_Master	#
Master_SSL_Verify_Server_Cert	No
Last_IO_Errno	#
Last_IO_Error	#
<<<<<<< HEAD
Last_SQL_Errno	1535
Last_SQL_Error	Table definition on master and slave does not match: Column 0 size mismatch - master has size 2000, test.t1 on slave has size 100. Master's column size should be <= the slave's column size.
=======
Last_SQL_Errno	1658
Last_SQL_Error	Column 0 of table 'test.t1' cannot be converted from type 'varchar(2000)' to type 'varchar(100)'
>>>>>>> 05989e24
Replicate_Ignore_Server_Ids	
Master_Server_Id	1
SELECT COUNT(*) FROM t1;
COUNT(*)
0
STOP SLAVE;
RESET SLAVE;
RESET MASTER;
START SLAVE;
DROP TABLE IF EXISTS t1;
STOP SLAVE;
RESET SLAVE;
CREATE TABLE t1 (a VARCHAR(10));
CREATE TABLE t1 (a VARCHAR(200));
RESET MASTER;
INSERT INTO t1 VALUES ('This is a test.');
START SLAVE;
SHOW SLAVE STATUS;
Slave_IO_State	#
Master_Host	127.0.0.1
Master_User	root
Master_Port	#
Connect_Retry	1
Master_Log_File	master-bin.000001
Read_Master_Log_Pos	#
Relay_Log_File	#
Relay_Log_Pos	#
Relay_Master_Log_File	master-bin.000001
Slave_IO_Running	Yes
Slave_SQL_Running	No
Replicate_Do_DB	
Replicate_Ignore_DB	
Replicate_Do_Table	
Replicate_Ignore_Table	#
Replicate_Wild_Do_Table	
Replicate_Wild_Ignore_Table	
Last_Errno	1658
Last_Error	Column 0 of table 'test.t1' cannot be converted from type 'varchar(200)' to type 'varchar(10)'
Skip_Counter	0
Exec_Master_Log_Pos	#
Relay_Log_Space	#
Until_Condition	None
Until_Log_File	
Until_Log_Pos	0
Master_SSL_Allowed	No
Master_SSL_CA_File	
Master_SSL_CA_Path	
Master_SSL_Cert	
Master_SSL_Cipher	
Master_SSL_Key	
Seconds_Behind_Master	#
Master_SSL_Verify_Server_Cert	No
Last_IO_Errno	#
Last_IO_Error	#
<<<<<<< HEAD
Last_SQL_Errno	1535
Last_SQL_Error	Table definition on master and slave does not match: Column 0 size mismatch - master has size 200, test.t1 on slave has size 10. Master's column size should be <= the slave's column size.
=======
Last_SQL_Errno	1658
Last_SQL_Error	Column 0 of table 'test.t1' cannot be converted from type 'varchar(200)' to type 'varchar(10)'
>>>>>>> 05989e24
Replicate_Ignore_Server_Ids	
Master_Server_Id	1
SELECT COUNT(*) FROM t1;
COUNT(*)
0
STOP SLAVE;
RESET SLAVE;
RESET MASTER;
START SLAVE;
DROP TABLE IF EXISTS t1;
STOP SLAVE;
RESET SLAVE;
CREATE TABLE t1 (a VARCHAR(1000));
CREATE TABLE t1 (a VARCHAR(2000));
RESET MASTER;
INSERT INTO t1 VALUES ('This is a test.');
START SLAVE;
SHOW SLAVE STATUS;
Slave_IO_State	#
Master_Host	127.0.0.1
Master_User	root
Master_Port	#
Connect_Retry	1
Master_Log_File	master-bin.000001
Read_Master_Log_Pos	#
Relay_Log_File	#
Relay_Log_Pos	#
Relay_Master_Log_File	master-bin.000001
Slave_IO_Running	Yes
Slave_SQL_Running	No
Replicate_Do_DB	
Replicate_Ignore_DB	
Replicate_Do_Table	
Replicate_Ignore_Table	#
Replicate_Wild_Do_Table	
Replicate_Wild_Ignore_Table	
Last_Errno	1658
Last_Error	Column 0 of table 'test.t1' cannot be converted from type 'varchar(2000)' to type 'varchar(1000)'
Skip_Counter	0
Exec_Master_Log_Pos	#
Relay_Log_Space	#
Until_Condition	None
Until_Log_File	
Until_Log_Pos	0
Master_SSL_Allowed	No
Master_SSL_CA_File	
Master_SSL_CA_Path	
Master_SSL_Cert	
Master_SSL_Cipher	
Master_SSL_Key	
Seconds_Behind_Master	#
Master_SSL_Verify_Server_Cert	No
Last_IO_Errno	#
Last_IO_Error	#
<<<<<<< HEAD
Last_SQL_Errno	1535
Last_SQL_Error	Table definition on master and slave does not match: Column 0 size mismatch - master has size 2000, test.t1 on slave has size 1000. Master's column size should be <= the slave's column size.
=======
Last_SQL_Errno	1658
Last_SQL_Error	Column 0 of table 'test.t1' cannot be converted from type 'varchar(2000)' to type 'varchar(1000)'
>>>>>>> 05989e24
Replicate_Ignore_Server_Ids	
Master_Server_Id	1
SELECT COUNT(*) FROM t1;
COUNT(*)
0
STOP SLAVE;
RESET SLAVE;
RESET MASTER;
START SLAVE;
Checking MYSQL_TYPE_BLOB fields
DROP TABLE IF EXISTS t1;
STOP SLAVE;
RESET SLAVE;
CREATE TABLE t1 (a TINYBLOB);
CREATE TABLE t1 (a LONGBLOB);
RESET MASTER;
INSERT INTO t1 VALUES ('This is a test.');
START SLAVE;
SHOW SLAVE STATUS;
Slave_IO_State	#
Master_Host	127.0.0.1
Master_User	root
Master_Port	#
Connect_Retry	1
Master_Log_File	master-bin.000001
Read_Master_Log_Pos	#
Relay_Log_File	#
Relay_Log_Pos	#
Relay_Master_Log_File	master-bin.000001
Slave_IO_Running	Yes
Slave_SQL_Running	No
Replicate_Do_DB	
Replicate_Ignore_DB	
Replicate_Do_Table	
Replicate_Ignore_Table	#
Replicate_Wild_Do_Table	
Replicate_Wild_Ignore_Table	
Last_Errno	1658
Last_Error	Column 0 of table 'test.t1' cannot be converted from type 'tinyblob' to type 'tinyblob'
Skip_Counter	0
Exec_Master_Log_Pos	#
Relay_Log_Space	#
Until_Condition	None
Until_Log_File	
Until_Log_Pos	0
Master_SSL_Allowed	No
Master_SSL_CA_File	
Master_SSL_CA_Path	
Master_SSL_Cert	
Master_SSL_Cipher	
Master_SSL_Key	
Seconds_Behind_Master	#
Master_SSL_Verify_Server_Cert	No
Last_IO_Errno	#
Last_IO_Error	#
<<<<<<< HEAD
Last_SQL_Errno	1535
Last_SQL_Error	Table definition on master and slave does not match: Column 0 size mismatch - master has size 4, test.t1 on slave has size 1. Master's column size should be <= the slave's column size.
=======
Last_SQL_Errno	1658
Last_SQL_Error	Column 0 of table 'test.t1' cannot be converted from type 'tinyblob' to type 'tinyblob'
>>>>>>> 05989e24
Replicate_Ignore_Server_Ids	
Master_Server_Id	1
SELECT COUNT(*) FROM t1;
COUNT(*)
0
STOP SLAVE;
RESET SLAVE;
RESET MASTER;
START SLAVE;
*** Cleanup  ***
DROP TABLE IF EXISTS t1;<|MERGE_RESOLUTION|>--- conflicted
+++ resolved
@@ -37,7 +37,7 @@
 Replicate_Ignore_Table	#
 Replicate_Wild_Do_Table	
 Replicate_Wild_Ignore_Table	
-Last_Errno	1658
+Last_Errno	1677
 Last_Error	Column 0 of table 'test.t1' cannot be converted from type 'decimal(20,10)' to type 'decimal(5,2)'
 Skip_Counter	0
 Exec_Master_Log_Pos	#
@@ -55,13 +55,8 @@
 Master_SSL_Verify_Server_Cert	No
 Last_IO_Errno	#
 Last_IO_Error	#
-<<<<<<< HEAD
-Last_SQL_Errno	1535
-Last_SQL_Error	Table definition on master and slave does not match: Column 0 size mismatch - master has size 10, test.t1 on slave has size 3. Master's column size should be <= the slave's column size.
-=======
-Last_SQL_Errno	1658
+Last_SQL_Errno	1677
 Last_SQL_Error	Column 0 of table 'test.t1' cannot be converted from type 'decimal(20,10)' to type 'decimal(5,2)'
->>>>>>> 05989e24
 Replicate_Ignore_Server_Ids	
 Master_Server_Id	1
 SELECT COUNT(*) FROM t1;
@@ -98,7 +93,7 @@
 Replicate_Ignore_Table	#
 Replicate_Wild_Do_Table	
 Replicate_Wild_Ignore_Table	
-Last_Errno	1658
+Last_Errno	1677
 Last_Error	Column 0 of table 'test.t1' cannot be converted from type 'decimal(27,18)' to type 'decimal(27,9)'
 Skip_Counter	0
 Exec_Master_Log_Pos	#
@@ -116,13 +111,8 @@
 Master_SSL_Verify_Server_Cert	No
 Last_IO_Errno	#
 Last_IO_Error	#
-<<<<<<< HEAD
-Last_SQL_Errno	1535
-Last_SQL_Error	Table definition on master and slave does not match: Column 0 size mismatch - master has size 12, test.t1 on slave has size 12. Master's column size should be <= the slave's column size.
-=======
-Last_SQL_Errno	1658
+Last_SQL_Errno	1677
 Last_SQL_Error	Column 0 of table 'test.t1' cannot be converted from type 'decimal(27,18)' to type 'decimal(27,9)'
->>>>>>> 05989e24
 Replicate_Ignore_Server_Ids	
 Master_Server_Id	1
 SELECT COUNT(*) FROM t1;
@@ -159,7 +149,7 @@
 Replicate_Ignore_Table	#
 Replicate_Wild_Do_Table	
 Replicate_Wild_Ignore_Table	
-Last_Errno	1658
+Last_Errno	1677
 Last_Error	Column 0 of table 'test.t1' cannot be converted from type 'decimal(20,10)' to type 'decimal(5,2)'
 Skip_Counter	0
 Exec_Master_Log_Pos	#
@@ -177,13 +167,8 @@
 Master_SSL_Verify_Server_Cert	No
 Last_IO_Errno	#
 Last_IO_Error	#
-<<<<<<< HEAD
-Last_SQL_Errno	1535
-Last_SQL_Error	Table definition on master and slave does not match: Column 0 size mismatch - master has size 10, test.t1 on slave has size 3. Master's column size should be <= the slave's column size.
-=======
-Last_SQL_Errno	1658
+Last_SQL_Errno	1677
 Last_SQL_Error	Column 0 of table 'test.t1' cannot be converted from type 'decimal(20,10)' to type 'decimal(5,2)'
->>>>>>> 05989e24
 Replicate_Ignore_Server_Ids	
 Master_Server_Id	1
 SELECT COUNT(*) FROM t1;
@@ -221,7 +206,7 @@
 Replicate_Ignore_Table	#
 Replicate_Wild_Do_Table	
 Replicate_Wild_Ignore_Table	
-Last_Errno	1658
+Last_Errno	1677
 Last_Error	Column 0 of table 'test.t1' cannot be converted from type 'double' to type 'float'
 Skip_Counter	0
 Exec_Master_Log_Pos	#
@@ -239,13 +224,8 @@
 Master_SSL_Verify_Server_Cert	No
 Last_IO_Errno	#
 Last_IO_Error	#
-<<<<<<< HEAD
-Last_SQL_Errno	1535
-Last_SQL_Error	Table definition on master and slave does not match: Column 0 type mismatch - received type 5, test.t1 has type 4
-=======
-Last_SQL_Errno	1658
+Last_SQL_Errno	1677
 Last_SQL_Error	Column 0 of table 'test.t1' cannot be converted from type 'double' to type 'float'
->>>>>>> 05989e24
 Replicate_Ignore_Server_Ids	
 Master_Server_Id	1
 SELECT COUNT(*) FROM t1;
@@ -283,7 +263,7 @@
 Replicate_Ignore_Table	#
 Replicate_Wild_Do_Table	
 Replicate_Wild_Ignore_Table	
-Last_Errno	1658
+Last_Errno	1677
 Last_Error	Column 0 of table 'test.t1' cannot be converted from type 'bit(64)' to type 'bit(5)'
 Skip_Counter	0
 Exec_Master_Log_Pos	#
@@ -301,13 +281,8 @@
 Master_SSL_Verify_Server_Cert	No
 Last_IO_Errno	#
 Last_IO_Error	#
-<<<<<<< HEAD
-Last_SQL_Errno	1535
-Last_SQL_Error	Table definition on master and slave does not match: Column 0 size mismatch - master has size 8, test.t1 on slave has size 1. Master's column size should be <= the slave's column size.
-=======
-Last_SQL_Errno	1658
+Last_SQL_Errno	1677
 Last_SQL_Error	Column 0 of table 'test.t1' cannot be converted from type 'bit(64)' to type 'bit(5)'
->>>>>>> 05989e24
 Replicate_Ignore_Server_Ids	
 Master_Server_Id	1
 SELECT COUNT(*) FROM t1;
@@ -344,7 +319,7 @@
 Replicate_Ignore_Table	#
 Replicate_Wild_Do_Table	
 Replicate_Wild_Ignore_Table	
-Last_Errno	1658
+Last_Errno	1677
 Last_Error	Column 0 of table 'test.t1' cannot be converted from type 'bit(12)' to type 'bit(11)'
 Skip_Counter	0
 Exec_Master_Log_Pos	#
@@ -362,13 +337,8 @@
 Master_SSL_Verify_Server_Cert	No
 Last_IO_Errno	#
 Last_IO_Error	#
-<<<<<<< HEAD
-Last_SQL_Errno	1535
-Last_SQL_Error	Table definition on master and slave does not match: Column 0 size mismatch - master has size 2, test.t1 on slave has size 2. Master's column size should be <= the slave's column size.
-=======
-Last_SQL_Errno	1658
+Last_SQL_Errno	1677
 Last_SQL_Error	Column 0 of table 'test.t1' cannot be converted from type 'bit(12)' to type 'bit(11)'
->>>>>>> 05989e24
 Replicate_Ignore_Server_Ids	
 Master_Server_Id	1
 SELECT COUNT(*) FROM t1;
@@ -406,7 +376,7 @@
 Replicate_Ignore_Table	#
 Replicate_Wild_Do_Table	
 Replicate_Wild_Ignore_Table	
-Last_Errno	1658
+Last_Errno	1677
 Last_Error	Column 0 of table 'test.t1' cannot be converted from type 'set' to type 'set('4')'
 Skip_Counter	0
 Exec_Master_Log_Pos	#
@@ -424,13 +394,8 @@
 Master_SSL_Verify_Server_Cert	No
 Last_IO_Errno	#
 Last_IO_Error	#
-<<<<<<< HEAD
-Last_SQL_Errno	1535
-Last_SQL_Error	Table definition on master and slave does not match: Column 0 size mismatch - master has size 2, test.t1 on slave has size 1. Master's column size should be <= the slave's column size.
-=======
-Last_SQL_Errno	1658
+Last_SQL_Errno	1677
 Last_SQL_Error	Column 0 of table 'test.t1' cannot be converted from type 'set' to type 'set('4')'
->>>>>>> 05989e24
 Replicate_Ignore_Server_Ids	
 Master_Server_Id	1
 SELECT COUNT(*) FROM t1;
@@ -468,7 +433,7 @@
 Replicate_Ignore_Table	#
 Replicate_Wild_Do_Table	
 Replicate_Wild_Ignore_Table	
-Last_Errno	1658
+Last_Errno	1677
 Last_Error	Column 0 of table 'test.t1' cannot be converted from type 'char(20)' to type 'char(10)'
 Skip_Counter	0
 Exec_Master_Log_Pos	#
@@ -486,13 +451,8 @@
 Master_SSL_Verify_Server_Cert	No
 Last_IO_Errno	#
 Last_IO_Error	#
-<<<<<<< HEAD
-Last_SQL_Errno	1535
-Last_SQL_Error	Table definition on master and slave does not match: Column 0 size mismatch - master has size 20, test.t1 on slave has size 11. Master's column size should be <= the slave's column size.
-=======
-Last_SQL_Errno	1658
+Last_SQL_Errno	1677
 Last_SQL_Error	Column 0 of table 'test.t1' cannot be converted from type 'char(20)' to type 'char(10)'
->>>>>>> 05989e24
 Replicate_Ignore_Server_Ids	
 Master_Server_Id	1
 SELECT COUNT(*) FROM t1;
@@ -561,7 +521,7 @@
 Replicate_Ignore_Table	#
 Replicate_Wild_Do_Table	
 Replicate_Wild_Ignore_Table	
-Last_Errno	1658
+Last_Errno	1677
 Last_Error	Column 0 of table 'test.t1' cannot be converted from type 'enum' to type 'enum('44','54')'
 Skip_Counter	0
 Exec_Master_Log_Pos	#
@@ -579,13 +539,8 @@
 Master_SSL_Verify_Server_Cert	No
 Last_IO_Errno	#
 Last_IO_Error	#
-<<<<<<< HEAD
-Last_SQL_Errno	1535
-Last_SQL_Error	Table definition on master and slave does not match: Column 0 size mismatch - master has size 2, test.t1 on slave has size 1. Master's column size should be <= the slave's column size.
-=======
-Last_SQL_Errno	1658
+Last_SQL_Errno	1677
 Last_SQL_Error	Column 0 of table 'test.t1' cannot be converted from type 'enum' to type 'enum('44','54')'
->>>>>>> 05989e24
 Replicate_Ignore_Server_Ids	
 Master_Server_Id	1
 SELECT COUNT(*) FROM t1;
@@ -623,7 +578,7 @@
 Replicate_Ignore_Table	#
 Replicate_Wild_Do_Table	
 Replicate_Wild_Ignore_Table	
-Last_Errno	1658
+Last_Errno	1677
 Last_Error	Column 0 of table 'test.t1' cannot be converted from type 'varchar(2000)' to type 'varchar(100)'
 Skip_Counter	0
 Exec_Master_Log_Pos	#
@@ -641,13 +596,8 @@
 Master_SSL_Verify_Server_Cert	No
 Last_IO_Errno	#
 Last_IO_Error	#
-<<<<<<< HEAD
-Last_SQL_Errno	1535
-Last_SQL_Error	Table definition on master and slave does not match: Column 0 size mismatch - master has size 2000, test.t1 on slave has size 100. Master's column size should be <= the slave's column size.
-=======
-Last_SQL_Errno	1658
+Last_SQL_Errno	1677
 Last_SQL_Error	Column 0 of table 'test.t1' cannot be converted from type 'varchar(2000)' to type 'varchar(100)'
->>>>>>> 05989e24
 Replicate_Ignore_Server_Ids	
 Master_Server_Id	1
 SELECT COUNT(*) FROM t1;
@@ -684,7 +634,7 @@
 Replicate_Ignore_Table	#
 Replicate_Wild_Do_Table	
 Replicate_Wild_Ignore_Table	
-Last_Errno	1658
+Last_Errno	1677
 Last_Error	Column 0 of table 'test.t1' cannot be converted from type 'varchar(200)' to type 'varchar(10)'
 Skip_Counter	0
 Exec_Master_Log_Pos	#
@@ -702,13 +652,8 @@
 Master_SSL_Verify_Server_Cert	No
 Last_IO_Errno	#
 Last_IO_Error	#
-<<<<<<< HEAD
-Last_SQL_Errno	1535
-Last_SQL_Error	Table definition on master and slave does not match: Column 0 size mismatch - master has size 200, test.t1 on slave has size 10. Master's column size should be <= the slave's column size.
-=======
-Last_SQL_Errno	1658
+Last_SQL_Errno	1677
 Last_SQL_Error	Column 0 of table 'test.t1' cannot be converted from type 'varchar(200)' to type 'varchar(10)'
->>>>>>> 05989e24
 Replicate_Ignore_Server_Ids	
 Master_Server_Id	1
 SELECT COUNT(*) FROM t1;
@@ -745,7 +690,7 @@
 Replicate_Ignore_Table	#
 Replicate_Wild_Do_Table	
 Replicate_Wild_Ignore_Table	
-Last_Errno	1658
+Last_Errno	1677
 Last_Error	Column 0 of table 'test.t1' cannot be converted from type 'varchar(2000)' to type 'varchar(1000)'
 Skip_Counter	0
 Exec_Master_Log_Pos	#
@@ -763,13 +708,8 @@
 Master_SSL_Verify_Server_Cert	No
 Last_IO_Errno	#
 Last_IO_Error	#
-<<<<<<< HEAD
-Last_SQL_Errno	1535
-Last_SQL_Error	Table definition on master and slave does not match: Column 0 size mismatch - master has size 2000, test.t1 on slave has size 1000. Master's column size should be <= the slave's column size.
-=======
-Last_SQL_Errno	1658
+Last_SQL_Errno	1677
 Last_SQL_Error	Column 0 of table 'test.t1' cannot be converted from type 'varchar(2000)' to type 'varchar(1000)'
->>>>>>> 05989e24
 Replicate_Ignore_Server_Ids	
 Master_Server_Id	1
 SELECT COUNT(*) FROM t1;
@@ -807,7 +747,7 @@
 Replicate_Ignore_Table	#
 Replicate_Wild_Do_Table	
 Replicate_Wild_Ignore_Table	
-Last_Errno	1658
+Last_Errno	1677
 Last_Error	Column 0 of table 'test.t1' cannot be converted from type 'tinyblob' to type 'tinyblob'
 Skip_Counter	0
 Exec_Master_Log_Pos	#
@@ -825,13 +765,8 @@
 Master_SSL_Verify_Server_Cert	No
 Last_IO_Errno	#
 Last_IO_Error	#
-<<<<<<< HEAD
-Last_SQL_Errno	1535
-Last_SQL_Error	Table definition on master and slave does not match: Column 0 size mismatch - master has size 4, test.t1 on slave has size 1. Master's column size should be <= the slave's column size.
-=======
-Last_SQL_Errno	1658
+Last_SQL_Errno	1677
 Last_SQL_Error	Column 0 of table 'test.t1' cannot be converted from type 'tinyblob' to type 'tinyblob'
->>>>>>> 05989e24
 Replicate_Ignore_Server_Ids	
 Master_Server_Id	1
 SELECT COUNT(*) FROM t1;
