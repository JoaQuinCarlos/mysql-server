SELECT * FROM information_schema.columns
WHERE table_schema = 'mysql'
ORDER BY table_schema, table_name, column_name;
TABLE_CATALOG	TABLE_SCHEMA	TABLE_NAME	COLUMN_NAME	ORDINAL_POSITION	COLUMN_DEFAULT	IS_NULLABLE	DATA_TYPE	CHARACTER_MAXIMUM_LENGTH	CHARACTER_OCTET_LENGTH	NUMERIC_PRECISION	NUMERIC_SCALE	DATETIME_PRECISION	CHARACTER_SET_NAME	COLLATION_NAME	COLUMN_TYPE	COLUMN_KEY	EXTRA	PRIVILEGES	COLUMN_COMMENT
def	mysql	columns_priv	Column_name	5		NO	char	64	192	NULL	NULL	NULL	utf8	utf8_bin	char(64)	PRI			
def	mysql	columns_priv	Column_priv	7		NO	set	31	93	NULL	NULL	NULL	utf8	utf8_general_ci	set('Select','Insert','Update','References')				
def	mysql	columns_priv	Db	2		NO	char	64	192	NULL	NULL	NULL	utf8	utf8_bin	char(64)	PRI			
def	mysql	columns_priv	Host	1		NO	char	60	180	NULL	NULL	NULL	utf8	utf8_bin	char(60)	PRI			
def	mysql	columns_priv	Table_name	4		NO	char	64	192	NULL	NULL	NULL	utf8	utf8_bin	char(64)	PRI			
def	mysql	columns_priv	Timestamp	6	CURRENT_TIMESTAMP	NO	timestamp	NULL	NULL	NULL	NULL	0	NULL	NULL	timestamp		on update CURRENT_TIMESTAMP		
def	mysql	columns_priv	User	3		NO	char	16	48	NULL	NULL	NULL	utf8	utf8_bin	char(16)	PRI			
def	mysql	db	Alter_priv	13	N	NO	enum	1	3	NULL	NULL	NULL	utf8	utf8_general_ci	enum('N','Y')				
def	mysql	db	Alter_routine_priv	19	N	NO	enum	1	3	NULL	NULL	NULL	utf8	utf8_general_ci	enum('N','Y')				
def	mysql	db	Create_priv	8	N	NO	enum	1	3	NULL	NULL	NULL	utf8	utf8_general_ci	enum('N','Y')				
def	mysql	db	Create_routine_priv	18	N	NO	enum	1	3	NULL	NULL	NULL	utf8	utf8_general_ci	enum('N','Y')				
def	mysql	db	Create_tmp_table_priv	14	N	NO	enum	1	3	NULL	NULL	NULL	utf8	utf8_general_ci	enum('N','Y')				
def	mysql	db	Create_view_priv	16	N	NO	enum	1	3	NULL	NULL	NULL	utf8	utf8_general_ci	enum('N','Y')				
def	mysql	db	Db	2		NO	char	64	192	NULL	NULL	NULL	utf8	utf8_bin	char(64)	PRI			
def	mysql	db	Delete_priv	7	N	NO	enum	1	3	NULL	NULL	NULL	utf8	utf8_general_ci	enum('N','Y')				
def	mysql	db	Drop_priv	9	N	NO	enum	1	3	NULL	NULL	NULL	utf8	utf8_general_ci	enum('N','Y')				
def	mysql	db	Event_priv	21	N	NO	enum	1	3	NULL	NULL	NULL	utf8	utf8_general_ci	enum('N','Y')				
def	mysql	db	Execute_priv	20	N	NO	enum	1	3	NULL	NULL	NULL	utf8	utf8_general_ci	enum('N','Y')				
def	mysql	db	Grant_priv	10	N	NO	enum	1	3	NULL	NULL	NULL	utf8	utf8_general_ci	enum('N','Y')				
def	mysql	db	Host	1		NO	char	60	180	NULL	NULL	NULL	utf8	utf8_bin	char(60)	PRI			
def	mysql	db	Index_priv	12	N	NO	enum	1	3	NULL	NULL	NULL	utf8	utf8_general_ci	enum('N','Y')				
def	mysql	db	Insert_priv	5	N	NO	enum	1	3	NULL	NULL	NULL	utf8	utf8_general_ci	enum('N','Y')				
def	mysql	db	Lock_tables_priv	15	N	NO	enum	1	3	NULL	NULL	NULL	utf8	utf8_general_ci	enum('N','Y')				
def	mysql	db	References_priv	11	N	NO	enum	1	3	NULL	NULL	NULL	utf8	utf8_general_ci	enum('N','Y')				
def	mysql	db	Select_priv	4	N	NO	enum	1	3	NULL	NULL	NULL	utf8	utf8_general_ci	enum('N','Y')				
def	mysql	db	Show_view_priv	17	N	NO	enum	1	3	NULL	NULL	NULL	utf8	utf8_general_ci	enum('N','Y')				
def	mysql	db	Trigger_priv	22	N	NO	enum	1	3	NULL	NULL	NULL	utf8	utf8_general_ci	enum('N','Y')				
def	mysql	db	Update_priv	6	N	NO	enum	1	3	NULL	NULL	NULL	utf8	utf8_general_ci	enum('N','Y')				
def	mysql	db	User	3		NO	char	16	48	NULL	NULL	NULL	utf8	utf8_bin	char(16)	PRI			
def	mysql	event	body	3	NULL	NO	longblob	4294967295	4294967295	NULL	NULL	NULL	NULL	NULL	longblob				
def	mysql	event	body_utf8	22	NULL	YES	longblob	4294967295	4294967295	NULL	NULL	NULL	NULL	NULL	longblob				
def	mysql	event	character_set_client	19	NULL	YES	char	32	96	NULL	NULL	NULL	utf8	utf8_bin	char(32)				
def	mysql	event	collation_connection	20	NULL	YES	char	32	96	NULL	NULL	NULL	utf8	utf8_bin	char(32)				
def	mysql	event	comment	16		NO	char	64	192	NULL	NULL	NULL	utf8	utf8_bin	char(64)				
def	mysql	event	created	8	CURRENT_TIMESTAMP	NO	timestamp	NULL	NULL	NULL	NULL	0	NULL	NULL	timestamp		on update CURRENT_TIMESTAMP		
def	mysql	event	db	1		NO	char	64	192	NULL	NULL	NULL	utf8	utf8_bin	char(64)	PRI			
def	mysql	event	db_collation	21	NULL	YES	char	32	96	NULL	NULL	NULL	utf8	utf8_bin	char(32)				
def	mysql	event	definer	4		NO	char	77	231	NULL	NULL	NULL	utf8	utf8_bin	char(77)				
def	mysql	event	ends	12	NULL	YES	datetime	NULL	NULL	NULL	NULL	0	NULL	NULL	datetime				
def	mysql	event	execute_at	5	NULL	YES	datetime	NULL	NULL	NULL	NULL	0	NULL	NULL	datetime				
def	mysql	event	interval_field	7	NULL	YES	enum	18	54	NULL	NULL	NULL	utf8	utf8_general_ci	enum('YEAR','QUARTER','MONTH','DAY','HOUR','MINUTE','WEEK','SECOND','MICROSECOND','YEAR_MONTH','DAY_HOUR','DAY_MINUTE','DAY_SECOND','HOUR_MINUTE','HOUR_SECOND','MINUTE_SECOND','DAY_MICROSECOND','HOUR_MICROSECOND','MINUTE_MICROSECOND','SECOND_MICROSECOND')				
def	mysql	event	interval_value	6	NULL	YES	int	NULL	NULL	10	0	NULL	NULL	NULL	int(11)				
def	mysql	event	last_executed	10	NULL	YES	datetime	NULL	NULL	NULL	NULL	0	NULL	NULL	datetime				
def	mysql	event	modified	9	0000-00-00 00:00:00	NO	timestamp	NULL	NULL	NULL	NULL	0	NULL	NULL	timestamp				
def	mysql	event	name	2		NO	char	64	192	NULL	NULL	NULL	utf8	utf8_general_ci	char(64)	PRI			
def	mysql	event	on_completion	14	DROP	NO	enum	8	24	NULL	NULL	NULL	utf8	utf8_general_ci	enum('DROP','PRESERVE')				
def	mysql	event	originator	17	NULL	NO	int	NULL	NULL	10	0	NULL	NULL	NULL	int(10) unsigned				
def	mysql	event	sql_mode	15		NO	set	478	1434	NULL	NULL	NULL	utf8	utf8_general_ci	set('REAL_AS_FLOAT','PIPES_AS_CONCAT','ANSI_QUOTES','IGNORE_SPACE','NOT_USED','ONLY_FULL_GROUP_BY','NO_UNSIGNED_SUBTRACTION','NO_DIR_IN_CREATE','POSTGRESQL','ORACLE','MSSQL','DB2','MAXDB','NO_KEY_OPTIONS','NO_TABLE_OPTIONS','NO_FIELD_OPTIONS','MYSQL323','MYSQL40','ANSI','NO_AUTO_VALUE_ON_ZERO','NO_BACKSLASH_ESCAPES','STRICT_TRANS_TABLES','STRICT_ALL_TABLES','NO_ZERO_IN_DATE','NO_ZERO_DATE','INVALID_DATES','ERROR_FOR_DIVISION_BY_ZERO','TRADITIONAL','NO_AUTO_CREATE_USER','HIGH_NOT_PRECEDENCE','NO_ENGINE_SUBSTITUTION','PAD_CHAR_TO_FULL_LENGTH')				
def	mysql	event	starts	11	NULL	YES	datetime	NULL	NULL	NULL	NULL	0	NULL	NULL	datetime				
def	mysql	event	status	13	ENABLED	NO	enum	18	54	NULL	NULL	NULL	utf8	utf8_general_ci	enum('ENABLED','DISABLED','SLAVESIDE_DISABLED')				
def	mysql	event	time_zone	18	SYSTEM	NO	char	64	64	NULL	NULL	NULL	latin1	latin1_swedish_ci	char(64)				
def	mysql	func	dl	3		NO	char	128	384	NULL	NULL	NULL	utf8	utf8_bin	char(128)				
def	mysql	func	name	1		NO	char	64	192	NULL	NULL	NULL	utf8	utf8_bin	char(64)	PRI			
def	mysql	func	ret	2	0	NO	tinyint	NULL	NULL	3	0	NULL	NULL	NULL	tinyint(1)				
def	mysql	func	type	4	NULL	NO	enum	9	27	NULL	NULL	NULL	utf8	utf8_general_ci	enum('function','aggregate')				
def	mysql	general_log	argument	6	NULL	NO	mediumblob	16777215	16777215	NULL	NULL	NULL	NULL	NULL	mediumblob				
def	mysql	general_log	command_type	5	NULL	NO	varchar	64	192	NULL	NULL	NULL	utf8	utf8_general_ci	varchar(64)				
def	mysql	general_log	event_time	1	CURRENT_TIMESTAMP(6)	NO	timestamp	NULL	NULL	NULL	NULL	6	NULL	NULL	timestamp(6)		on update CURRENT_TIMESTAMP(6)		
def	mysql	general_log	server_id	4	NULL	NO	int	NULL	NULL	10	0	NULL	NULL	NULL	int(10) unsigned				
def	mysql	general_log	thread_id	3	NULL	NO	bigint	NULL	NULL	20	0	NULL	NULL	NULL	bigint(21) unsigned				
def	mysql	general_log	user_host	2	NULL	NO	mediumtext	16777215	16777215	NULL	NULL	NULL	utf8	utf8_general_ci	mediumtext				
def	mysql	help_category	help_category_id	1	NULL	NO	smallint	NULL	NULL	5	0	NULL	NULL	NULL	smallint(5) unsigned	PRI			
def	mysql	help_category	name	2	NULL	NO	char	64	192	NULL	NULL	NULL	utf8	utf8_general_ci	char(64)	UNI			
def	mysql	help_category	parent_category_id	3	NULL	YES	smallint	NULL	NULL	5	0	NULL	NULL	NULL	smallint(5) unsigned				
def	mysql	help_category	url	4	NULL	NO	text	65535	65535	NULL	NULL	NULL	utf8	utf8_general_ci	text				
def	mysql	help_keyword	help_keyword_id	1	NULL	NO	int	NULL	NULL	10	0	NULL	NULL	NULL	int(10) unsigned	PRI			
def	mysql	help_keyword	name	2	NULL	NO	char	64	192	NULL	NULL	NULL	utf8	utf8_general_ci	char(64)	UNI			
def	mysql	help_relation	help_keyword_id	2	NULL	NO	int	NULL	NULL	10	0	NULL	NULL	NULL	int(10) unsigned	PRI			
def	mysql	help_relation	help_topic_id	1	NULL	NO	int	NULL	NULL	10	0	NULL	NULL	NULL	int(10) unsigned	PRI			
def	mysql	help_topic	description	4	NULL	NO	text	65535	65535	NULL	NULL	NULL	utf8	utf8_general_ci	text				
def	mysql	help_topic	example	5	NULL	NO	text	65535	65535	NULL	NULL	NULL	utf8	utf8_general_ci	text				
def	mysql	help_topic	help_category_id	3	NULL	NO	smallint	NULL	NULL	5	0	NULL	NULL	NULL	smallint(5) unsigned				
def	mysql	help_topic	help_topic_id	1	NULL	NO	int	NULL	NULL	10	0	NULL	NULL	NULL	int(10) unsigned	PRI			
def	mysql	help_topic	name	2	NULL	NO	char	64	192	NULL	NULL	NULL	utf8	utf8_general_ci	char(64)	UNI			
def	mysql	help_topic	url	6	NULL	NO	text	65535	65535	NULL	NULL	NULL	utf8	utf8_general_ci	text				
def	mysql	innodb_index_stats	database_name	1	NULL	NO	varchar	64	192	NULL	NULL	NULL	utf8	utf8_bin	varchar(64)	PRI			
def	mysql	innodb_index_stats	index_name	3	NULL	NO	varchar	64	192	NULL	NULL	NULL	utf8	utf8_bin	varchar(64)	PRI			
def	mysql	innodb_index_stats	last_update	4	CURRENT_TIMESTAMP	NO	timestamp	NULL	NULL	NULL	NULL	0	NULL	NULL	timestamp		on update CURRENT_TIMESTAMP		
def	mysql	innodb_index_stats	sample_size	7	NULL	YES	bigint	NULL	NULL	20	0	NULL	NULL	NULL	bigint(20) unsigned				
def	mysql	innodb_index_stats	stat_description	8	NULL	NO	varchar	1024	3072	NULL	NULL	NULL	utf8	utf8_bin	varchar(1024)				
def	mysql	innodb_index_stats	stat_name	5	NULL	NO	varchar	64	192	NULL	NULL	NULL	utf8	utf8_bin	varchar(64)	PRI			
def	mysql	innodb_index_stats	stat_value	6	NULL	NO	bigint	NULL	NULL	20	0	NULL	NULL	NULL	bigint(20) unsigned				
def	mysql	innodb_index_stats	table_name	2	NULL	NO	varchar	64	192	NULL	NULL	NULL	utf8	utf8_bin	varchar(64)	PRI			
def	mysql	innodb_table_stats	clustered_index_size	5	NULL	NO	bigint	NULL	NULL	20	0	NULL	NULL	NULL	bigint(20) unsigned				
def	mysql	innodb_table_stats	database_name	1	NULL	NO	varchar	64	192	NULL	NULL	NULL	utf8	utf8_bin	varchar(64)	PRI			
def	mysql	innodb_table_stats	last_update	3	CURRENT_TIMESTAMP	NO	timestamp	NULL	NULL	NULL	NULL	0	NULL	NULL	timestamp		on update CURRENT_TIMESTAMP		
def	mysql	innodb_table_stats	n_rows	4	NULL	NO	bigint	NULL	NULL	20	0	NULL	NULL	NULL	bigint(20) unsigned				
def	mysql	innodb_table_stats	sum_of_other_index_sizes	6	NULL	NO	bigint	NULL	NULL	20	0	NULL	NULL	NULL	bigint(20) unsigned				
def	mysql	innodb_table_stats	table_name	2	NULL	NO	varchar	64	192	NULL	NULL	NULL	utf8	utf8_bin	varchar(64)	PRI			
def	mysql	ndb_binlog_index	deletes	6	NULL	NO	int	NULL	NULL	10	0	NULL	NULL	NULL	int(10) unsigned				
def	mysql	ndb_binlog_index	epoch	3	NULL	NO	bigint	NULL	NULL	20	0	NULL	NULL	NULL	bigint(20) unsigned	PRI			
def	mysql	ndb_binlog_index	File	2	NULL	NO	varchar	255	255	NULL	NULL	NULL	latin1	latin1_swedish_ci	varchar(255)				
def	mysql	ndb_binlog_index	gci	10	NULL	NO	int	NULL	NULL	10	0	NULL	NULL	NULL	int(10) unsigned				
def	mysql	ndb_binlog_index	inserts	4	NULL	NO	int	NULL	NULL	10	0	NULL	NULL	NULL	int(10) unsigned				
def	mysql	ndb_binlog_index	next_file	12	NULL	NO	varchar	255	255	NULL	NULL	NULL	latin1	latin1_swedish_ci	varchar(255)				
def	mysql	ndb_binlog_index	next_position	11	NULL	NO	bigint	NULL	NULL	20	0	NULL	NULL	NULL	bigint(20) unsigned				
def	mysql	ndb_binlog_index	orig_epoch	9	NULL	NO	bigint	NULL	NULL	20	0	NULL	NULL	NULL	bigint(20) unsigned	PRI			
def	mysql	ndb_binlog_index	orig_server_id	8	NULL	NO	int	NULL	NULL	10	0	NULL	NULL	NULL	int(10) unsigned	PRI			
def	mysql	ndb_binlog_index	Position	1	NULL	NO	bigint	NULL	NULL	20	0	NULL	NULL	NULL	bigint(20) unsigned				
def	mysql	ndb_binlog_index	schemaops	7	NULL	NO	int	NULL	NULL	10	0	NULL	NULL	NULL	int(10) unsigned				
def	mysql	ndb_binlog_index	updates	5	NULL	NO	int	NULL	NULL	10	0	NULL	NULL	NULL	int(10) unsigned				
def	mysql	plugin	dl	2		NO	varchar	128	384	NULL	NULL	NULL	utf8	utf8_general_ci	varchar(128)				
def	mysql	plugin	name	1		NO	varchar	64	192	NULL	NULL	NULL	utf8	utf8_general_ci	varchar(64)	PRI			
def	mysql	proc	body	11	NULL	NO	longblob	4294967295	4294967295	NULL	NULL	NULL	NULL	NULL	longblob				
def	mysql	proc	body_utf8	20	NULL	YES	longblob	4294967295	4294967295	NULL	NULL	NULL	NULL	NULL	longblob				
def	mysql	proc	character_set_client	17	NULL	YES	char	32	96	NULL	NULL	NULL	utf8	utf8_bin	char(32)				
def	mysql	proc	collation_connection	18	NULL	YES	char	32	96	NULL	NULL	NULL	utf8	utf8_bin	char(32)				
def	mysql	proc	comment	16	NULL	NO	text	65535	65535	NULL	NULL	NULL	utf8	utf8_bin	text				
def	mysql	proc	created	13	CURRENT_TIMESTAMP	NO	timestamp	NULL	NULL	NULL	NULL	0	NULL	NULL	timestamp		on update CURRENT_TIMESTAMP		
def	mysql	proc	db	1		NO	char	64	192	NULL	NULL	NULL	utf8	utf8_bin	char(64)	PRI			
def	mysql	proc	db_collation	19	NULL	YES	char	32	96	NULL	NULL	NULL	utf8	utf8_bin	char(32)				
def	mysql	proc	definer	12		NO	char	77	231	NULL	NULL	NULL	utf8	utf8_bin	char(77)				
def	mysql	proc	is_deterministic	7	NO	NO	enum	3	9	NULL	NULL	NULL	utf8	utf8_general_ci	enum('YES','NO')				
def	mysql	proc	language	5	SQL	NO	enum	3	9	NULL	NULL	NULL	utf8	utf8_general_ci	enum('SQL')				
def	mysql	proc	modified	14	0000-00-00 00:00:00	NO	timestamp	NULL	NULL	NULL	NULL	0	NULL	NULL	timestamp				
def	mysql	proc	name	2		NO	char	64	192	NULL	NULL	NULL	utf8	utf8_general_ci	char(64)	PRI			
def	mysql	proc	param_list	9	NULL	NO	blob	65535	65535	NULL	NULL	NULL	NULL	NULL	blob				
def	mysql	proc	returns	10	NULL	NO	longblob	4294967295	4294967295	NULL	NULL	NULL	NULL	NULL	longblob				
def	mysql	proc	security_type	8	DEFINER	NO	enum	7	21	NULL	NULL	NULL	utf8	utf8_general_ci	enum('INVOKER','DEFINER')				
def	mysql	proc	specific_name	4		NO	char	64	192	NULL	NULL	NULL	utf8	utf8_general_ci	char(64)				
def	mysql	proc	sql_data_access	6	CONTAINS_SQL	NO	enum	17	51	NULL	NULL	NULL	utf8	utf8_general_ci	enum('CONTAINS_SQL','NO_SQL','READS_SQL_DATA','MODIFIES_SQL_DATA')				
def	mysql	proc	sql_mode	15		NO	set	478	1434	NULL	NULL	NULL	utf8	utf8_general_ci	set('REAL_AS_FLOAT','PIPES_AS_CONCAT','ANSI_QUOTES','IGNORE_SPACE','NOT_USED','ONLY_FULL_GROUP_BY','NO_UNSIGNED_SUBTRACTION','NO_DIR_IN_CREATE','POSTGRESQL','ORACLE','MSSQL','DB2','MAXDB','NO_KEY_OPTIONS','NO_TABLE_OPTIONS','NO_FIELD_OPTIONS','MYSQL323','MYSQL40','ANSI','NO_AUTO_VALUE_ON_ZERO','NO_BACKSLASH_ESCAPES','STRICT_TRANS_TABLES','STRICT_ALL_TABLES','NO_ZERO_IN_DATE','NO_ZERO_DATE','INVALID_DATES','ERROR_FOR_DIVISION_BY_ZERO','TRADITIONAL','NO_AUTO_CREATE_USER','HIGH_NOT_PRECEDENCE','NO_ENGINE_SUBSTITUTION','PAD_CHAR_TO_FULL_LENGTH')				
def	mysql	proc	type	3	NULL	NO	enum	9	27	NULL	NULL	NULL	utf8	utf8_general_ci	enum('FUNCTION','PROCEDURE')	PRI			
def	mysql	procs_priv	Db	2		NO	char	64	192	NULL	NULL	NULL	utf8	utf8_bin	char(64)	PRI			
def	mysql	procs_priv	Grantor	6		NO	char	77	231	NULL	NULL	NULL	utf8	utf8_bin	char(77)	MUL			
def	mysql	procs_priv	Host	1		NO	char	60	180	NULL	NULL	NULL	utf8	utf8_bin	char(60)	PRI			
def	mysql	procs_priv	Proc_priv	7		NO	set	27	81	NULL	NULL	NULL	utf8	utf8_general_ci	set('Execute','Alter Routine','Grant')				
def	mysql	procs_priv	Routine_name	4		NO	char	64	192	NULL	NULL	NULL	utf8	utf8_general_ci	char(64)	PRI			
def	mysql	procs_priv	Routine_type	5	NULL	NO	enum	9	27	NULL	NULL	NULL	utf8	utf8_bin	enum('FUNCTION','PROCEDURE')	PRI			
def	mysql	procs_priv	Timestamp	8	CURRENT_TIMESTAMP	NO	timestamp	NULL	NULL	NULL	NULL	0	NULL	NULL	timestamp		on update CURRENT_TIMESTAMP		
def	mysql	procs_priv	User	3		NO	char	16	48	NULL	NULL	NULL	utf8	utf8_bin	char(16)	PRI			
def	mysql	proxies_priv	Grantor	6		NO	char	77	231	NULL	NULL	NULL	utf8	utf8_bin	char(77)	MUL			
def	mysql	proxies_priv	Host	1		NO	char	60	180	NULL	NULL	NULL	utf8	utf8_bin	char(60)	PRI			
def	mysql	proxies_priv	Proxied_host	3		NO	char	60	180	NULL	NULL	NULL	utf8	utf8_bin	char(60)	PRI			
def	mysql	proxies_priv	Proxied_user	4		NO	char	16	48	NULL	NULL	NULL	utf8	utf8_bin	char(16)	PRI			
def	mysql	proxies_priv	Timestamp	7	CURRENT_TIMESTAMP	NO	timestamp	NULL	NULL	NULL	NULL	0	NULL	NULL	timestamp		on update CURRENT_TIMESTAMP		
def	mysql	proxies_priv	User	2		NO	char	16	48	NULL	NULL	NULL	utf8	utf8_bin	char(16)	PRI			
def	mysql	proxies_priv	With_grant	5	0	NO	tinyint	NULL	NULL	3	0	NULL	NULL	NULL	tinyint(1)				
def	mysql	servers	Db	3		NO	char	64	192	NULL	NULL	NULL	utf8	utf8_general_ci	char(64)				
def	mysql	servers	Host	2		NO	char	64	192	NULL	NULL	NULL	utf8	utf8_general_ci	char(64)				
def	mysql	servers	Owner	9		NO	char	64	192	NULL	NULL	NULL	utf8	utf8_general_ci	char(64)				
def	mysql	servers	Password	5		NO	char	64	192	NULL	NULL	NULL	utf8	utf8_general_ci	char(64)				
def	mysql	servers	Port	6	0	NO	int	NULL	NULL	10	0	NULL	NULL	NULL	int(4)				
def	mysql	servers	Server_name	1		NO	char	64	192	NULL	NULL	NULL	utf8	utf8_general_ci	char(64)	PRI			
def	mysql	servers	Socket	7		NO	char	64	192	NULL	NULL	NULL	utf8	utf8_general_ci	char(64)				
def	mysql	servers	Username	4		NO	char	64	192	NULL	NULL	NULL	utf8	utf8_general_ci	char(64)				
def	mysql	servers	Wrapper	8		NO	char	64	192	NULL	NULL	NULL	utf8	utf8_general_ci	char(64)				
def	mysql	slave_master_info	Bind	17	NULL	YES	text	65535	65535	NULL	NULL	NULL	utf8	utf8_bin	text				Displays which interface is employed when connecting to the MySQL server
def	mysql	slave_master_info	Connect_retry	8	NULL	NO	int	NULL	NULL	10	0	NULL	NULL	NULL	int(10) unsigned				The period (in seconds) that the slave will wait before trying to reconnect to the master.
def	mysql	slave_master_info	Enabled_auto_position	23	NULL	NO	tinyint	NULL	NULL	3	0	NULL	NULL	NULL	tinyint(1)				Indicates whether GTIDs will be used to retrieve events from the master.
def	mysql	slave_master_info	Enabled_ssl	9	NULL	NO	tinyint	NULL	NULL	3	0	NULL	NULL	NULL	tinyint(1)				Indicates whether the server supports SSL connections.
def	mysql	slave_master_info	Heartbeat	16	NULL	NO	float	NULL	NULL	12	NULL	NULL	NULL	NULL	float				
def	mysql	slave_master_info	Host	4	NULL	NO	char	64	192	NULL	NULL	NULL	utf8	utf8_bin	char(64)	PRI			The host name of the master.
def	mysql	slave_master_info	Ignored_server_ids	18	NULL	YES	text	65535	65535	NULL	NULL	NULL	utf8	utf8_bin	text				The number of server IDs to be ignored, followed by the actual server IDs
def	mysql	slave_master_info	Master_log_name	2	NULL	NO	text	65535	65535	NULL	NULL	NULL	utf8	utf8_bin	text				The name of the master binary log currently being read from the master.
def	mysql	slave_master_info	Master_log_pos	3	NULL	NO	bigint	NULL	NULL	20	0	NULL	NULL	NULL	bigint(20) unsigned				The master log position of the last read event.
def	mysql	slave_master_info	Number_of_lines	1	NULL	NO	int	NULL	NULL	10	0	NULL	NULL	NULL	int(10) unsigned				Number of lines in the file.
def	mysql	slave_master_info	Port	7	NULL	NO	int	NULL	NULL	10	0	NULL	NULL	NULL	int(10) unsigned	PRI			The network port used to connect to the master.
def	mysql	slave_master_info	Retry_count	20	NULL	NO	bigint	NULL	NULL	20	0	NULL	NULL	NULL	bigint(20) unsigned				Number of reconnect attempts, to the master, before giving up.
def	mysql	slave_master_info	Ssl_ca	10	NULL	YES	text	65535	65535	NULL	NULL	NULL	utf8	utf8_bin	text				The file used for the Certificate Authority (CA) certificate.
def	mysql	slave_master_info	Ssl_capath	11	NULL	YES	text	65535	65535	NULL	NULL	NULL	utf8	utf8_bin	text				The path to the Certificate Authority (CA) certificates.
def	mysql	slave_master_info	Ssl_cert	12	NULL	YES	text	65535	65535	NULL	NULL	NULL	utf8	utf8_bin	text				The name of the SSL certificate file.
def	mysql	slave_master_info	Ssl_cipher	13	NULL	YES	text	65535	65535	NULL	NULL	NULL	utf8	utf8_bin	text				The name of the cipher in use for the SSL connection.
def	mysql	slave_master_info	Ssl_crl	21	NULL	YES	text	65535	65535	NULL	NULL	NULL	utf8	utf8_bin	text				The file used for the Certificate Revocation List (CRL)
def	mysql	slave_master_info	Ssl_crlpath	22	NULL	YES	text	65535	65535	NULL	NULL	NULL	utf8	utf8_bin	text				The path used for Certificate Revocation List (CRL) files
def	mysql	slave_master_info	Ssl_key	14	NULL	YES	text	65535	65535	NULL	NULL	NULL	utf8	utf8_bin	text				The name of the SSL key file.
def	mysql	slave_master_info	Ssl_verify_server_cert	15	NULL	NO	tinyint	NULL	NULL	3	0	NULL	NULL	NULL	tinyint(1)				Whether to verify the server certificate.
def	mysql	slave_master_info	User_name	5	NULL	YES	text	65535	65535	NULL	NULL	NULL	utf8	utf8_bin	text				The user name used to connect to the master.
def	mysql	slave_master_info	User_password	6	NULL	YES	text	65535	65535	NULL	NULL	NULL	utf8	utf8_bin	text				The password used to connect to the master.
def	mysql	slave_master_info	Uuid	19	NULL	YES	text	65535	65535	NULL	NULL	NULL	utf8	utf8_bin	text				The master server uuid.
def	mysql	slave_relay_log_info	Id	8	NULL	NO	int	NULL	NULL	10	0	NULL	NULL	NULL	int(10) unsigned	PRI			Internal Id that uniquely identifies this record.
def	mysql	slave_relay_log_info	Master_log_name	4	NULL	NO	text	65535	65535	NULL	NULL	NULL	utf8	utf8_bin	text				The name of the master binary log file from which the events in the relay log file were read.
def	mysql	slave_relay_log_info	Master_log_pos	5	NULL	NO	bigint	NULL	NULL	20	0	NULL	NULL	NULL	bigint(20) unsigned				The master log position of the last executed event.
def	mysql	slave_relay_log_info	Number_of_lines	1	NULL	NO	int	NULL	NULL	10	0	NULL	NULL	NULL	int(10) unsigned				Number of lines in the file or rows in the table. Used to version table definitions.
def	mysql	slave_relay_log_info	Number_of_workers	7	NULL	NO	int	NULL	NULL	10	0	NULL	NULL	NULL	int(10) unsigned				
def	mysql	slave_relay_log_info	Relay_log_name	2	NULL	NO	text	65535	65535	NULL	NULL	NULL	utf8	utf8_bin	text				The name of the current relay log file.
def	mysql	slave_relay_log_info	Relay_log_pos	3	NULL	NO	bigint	NULL	NULL	20	0	NULL	NULL	NULL	bigint(20) unsigned				The relay log position of the last executed event.
def	mysql	slave_relay_log_info	Sql_delay	6	NULL	NO	int	NULL	NULL	10	0	NULL	NULL	NULL	int(11)				The number of seconds that the slave must lag behind the master.
def	mysql	slave_worker_info	Checkpoint_group_bitmap	12	NULL	NO	blob	65535	65535	NULL	NULL	NULL	NULL	NULL	blob				
def	mysql	slave_worker_info	Checkpoint_group_size	11	NULL	NO	int	NULL	NULL	10	0	NULL	NULL	NULL	int(10) unsigned				
def	mysql	slave_worker_info	Checkpoint_master_log_name	8	NULL	NO	text	65535	65535	NULL	NULL	NULL	utf8	utf8_bin	text				
def	mysql	slave_worker_info	Checkpoint_master_log_pos	9	NULL	NO	bigint	NULL	NULL	20	0	NULL	NULL	NULL	bigint(20) unsigned				
def	mysql	slave_worker_info	Checkpoint_relay_log_name	6	NULL	NO	text	65535	65535	NULL	NULL	NULL	utf8	utf8_bin	text				
def	mysql	slave_worker_info	Checkpoint_relay_log_pos	7	NULL	NO	bigint	NULL	NULL	20	0	NULL	NULL	NULL	bigint(20) unsigned				
def	mysql	slave_worker_info	Checkpoint_seqno	10	NULL	NO	int	NULL	NULL	10	0	NULL	NULL	NULL	int(10) unsigned				
def	mysql	slave_worker_info	Id	1	NULL	NO	int	NULL	NULL	10	0	NULL	NULL	NULL	int(10) unsigned	PRI			
def	mysql	slave_worker_info	Master_log_name	4	NULL	NO	text	65535	65535	NULL	NULL	NULL	utf8	utf8_bin	text				
def	mysql	slave_worker_info	Master_log_pos	5	NULL	NO	bigint	NULL	NULL	20	0	NULL	NULL	NULL	bigint(20) unsigned				
def	mysql	slave_worker_info	Relay_log_name	2	NULL	NO	text	65535	65535	NULL	NULL	NULL	utf8	utf8_bin	text				
def	mysql	slave_worker_info	Relay_log_pos	3	NULL	NO	bigint	NULL	NULL	20	0	NULL	NULL	NULL	bigint(20) unsigned				
def	mysql	slow_log	db	7	NULL	NO	varchar	512	1536	NULL	NULL	NULL	utf8	utf8_general_ci	varchar(512)				
def	mysql	slow_log	insert_id	9	NULL	NO	int	NULL	NULL	10	0	NULL	NULL	NULL	int(11)				
def	mysql	slow_log	last_insert_id	8	NULL	NO	int	NULL	NULL	10	0	NULL	NULL	NULL	int(11)				
def	mysql	slow_log	lock_time	4	NULL	NO	time	NULL	NULL	NULL	NULL	6	NULL	NULL	time(6)				
def	mysql	slow_log	query_time	3	NULL	NO	time	NULL	NULL	NULL	NULL	6	NULL	NULL	time(6)				
def	mysql	slow_log	rows_examined	6	NULL	NO	int	NULL	NULL	10	0	NULL	NULL	NULL	int(11)				
def	mysql	slow_log	rows_sent	5	NULL	NO	int	NULL	NULL	10	0	NULL	NULL	NULL	int(11)				
def	mysql	slow_log	server_id	10	NULL	NO	int	NULL	NULL	10	0	NULL	NULL	NULL	int(10) unsigned				
def	mysql	slow_log	sql_text	11	NULL	NO	mediumblob	16777215	16777215	NULL	NULL	NULL	NULL	NULL	mediumblob				
def	mysql	slow_log	start_time	1	CURRENT_TIMESTAMP(6)	NO	timestamp	NULL	NULL	NULL	NULL	6	NULL	NULL	timestamp(6)		on update CURRENT_TIMESTAMP(6)		
def	mysql	slow_log	thread_id	12	NULL	NO	bigint	NULL	NULL	20	0	NULL	NULL	NULL	bigint(21) unsigned				
def	mysql	slow_log	user_host	2	NULL	NO	mediumtext	16777215	16777215	NULL	NULL	NULL	utf8	utf8_general_ci	mediumtext				
def	mysql	tables_priv	Column_priv	8		NO	set	31	93	NULL	NULL	NULL	utf8	utf8_general_ci	set('Select','Insert','Update','References')				
def	mysql	tables_priv	Db	2		NO	char	64	192	NULL	NULL	NULL	utf8	utf8_bin	char(64)	PRI			
def	mysql	tables_priv	Grantor	5		NO	char	77	231	NULL	NULL	NULL	utf8	utf8_bin	char(77)	MUL			
def	mysql	tables_priv	Host	1		NO	char	60	180	NULL	NULL	NULL	utf8	utf8_bin	char(60)	PRI			
def	mysql	tables_priv	Table_name	4		NO	char	64	192	NULL	NULL	NULL	utf8	utf8_bin	char(64)	PRI			
def	mysql	tables_priv	Table_priv	7		NO	set	98	294	NULL	NULL	NULL	utf8	utf8_general_ci	set('Select','Insert','Update','Delete','Create','Drop','Grant','References','Index','Alter','Create View','Show view','Trigger')				
def	mysql	tables_priv	Timestamp	6	CURRENT_TIMESTAMP	NO	timestamp	NULL	NULL	NULL	NULL	0	NULL	NULL	timestamp		on update CURRENT_TIMESTAMP		
def	mysql	tables_priv	User	3		NO	char	16	48	NULL	NULL	NULL	utf8	utf8_bin	char(16)	PRI			
def	mysql	time_zone	Time_zone_id	1	NULL	NO	int	NULL	NULL	10	0	NULL	NULL	NULL	int(10) unsigned	PRI	auto_increment		
def	mysql	time_zone	Use_leap_seconds	2	N	NO	enum	1	3	NULL	NULL	NULL	utf8	utf8_general_ci	enum('Y','N')				
def	mysql	time_zone_leap_second	Correction	2	NULL	NO	int	NULL	NULL	10	0	NULL	NULL	NULL	int(11)				
def	mysql	time_zone_leap_second	Transition_time	1	NULL	NO	bigint	NULL	NULL	19	0	NULL	NULL	NULL	bigint(20)	PRI			
def	mysql	time_zone_name	Name	1	NULL	NO	char	64	192	NULL	NULL	NULL	utf8	utf8_general_ci	char(64)	PRI			
def	mysql	time_zone_name	Time_zone_id	2	NULL	NO	int	NULL	NULL	10	0	NULL	NULL	NULL	int(10) unsigned				
def	mysql	time_zone_transition	Time_zone_id	1	NULL	NO	int	NULL	NULL	10	0	NULL	NULL	NULL	int(10) unsigned	PRI			
def	mysql	time_zone_transition	Transition_time	2	NULL	NO	bigint	NULL	NULL	19	0	NULL	NULL	NULL	bigint(20)	PRI			
def	mysql	time_zone_transition	Transition_type_id	3	NULL	NO	int	NULL	NULL	10	0	NULL	NULL	NULL	int(10) unsigned				
def	mysql	time_zone_transition_type	Abbreviation	5		NO	char	8	24	NULL	NULL	NULL	utf8	utf8_general_ci	char(8)				
def	mysql	time_zone_transition_type	Is_DST	4	0	NO	tinyint	NULL	NULL	3	0	NULL	NULL	NULL	tinyint(3) unsigned				
def	mysql	time_zone_transition_type	Offset	3	0	NO	int	NULL	NULL	10	0	NULL	NULL	NULL	int(11)				
def	mysql	time_zone_transition_type	Time_zone_id	1	NULL	NO	int	NULL	NULL	10	0	NULL	NULL	NULL	int(10) unsigned	PRI			
def	mysql	time_zone_transition_type	Transition_type_id	2	NULL	NO	int	NULL	NULL	10	0	NULL	NULL	NULL	int(10) unsigned	PRI			
def	mysql	user	Alter_priv	17	N	NO	enum	1	3	NULL	NULL	NULL	utf8	utf8_general_ci	enum('N','Y')				
def	mysql	user	Alter_routine_priv	28	N	NO	enum	1	3	NULL	NULL	NULL	utf8	utf8_general_ci	enum('N','Y')				
def	mysql	user	authentication_string	42	NULL	YES	text	65535	65535	NULL	NULL	NULL	utf8	utf8_bin	text				
def	mysql	user	Create_priv	8	N	NO	enum	1	3	NULL	NULL	NULL	utf8	utf8_general_ci	enum('N','Y')				
def	mysql	user	Create_routine_priv	27	N	NO	enum	1	3	NULL	NULL	NULL	utf8	utf8_general_ci	enum('N','Y')				
def	mysql	user	Create_tablespace_priv	32	N	NO	enum	1	3	NULL	NULL	NULL	utf8	utf8_general_ci	enum('N','Y')				
def	mysql	user	Create_tmp_table_priv	20	N	NO	enum	1	3	NULL	NULL	NULL	utf8	utf8_general_ci	enum('N','Y')				
def	mysql	user	Create_user_priv	29	N	NO	enum	1	3	NULL	NULL	NULL	utf8	utf8_general_ci	enum('N','Y')				
def	mysql	user	Create_view_priv	25	N	NO	enum	1	3	NULL	NULL	NULL	utf8	utf8_general_ci	enum('N','Y')				
def	mysql	user	Delete_priv	7	N	NO	enum	1	3	NULL	NULL	NULL	utf8	utf8_general_ci	enum('N','Y')				
def	mysql	user	Drop_priv	9	N	NO	enum	1	3	NULL	NULL	NULL	utf8	utf8_general_ci	enum('N','Y')				
def	mysql	user	Event_priv	30	N	NO	enum	1	3	NULL	NULL	NULL	utf8	utf8_general_ci	enum('N','Y')				
def	mysql	user	Execute_priv	22	N	NO	enum	1	3	NULL	NULL	NULL	utf8	utf8_general_ci	enum('N','Y')				
def	mysql	user	File_priv	13	N	NO	enum	1	3	NULL	NULL	NULL	utf8	utf8_general_ci	enum('N','Y')				
def	mysql	user	Grant_priv	14	N	NO	enum	1	3	NULL	NULL	NULL	utf8	utf8_general_ci	enum('N','Y')				
def	mysql	user	Host	1		NO	char	60	180	NULL	NULL	NULL	utf8	utf8_bin	char(60)	PRI			
def	mysql	user	Index_priv	16	N	NO	enum	1	3	NULL	NULL	NULL	utf8	utf8_general_ci	enum('N','Y')				
def	mysql	user	Insert_priv	5	N	NO	enum	1	3	NULL	NULL	NULL	utf8	utf8_general_ci	enum('N','Y')				
def	mysql	user	Lock_tables_priv	21	N	NO	enum	1	3	NULL	NULL	NULL	utf8	utf8_general_ci	enum('N','Y')				
def	mysql	user	max_connections	39	0	NO	int	NULL	NULL	10	0	NULL	NULL	NULL	int(11) unsigned				
def	mysql	user	max_questions	37	0	NO	int	NULL	NULL	10	0	NULL	NULL	NULL	int(11) unsigned				
def	mysql	user	max_updates	38	0	NO	int	NULL	NULL	10	0	NULL	NULL	NULL	int(11) unsigned				
def	mysql	user	max_user_connections	40	0	NO	int	NULL	NULL	10	0	NULL	NULL	NULL	int(11) unsigned				
def	mysql	user	Password	3		NO	char	41	41	NULL	NULL	NULL	latin1	latin1_bin	char(41)				
def	mysql	user	password_expired	43	N	NO	enum	1	3	NULL	NULL	NULL	utf8	utf8_general_ci	enum('N','Y')				
<<<<<<< HEAD
=======
def	mysql	user	password_last_changed	44	NULL	YES	timestamp	NULL	NULL	NULL	NULL	0	NULL	NULL	timestamp				
def	mysql	user	password_lifetime	45	NULL	YES	smallint	NULL	NULL	5	0	NULL	NULL	NULL	smallint(5) unsigned				
>>>>>>> a9800d0d
def	mysql	user	plugin	41	mysql_native_password	NO	char	64	192	NULL	NULL	NULL	utf8	utf8_bin	char(64)				
def	mysql	user	Process_priv	12	N	NO	enum	1	3	NULL	NULL	NULL	utf8	utf8_general_ci	enum('N','Y')				
def	mysql	user	References_priv	15	N	NO	enum	1	3	NULL	NULL	NULL	utf8	utf8_general_ci	enum('N','Y')				
def	mysql	user	Reload_priv	10	N	NO	enum	1	3	NULL	NULL	NULL	utf8	utf8_general_ci	enum('N','Y')				
def	mysql	user	Repl_client_priv	24	N	NO	enum	1	3	NULL	NULL	NULL	utf8	utf8_general_ci	enum('N','Y')				
def	mysql	user	Repl_slave_priv	23	N	NO	enum	1	3	NULL	NULL	NULL	utf8	utf8_general_ci	enum('N','Y')				
def	mysql	user	Select_priv	4	N	NO	enum	1	3	NULL	NULL	NULL	utf8	utf8_general_ci	enum('N','Y')				
def	mysql	user	Show_db_priv	18	N	NO	enum	1	3	NULL	NULL	NULL	utf8	utf8_general_ci	enum('N','Y')				
def	mysql	user	Show_view_priv	26	N	NO	enum	1	3	NULL	NULL	NULL	utf8	utf8_general_ci	enum('N','Y')				
def	mysql	user	Shutdown_priv	11	N	NO	enum	1	3	NULL	NULL	NULL	utf8	utf8_general_ci	enum('N','Y')				
def	mysql	user	ssl_cipher	34	NULL	NO	blob	65535	65535	NULL	NULL	NULL	NULL	NULL	blob				
def	mysql	user	ssl_type	33		NO	enum	9	27	NULL	NULL	NULL	utf8	utf8_general_ci	enum('','ANY','X509','SPECIFIED')				
def	mysql	user	Super_priv	19	N	NO	enum	1	3	NULL	NULL	NULL	utf8	utf8_general_ci	enum('N','Y')				
def	mysql	user	Trigger_priv	31	N	NO	enum	1	3	NULL	NULL	NULL	utf8	utf8_general_ci	enum('N','Y')				
def	mysql	user	Update_priv	6	N	NO	enum	1	3	NULL	NULL	NULL	utf8	utf8_general_ci	enum('N','Y')				
def	mysql	user	User	2		NO	char	16	48	NULL	NULL	NULL	utf8	utf8_bin	char(16)	PRI			
def	mysql	user	x509_issuer	35	NULL	NO	blob	65535	65535	NULL	NULL	NULL	NULL	NULL	blob				
def	mysql	user	x509_subject	36	NULL	NO	blob	65535	65535	NULL	NULL	NULL	NULL	NULL	blob				
##########################################################################
# Show the quotient of CHARACTER_OCTET_LENGTH and CHARACTER_MAXIMUM_LENGTH
##########################################################################
SELECT DISTINCT
CHARACTER_OCTET_LENGTH / CHARACTER_MAXIMUM_LENGTH AS COL_CML,
DATA_TYPE,
CHARACTER_SET_NAME,
COLLATION_NAME
FROM information_schema.columns
WHERE table_schema = 'mysql'
AND CHARACTER_OCTET_LENGTH / CHARACTER_MAXIMUM_LENGTH = 1
ORDER BY CHARACTER_SET_NAME, COLLATION_NAME, COL_CML;
COL_CML	DATA_TYPE	CHARACTER_SET_NAME	COLLATION_NAME
1.0000	blob	NULL	NULL
1.0000	longblob	NULL	NULL
1.0000	mediumblob	NULL	NULL
1.0000	char	latin1	latin1_bin
1.0000	char	latin1	latin1_swedish_ci
1.0000	varchar	latin1	latin1_swedish_ci
1.0000	text	utf8	utf8_bin
1.0000	mediumtext	utf8	utf8_general_ci
1.0000	text	utf8	utf8_general_ci
SELECT DISTINCT
CHARACTER_OCTET_LENGTH / CHARACTER_MAXIMUM_LENGTH AS COL_CML,
DATA_TYPE,
CHARACTER_SET_NAME,
COLLATION_NAME
FROM information_schema.columns
WHERE table_schema = 'mysql'
AND CHARACTER_OCTET_LENGTH / CHARACTER_MAXIMUM_LENGTH <> 1
ORDER BY CHARACTER_SET_NAME, COLLATION_NAME, COL_CML;
COL_CML	DATA_TYPE	CHARACTER_SET_NAME	COLLATION_NAME
3.0000	char	utf8	utf8_bin
3.0000	enum	utf8	utf8_bin
3.0000	varchar	utf8	utf8_bin
3.0000	char	utf8	utf8_general_ci
3.0000	enum	utf8	utf8_general_ci
3.0000	set	utf8	utf8_general_ci
3.0000	varchar	utf8	utf8_general_ci
SELECT DISTINCT
CHARACTER_OCTET_LENGTH / CHARACTER_MAXIMUM_LENGTH AS COL_CML,
DATA_TYPE,
CHARACTER_SET_NAME,
COLLATION_NAME
FROM information_schema.columns
WHERE table_schema = 'mysql'
AND CHARACTER_OCTET_LENGTH / CHARACTER_MAXIMUM_LENGTH IS NULL
ORDER BY CHARACTER_SET_NAME, COLLATION_NAME, COL_CML;
COL_CML	DATA_TYPE	CHARACTER_SET_NAME	COLLATION_NAME
NULL	bigint	NULL	NULL
NULL	datetime	NULL	NULL
NULL	float	NULL	NULL
NULL	int	NULL	NULL
NULL	smallint	NULL	NULL
NULL	time	NULL	NULL
NULL	timestamp	NULL	NULL
NULL	tinyint	NULL	NULL
--> CHAR(0) is allowed (see manual), and here both CHARACHTER_* values
--> are 0, which is intended behavior, and the result of 0 / 0 IS NULL
SELECT CHARACTER_OCTET_LENGTH / CHARACTER_MAXIMUM_LENGTH AS COL_CML,
TABLE_SCHEMA,
TABLE_NAME,
COLUMN_NAME,
DATA_TYPE,
CHARACTER_MAXIMUM_LENGTH,
CHARACTER_OCTET_LENGTH,
CHARACTER_SET_NAME,
COLLATION_NAME,
COLUMN_TYPE
FROM information_schema.columns
WHERE table_schema = 'mysql'
ORDER BY TABLE_SCHEMA, TABLE_NAME, ORDINAL_POSITION;
COL_CML	TABLE_SCHEMA	TABLE_NAME	COLUMN_NAME	DATA_TYPE	CHARACTER_MAXIMUM_LENGTH	CHARACTER_OCTET_LENGTH	CHARACTER_SET_NAME	COLLATION_NAME	COLUMN_TYPE
3.0000	mysql	columns_priv	Host	char	60	180	utf8	utf8_bin	char(60)
3.0000	mysql	columns_priv	Db	char	64	192	utf8	utf8_bin	char(64)
3.0000	mysql	columns_priv	User	char	16	48	utf8	utf8_bin	char(16)
3.0000	mysql	columns_priv	Table_name	char	64	192	utf8	utf8_bin	char(64)
3.0000	mysql	columns_priv	Column_name	char	64	192	utf8	utf8_bin	char(64)
NULL	mysql	columns_priv	Timestamp	timestamp	NULL	NULL	NULL	NULL	timestamp
3.0000	mysql	columns_priv	Column_priv	set	31	93	utf8	utf8_general_ci	set('Select','Insert','Update','References')
3.0000	mysql	db	Host	char	60	180	utf8	utf8_bin	char(60)
3.0000	mysql	db	Db	char	64	192	utf8	utf8_bin	char(64)
3.0000	mysql	db	User	char	16	48	utf8	utf8_bin	char(16)
3.0000	mysql	db	Select_priv	enum	1	3	utf8	utf8_general_ci	enum('N','Y')
3.0000	mysql	db	Insert_priv	enum	1	3	utf8	utf8_general_ci	enum('N','Y')
3.0000	mysql	db	Update_priv	enum	1	3	utf8	utf8_general_ci	enum('N','Y')
3.0000	mysql	db	Delete_priv	enum	1	3	utf8	utf8_general_ci	enum('N','Y')
3.0000	mysql	db	Create_priv	enum	1	3	utf8	utf8_general_ci	enum('N','Y')
3.0000	mysql	db	Drop_priv	enum	1	3	utf8	utf8_general_ci	enum('N','Y')
3.0000	mysql	db	Grant_priv	enum	1	3	utf8	utf8_general_ci	enum('N','Y')
3.0000	mysql	db	References_priv	enum	1	3	utf8	utf8_general_ci	enum('N','Y')
3.0000	mysql	db	Index_priv	enum	1	3	utf8	utf8_general_ci	enum('N','Y')
3.0000	mysql	db	Alter_priv	enum	1	3	utf8	utf8_general_ci	enum('N','Y')
3.0000	mysql	db	Create_tmp_table_priv	enum	1	3	utf8	utf8_general_ci	enum('N','Y')
3.0000	mysql	db	Lock_tables_priv	enum	1	3	utf8	utf8_general_ci	enum('N','Y')
3.0000	mysql	db	Create_view_priv	enum	1	3	utf8	utf8_general_ci	enum('N','Y')
3.0000	mysql	db	Show_view_priv	enum	1	3	utf8	utf8_general_ci	enum('N','Y')
3.0000	mysql	db	Create_routine_priv	enum	1	3	utf8	utf8_general_ci	enum('N','Y')
3.0000	mysql	db	Alter_routine_priv	enum	1	3	utf8	utf8_general_ci	enum('N','Y')
3.0000	mysql	db	Execute_priv	enum	1	3	utf8	utf8_general_ci	enum('N','Y')
3.0000	mysql	db	Event_priv	enum	1	3	utf8	utf8_general_ci	enum('N','Y')
3.0000	mysql	db	Trigger_priv	enum	1	3	utf8	utf8_general_ci	enum('N','Y')
3.0000	mysql	event	db	char	64	192	utf8	utf8_bin	char(64)
3.0000	mysql	event	name	char	64	192	utf8	utf8_general_ci	char(64)
1.0000	mysql	event	body	longblob	4294967295	4294967295	NULL	NULL	longblob
3.0000	mysql	event	definer	char	77	231	utf8	utf8_bin	char(77)
NULL	mysql	event	execute_at	datetime	NULL	NULL	NULL	NULL	datetime
NULL	mysql	event	interval_value	int	NULL	NULL	NULL	NULL	int(11)
3.0000	mysql	event	interval_field	enum	18	54	utf8	utf8_general_ci	enum('YEAR','QUARTER','MONTH','DAY','HOUR','MINUTE','WEEK','SECOND','MICROSECOND','YEAR_MONTH','DAY_HOUR','DAY_MINUTE','DAY_SECOND','HOUR_MINUTE','HOUR_SECOND','MINUTE_SECOND','DAY_MICROSECOND','HOUR_MICROSECOND','MINUTE_MICROSECOND','SECOND_MICROSECOND')
NULL	mysql	event	created	timestamp	NULL	NULL	NULL	NULL	timestamp
NULL	mysql	event	modified	timestamp	NULL	NULL	NULL	NULL	timestamp
NULL	mysql	event	last_executed	datetime	NULL	NULL	NULL	NULL	datetime
NULL	mysql	event	starts	datetime	NULL	NULL	NULL	NULL	datetime
NULL	mysql	event	ends	datetime	NULL	NULL	NULL	NULL	datetime
3.0000	mysql	event	status	enum	18	54	utf8	utf8_general_ci	enum('ENABLED','DISABLED','SLAVESIDE_DISABLED')
3.0000	mysql	event	on_completion	enum	8	24	utf8	utf8_general_ci	enum('DROP','PRESERVE')
3.0000	mysql	event	sql_mode	set	478	1434	utf8	utf8_general_ci	set('REAL_AS_FLOAT','PIPES_AS_CONCAT','ANSI_QUOTES','IGNORE_SPACE','NOT_USED','ONLY_FULL_GROUP_BY','NO_UNSIGNED_SUBTRACTION','NO_DIR_IN_CREATE','POSTGRESQL','ORACLE','MSSQL','DB2','MAXDB','NO_KEY_OPTIONS','NO_TABLE_OPTIONS','NO_FIELD_OPTIONS','MYSQL323','MYSQL40','ANSI','NO_AUTO_VALUE_ON_ZERO','NO_BACKSLASH_ESCAPES','STRICT_TRANS_TABLES','STRICT_ALL_TABLES','NO_ZERO_IN_DATE','NO_ZERO_DATE','INVALID_DATES','ERROR_FOR_DIVISION_BY_ZERO','TRADITIONAL','NO_AUTO_CREATE_USER','HIGH_NOT_PRECEDENCE','NO_ENGINE_SUBSTITUTION','PAD_CHAR_TO_FULL_LENGTH')
3.0000	mysql	event	comment	char	64	192	utf8	utf8_bin	char(64)
NULL	mysql	event	originator	int	NULL	NULL	NULL	NULL	int(10) unsigned
1.0000	mysql	event	time_zone	char	64	64	latin1	latin1_swedish_ci	char(64)
3.0000	mysql	event	character_set_client	char	32	96	utf8	utf8_bin	char(32)
3.0000	mysql	event	collation_connection	char	32	96	utf8	utf8_bin	char(32)
3.0000	mysql	event	db_collation	char	32	96	utf8	utf8_bin	char(32)
1.0000	mysql	event	body_utf8	longblob	4294967295	4294967295	NULL	NULL	longblob
3.0000	mysql	func	name	char	64	192	utf8	utf8_bin	char(64)
NULL	mysql	func	ret	tinyint	NULL	NULL	NULL	NULL	tinyint(1)
3.0000	mysql	func	dl	char	128	384	utf8	utf8_bin	char(128)
3.0000	mysql	func	type	enum	9	27	utf8	utf8_general_ci	enum('function','aggregate')
NULL	mysql	general_log	event_time	timestamp	NULL	NULL	NULL	NULL	timestamp(6)
1.0000	mysql	general_log	user_host	mediumtext	16777215	16777215	utf8	utf8_general_ci	mediumtext
NULL	mysql	general_log	thread_id	bigint	NULL	NULL	NULL	NULL	bigint(21) unsigned
NULL	mysql	general_log	server_id	int	NULL	NULL	NULL	NULL	int(10) unsigned
3.0000	mysql	general_log	command_type	varchar	64	192	utf8	utf8_general_ci	varchar(64)
1.0000	mysql	general_log	argument	mediumblob	16777215	16777215	NULL	NULL	mediumblob
NULL	mysql	help_category	help_category_id	smallint	NULL	NULL	NULL	NULL	smallint(5) unsigned
3.0000	mysql	help_category	name	char	64	192	utf8	utf8_general_ci	char(64)
NULL	mysql	help_category	parent_category_id	smallint	NULL	NULL	NULL	NULL	smallint(5) unsigned
1.0000	mysql	help_category	url	text	65535	65535	utf8	utf8_general_ci	text
NULL	mysql	help_keyword	help_keyword_id	int	NULL	NULL	NULL	NULL	int(10) unsigned
3.0000	mysql	help_keyword	name	char	64	192	utf8	utf8_general_ci	char(64)
NULL	mysql	help_relation	help_topic_id	int	NULL	NULL	NULL	NULL	int(10) unsigned
NULL	mysql	help_relation	help_keyword_id	int	NULL	NULL	NULL	NULL	int(10) unsigned
NULL	mysql	help_topic	help_topic_id	int	NULL	NULL	NULL	NULL	int(10) unsigned
3.0000	mysql	help_topic	name	char	64	192	utf8	utf8_general_ci	char(64)
NULL	mysql	help_topic	help_category_id	smallint	NULL	NULL	NULL	NULL	smallint(5) unsigned
1.0000	mysql	help_topic	description	text	65535	65535	utf8	utf8_general_ci	text
1.0000	mysql	help_topic	example	text	65535	65535	utf8	utf8_general_ci	text
1.0000	mysql	help_topic	url	text	65535	65535	utf8	utf8_general_ci	text
3.0000	mysql	innodb_index_stats	database_name	varchar	64	192	utf8	utf8_bin	varchar(64)
3.0000	mysql	innodb_index_stats	table_name	varchar	64	192	utf8	utf8_bin	varchar(64)
3.0000	mysql	innodb_index_stats	index_name	varchar	64	192	utf8	utf8_bin	varchar(64)
NULL	mysql	innodb_index_stats	last_update	timestamp	NULL	NULL	NULL	NULL	timestamp
3.0000	mysql	innodb_index_stats	stat_name	varchar	64	192	utf8	utf8_bin	varchar(64)
NULL	mysql	innodb_index_stats	stat_value	bigint	NULL	NULL	NULL	NULL	bigint(20) unsigned
NULL	mysql	innodb_index_stats	sample_size	bigint	NULL	NULL	NULL	NULL	bigint(20) unsigned
3.0000	mysql	innodb_index_stats	stat_description	varchar	1024	3072	utf8	utf8_bin	varchar(1024)
3.0000	mysql	innodb_table_stats	database_name	varchar	64	192	utf8	utf8_bin	varchar(64)
3.0000	mysql	innodb_table_stats	table_name	varchar	64	192	utf8	utf8_bin	varchar(64)
NULL	mysql	innodb_table_stats	last_update	timestamp	NULL	NULL	NULL	NULL	timestamp
NULL	mysql	innodb_table_stats	n_rows	bigint	NULL	NULL	NULL	NULL	bigint(20) unsigned
NULL	mysql	innodb_table_stats	clustered_index_size	bigint	NULL	NULL	NULL	NULL	bigint(20) unsigned
NULL	mysql	innodb_table_stats	sum_of_other_index_sizes	bigint	NULL	NULL	NULL	NULL	bigint(20) unsigned
NULL	mysql	ndb_binlog_index	Position	bigint	NULL	NULL	NULL	NULL	bigint(20) unsigned
1.0000	mysql	ndb_binlog_index	File	varchar	255	255	latin1	latin1_swedish_ci	varchar(255)
NULL	mysql	ndb_binlog_index	epoch	bigint	NULL	NULL	NULL	NULL	bigint(20) unsigned
NULL	mysql	ndb_binlog_index	inserts	int	NULL	NULL	NULL	NULL	int(10) unsigned
NULL	mysql	ndb_binlog_index	updates	int	NULL	NULL	NULL	NULL	int(10) unsigned
NULL	mysql	ndb_binlog_index	deletes	int	NULL	NULL	NULL	NULL	int(10) unsigned
NULL	mysql	ndb_binlog_index	schemaops	int	NULL	NULL	NULL	NULL	int(10) unsigned
NULL	mysql	ndb_binlog_index	orig_server_id	int	NULL	NULL	NULL	NULL	int(10) unsigned
NULL	mysql	ndb_binlog_index	orig_epoch	bigint	NULL	NULL	NULL	NULL	bigint(20) unsigned
NULL	mysql	ndb_binlog_index	gci	int	NULL	NULL	NULL	NULL	int(10) unsigned
NULL	mysql	ndb_binlog_index	next_position	bigint	NULL	NULL	NULL	NULL	bigint(20) unsigned
1.0000	mysql	ndb_binlog_index	next_file	varchar	255	255	latin1	latin1_swedish_ci	varchar(255)
3.0000	mysql	plugin	name	varchar	64	192	utf8	utf8_general_ci	varchar(64)
3.0000	mysql	plugin	dl	varchar	128	384	utf8	utf8_general_ci	varchar(128)
3.0000	mysql	proc	db	char	64	192	utf8	utf8_bin	char(64)
3.0000	mysql	proc	name	char	64	192	utf8	utf8_general_ci	char(64)
3.0000	mysql	proc	type	enum	9	27	utf8	utf8_general_ci	enum('FUNCTION','PROCEDURE')
3.0000	mysql	proc	specific_name	char	64	192	utf8	utf8_general_ci	char(64)
3.0000	mysql	proc	language	enum	3	9	utf8	utf8_general_ci	enum('SQL')
3.0000	mysql	proc	sql_data_access	enum	17	51	utf8	utf8_general_ci	enum('CONTAINS_SQL','NO_SQL','READS_SQL_DATA','MODIFIES_SQL_DATA')
3.0000	mysql	proc	is_deterministic	enum	3	9	utf8	utf8_general_ci	enum('YES','NO')
3.0000	mysql	proc	security_type	enum	7	21	utf8	utf8_general_ci	enum('INVOKER','DEFINER')
1.0000	mysql	proc	param_list	blob	65535	65535	NULL	NULL	blob
1.0000	mysql	proc	returns	longblob	4294967295	4294967295	NULL	NULL	longblob
1.0000	mysql	proc	body	longblob	4294967295	4294967295	NULL	NULL	longblob
3.0000	mysql	proc	definer	char	77	231	utf8	utf8_bin	char(77)
NULL	mysql	proc	created	timestamp	NULL	NULL	NULL	NULL	timestamp
NULL	mysql	proc	modified	timestamp	NULL	NULL	NULL	NULL	timestamp
3.0000	mysql	proc	sql_mode	set	478	1434	utf8	utf8_general_ci	set('REAL_AS_FLOAT','PIPES_AS_CONCAT','ANSI_QUOTES','IGNORE_SPACE','NOT_USED','ONLY_FULL_GROUP_BY','NO_UNSIGNED_SUBTRACTION','NO_DIR_IN_CREATE','POSTGRESQL','ORACLE','MSSQL','DB2','MAXDB','NO_KEY_OPTIONS','NO_TABLE_OPTIONS','NO_FIELD_OPTIONS','MYSQL323','MYSQL40','ANSI','NO_AUTO_VALUE_ON_ZERO','NO_BACKSLASH_ESCAPES','STRICT_TRANS_TABLES','STRICT_ALL_TABLES','NO_ZERO_IN_DATE','NO_ZERO_DATE','INVALID_DATES','ERROR_FOR_DIVISION_BY_ZERO','TRADITIONAL','NO_AUTO_CREATE_USER','HIGH_NOT_PRECEDENCE','NO_ENGINE_SUBSTITUTION','PAD_CHAR_TO_FULL_LENGTH')
1.0000	mysql	proc	comment	text	65535	65535	utf8	utf8_bin	text
3.0000	mysql	proc	character_set_client	char	32	96	utf8	utf8_bin	char(32)
3.0000	mysql	proc	collation_connection	char	32	96	utf8	utf8_bin	char(32)
3.0000	mysql	proc	db_collation	char	32	96	utf8	utf8_bin	char(32)
1.0000	mysql	proc	body_utf8	longblob	4294967295	4294967295	NULL	NULL	longblob
3.0000	mysql	procs_priv	Host	char	60	180	utf8	utf8_bin	char(60)
3.0000	mysql	procs_priv	Db	char	64	192	utf8	utf8_bin	char(64)
3.0000	mysql	procs_priv	User	char	16	48	utf8	utf8_bin	char(16)
3.0000	mysql	procs_priv	Routine_name	char	64	192	utf8	utf8_general_ci	char(64)
3.0000	mysql	procs_priv	Routine_type	enum	9	27	utf8	utf8_bin	enum('FUNCTION','PROCEDURE')
3.0000	mysql	procs_priv	Grantor	char	77	231	utf8	utf8_bin	char(77)
3.0000	mysql	procs_priv	Proc_priv	set	27	81	utf8	utf8_general_ci	set('Execute','Alter Routine','Grant')
NULL	mysql	procs_priv	Timestamp	timestamp	NULL	NULL	NULL	NULL	timestamp
3.0000	mysql	proxies_priv	Host	char	60	180	utf8	utf8_bin	char(60)
3.0000	mysql	proxies_priv	User	char	16	48	utf8	utf8_bin	char(16)
3.0000	mysql	proxies_priv	Proxied_host	char	60	180	utf8	utf8_bin	char(60)
3.0000	mysql	proxies_priv	Proxied_user	char	16	48	utf8	utf8_bin	char(16)
NULL	mysql	proxies_priv	With_grant	tinyint	NULL	NULL	NULL	NULL	tinyint(1)
3.0000	mysql	proxies_priv	Grantor	char	77	231	utf8	utf8_bin	char(77)
NULL	mysql	proxies_priv	Timestamp	timestamp	NULL	NULL	NULL	NULL	timestamp
3.0000	mysql	servers	Server_name	char	64	192	utf8	utf8_general_ci	char(64)
3.0000	mysql	servers	Host	char	64	192	utf8	utf8_general_ci	char(64)
3.0000	mysql	servers	Db	char	64	192	utf8	utf8_general_ci	char(64)
3.0000	mysql	servers	Username	char	64	192	utf8	utf8_general_ci	char(64)
3.0000	mysql	servers	Password	char	64	192	utf8	utf8_general_ci	char(64)
NULL	mysql	servers	Port	int	NULL	NULL	NULL	NULL	int(4)
3.0000	mysql	servers	Socket	char	64	192	utf8	utf8_general_ci	char(64)
3.0000	mysql	servers	Wrapper	char	64	192	utf8	utf8_general_ci	char(64)
3.0000	mysql	servers	Owner	char	64	192	utf8	utf8_general_ci	char(64)
NULL	mysql	slave_master_info	Number_of_lines	int	NULL	NULL	NULL	NULL	int(10) unsigned
1.0000	mysql	slave_master_info	Master_log_name	text	65535	65535	utf8	utf8_bin	text
NULL	mysql	slave_master_info	Master_log_pos	bigint	NULL	NULL	NULL	NULL	bigint(20) unsigned
3.0000	mysql	slave_master_info	Host	char	64	192	utf8	utf8_bin	char(64)
1.0000	mysql	slave_master_info	User_name	text	65535	65535	utf8	utf8_bin	text
1.0000	mysql	slave_master_info	User_password	text	65535	65535	utf8	utf8_bin	text
NULL	mysql	slave_master_info	Port	int	NULL	NULL	NULL	NULL	int(10) unsigned
NULL	mysql	slave_master_info	Connect_retry	int	NULL	NULL	NULL	NULL	int(10) unsigned
NULL	mysql	slave_master_info	Enabled_ssl	tinyint	NULL	NULL	NULL	NULL	tinyint(1)
1.0000	mysql	slave_master_info	Ssl_ca	text	65535	65535	utf8	utf8_bin	text
1.0000	mysql	slave_master_info	Ssl_capath	text	65535	65535	utf8	utf8_bin	text
1.0000	mysql	slave_master_info	Ssl_cert	text	65535	65535	utf8	utf8_bin	text
1.0000	mysql	slave_master_info	Ssl_cipher	text	65535	65535	utf8	utf8_bin	text
1.0000	mysql	slave_master_info	Ssl_key	text	65535	65535	utf8	utf8_bin	text
NULL	mysql	slave_master_info	Ssl_verify_server_cert	tinyint	NULL	NULL	NULL	NULL	tinyint(1)
NULL	mysql	slave_master_info	Heartbeat	float	NULL	NULL	NULL	NULL	float
1.0000	mysql	slave_master_info	Bind	text	65535	65535	utf8	utf8_bin	text
1.0000	mysql	slave_master_info	Ignored_server_ids	text	65535	65535	utf8	utf8_bin	text
1.0000	mysql	slave_master_info	Uuid	text	65535	65535	utf8	utf8_bin	text
NULL	mysql	slave_master_info	Retry_count	bigint	NULL	NULL	NULL	NULL	bigint(20) unsigned
1.0000	mysql	slave_master_info	Ssl_crl	text	65535	65535	utf8	utf8_bin	text
1.0000	mysql	slave_master_info	Ssl_crlpath	text	65535	65535	utf8	utf8_bin	text
NULL	mysql	slave_master_info	Enabled_auto_position	tinyint	NULL	NULL	NULL	NULL	tinyint(1)
NULL	mysql	slave_relay_log_info	Number_of_lines	int	NULL	NULL	NULL	NULL	int(10) unsigned
1.0000	mysql	slave_relay_log_info	Relay_log_name	text	65535	65535	utf8	utf8_bin	text
NULL	mysql	slave_relay_log_info	Relay_log_pos	bigint	NULL	NULL	NULL	NULL	bigint(20) unsigned
1.0000	mysql	slave_relay_log_info	Master_log_name	text	65535	65535	utf8	utf8_bin	text
NULL	mysql	slave_relay_log_info	Master_log_pos	bigint	NULL	NULL	NULL	NULL	bigint(20) unsigned
NULL	mysql	slave_relay_log_info	Sql_delay	int	NULL	NULL	NULL	NULL	int(11)
NULL	mysql	slave_relay_log_info	Number_of_workers	int	NULL	NULL	NULL	NULL	int(10) unsigned
NULL	mysql	slave_relay_log_info	Id	int	NULL	NULL	NULL	NULL	int(10) unsigned
NULL	mysql	slave_worker_info	Id	int	NULL	NULL	NULL	NULL	int(10) unsigned
1.0000	mysql	slave_worker_info	Relay_log_name	text	65535	65535	utf8	utf8_bin	text
NULL	mysql	slave_worker_info	Relay_log_pos	bigint	NULL	NULL	NULL	NULL	bigint(20) unsigned
1.0000	mysql	slave_worker_info	Master_log_name	text	65535	65535	utf8	utf8_bin	text
NULL	mysql	slave_worker_info	Master_log_pos	bigint	NULL	NULL	NULL	NULL	bigint(20) unsigned
1.0000	mysql	slave_worker_info	Checkpoint_relay_log_name	text	65535	65535	utf8	utf8_bin	text
NULL	mysql	slave_worker_info	Checkpoint_relay_log_pos	bigint	NULL	NULL	NULL	NULL	bigint(20) unsigned
1.0000	mysql	slave_worker_info	Checkpoint_master_log_name	text	65535	65535	utf8	utf8_bin	text
NULL	mysql	slave_worker_info	Checkpoint_master_log_pos	bigint	NULL	NULL	NULL	NULL	bigint(20) unsigned
NULL	mysql	slave_worker_info	Checkpoint_seqno	int	NULL	NULL	NULL	NULL	int(10) unsigned
NULL	mysql	slave_worker_info	Checkpoint_group_size	int	NULL	NULL	NULL	NULL	int(10) unsigned
1.0000	mysql	slave_worker_info	Checkpoint_group_bitmap	blob	65535	65535	NULL	NULL	blob
NULL	mysql	slow_log	start_time	timestamp	NULL	NULL	NULL	NULL	timestamp(6)
1.0000	mysql	slow_log	user_host	mediumtext	16777215	16777215	utf8	utf8_general_ci	mediumtext
NULL	mysql	slow_log	query_time	time	NULL	NULL	NULL	NULL	time(6)
NULL	mysql	slow_log	lock_time	time	NULL	NULL	NULL	NULL	time(6)
NULL	mysql	slow_log	rows_sent	int	NULL	NULL	NULL	NULL	int(11)
NULL	mysql	slow_log	rows_examined	int	NULL	NULL	NULL	NULL	int(11)
3.0000	mysql	slow_log	db	varchar	512	1536	utf8	utf8_general_ci	varchar(512)
NULL	mysql	slow_log	last_insert_id	int	NULL	NULL	NULL	NULL	int(11)
NULL	mysql	slow_log	insert_id	int	NULL	NULL	NULL	NULL	int(11)
NULL	mysql	slow_log	server_id	int	NULL	NULL	NULL	NULL	int(10) unsigned
1.0000	mysql	slow_log	sql_text	mediumblob	16777215	16777215	NULL	NULL	mediumblob
NULL	mysql	slow_log	thread_id	bigint	NULL	NULL	NULL	NULL	bigint(21) unsigned
3.0000	mysql	tables_priv	Host	char	60	180	utf8	utf8_bin	char(60)
3.0000	mysql	tables_priv	Db	char	64	192	utf8	utf8_bin	char(64)
3.0000	mysql	tables_priv	User	char	16	48	utf8	utf8_bin	char(16)
3.0000	mysql	tables_priv	Table_name	char	64	192	utf8	utf8_bin	char(64)
3.0000	mysql	tables_priv	Grantor	char	77	231	utf8	utf8_bin	char(77)
NULL	mysql	tables_priv	Timestamp	timestamp	NULL	NULL	NULL	NULL	timestamp
3.0000	mysql	tables_priv	Table_priv	set	98	294	utf8	utf8_general_ci	set('Select','Insert','Update','Delete','Create','Drop','Grant','References','Index','Alter','Create View','Show view','Trigger')
3.0000	mysql	tables_priv	Column_priv	set	31	93	utf8	utf8_general_ci	set('Select','Insert','Update','References')
NULL	mysql	time_zone	Time_zone_id	int	NULL	NULL	NULL	NULL	int(10) unsigned
3.0000	mysql	time_zone	Use_leap_seconds	enum	1	3	utf8	utf8_general_ci	enum('Y','N')
NULL	mysql	time_zone_leap_second	Transition_time	bigint	NULL	NULL	NULL	NULL	bigint(20)
NULL	mysql	time_zone_leap_second	Correction	int	NULL	NULL	NULL	NULL	int(11)
3.0000	mysql	time_zone_name	Name	char	64	192	utf8	utf8_general_ci	char(64)
NULL	mysql	time_zone_name	Time_zone_id	int	NULL	NULL	NULL	NULL	int(10) unsigned
NULL	mysql	time_zone_transition	Time_zone_id	int	NULL	NULL	NULL	NULL	int(10) unsigned
NULL	mysql	time_zone_transition	Transition_time	bigint	NULL	NULL	NULL	NULL	bigint(20)
NULL	mysql	time_zone_transition	Transition_type_id	int	NULL	NULL	NULL	NULL	int(10) unsigned
NULL	mysql	time_zone_transition_type	Time_zone_id	int	NULL	NULL	NULL	NULL	int(10) unsigned
NULL	mysql	time_zone_transition_type	Transition_type_id	int	NULL	NULL	NULL	NULL	int(10) unsigned
NULL	mysql	time_zone_transition_type	Offset	int	NULL	NULL	NULL	NULL	int(11)
NULL	mysql	time_zone_transition_type	Is_DST	tinyint	NULL	NULL	NULL	NULL	tinyint(3) unsigned
3.0000	mysql	time_zone_transition_type	Abbreviation	char	8	24	utf8	utf8_general_ci	char(8)
3.0000	mysql	user	Host	char	60	180	utf8	utf8_bin	char(60)
3.0000	mysql	user	User	char	16	48	utf8	utf8_bin	char(16)
1.0000	mysql	user	Password	char	41	41	latin1	latin1_bin	char(41)
3.0000	mysql	user	Select_priv	enum	1	3	utf8	utf8_general_ci	enum('N','Y')
3.0000	mysql	user	Insert_priv	enum	1	3	utf8	utf8_general_ci	enum('N','Y')
3.0000	mysql	user	Update_priv	enum	1	3	utf8	utf8_general_ci	enum('N','Y')
3.0000	mysql	user	Delete_priv	enum	1	3	utf8	utf8_general_ci	enum('N','Y')
3.0000	mysql	user	Create_priv	enum	1	3	utf8	utf8_general_ci	enum('N','Y')
3.0000	mysql	user	Drop_priv	enum	1	3	utf8	utf8_general_ci	enum('N','Y')
3.0000	mysql	user	Reload_priv	enum	1	3	utf8	utf8_general_ci	enum('N','Y')
3.0000	mysql	user	Shutdown_priv	enum	1	3	utf8	utf8_general_ci	enum('N','Y')
3.0000	mysql	user	Process_priv	enum	1	3	utf8	utf8_general_ci	enum('N','Y')
3.0000	mysql	user	File_priv	enum	1	3	utf8	utf8_general_ci	enum('N','Y')
3.0000	mysql	user	Grant_priv	enum	1	3	utf8	utf8_general_ci	enum('N','Y')
3.0000	mysql	user	References_priv	enum	1	3	utf8	utf8_general_ci	enum('N','Y')
3.0000	mysql	user	Index_priv	enum	1	3	utf8	utf8_general_ci	enum('N','Y')
3.0000	mysql	user	Alter_priv	enum	1	3	utf8	utf8_general_ci	enum('N','Y')
3.0000	mysql	user	Show_db_priv	enum	1	3	utf8	utf8_general_ci	enum('N','Y')
3.0000	mysql	user	Super_priv	enum	1	3	utf8	utf8_general_ci	enum('N','Y')
3.0000	mysql	user	Create_tmp_table_priv	enum	1	3	utf8	utf8_general_ci	enum('N','Y')
3.0000	mysql	user	Lock_tables_priv	enum	1	3	utf8	utf8_general_ci	enum('N','Y')
3.0000	mysql	user	Execute_priv	enum	1	3	utf8	utf8_general_ci	enum('N','Y')
3.0000	mysql	user	Repl_slave_priv	enum	1	3	utf8	utf8_general_ci	enum('N','Y')
3.0000	mysql	user	Repl_client_priv	enum	1	3	utf8	utf8_general_ci	enum('N','Y')
3.0000	mysql	user	Create_view_priv	enum	1	3	utf8	utf8_general_ci	enum('N','Y')
3.0000	mysql	user	Show_view_priv	enum	1	3	utf8	utf8_general_ci	enum('N','Y')
3.0000	mysql	user	Create_routine_priv	enum	1	3	utf8	utf8_general_ci	enum('N','Y')
3.0000	mysql	user	Alter_routine_priv	enum	1	3	utf8	utf8_general_ci	enum('N','Y')
3.0000	mysql	user	Create_user_priv	enum	1	3	utf8	utf8_general_ci	enum('N','Y')
3.0000	mysql	user	Event_priv	enum	1	3	utf8	utf8_general_ci	enum('N','Y')
3.0000	mysql	user	Trigger_priv	enum	1	3	utf8	utf8_general_ci	enum('N','Y')
3.0000	mysql	user	Create_tablespace_priv	enum	1	3	utf8	utf8_general_ci	enum('N','Y')
3.0000	mysql	user	ssl_type	enum	9	27	utf8	utf8_general_ci	enum('','ANY','X509','SPECIFIED')
1.0000	mysql	user	ssl_cipher	blob	65535	65535	NULL	NULL	blob
1.0000	mysql	user	x509_issuer	blob	65535	65535	NULL	NULL	blob
1.0000	mysql	user	x509_subject	blob	65535	65535	NULL	NULL	blob
NULL	mysql	user	max_questions	int	NULL	NULL	NULL	NULL	int(11) unsigned
NULL	mysql	user	max_updates	int	NULL	NULL	NULL	NULL	int(11) unsigned
NULL	mysql	user	max_connections	int	NULL	NULL	NULL	NULL	int(11) unsigned
NULL	mysql	user	max_user_connections	int	NULL	NULL	NULL	NULL	int(11) unsigned
3.0000	mysql	user	plugin	char	64	192	utf8	utf8_bin	char(64)
1.0000	mysql	user	authentication_string	text	65535	65535	utf8	utf8_bin	text
3.0000	mysql	user	password_expired	enum	1	3	utf8	utf8_general_ci	enum('N','Y')
NULL	mysql	user	password_last_changed	timestamp	NULL	NULL	NULL	NULL	timestamp
NULL	mysql	user	password_lifetime	smallint	NULL	NULL	NULL	NULL	smallint(5) unsigned<|MERGE_RESOLUTION|>--- conflicted
+++ resolved
@@ -251,11 +251,8 @@
 def	mysql	user	max_user_connections	40	0	NO	int	NULL	NULL	10	0	NULL	NULL	NULL	int(11) unsigned				
 def	mysql	user	Password	3		NO	char	41	41	NULL	NULL	NULL	latin1	latin1_bin	char(41)				
 def	mysql	user	password_expired	43	N	NO	enum	1	3	NULL	NULL	NULL	utf8	utf8_general_ci	enum('N','Y')				
-<<<<<<< HEAD
-=======
 def	mysql	user	password_last_changed	44	NULL	YES	timestamp	NULL	NULL	NULL	NULL	0	NULL	NULL	timestamp				
 def	mysql	user	password_lifetime	45	NULL	YES	smallint	NULL	NULL	5	0	NULL	NULL	NULL	smallint(5) unsigned				
->>>>>>> a9800d0d
 def	mysql	user	plugin	41	mysql_native_password	NO	char	64	192	NULL	NULL	NULL	utf8	utf8_bin	char(64)				
 def	mysql	user	Process_priv	12	N	NO	enum	1	3	NULL	NULL	NULL	utf8	utf8_general_ci	enum('N','Y')				
 def	mysql	user	References_priv	15	N	NO	enum	1	3	NULL	NULL	NULL	utf8	utf8_general_ci	enum('N','Y')				
