SET sql_mode = 'NO_ENGINE_SUBSTITUTION';
DROP TABLE IF EXISTS t1, t2;
select format(1.5555,0),format(123.5555,1),format(1234.5555,2),format(12345.55555,3),format(123456.5555,4),format(1234567.5555,5),format("12345.2399",2);
format(1.5555,0)	format(123.5555,1)	format(1234.5555,2)	format(12345.55555,3)	format(123456.5555,4)	format(1234567.5555,5)	format("12345.2399",2)
2	123.6	1,234.56	12,345.556	123,456.5555	1,234,567.55550	12,345.24
select inet_ntoa(inet_aton("255.255.255.255.255.255.255.255"));
inet_ntoa(inet_aton("255.255.255.255.255.255.255.255"))
NULL
Warnings:
Warning	1411	Incorrect string value: ''255.255.255.255.255.255.255.255'' for function inet_aton
select inet_aton("255.255.255.255.255"),inet_aton("255.255.1.255"),inet_aton("0.1.255");
inet_aton("255.255.255.255.255")	inet_aton("255.255.1.255")	inet_aton("0.1.255")
NULL	4294902271	65791
Warnings:
Warning	1411	Incorrect string value: ''255.255.255.255.255'' for function inet_aton
select inet_ntoa(1099511627775),inet_ntoa(4294902271),inet_ntoa(511);
inet_ntoa(1099511627775)	inet_ntoa(4294902271)	inet_ntoa(511)
NULL	255.255.1.255	0.0.1.255
Warnings:
Warning	1411	Incorrect integer value: '1099511627775' for function inet_ntoa
select hex(inet_aton('127'));
hex(inet_aton('127'))
7F
select hex(inet_aton('127.1'));
hex(inet_aton('127.1'))
7F000001
select hex(inet_aton('127.1.1'));
hex(inet_aton('127.1.1'))
7F010001
select inet_aton("122.256");
inet_aton("122.256")
NULL
Warnings:
Warning	1411	Incorrect string value: ''122.256'' for function inet_aton
select inet_aton("122.226.");
inet_aton("122.226.")
NULL
Warnings:
Warning	1411	Incorrect string value: ''122.226.'' for function inet_aton
select inet_aton("");
inet_aton("")
NULL
Warnings:
Warning	1411	Incorrect string value: '''' for function inet_aton
explain select inet_aton("122.256"),inet_aton("122.226."),inet_aton("");
id	select_type	table	partitions	type	possible_keys	key	key_len	ref	rows	filtered	Extra
1	SIMPLE	NULL	NULL	NULL	NULL	NULL	NULL	NULL	NULL	NULL	No tables used
Warnings:
Note	1003	/* select#1 */ select inet_aton('122.256') AS `inet_aton("122.256")`,inet_aton('122.226.') AS `inet_aton("122.226.")`,inet_aton('') AS `inet_aton("")`
select length(uuid()), charset(uuid()), length(unhex(replace(uuid(),_utf8'-',_utf8'')));
length(uuid())	charset(uuid())	length(unhex(replace(uuid(),_utf8'-',_utf8'')))
36	utf8	16
Warnings:
Warning	3719	'utf8' is currently an alias for the character set UTF8MB3, but will be an alias for UTF8MB4 in a future release. Please consider using UTF8MB4 in order to be unambiguous.
Warning	3719	'utf8' is currently an alias for the character set UTF8MB3, but will be an alias for UTF8MB4 in a future release. Please consider using UTF8MB4 in order to be unambiguous.
set @a= uuid_short();
set @b= uuid_short();
select @b - @a;
@b - @a
1
select length(format('nan', 2)) > 0;
length(format('nan', 2)) > 0
1
Warnings:
Warning	1292	Truncated incorrect DOUBLE value: 'nan'
select concat("$",format(2500,2));
concat("$",format(2500,2))
$2,500.00
create table t1 ( a timestamp );
insert into t1 values ( '2004-01-06 12:34' );
select a from t1 where left(a+0,6) in ( left(20040106,6) );
a
2004-01-06 12:34:00
select a from t1 where left(a+0,6) = ( left(20040106,6) );
a
2004-01-06 12:34:00
select a from t1 where right(a+0,6) in ( right(20040106123400,6) );
a
2004-01-06 12:34:00
select a from t1 where right(a+0,6) = ( right(20040106123400,6) );
a
2004-01-06 12:34:00
select a from t1 where mid(a+0,6,3) in ( mid(20040106123400,6,3) );
a
2004-01-06 12:34:00
select a from t1 where mid(a+0,6,3) = ( mid(20040106123400,6,3) );
a
2004-01-06 12:34:00
drop table t1;
select export_set(3, _latin1'foo', _utf8'bar', ',', 4);
export_set(3, _latin1'foo', _utf8'bar', ',', 4)
foo,foo,bar,bar
Warnings:
Warning	3719	'utf8' is currently an alias for the character set UTF8MB3, but will be an alias for UTF8MB4 in a future release. Please consider using UTF8MB4 in order to be unambiguous.
End of 4.1 tests
create table t1 as select uuid(), length(uuid());
show create table t1;
Table	Create Table
t1	CREATE TABLE `t1` (
  `uuid()` varchar(36) CHARACTER SET utf8 NOT NULL DEFAULT '',
  `length(uuid())` int NOT NULL DEFAULT '0'
) ENGINE=ENGINE DEFAULT CHARSET=utf8mb4 COLLATE=utf8mb4_0900_ai_ci
drop table t1;
#------------------------------------------------------------------------
# Test for Bug#6760
SET @row_count = 4;
SET @sleep_time_per_result_row = 1;
SET @max_acceptable_delay = 2;
DROP TEMPORARY TABLE IF EXISTS t_history;
DROP TABLE IF EXISTS t1;
CREATE TEMPORARY TABLE t_history (attempt SMALLINT,
start_ts DATETIME, end_ts DATETIME,
start_cached INTEGER, end_cached INTEGER);
CREATE TABLE t1 (f1 BIGINT);
INSERT INTO t1 VALUES (1);
INSERT INTO t1 VALUES (1);
INSERT INTO t1 VALUES (1);
INSERT INTO t1 VALUES (1);
# Test 1: Does the query with SLEEP need a reasonable time?
SELECT COUNT(*) >=  - 1 INTO @aux1 FROM t_history
WHERE TIMEDIFF(end_ts,start_ts) - @sleep_time_per_result_row * @row_count
BETWEEN 0 AND @max_acceptable_delay;
SELECT @aux1 AS "Expect 1";
Expect 1
1
DROP TABLE t1;
DROP TEMPORARY TABLE t_history;
create table t1 select INET_ATON('255.255.0.1') as `a`;
show create table t1;
Table	Create Table
t1	CREATE TABLE `t1` (
  `a` bigint unsigned DEFAULT NULL
) ENGINE=ENGINE DEFAULT CHARSET=utf8mb4 COLLATE=utf8mb4_0900_ai_ci
drop table t1;
drop table if exists table_26093;
drop function if exists func_26093_a;
drop function if exists func_26093_b;
create table table_26093(a int);
insert into table_26093 values
(1), (2), (3), (4), (5),
(6), (7), (8), (9), (10);
create function func_26093_a(x int) returns int
begin
set @invoked := @invoked + 1;
return x;
end//
create function func_26093_b(x int, y int) returns int
begin
set @invoked := @invoked + 1;
return x;
end//
select avg(a) from table_26093;
avg(a)
5.5000
select benchmark(100, (select avg(a) from table_26093));
benchmark(100, (select avg(a) from table_26093))
0
set @invoked := 0;
select benchmark(100, (select avg(func_26093_a(a)) from table_26093));
benchmark(100, (select avg(func_26093_a(a)) from table_26093))
0
select @invoked;
@invoked
10
set @invoked := 0;
select benchmark(100, (select avg(func_26093_b(a, rand())) from table_26093));
benchmark(100, (select avg(func_26093_b(a, rand())) from table_26093))
0
select @invoked;
@invoked
1000
select benchmark(100, (select (a) from table_26093));
ERROR 21000: Subquery returns more than 1 row
select benchmark(100, (select 1, 1));
ERROR 21000: Operand should contain 1 column(s)
drop table table_26093;
drop function func_26093_a;
drop function func_26093_b;
SELECT NAME_CONST('test', NOW());
ERROR HY000: Incorrect arguments to NAME_CONST
SELECT NAME_CONST('test', UPPER('test'));
ERROR HY000: Incorrect arguments to NAME_CONST
SELECT NAME_CONST('test', NULL);
test
NULL
SELECT NAME_CONST('test', 1);
test
1
SELECT NAME_CONST('test', -1);
test
-1
SELECT NAME_CONST('test', 1.0);
test
1.0
SELECT NAME_CONST('test', -1.0);
test
-1.0
SELECT NAME_CONST('test', 'test');
test
test
CREATE TABLE t1 (a INT);
INSERT INTO t1 VALUES (1),(2),(3);
SELECT NAME_CONST('flag',1)    * MAX(a) FROM t1;
NAME_CONST('flag',1)    * MAX(a)
3
SELECT NAME_CONST('flag',1.5)  * MAX(a) FROM t1;
NAME_CONST('flag',1.5)  * MAX(a)
4.5
SELECT NAME_CONST('flag',-1)   * MAX(a) FROM t1;
NAME_CONST('flag',-1)   * MAX(a)
-3
SELECT NAME_CONST('flag',-1.5) * MAX(a) FROM t1;
NAME_CONST('flag',-1.5) * MAX(a)
-4.5
SELECT NAME_CONST('flag', SQRT(4)) * MAX(a) FROM t1;
ERROR HY000: Incorrect arguments to NAME_CONST
SELECT NAME_CONST('flag',-SQRT(4)) * MAX(a) FROM t1;
ERROR HY000: Incorrect arguments to NAME_CONST
DROP TABLE t1;
CREATE TABLE t1 (a int);
INSERT INTO t1 VALUES (5), (2);
SELECT NAME_CONST(x,2) FROM (SELECT a x FROM t1) t;
ERROR HY000: Incorrect arguments to NAME_CONST
DROP TABLE t1;
CREATE TABLE t1(a INT);
INSERT INTO t1 VALUES (), (), ();
SELECT NAME_CONST(a, '1') FROM t1;
ERROR HY000: Incorrect arguments to NAME_CONST
SET INSERT_ID= NAME_CONST(a, a);
ERROR HY000: Incorrect arguments to NAME_CONST
DROP TABLE t1;
create table t1 (a int not null);
insert into t1 values (-1), (-2);
select min(a) from t1 group by inet_ntoa(a);
min(a)
-2
Warnings:
Warning	1411	Incorrect integer value: '`test`.`t1`.`a`' for function inet_ntoa
Warning	1411	Incorrect integer value: '`test`.`t1`.`a`' for function inet_ntoa
Warning	1411	Incorrect integer value: '`test`.`t1`.`a`' for function inet_ntoa
drop table t1;
set names latin1;
SELECT NAME_CONST('var', 'value') COLLATE latin1_general_cs;
NAME_CONST('var', 'value') COLLATE latin1_general_cs
value
set names utf8mb4;
select @@session.time_zone into @save_tz;
set @@session.time_zone='UTC';
select uuid() into @my_uuid;
select mid(@my_uuid,15,1);
mid(@my_uuid,15,1)
1
select 24 * 60 * 60 * 1000 * 1000 * 10 into @my_uuid_one_day;
select concat('0',mid(@my_uuid,16,3),mid(@my_uuid,10,4),left(@my_uuid,8)) into @my_uuidate;
select floor(conv(@my_uuidate,16,10)/@my_uuid_one_day) into @my_uuid_date;
select 141427 + datediff(curdate(),'1970-01-01') into @my_uuid_synthetic;
select @my_uuid_date - @my_uuid_synthetic;
@my_uuid_date - @my_uuid_synthetic
0
set @@session.time_zone=@save_tz;
CREATE TABLE t1 (a DATE);
SELECT * FROM t1 WHERE a = NAME_CONST('reportDate',
_binary'2009-01-09' COLLATE 'binary');
a
DROP TABLE t1;
select NAME_CONST('_id',1234) as id;
id
1234
End of 5.0 tests
SELECT NAME_CONST('a', -(1 OR 2)) OR 1;
ERROR HY000: Incorrect arguments to NAME_CONST
SELECT NAME_CONST('a', -(1 AND 2)) OR 1;
ERROR HY000: Incorrect arguments to NAME_CONST
SELECT NAME_CONST('a', -(1)) OR 1;
NAME_CONST('a', -(1)) OR 1
1
select connection_id() > 0;
connection_id() > 0
1
#
# Bug #54461: crash with longblob and union or update with subquery
#
CREATE TABLE t1 (a INT, b LONGBLOB);
INSERT INTO t1 VALUES (1, '2'), (2, '3'), (3, '2');
SELECT DISTINCT LEAST(a, (SELECT b FROM t1 LIMIT 1)) FROM t1 UNION SELECT 1;
LEAST(a, (SELECT b FROM t1 LIMIT 1))
1
2
SELECT DISTINCT GREATEST(a, (SELECT b FROM t1 LIMIT 1)) FROM t1 UNION SELECT 1;
GREATEST(a, (SELECT b FROM t1 LIMIT 1))
2
3
1
DROP TABLE t1;
SELECT INET_NTOA(0);
INET_NTOA(0)
0.0.0.0
SELECT '1' IN ('1', INET_NTOA(0));
'1' IN ('1', INET_NTOA(0))
1
#
# Bug #52165: Assertion failed: file .\dtoa.c, line 465
# 
CREATE TABLE t1 (a SET('a'), b INT);
INSERT INTO t1 VALUES ('', 0);
SELECT COALESCE(a) = COALESCE(b) FROM t1;
COALESCE(a) = COALESCE(b)
1
DROP TABLE t1;
#
# Bug #54461: crash with longblob and union or update with subquery
#
CREATE TABLE t1 (a INT, b LONGBLOB);
INSERT INTO t1 VALUES (1, '2'), (2, '3'), (3, '2');
SELECT DISTINCT LEAST(a, (SELECT b FROM t1 LIMIT 1)) FROM t1 UNION SELECT 1;
LEAST(a, (SELECT b FROM t1 LIMIT 1))
1
2
SELECT DISTINCT GREATEST(a, (SELECT b FROM t1 LIMIT 1)) FROM t1 UNION SELECT 1;
GREATEST(a, (SELECT b FROM t1 LIMIT 1))
2
3
1
DROP TABLE t1;
SELECT INET_NTOA(0);
INET_NTOA(0)
0.0.0.0
SELECT '1' IN ('1', INET_NTOA(0));
'1' IN ('1', INET_NTOA(0))
1
#
# End of 5.1 tests
#
#
# Bug #58199: name_const in the having clause crashes
#
CREATE TABLE t1 (a INT);
SELECT 1 from t1 HAVING NAME_CONST('', a);
ERROR HY000: Incorrect arguments to NAME_CONST
DROP TABLE t1;
#
# End of 5.5 tests
#

# --
# -- WL#5787: IPv6-capable INET_ATON and INET_NTOA functions.
# --

# -- INET6_ATON: checking NULL, invalid types, out-of range values...

SELECT INET6_ATON(NULL) IS NULL;
INET6_ATON(NULL) IS NULL
1
SELECT INET6_ATON(123) IS NULL;
INET6_ATON(123) IS NULL
1
Warnings:
Warning	1411	Incorrect string value: '123' for function inet6_aton
SELECT INET6_ATON(123.45) IS NULL;
INET6_ATON(123.45) IS NULL
1
Warnings:
Warning	1411	Incorrect string value: '123.45' for function inet6_aton
SELECT INET6_ATON(str_to_date('2014,2,28 09', '%Y,%m,%d %h')) IS NULL;
INET6_ATON(str_to_date('2014,2,28 09', '%Y,%m,%d %h')) IS NULL
1
Warnings:
Warning	1411	Incorrect string value: 'str_to_date('2014,2,28 09','%Y,%m,%d %h')' for function inet6_aton
SELECT INET6_ATON('1.2.3') IS NULL;
INET6_ATON('1.2.3') IS NULL
1
Warnings:
Warning	1411	Incorrect string value: ''1.2.3'' for function inet6_aton
SELECT INET6_ATON('1.2.3.') IS NULL;
INET6_ATON('1.2.3.') IS NULL
1
Warnings:
Warning	1411	Incorrect string value: ''1.2.3.'' for function inet6_aton
SELECT INET6_ATON('1..3.4') IS NULL;
INET6_ATON('1..3.4') IS NULL
1
Warnings:
Warning	1411	Incorrect string value: ''1..3.4'' for function inet6_aton
SELECT INET6_ATON('-1.2.3.4') IS NULL;
INET6_ATON('-1.2.3.4') IS NULL
1
Warnings:
Warning	1411	Incorrect string value: ''-1.2.3.4'' for function inet6_aton
SELECT INET6_ATON('1.2.3.256') IS NULL;
INET6_ATON('1.2.3.256') IS NULL
1
Warnings:
Warning	1411	Incorrect string value: ''1.2.3.256'' for function inet6_aton
SELECT INET6_ATON('1.2.3.4.5') IS NULL;
INET6_ATON('1.2.3.4.5') IS NULL
1
Warnings:
Warning	1411	Incorrect string value: ''1.2.3.4.5'' for function inet6_aton
SELECT INET6_ATON('0001.2.3.4') IS NULL;
INET6_ATON('0001.2.3.4') IS NULL
1
Warnings:
Warning	1411	Incorrect string value: ''0001.2.3.4'' for function inet6_aton
SELECT INET6_ATON('0x1.2.3.4') IS NULL;
INET6_ATON('0x1.2.3.4') IS NULL
1
Warnings:
Warning	1411	Incorrect string value: ''0x1.2.3.4'' for function inet6_aton
SELECT INET6_ATON('a.2.3.4') IS NULL;
INET6_ATON('a.2.3.4') IS NULL
1
Warnings:
Warning	1411	Incorrect string value: ''a.2.3.4'' for function inet6_aton
SELECT INET6_ATON('1.2.3.4:80') IS NULL;
INET6_ATON('1.2.3.4:80') IS NULL
1
Warnings:
Warning	1411	Incorrect string value: ''1.2.3.4:80'' for function inet6_aton
SELECT INET6_ATON('1.2.3.4/32') IS NULL;
INET6_ATON('1.2.3.4/32') IS NULL
1
Warnings:
Warning	1411	Incorrect string value: ''1.2.3.4/32'' for function inet6_aton
SELECT INET6_ATON('mysql.com') IS NULL;
INET6_ATON('mysql.com') IS NULL
1
Warnings:
Warning	1411	Incorrect string value: ''mysql.com'' for function inet6_aton
SELECT INET6_ATON(':::') IS NULL;
INET6_ATON(':::') IS NULL
1
Warnings:
Warning	1411	Incorrect string value: '':::'' for function inet6_aton
SELECT INET6_ATON(':1:2:3') IS NULL;
INET6_ATON(':1:2:3') IS NULL
1
Warnings:
Warning	1411	Incorrect string value: '':1:2:3'' for function inet6_aton
SELECT INET6_ATON('1:2:3:') IS NULL;
INET6_ATON('1:2:3:') IS NULL
1
Warnings:
Warning	1411	Incorrect string value: ''1:2:3:'' for function inet6_aton
SELECT INET6_ATON(':1::2:3') IS NULL;
INET6_ATON(':1::2:3') IS NULL
1
Warnings:
Warning	1411	Incorrect string value: '':1::2:3'' for function inet6_aton
SELECT INET6_ATON('1::2:3:') IS NULL;
INET6_ATON('1::2:3:') IS NULL
1
Warnings:
Warning	1411	Incorrect string value: ''1::2:3:'' for function inet6_aton
SELECT INET6_ATON('::00001') IS NULL;
INET6_ATON('::00001') IS NULL
1
Warnings:
Warning	1411	Incorrect string value: ''::00001'' for function inet6_aton
SELECT INET6_ATON('::00001:2') IS NULL;
INET6_ATON('::00001:2') IS NULL
1
Warnings:
Warning	1411	Incorrect string value: ''::00001:2'' for function inet6_aton
SELECT INET6_ATON('::12345') IS NULL;
INET6_ATON('::12345') IS NULL
1
Warnings:
Warning	1411	Incorrect string value: ''::12345'' for function inet6_aton
SELECT INET6_ATON('1020::3040::5060') IS NULL;
INET6_ATON('1020::3040::5060') IS NULL
1
Warnings:
Warning	1411	Incorrect string value: ''1020::3040::5060'' for function inet6_aton
SELECT INET6_ATON('::ABCZ') IS NULL;
INET6_ATON('::ABCZ') IS NULL
1
Warnings:
Warning	1411	Incorrect string value: ''::ABCZ'' for function inet6_aton
SELECT INET6_ATON('::0x1.2.3.4') IS NULL;
INET6_ATON('::0x1.2.3.4') IS NULL
1
Warnings:
Warning	1411	Incorrect string value: ''::0x1.2.3.4'' for function inet6_aton
SELECT INET6_ATON('::1.0x2.3.4') IS NULL;
INET6_ATON('::1.0x2.3.4') IS NULL
1
Warnings:
Warning	1411	Incorrect string value: ''::1.0x2.3.4'' for function inet6_aton
SELECT INET6_ATON('::a.b.c.d') IS NULL;
INET6_ATON('::a.b.c.d') IS NULL
1
Warnings:
Warning	1411	Incorrect string value: ''::a.b.c.d'' for function inet6_aton
SELECT INET6_ATON('::FFFF:0x1.2.3.4') IS NULL;
INET6_ATON('::FFFF:0x1.2.3.4') IS NULL
1
Warnings:
Warning	1411	Incorrect string value: ''::FFFF:0x1.2.3.4'' for function inet6_aton
SELECT INET6_ATON('::FFFF:1.0x2.3.4') IS NULL;
INET6_ATON('::FFFF:1.0x2.3.4') IS NULL
1
Warnings:
Warning	1411	Incorrect string value: ''::FFFF:1.0x2.3.4'' for function inet6_aton
SELECT INET6_ATON('::FFFF:a.b.c.d') IS NULL;
INET6_ATON('::FFFF:a.b.c.d') IS NULL
1
Warnings:
Warning	1411	Incorrect string value: ''::FFFF:a.b.c.d'' for function inet6_aton
SELECT INET6_ATON('::1.2.3.4:ABCD') IS NULL;
INET6_ATON('::1.2.3.4:ABCD') IS NULL
1
Warnings:
Warning	1411	Incorrect string value: ''::1.2.3.4:ABCD'' for function inet6_aton
# NOTE: such addresses are supported because getaddrinfo() supports them.
# This is just to record the current behaviour.
SELECT HEX(INET6_ATON('::ABCD:1.2.3.4'));
HEX(INET6_ATON('::ABCD:1.2.3.4'))
00000000000000000000ABCD01020304

# -- INET6_ATON: checking binary representation...

SELECT HEX(INET6_ATON('0.0.0.0'));
HEX(INET6_ATON('0.0.0.0'))
00000000
SELECT HEX(INET6_ATON('00.00.00.00'));
HEX(INET6_ATON('00.00.00.00'))
00000000
SELECT HEX(INET6_ATON('000.000.000.000'));
HEX(INET6_ATON('000.000.000.000'))
00000000
SELECT HEX(INET6_ATON('1.2.3.4'));
HEX(INET6_ATON('1.2.3.4'))
01020304
SELECT HEX(INET6_ATON('01.02.03.04'));
HEX(INET6_ATON('01.02.03.04'))
01020304
SELECT HEX(INET6_ATON('001.002.003.004'));
HEX(INET6_ATON('001.002.003.004'))
01020304
SELECT HEX(INET6_ATON('255.255.255.255'));
HEX(INET6_ATON('255.255.255.255'))
FFFFFFFF
SELECT HEX(INET6_ATON('::'));
HEX(INET6_ATON('::'))
00000000000000000000000000000000
SELECT HEX(INET6_ATON('0::0'));
HEX(INET6_ATON('0::0'))
00000000000000000000000000000000
SELECT HEX(INET6_ATON('1::2'));
HEX(INET6_ATON('1::2'))
00010000000000000000000000000002
SELECT HEX(INET6_ATON('0::'));
HEX(INET6_ATON('0::'))
00000000000000000000000000000000
SELECT HEX(INET6_ATON('1::'));
HEX(INET6_ATON('1::'))
00010000000000000000000000000000
SELECT HEX(INET6_ATON('::0'));
HEX(INET6_ATON('::0'))
00000000000000000000000000000000
SELECT HEX(INET6_ATON('::1'));
HEX(INET6_ATON('::1'))
00000000000000000000000000000001
SELECT HEX(INET6_ATON('1:2:3:4:5:6:7:8'));
HEX(INET6_ATON('1:2:3:4:5:6:7:8'))
00010002000300040005000600070008
SELECT HEX(INET6_ATON('::2:3:4:5:6:7:8'));
HEX(INET6_ATON('::2:3:4:5:6:7:8'))
00000002000300040005000600070008
SELECT HEX(INET6_ATON('1::3:4:5:6:7:8'));
HEX(INET6_ATON('1::3:4:5:6:7:8'))
00010000000300040005000600070008
SELECT HEX(INET6_ATON('1:2::4:5:6:7:8'));
HEX(INET6_ATON('1:2::4:5:6:7:8'))
00010002000000040005000600070008
SELECT HEX(INET6_ATON('1:2:3::5:6:7:8'));
HEX(INET6_ATON('1:2:3::5:6:7:8'))
00010002000300000005000600070008
SELECT HEX(INET6_ATON('1:2:3:4::6:7:8'));
HEX(INET6_ATON('1:2:3:4::6:7:8'))
00010002000300040000000600070008
SELECT HEX(INET6_ATON('1:2:3:4:5::7:8'));
HEX(INET6_ATON('1:2:3:4:5::7:8'))
00010002000300040005000000070008
SELECT HEX(INET6_ATON('1:2:3:4:5:6::8'));
HEX(INET6_ATON('1:2:3:4:5:6::8'))
00010002000300040005000600000008
SELECT HEX(INET6_ATON('1:2:3:4:5:6:7::'));
HEX(INET6_ATON('1:2:3:4:5:6:7::'))
00010002000300040005000600070000
SELECT HEX(INET6_ATON('0000:0000::0000:0001'));
HEX(INET6_ATON('0000:0000::0000:0001'))
00000000000000000000000000000001
SELECT HEX(INET6_ATON('1234:5678:9abc:def0:4321:8765:cba9:0fed'));
HEX(INET6_ATON('1234:5678:9abc:def0:4321:8765:cba9:0fed'))
123456789ABCDEF043218765CBA90FED
SELECT HEX(INET6_ATON('0000:0000:0000:0000:0000:0000:0000:0001'));
HEX(INET6_ATON('0000:0000:0000:0000:0000:0000:0000:0001'))
00000000000000000000000000000001
SELECT HEX(INET6_ATON('::C0A8:0102'));
HEX(INET6_ATON('::C0A8:0102'))
000000000000000000000000C0A80102
SELECT HEX(INET6_ATON('::c0a8:0102'));
HEX(INET6_ATON('::c0a8:0102'))
000000000000000000000000C0A80102
SELECT HEX(INET6_ATON('::192.168.1.2'));
HEX(INET6_ATON('::192.168.1.2'))
000000000000000000000000C0A80102
SELECT HEX(INET6_ATON('::FfFf:C0a8:0102'));
HEX(INET6_ATON('::FfFf:C0a8:0102'))
00000000000000000000FFFFC0A80102
SELECT HEX(INET6_ATON('::ffff:c0a8:0102'));
HEX(INET6_ATON('::ffff:c0a8:0102'))
00000000000000000000FFFFC0A80102
SELECT HEX(INET6_ATON('::ffff:192.168.1.2'));
HEX(INET6_ATON('::ffff:192.168.1.2'))
00000000000000000000FFFFC0A80102
SELECT HEX(INET6_ATON('::01.2.3.4'));
HEX(INET6_ATON('::01.2.3.4'))
00000000000000000000000001020304
SELECT HEX(INET6_ATON('::1.02.3.4'));
HEX(INET6_ATON('::1.02.3.4'))
00000000000000000000000001020304
SELECT HEX(INET6_ATON('::1.2.03.4'));
HEX(INET6_ATON('::1.2.03.4'))
00000000000000000000000001020304
SELECT HEX(INET6_ATON('::1.2.3.04'));
HEX(INET6_ATON('::1.2.3.04'))
00000000000000000000000001020304
SELECT HEX(INET6_ATON('::1.2.3.00'));
HEX(INET6_ATON('::1.2.3.00'))
00000000000000000000000001020300
SELECT HEX(INET6_ATON('::FFFF:01.2.3.4'));
HEX(INET6_ATON('::FFFF:01.2.3.4'))
00000000000000000000FFFF01020304
SELECT HEX(INET6_ATON('::FFFF:1.02.3.4'));
HEX(INET6_ATON('::FFFF:1.02.3.4'))
00000000000000000000FFFF01020304
SELECT HEX(INET6_ATON('::FFFF:1.2.03.4'));
HEX(INET6_ATON('::FFFF:1.2.03.4'))
00000000000000000000FFFF01020304
SELECT HEX(INET6_ATON('::FFFF:1.2.3.04'));
HEX(INET6_ATON('::FFFF:1.2.3.04'))
00000000000000000000FFFF01020304
SELECT HEX(INET6_ATON('::FFFF:1.2.3.00'));
HEX(INET6_ATON('::FFFF:1.2.3.00'))
00000000000000000000FFFF01020300

# -- INET6_ATON: checking the length is either 4 or 16...

SELECT LENGTH(INET6_ATON('0.0.0.0'));
LENGTH(INET6_ATON('0.0.0.0'))
4
SELECT LENGTH(INET6_ATON('255.255.255.255'));
LENGTH(INET6_ATON('255.255.255.255'))
4
SELECT LENGTH(INET6_ATON('::'));
LENGTH(INET6_ATON('::'))
16
SELECT LENGTH(INET6_ATON('1020:3040:5060:7080:90A0:B0C0:D0E0:F010'));
LENGTH(INET6_ATON('1020:3040:5060:7080:90A0:B0C0:D0E0:F010'))
16

# -- INET6_NTOA: checking NULL, invalid types, out-of range values...

SELECT INET6_NTOA(NULL);
INET6_NTOA(NULL)
NULL
SELECT INET6_NTOA(123);
INET6_NTOA(123)
NULL
Warnings:
Warning	1411	Incorrect string value: '123' for function inet6_ntoa
SELECT INET6_NTOA(123.456);
INET6_NTOA(123.456)
NULL
Warnings:
Warning	1411	Incorrect string value: '123.456' for function inet6_ntoa
SELECT INET6_NTOA(str_to_date('2014,2,28 09', '%Y,%m,%d %h'));
INET6_NTOA(str_to_date('2014,2,28 09', '%Y,%m,%d %h'))
NULL
Warnings:
Warning	1411	Incorrect string value: 'str_to_date('2014,2,28 09','%Y,%m,%d %h')' for function inet6_ntoa
SELECT INET6_NTOA(UNHEX('C0A801'));
INET6_NTOA(UNHEX('C0A801'))
NULL
Warnings:
Warning	1411	Incorrect string value: 'unhex('C0A801')' for function inet6_ntoa
SELECT INET6_NTOA(UNHEX('C0A80102'));
INET6_NTOA(UNHEX('C0A80102'))
192.168.1.2
SELECT INET6_NTOA(UNHEX('C0A8010203'));
INET6_NTOA(UNHEX('C0A8010203'))
NULL
Warnings:
Warning	1411	Incorrect string value: 'unhex('C0A8010203')' for function inet6_ntoa
SELECT INET6_NTOA(UNHEX('0102030405060708090A0B0C0D0E0F'));
INET6_NTOA(UNHEX('0102030405060708090A0B0C0D0E0F'))
NULL
Warnings:
Warning	1411	Incorrect string value: 'unhex('0102030405060708090A0B0C0D0E0F')' for function inet6_ntoa
SELECT INET6_NTOA(UNHEX('0102030405060708090A0B0C0D0E0F10'));
INET6_NTOA(UNHEX('0102030405060708090A0B0C0D0E0F10'))
102:304:506:708:90a:b0c:d0e:f10
SELECT INET6_NTOA(UNHEX('0102030405060708090A0B0C0D0E0F1011'));
INET6_NTOA(UNHEX('0102030405060708090A0B0C0D0E0F1011'))
NULL
Warnings:
Warning	1411	Incorrect string value: 'unhex('0102030405060708090A0B0C0D0E0F1011')' for function inet6_ntoa
SELECT INET6_NTOA('1234'), INET6_NTOA(BINARY('1234'));
INET6_NTOA('1234')	INET6_NTOA(BINARY('1234'))
NULL	49.50.51.52
Warnings:
Warning	1411	Incorrect string value: ''1234'' for function inet6_ntoa
SELECT INET6_NTOA('0123456789abcdef'), INET6_NTOA(BINARY('0123456789abcdef'));
INET6_NTOA('0123456789abcdef')	INET6_NTOA(BINARY('0123456789abcdef'))
NULL	3031:3233:3435:3637:3839:6162:6364:6566
Warnings:
Warning	1411	Incorrect string value: ''0123456789abcdef'' for function inet6_ntoa

# -- Checking double-conversion...

SELECT INET6_NTOA(INET6_ATON('::'));
INET6_NTOA(INET6_ATON('::'))
::
SELECT INET6_NTOA(INET6_ATON('0::0'));
INET6_NTOA(INET6_ATON('0::0'))
::
SELECT INET6_NTOA(INET6_ATON('1::2'));
INET6_NTOA(INET6_ATON('1::2'))
1::2
SELECT INET6_NTOA(INET6_ATON('0::'));
INET6_NTOA(INET6_ATON('0::'))
::
SELECT INET6_NTOA(INET6_ATON('1::'));
INET6_NTOA(INET6_ATON('1::'))
1::
SELECT INET6_NTOA(INET6_ATON('::0'));
INET6_NTOA(INET6_ATON('::0'))
::
SELECT INET6_NTOA(INET6_ATON('::1'));
INET6_NTOA(INET6_ATON('::1'))
::1
SELECT INET6_NTOA(INET6_ATON('1:2:3:4:5:6:7:8'));
INET6_NTOA(INET6_ATON('1:2:3:4:5:6:7:8'))
1:2:3:4:5:6:7:8
SELECT INET6_NTOA(INET6_ATON('::2:3:4:5:6:7:8'));
INET6_NTOA(INET6_ATON('::2:3:4:5:6:7:8'))
::2:3:4:5:6:7:8
SELECT INET6_NTOA(INET6_ATON('1::3:4:5:6:7:8'));
INET6_NTOA(INET6_ATON('1::3:4:5:6:7:8'))
1::3:4:5:6:7:8
SELECT INET6_NTOA(INET6_ATON('1:2::4:5:6:7:8'));
INET6_NTOA(INET6_ATON('1:2::4:5:6:7:8'))
1:2::4:5:6:7:8
SELECT INET6_NTOA(INET6_ATON('1:2:3::5:6:7:8'));
INET6_NTOA(INET6_ATON('1:2:3::5:6:7:8'))
1:2:3::5:6:7:8
SELECT INET6_NTOA(INET6_ATON('1:2:3:4::6:7:8'));
INET6_NTOA(INET6_ATON('1:2:3:4::6:7:8'))
1:2:3:4::6:7:8
SELECT INET6_NTOA(INET6_ATON('1:2:3:4:5::7:8'));
INET6_NTOA(INET6_ATON('1:2:3:4:5::7:8'))
1:2:3:4:5::7:8
SELECT INET6_NTOA(INET6_ATON('1:2:3:4:5:6::8'));
INET6_NTOA(INET6_ATON('1:2:3:4:5:6::8'))
1:2:3:4:5:6::8
SELECT INET6_NTOA(INET6_ATON('1:2:3:4:5:6:7::'));
INET6_NTOA(INET6_ATON('1:2:3:4:5:6:7::'))
1:2:3:4:5:6:7::
SELECT INET6_NTOA(INET6_ATON('0000:0000::0000:0001'));
INET6_NTOA(INET6_ATON('0000:0000::0000:0001'))
::1
SELECT INET6_NTOA(INET6_ATON('1234:5678:9abc:def0:4321:8765:cba9:0fed'));
INET6_NTOA(INET6_ATON('1234:5678:9abc:def0:4321:8765:cba9:0fed'))
1234:5678:9abc:def0:4321:8765:cba9:fed
SELECT INET6_NTOA(INET6_ATON('0000:0000:0000:0000:0000:0000:0000:0001'));
INET6_NTOA(INET6_ATON('0000:0000:0000:0000:0000:0000:0000:0001'))
::1
SELECT INET6_NTOA(INET6_ATON('::C0A8:0102'));
INET6_NTOA(INET6_ATON('::C0A8:0102'))
::192.168.1.2
SELECT INET6_NTOA(INET6_ATON('::c0a8:0102'));
INET6_NTOA(INET6_ATON('::c0a8:0102'))
::192.168.1.2
SELECT INET6_NTOA(INET6_ATON('::192.168.1.2'));
INET6_NTOA(INET6_ATON('::192.168.1.2'))
::192.168.1.2
SELECT INET6_NTOA(INET6_ATON('::FfFf:C0a8:0102'));
INET6_NTOA(INET6_ATON('::FfFf:C0a8:0102'))
::ffff:192.168.1.2
SELECT INET6_NTOA(INET6_ATON('::ffff:c0a8:0102'));
INET6_NTOA(INET6_ATON('::ffff:c0a8:0102'))
::ffff:192.168.1.2
SELECT INET6_NTOA(INET6_ATON('::ffff:192.168.1.2'));
INET6_NTOA(INET6_ATON('::ffff:192.168.1.2'))
::ffff:192.168.1.2
SELECT INET6_NTOA(INET6_ATON('::01.2.3.4'));
INET6_NTOA(INET6_ATON('::01.2.3.4'))
::1.2.3.4
SELECT INET6_NTOA(INET6_ATON('::1.02.3.4'));
INET6_NTOA(INET6_ATON('::1.02.3.4'))
::1.2.3.4
SELECT INET6_NTOA(INET6_ATON('::1.2.03.4'));
INET6_NTOA(INET6_ATON('::1.2.03.4'))
::1.2.3.4
SELECT INET6_NTOA(INET6_ATON('::1.2.3.04'));
INET6_NTOA(INET6_ATON('::1.2.3.04'))
::1.2.3.4
SELECT INET6_NTOA(INET6_ATON('::1.2.3.00'));
INET6_NTOA(INET6_ATON('::1.2.3.00'))
::1.2.3.0
SELECT INET6_NTOA(INET6_ATON('::FFFF:01.2.3.4'));
INET6_NTOA(INET6_ATON('::FFFF:01.2.3.4'))
::ffff:1.2.3.4
SELECT INET6_NTOA(INET6_ATON('::FFFF:1.02.3.4'));
INET6_NTOA(INET6_ATON('::FFFF:1.02.3.4'))
::ffff:1.2.3.4
SELECT INET6_NTOA(INET6_ATON('::FFFF:1.2.03.4'));
INET6_NTOA(INET6_ATON('::FFFF:1.2.03.4'))
::ffff:1.2.3.4
SELECT INET6_NTOA(INET6_ATON('::FFFF:1.2.3.04'));
INET6_NTOA(INET6_ATON('::FFFF:1.2.3.04'))
::ffff:1.2.3.4
SELECT INET6_NTOA(INET6_ATON('::FFFF:1.2.3.00'));
INET6_NTOA(INET6_ATON('::FFFF:1.2.3.00'))
::ffff:1.2.3.0

# -- Comparing INET_ATON() and INET6_ATON()...

SELECT HEX(INET_ATON('192.168.1.2'));
HEX(INET_ATON('192.168.1.2'))
C0A80102
SELECT HEX(INET6_ATON('192.168.1.2'));
HEX(INET6_ATON('192.168.1.2'))
C0A80102
SELECT HEX(INET_ATON('255.255.255.255'));
HEX(INET_ATON('255.255.255.255'))
FFFFFFFF
SELECT HEX(INET6_ATON('255.255.255.255'));
HEX(INET6_ATON('255.255.255.255'))
FFFFFFFF
SELECT HEX(INET_ATON('192.168.08.2'));
HEX(INET_ATON('192.168.08.2'))
C0A80802
SELECT HEX(INET6_ATON('192.168.08.2'));
HEX(INET6_ATON('192.168.08.2'))
C0A80802
SELECT HEX(INET_ATON('192.168.0x8.2'));
HEX(INET_ATON('192.168.0x8.2'))
NULL
Warnings:
Warning	1411	Incorrect string value: ''192.168.0x8.2'' for function inet_aton
SELECT HEX(INET6_ATON('192.168.0x8.2'));
HEX(INET6_ATON('192.168.0x8.2'))
NULL
Warnings:
Warning	1411	Incorrect string value: ''192.168.0x8.2'' for function inet6_aton
SELECT HEX(INET_ATON('1.2.255'));
HEX(INET_ATON('1.2.255'))
10200FF
SELECT HEX(INET6_ATON('1.2.255'));
HEX(INET6_ATON('1.2.255'))
NULL
Warnings:
Warning	1411	Incorrect string value: ''1.2.255'' for function inet6_aton
SELECT HEX(INET_ATON('1.2.256'));
HEX(INET_ATON('1.2.256'))
NULL
Warnings:
Warning	1411	Incorrect string value: ''1.2.256'' for function inet_aton
SELECT HEX(INET6_ATON('1.2.256'));
HEX(INET6_ATON('1.2.256'))
NULL
Warnings:
Warning	1411	Incorrect string value: ''1.2.256'' for function inet6_aton
SELECT HEX(INET_ATON('1.0002.3.4'));
HEX(INET_ATON('1.0002.3.4'))
1020304
SELECT HEX(INET6_ATON('1.0002.3.4'));
HEX(INET6_ATON('1.0002.3.4'))
NULL
Warnings:
Warning	1411	Incorrect string value: ''1.0002.3.4'' for function inet6_aton
SELECT HEX(INET_ATON('1.2.3.4.5'));
HEX(INET_ATON('1.2.3.4.5'))
NULL
Warnings:
Warning	1411	Incorrect string value: ''1.2.3.4.5'' for function inet_aton
SELECT HEX(INET6_ATON('1.2.3.4.5'));
HEX(INET6_ATON('1.2.3.4.5'))
NULL
Warnings:
Warning	1411	Incorrect string value: ''1.2.3.4.5'' for function inet6_aton

# -- Checking mix of INET- and INET6- functions...

SELECT HEX(INET6_ATON(INET_NTOA(INET_ATON('1.2.3.4')))) AS x;
x
01020304

# -- Checking IS_IPV4() / IS_IPV6()...

SELECT IS_IPV4(NULL);
IS_IPV4(NULL)
0
SELECT IS_IPV4(1);
IS_IPV4(1)
0
SELECT IS_IPV4(1.0);
IS_IPV4(1.0)
0
SELECT IS_IPV4('1.2.3.4');
IS_IPV4('1.2.3.4')
1
SELECT IS_IPV4('001.02.000.255');
IS_IPV4('001.02.000.255')
1
SELECT IS_IPV4('::1.2.0.255');
IS_IPV4('::1.2.0.255')
0
SELECT IS_IPV4('::1');
IS_IPV4('::1')
0
SELECT IS_IPV4(BINARY('1.2.3.4'));
IS_IPV4(BINARY('1.2.3.4'))
1
SELECT IS_IPV6(NULL);
IS_IPV6(NULL)
0
SELECT IS_IPV6(1);
IS_IPV6(1)
0
SELECT IS_IPV6(1.0);
IS_IPV6(1.0)
0
SELECT IS_IPV6('1.2.3.4');
IS_IPV6('1.2.3.4')
0
SELECT IS_IPV6('001.02.000.255');
IS_IPV6('001.02.000.255')
0
SELECT IS_IPV6('::001.02.000.255');
IS_IPV6('::001.02.000.255')
1
SELECT IS_IPV6('::1.2.0.255');
IS_IPV6('::1.2.0.255')
1
SELECT IS_IPV6('::1');
IS_IPV6('::1')
1
SELECT IS_IPV6('0000:0000:0000:0000:0000:0000:0000:0001');
IS_IPV6('0000:0000:0000:0000:0000:0000:0000:0001')
1
SELECT IS_IPV6(BINARY('0000:0000:0000:0000:0000:0000:0000:0001'));
IS_IPV6(BINARY('0000:0000:0000:0000:0000:0000:0000:0001'))
1

# -- Checking IS_IPV4_MAPPED() and IS_IPV4_COMPAT()...

SELECT IS_IPV4_MAPPED(INET6_ATON('1.2.3.4')),
IS_IPV4_COMPAT(INET6_ATON('1.2.3.4'));
IS_IPV4_MAPPED(INET6_ATON('1.2.3.4'))	IS_IPV4_COMPAT(INET6_ATON('1.2.3.4'))
0	0
SELECT IS_IPV4_MAPPED(INET6_ATON('::1.2.3.4')),
IS_IPV4_COMPAT(INET6_ATON('::1.2.3.4'));
IS_IPV4_MAPPED(INET6_ATON('::1.2.3.4'))	IS_IPV4_COMPAT(INET6_ATON('::1.2.3.4'))
0	1
SELECT IS_IPV4_MAPPED(INET6_ATON('::FFFF:1.2.3.4')),
IS_IPV4_COMPAT(INET6_ATON('::FFFF:1.2.3.4'));
IS_IPV4_MAPPED(INET6_ATON('::FFFF:1.2.3.4'))	IS_IPV4_COMPAT(INET6_ATON('::FFFF:1.2.3.4'))
1	0
SELECT IS_IPV4_MAPPED(INET6_ATON('::ABCD:1.2.3.4')),
IS_IPV4_COMPAT(INET6_ATON('::ABCD:1.2.3.4'));
IS_IPV4_MAPPED(INET6_ATON('::ABCD:1.2.3.4'))	IS_IPV4_COMPAT(INET6_ATON('::ABCD:1.2.3.4'))
0	0
SELECT IS_IPV4_MAPPED(INET6_ATON('::1')),
IS_IPV4_COMPAT(INET6_ATON('::1'));
IS_IPV4_MAPPED(INET6_ATON('::1'))	IS_IPV4_COMPAT(INET6_ATON('::1'))
0	0
SELECT IS_IPV4_MAPPED(INET6_ATON('::')),
IS_IPV4_COMPAT(INET6_ATON('::'));
IS_IPV4_MAPPED(INET6_ATON('::'))	IS_IPV4_COMPAT(INET6_ATON('::'))
0	0

# -- Checking IS_IPV4_COMPAT()...


# -- Working with a table...

DROP TABLE IF EXISTS t1;
DROP TABLE IF EXISTS t2;
CREATE TABLE t1(ip INT UNSIGNED);
CREATE TABLE t2(ip VARBINARY(16));

INSERT INTO t1 VALUES
(INET_ATON('1.2.3.4')), (INET_ATON('255.255.255.255'));
SELECT INET_NTOA(ip) FROM t1;
INET_NTOA(ip)
1.2.3.4
255.255.255.255

INSERT INTO t2 SELECT INET6_ATON(INET_NTOA(ip)) FROM t1;
SELECT INET6_NTOA(ip), HEX(ip), LENGTH(ip) FROM t2;
INET6_NTOA(ip)	HEX(ip)	LENGTH(ip)
1.2.3.4	01020304	4
255.255.255.255	FFFFFFFF	4
DELETE FROM t2;

INSERT INTO t2 VALUES
(INET6_ATON('1.2.3.4')), (INET6_ATON('255.255.255.255')),
(INET6_ATON('::1.2.3.4')), (INET6_ATON('::ffff:255.255.255.255')),
(INET6_ATON('::')), (INET6_ATON('::1')),
(INET6_ATON('1020:3040:5060:7080:90A0:B0C0:D0E0:F010'));
SELECT INET6_NTOA(ip), HEX(ip), LENGTH(ip) FROM t2;
INET6_NTOA(ip)	HEX(ip)	LENGTH(ip)
1.2.3.4	01020304	4
255.255.255.255	FFFFFFFF	4
::1.2.3.4	00000000000000000000000001020304	16
::ffff:255.255.255.255	00000000000000000000FFFFFFFFFFFF	16
::	00000000000000000000000000000000	16
::1	00000000000000000000000000000001	16
1020:3040:5060:7080:90a0:b0c0:d0e0:f010	102030405060708090A0B0C0D0E0F010	16

DELETE FROM t2;
INSERT INTO t2 VALUES (INET6_ATON('1.0002.3.4'));
Warnings:
Warning	1411	Incorrect string value: ''1.0002.3.4'' for function inet6_aton
INSERT INTO t2 VALUES (INET6_ATON('1.2.255'));
Warnings:
Warning	1411	Incorrect string value: ''1.2.255'' for function inet6_aton
INSERT INTO t2 VALUES (INET6_ATON('1.2.256'));
Warnings:
Warning	1411	Incorrect string value: ''1.2.256'' for function inet6_aton
INSERT INTO t2 VALUES (INET6_ATON('192.168.0x8.2'));
Warnings:
Warning	1411	Incorrect string value: ''192.168.0x8.2'' for function inet6_aton
INSERT INTO t2 VALUES (inet_aton("122.256"));
Warnings:
Warning	1411	Incorrect string value: ''122.256'' for function inet_aton
INSERT INTO t2 VALUES (inet_aton("122.226."));
Warnings:
Warning	1411	Incorrect string value: ''122.226.'' for function inet_aton
INSERT INTO t2 VALUES (inet_aton(""));
Warnings:
Warning	1411	Incorrect string value: '''' for function inet_aton
INSERT INTO t2 VALUES (UNHEX('Z0Q80F02'));
Warnings:
Warning	1411	Incorrect string value: ''Z0Q80F02'' for function unhex
SELECT INET6_NTOA(ip), HEX(ip), LENGTH(ip) FROM t2;
INET6_NTOA(ip)	HEX(ip)	LENGTH(ip)
NULL	NULL	NULL
NULL	NULL	NULL
NULL	NULL	NULL
NULL	NULL	NULL
NULL	NULL	NULL
NULL	NULL	NULL
NULL	NULL	NULL
NULL	NULL	NULL
DELETE FROM t2;

SET sql_mode = default;
INSERT INTO t2 VALUES (INET6_ATON('1.0002.3.4'));
ERROR HY000: Incorrect string value: ''1.0002.3.4'' for function inet6_aton
INSERT INTO t2 VALUES (INET6_ATON('1.2.255'));
ERROR HY000: Incorrect string value: ''1.2.255'' for function inet6_aton
INSERT INTO t2 VALUES (INET6_ATON('1.2.256'));
ERROR HY000: Incorrect string value: ''1.2.256'' for function inet6_aton
INSERT INTO t2 VALUES (INET6_ATON('192.168.0x8.2'));
ERROR HY000: Incorrect string value: ''192.168.0x8.2'' for function inet6_aton
INSERT INTO t2 VALUES (inet_aton("122.256"));
ERROR HY000: Incorrect string value: ''122.256'' for function inet_aton
INSERT INTO t2 VALUES (inet_aton("122.226."));
ERROR HY000: Incorrect string value: ''122.226.'' for function inet_aton
INSERT INTO t2 VALUES (inet_aton(""));
ERROR HY000: Incorrect string value: '''' for function inet_aton

INSERT INTO t2 VALUES (UNHEX('Z0Q80F02'));
ERROR HY000: Incorrect string value: ''Z0Q80F02'' for function unhex
SELECT INET6_NTOA(ip), HEX(ip), LENGTH(ip) FROM t2;
INET6_NTOA(ip)	HEX(ip)	LENGTH(ip)
DROP TABLE t1;
DROP TABLE t2;
#
# Bug#22071558 INET_ATON ACCEPTS MORE THAN FOUR GROUPS OF DIGITS AND RETURNS INT BIGGER THAN 4G
#
select inet_aton("0.255.255.255.255");
inet_aton("0.255.255.255.255")
NULL
Warnings:
Warning	1411	Incorrect string value: ''0.255.255.255.255'' for function inet_aton
select inet_aton("255.255.255.2551");
inet_aton("255.255.255.2551")
NULL
Warnings:
Warning	1411	Incorrect string value: ''255.255.255.2551'' for function inet_aton
#
<<<<<<< HEAD
# Bug #27004825: UBSAN: ITEM_FUNC_IS_IPV4_MAPPED - MEMBER ACCESS WITHIN MISALIGNED ADDRESS
#
SELECT IS_IPV4_MAPPED(MIN(AES_ENCRYPT(1,2)));
IS_IPV4_MAPPED(MIN(AES_ENCRYPT(1,2)))
0
SELECT IS_IPV4_COMPAT(MIN(AES_ENCRYPT(1,2)));
IS_IPV4_COMPAT(MIN(AES_ENCRYPT(1,2)))
0
#
# Bug#27744557 UBSAN: COMPARE_BINARY_STRING NULL POINTER PASSED
#
select format('f','')<=replace(1,1,mid(0xd9,2,1));
format('f','')<=replace(1,1,mid(0xd9,2,1))
0
Warnings:
Warning	1292	Truncated incorrect INTEGER value: ''
Warning	1292	Truncated incorrect DOUBLE value: 'f'
#
# Bug#29240446: RECENT REGRESSION, ISCTYPE.CPP(36) : ASSERTION FAILED: C >= -1 && C <= 255
#
DO DATEDIFF(UUID_TO_BIN(UUID()), 0x32df2ce8);
DO (!(SECOND(0xb16beeb7)));
Warnings:
Warning	1287	'!' is deprecated and will be removed in a future release. Please use NOT instead
Warning	1292	Truncated incorrect time value: '\xB1k\xEE\xB7'
=======
# Bug #26319675:"ILLEGAL MIX OF COLLATIONS" HAPPENS IN CONCAT WITH
# NAME_CONST
#
SELECT CONCAT(NAME_CONST('char_col',_cp932'test' COLLATE 'cp932_japanese_ci'), NAME_CONST('num_col',0)) AS a;
a
test0
CREATE TABLE t1 AS SELECT CONCAT(NAME_CONST('char_col',_cp932'test' COLLATE 'cp932_japanese_ci'), NAME_CONST('num_col',0)) AS a;
SHOW CREATE TABLE t1;
Table	Create Table
t1	CREATE TABLE `t1` (
  `a` varchar(5) CHARACTER SET cp932 DEFAULT NULL
) ENGINE=InnoDB DEFAULT CHARSET=latin1
DROP TABLE t1;
>>>>>>> 53a1aa7b

# -- Done.

#
# End of tests
#<|MERGE_RESOLUTION|>--- conflicted
+++ resolved
@@ -1095,7 +1095,6 @@
 Warnings:
 Warning	1411	Incorrect string value: ''255.255.255.2551'' for function inet_aton
 #
-<<<<<<< HEAD
 # Bug #27004825: UBSAN: ITEM_FUNC_IS_IPV4_MAPPED - MEMBER ACCESS WITHIN MISALIGNED ADDRESS
 #
 SELECT IS_IPV4_MAPPED(MIN(AES_ENCRYPT(1,2)));
@@ -1121,7 +1120,6 @@
 Warnings:
 Warning	1287	'!' is deprecated and will be removed in a future release. Please use NOT instead
 Warning	1292	Truncated incorrect time value: '\xB1k\xEE\xB7'
-=======
 # Bug #26319675:"ILLEGAL MIX OF COLLATIONS" HAPPENS IN CONCAT WITH
 # NAME_CONST
 #
@@ -1133,9 +1131,8 @@
 Table	Create Table
 t1	CREATE TABLE `t1` (
   `a` varchar(5) CHARACTER SET cp932 DEFAULT NULL
-) ENGINE=InnoDB DEFAULT CHARSET=latin1
+) ENGINE=InnoDB DEFAULT CHARSET=utf8mb4 COLLATE=utf8mb4_0900_ai_ci
 DROP TABLE t1;
->>>>>>> 53a1aa7b
 
 # -- Done.
 
