#
# Bug #47412: Valgrind warnings / user can read uninitalized memory
# using SP variables
#
CREATE SCHEMA testdb;
USE testdb;
CREATE FUNCTION f2 () RETURNS INTEGER
BEGIN
DECLARE CONTINUE HANDLER FOR SQLSTATE '42000' SET @aux = 1;
RETURN f_not_exists () ;
END|
CREATE PROCEDURE p3 ( arg1 VARCHAR(32) )
BEGIN
CALL p_not_exists ( );
END|
# should not return valgrind warnings
CALL p3 ( f2 () );
ERROR 42000: PROCEDURE testdb.p_not_exists does not exist
DROP SCHEMA testdb;
CREATE SCHEMA testdb;
USE testdb;
CREATE FUNCTION f2 () RETURNS INTEGER
BEGIN
DECLARE CONTINUE HANDLER FOR SQLSTATE '42000' SET @aux = 1;
RETURN f_not_exists () ;
END|
CREATE PROCEDURE p3 ( arg2 INTEGER )
BEGIN
CALL p_not_exists ( );
END|
# should not return valgrind warnings
CALL p3 ( f2 () );
ERROR 42000: PROCEDURE testdb.p_not_exists does not exist
DROP SCHEMA testdb;
CREATE SCHEMA testdb;
USE testdb;
CREATE FUNCTION f2 () RETURNS INTEGER
BEGIN
DECLARE CONTINUE HANDLER FOR SQLSTATE '42000' SET @aux = 1;
RETURN f_not_exists () ;
END|
# should not return valgrind warnings
SELECT f2 ();
f2 ()
NULL
DROP SCHEMA testdb;
USE test;
#
# Bug#50423: Crash on second call of a procedure dropping a trigger
#
DROP TABLE IF EXISTS t1;
DROP TRIGGER IF EXISTS tr1;
DROP PROCEDURE IF EXISTS p1;
CREATE TABLE t1 (f1 INTEGER);
CREATE TRIGGER tr1 BEFORE INSERT ON t1 FOR EACH ROW SET @aux = 1;
CREATE PROCEDURE p1 () DROP TRIGGER tr1;
CALL p1 ();
CALL p1 ();
ERROR HY000: Trigger does not exist
DROP TABLE t1;
DROP PROCEDURE p1;
#
# Bug#50423: Crash on second call of a procedure dropping a trigger
#
DROP TABLE IF EXISTS t1;
DROP TRIGGER IF EXISTS tr1;
DROP PROCEDURE IF EXISTS p1;
CREATE TABLE t1 (f1 INTEGER);
CREATE TRIGGER tr1 BEFORE INSERT ON t1 FOR EACH ROW SET @aux = 1;
CREATE PROCEDURE p1 () DROP TRIGGER tr1;
CALL p1 ();
CALL p1 ();
ERROR HY000: Trigger does not exist
DROP TABLE t1;
DROP PROCEDURE p1;
#
# Bug#54375: Error in stored procedure leaves connection
# in different default schema
#
SET @@SQL_MODE = 'STRICT_ALL_TABLES';
DROP DATABASE IF EXISTS db1;
CREATE DATABASE db1;
USE db1;
DROP TABLE IF EXISTS t1;
CREATE TABLE t1 (c1 int NOT NULL PRIMARY KEY);
INSERT INTO t1 VALUES (1);
CREATE FUNCTION f1 (
some_value int
)
RETURNS smallint
DETERMINISTIC
BEGIN
INSERT INTO t1 SET c1 = some_value;
RETURN(LAST_INSERT_ID());
END$$
DROP DATABASE IF EXISTS db2;
CREATE DATABASE db2;
USE db2;
SELECT DATABASE();
DATABASE()
db2
SELECT db1.f1(1);
ERROR 23000: Duplicate entry '1' for key 'PRIMARY'
SELECT DATABASE();
DATABASE()
db2
USE test;
DROP FUNCTION db1.f1;
DROP TABLE db1.t1;
DROP DATABASE db1;
DROP DATABASE db2;
<<<<<<< HEAD
End of 5.1 tests
=======
USE test;
>>>>>>> bfd312df
#
# BUG#13489996 valgrind:conditional jump or move depends on
# uninitialised values-field_blob
#
<<<<<<< HEAD
CREATE FUNCTION sf() RETURNS BLOB RETURN "";
SELECT sf();
sf()

DROP FUNCTION sf;
=======
DROP DATABASE IF EXISTS testdb;
CREATE DATABASE testdb;
USE testdb;
CREATE TABLE t1 (id1 INT PRIMARY KEY);
CREATE PROCEDURE `p1`()
BEGIN
CREATE TABLE IF NOT EXISTS t2(id INT PRIMARY KEY,
CONSTRAINT FK FOREIGN KEY (id) REFERENCES t1( id1 ));
END$
CALL p1();
# below stmt should not return valgrind warnings
CALL p1();
Warnings:
Note	1050	Table 't2' already exists
DROP DATABASE testdb;
USE test;
End of 5.1 tests
#
# Bug#11763507 - 56224: FUNCTION NAME IS CASE-SENSITIVE
#
SET @@SQL_MODE = '';
CREATE FUNCTION testf_bug11763507() RETURNS INT
BEGIN
RETURN 0;
END
$
CREATE PROCEDURE testp_bug11763507()
BEGIN
SELECT "PROCEDURE testp_bug11763507";
END
$
CREATE EVENT teste_bug11763507 ON SCHEDULE AT CURRENT_TIMESTAMP + INTERVAL 1 HOUR 
DO SELECT 1 $
SELECT testf_bug11763507();
testf_bug11763507()
0
SELECT TESTF_bug11763507();
TESTF_bug11763507()
0
SHOW FUNCTION STATUS LIKE  'testf_bug11763507';
Db	Name	Type	Definer	Modified	Created	Security_type	Comment	character_set_client	collation_connection	Database Collation
test	testf_bug11763507	FUNCTION	root@localhost	#	#	DEFINER		latin1	latin1_swedish_ci	latin1_swedish_ci
SHOW FUNCTION STATUS WHERE NAME='testf_bug11763507';
Db	Name	Type	Definer	Modified	Created	Security_type	Comment	character_set_client	collation_connection	Database Collation
test	testf_bug11763507	FUNCTION	root@localhost	#	#	DEFINER		latin1	latin1_swedish_ci	latin1_swedish_ci
SHOW FUNCTION STATUS LIKE  'TESTF_bug11763507';
Db	Name	Type	Definer	Modified	Created	Security_type	Comment	character_set_client	collation_connection	Database Collation
test	testf_bug11763507	FUNCTION	root@localhost	#	#	DEFINER		latin1	latin1_swedish_ci	latin1_swedish_ci
SHOW FUNCTION STATUS WHERE NAME='TESTF_bug11763507';
Db	Name	Type	Definer	Modified	Created	Security_type	Comment	character_set_client	collation_connection	Database Collation
test	testf_bug11763507	FUNCTION	root@localhost	#	#	DEFINER		latin1	latin1_swedish_ci	latin1_swedish_ci
SHOW CREATE FUNCTION testf_bug11763507;
Function	sql_mode	Create Function	character_set_client	collation_connection	Database Collation
testf_bug11763507		CREATE DEFINER=`root`@`localhost` FUNCTION `testf_bug11763507`() RETURNS int(11)
BEGIN
RETURN 0;
END	latin1	latin1_swedish_ci	latin1_swedish_ci
SHOW CREATE FUNCTION TESTF_bug11763507;
Function	sql_mode	Create Function	character_set_client	collation_connection	Database Collation
testf_bug11763507		CREATE DEFINER=`root`@`localhost` FUNCTION `testf_bug11763507`() RETURNS int(11)
BEGIN
RETURN 0;
END	latin1	latin1_swedish_ci	latin1_swedish_ci
SHOW FUNCTION CODE testf_bug11763507;
Pos	Instruction
0	freturn 3 0
SHOW FUNCTION CODE TESTF_bug11763507;
Pos	Instruction
0	freturn 3 0
CALL testp_bug11763507();
PROCEDURE testp_bug11763507
PROCEDURE testp_bug11763507
CALL TESTP_bug11763507();
PROCEDURE testp_bug11763507
PROCEDURE testp_bug11763507
SHOW PROCEDURE STATUS LIKE  'testp_bug11763507';
Db	Name	Type	Definer	Modified	Created	Security_type	Comment	character_set_client	collation_connection	Database Collation
test	testp_bug11763507	PROCEDURE	root@localhost	#	#	DEFINER		latin1	latin1_swedish_ci	latin1_swedish_ci
SHOW PROCEDURE STATUS WHERE NAME='testp_bug11763507';
Db	Name	Type	Definer	Modified	Created	Security_type	Comment	character_set_client	collation_connection	Database Collation
test	testp_bug11763507	PROCEDURE	root@localhost	#	#	DEFINER		latin1	latin1_swedish_ci	latin1_swedish_ci
SHOW PROCEDURE STATUS LIKE  'TESTP_bug11763507';
Db	Name	Type	Definer	Modified	Created	Security_type	Comment	character_set_client	collation_connection	Database Collation
test	testp_bug11763507	PROCEDURE	root@localhost	#	#	DEFINER		latin1	latin1_swedish_ci	latin1_swedish_ci
SHOW PROCEDURE STATUS WHERE NAME='TESTP_bug11763507';
Db	Name	Type	Definer	Modified	Created	Security_type	Comment	character_set_client	collation_connection	Database Collation
test	testp_bug11763507	PROCEDURE	root@localhost	#	#	DEFINER		latin1	latin1_swedish_ci	latin1_swedish_ci
SHOW CREATE PROCEDURE testp_bug11763507;
Procedure	sql_mode	Create Procedure	character_set_client	collation_connection	Database Collation
testp_bug11763507		CREATE DEFINER=`root`@`localhost` PROCEDURE `testp_bug11763507`()
BEGIN
SELECT "PROCEDURE testp_bug11763507";
END	latin1	latin1_swedish_ci	latin1_swedish_ci
SHOW CREATE PROCEDURE TESTP_bug11763507;
Procedure	sql_mode	Create Procedure	character_set_client	collation_connection	Database Collation
testp_bug11763507		CREATE DEFINER=`root`@`localhost` PROCEDURE `testp_bug11763507`()
BEGIN
SELECT "PROCEDURE testp_bug11763507";
END	latin1	latin1_swedish_ci	latin1_swedish_ci
SHOW PROCEDURE CODE testp_bug11763507;
Pos	Instruction
0	stmt 0 "SELECT "PROCEDURE testp_bug11763507""
SHOW PROCEDURE CODE TESTP_bug11763507;
Pos	Instruction
0	stmt 0 "SELECT "PROCEDURE testp_bug11763507""
SHOW EVENTS LIKE 'teste_bug11763507';
Db	Name	Definer	Time zone	Type	Execute at	Interval value	Interval field	Starts	Ends	Status	Originator	character_set_client	collation_connection	Database Collation
test	teste_bug11763507	root@localhost	SYSTEM	ONE TIME	#	#	#	#	NULL	ENABLED	1	latin1	latin1_swedish_ci	latin1_swedish_ci
SHOW EVENTS LIKE 'TESTE_bug11763507';
Db	Name	Definer	Time zone	Type	Execute at	Interval value	Interval field	Starts	Ends	Status	Originator	character_set_client	collation_connection	Database Collation
test	teste_bug11763507	root@localhost	SYSTEM	ONE TIME	#	#	#	#	NULL	ENABLED	1	latin1	latin1_swedish_ci	latin1_swedish_ci
SHOW CREATE EVENT teste_bug11763507;
Event	sql_mode	time_zone	Create Event	character_set_client	collation_connection	Database Collation
teste_bug11763507		SYSTEM	#	latin1	latin1_swedish_ci	latin1_swedish_ci
SHOW CREATE EVENT TESTE_bug11763507;
Event	sql_mode	time_zone	Create Event	character_set_client	collation_connection	Database Collation
teste_bug11763507		SYSTEM	#	latin1	latin1_swedish_ci	latin1_swedish_ci
SELECT specific_name FROM INFORMATION_SCHEMA.ROUTINES WHERE specific_name LIKE 'testf_bug11763507';
specific_name
testf_bug11763507
SELECT specific_name FROM INFORMATION_SCHEMA.ROUTINES WHERE specific_name LIKE 'TESTF_bug11763507';
specific_name
testf_bug11763507
SELECT specific_name FROM INFORMATION_SCHEMA.ROUTINES WHERE specific_name='testf_bug11763507';
specific_name
testf_bug11763507
SELECT specific_name FROM INFORMATION_SCHEMA.ROUTINES WHERE specific_name='TESTF_bug11763507';
specific_name
testf_bug11763507
DROP EVENT teste_bug11763507;
DROP PROCEDURE testp_bug11763507;
DROP FUNCTION testf_bug11763507;
#END OF BUG#11763507 test.
>>>>>>> bfd312df
<|MERGE_RESOLUTION|>--- conflicted
+++ resolved
@@ -109,39 +109,16 @@
 DROP TABLE db1.t1;
 DROP DATABASE db1;
 DROP DATABASE db2;
-<<<<<<< HEAD
 End of 5.1 tests
-=======
-USE test;
->>>>>>> bfd312df
 #
 # BUG#13489996 valgrind:conditional jump or move depends on
 # uninitialised values-field_blob
 #
-<<<<<<< HEAD
 CREATE FUNCTION sf() RETURNS BLOB RETURN "";
 SELECT sf();
 sf()
 
 DROP FUNCTION sf;
-=======
-DROP DATABASE IF EXISTS testdb;
-CREATE DATABASE testdb;
-USE testdb;
-CREATE TABLE t1 (id1 INT PRIMARY KEY);
-CREATE PROCEDURE `p1`()
-BEGIN
-CREATE TABLE IF NOT EXISTS t2(id INT PRIMARY KEY,
-CONSTRAINT FK FOREIGN KEY (id) REFERENCES t1( id1 ));
-END$
-CALL p1();
-# below stmt should not return valgrind warnings
-CALL p1();
-Warnings:
-Note	1050	Table 't2' already exists
-DROP DATABASE testdb;
-USE test;
-End of 5.1 tests
 #
 # Bug#11763507 - 56224: FUNCTION NAME IS CASE-SENSITIVE
 #
@@ -172,7 +149,6 @@
 test	testf_bug11763507	FUNCTION	root@localhost	#	#	DEFINER		latin1	latin1_swedish_ci	latin1_swedish_ci
 SHOW FUNCTION STATUS LIKE  'TESTF_bug11763507';
 Db	Name	Type	Definer	Modified	Created	Security_type	Comment	character_set_client	collation_connection	Database Collation
-test	testf_bug11763507	FUNCTION	root@localhost	#	#	DEFINER		latin1	latin1_swedish_ci	latin1_swedish_ci
 SHOW FUNCTION STATUS WHERE NAME='TESTF_bug11763507';
 Db	Name	Type	Definer	Modified	Created	Security_type	Comment	character_set_client	collation_connection	Database Collation
 test	testf_bug11763507	FUNCTION	root@localhost	#	#	DEFINER		latin1	latin1_swedish_ci	latin1_swedish_ci
@@ -208,7 +184,6 @@
 test	testp_bug11763507	PROCEDURE	root@localhost	#	#	DEFINER		latin1	latin1_swedish_ci	latin1_swedish_ci
 SHOW PROCEDURE STATUS LIKE  'TESTP_bug11763507';
 Db	Name	Type	Definer	Modified	Created	Security_type	Comment	character_set_client	collation_connection	Database Collation
-test	testp_bug11763507	PROCEDURE	root@localhost	#	#	DEFINER		latin1	latin1_swedish_ci	latin1_swedish_ci
 SHOW PROCEDURE STATUS WHERE NAME='TESTP_bug11763507';
 Db	Name	Type	Definer	Modified	Created	Security_type	Comment	character_set_client	collation_connection	Database Collation
 test	testp_bug11763507	PROCEDURE	root@localhost	#	#	DEFINER		latin1	latin1_swedish_ci	latin1_swedish_ci
@@ -235,7 +210,6 @@
 test	teste_bug11763507	root@localhost	SYSTEM	ONE TIME	#	#	#	#	NULL	ENABLED	1	latin1	latin1_swedish_ci	latin1_swedish_ci
 SHOW EVENTS LIKE 'TESTE_bug11763507';
 Db	Name	Definer	Time zone	Type	Execute at	Interval value	Interval field	Starts	Ends	Status	Originator	character_set_client	collation_connection	Database Collation
-test	teste_bug11763507	root@localhost	SYSTEM	ONE TIME	#	#	#	#	NULL	ENABLED	1	latin1	latin1_swedish_ci	latin1_swedish_ci
 SHOW CREATE EVENT teste_bug11763507;
 Event	sql_mode	time_zone	Create Event	character_set_client	collation_connection	Database Collation
 teste_bug11763507		SYSTEM	#	latin1	latin1_swedish_ci	latin1_swedish_ci
@@ -257,5 +231,4 @@
 DROP EVENT teste_bug11763507;
 DROP PROCEDURE testp_bug11763507;
 DROP FUNCTION testf_bug11763507;
-#END OF BUG#11763507 test.
->>>>>>> bfd312df
+#END OF BUG#11763507 test.