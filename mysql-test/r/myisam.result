--- conflicted
+++ resolved
@@ -1839,17 +1839,6 @@
 Table	Op	Msg_type	Msg_text
 test.t1	check	status	OK
 DROP TABLE t1;
-<<<<<<< HEAD
-CREATE TABLE t1 (
-c1 CHAR(255) CHARACTER SET UCS2 COLLATE UCS2_BIN NOT NULL,
-KEY(c1)
-) ENGINE=MyISAM;
-INSERT INTO t1 VALUES ('marshall\'s');
-INSERT INTO t1 VALUES ('marsh');
-CHECK TABLE t1 EXTENDED;
-Table	Op	Msg_type	Msg_text
-test.t1	check	status	OK
-DROP TABLE t1;
 CREATE TABLE t1 (id int NOT NULL, ref int NOT NULL, INDEX (id)) ENGINE=MyISAM;
 CREATE TABLE t2 LIKE t1;
 INSERT INTO t2 (id, ref) VALUES (1,3), (2,1), (3,2), (4,5), (4,4);
@@ -1872,6 +1861,4 @@
 3	2
 4	5
 DROP TABLE t1, t2;
-=======
->>>>>>> b53d161c
 End of 5.0 tests