--- conflicted
+++ resolved
@@ -524,23 +524,14 @@
   #
   if ( $ENV{'MTR_BUILD_THREAD'} )
   {
-<<<<<<< HEAD
-    $opt_master_myport=   $ENV{'MTR_BUILD_THREAD'} * 40 + 8120;
-    $opt_slave_myport=    $opt_master_myport + 16;
-    $opt_ndbcluster_port= $opt_master_myport + 24;
-    $opt_ndbcluster_port_slave= $opt_master_myport + 32;
-    $im_port=             $opt_master_myport + 10;
-    $im_mysqld1_port=     $opt_master_myport + 12;
-    $im_mysqld2_port=     $opt_master_myport + 14;
-=======
     # Up to two masters, up to three slaves
-    $opt_master_myport=   $ENV{'MTR_BUILD_THREAD'} * 10 + 10000; # and 1
-    $opt_slave_myport=    $opt_master_myport + 2;
-    $opt_ndbcluster_port= $opt_master_myport + 3;  # and 4 5
-    $im_port=             $opt_master_myport + 6;
-    $im_mysqld1_port=     $opt_master_myport + 7;
-    $im_mysqld2_port=     $opt_master_myport + 8;
->>>>>>> 5fe2e8fd
+    $opt_master_myport=         $ENV{'MTR_BUILD_THREAD'} * 10 + 10000; # and 1
+    $opt_slave_myport=          $opt_master_myport + 2;  # and 3 4
+    $opt_ndbcluster_port=       $opt_master_myport + 5;
+    $opt_ndbcluster_port_slave= $opt_master_myport + 6;
+    $im_port=                   $opt_master_myport + 7;
+    $im_mysqld1_port=           $opt_master_myport + 8;
+    $im_mysqld2_port=           $opt_master_myport + 9;
   }
 
   # Read the command line
@@ -1151,6 +1142,7 @@
   $ENV{'NDBCLUSTER_PORT_SLAVE'}=$opt_ndbcluster_port_slave;
 
   $ENV{'IM_PATH_PID'}=        $instance_manager->{path_pid};
+  $ENV{'IM_PORT'}=            $instance_manager->{port};
 
   $ENV{'IM_MYSQLD1_SOCK'}=    $instance_manager->{instances}->[0]->{path_sock};
   $ENV{'IM_MYSQLD1_PORT'}=    $instance_manager->{instances}->[0]->{port};
@@ -1169,20 +1161,18 @@
     }
   }
 
+  $ENV{MTR_BUILD_THREAD}= 0 unless $ENV{MTR_BUILD_THREAD}; # Set if not set
+
   # We are nice and report a bit about our settings
-  print "Using MTR_BUILD_THREAD = ",$ENV{MTR_BUILD_THREAD} || 0,"\n";
-  print "Using MASTER_MYPORT    = $ENV{MASTER_MYPORT}\n";
-  print "Using MASTER_MYPORT1   = $ENV{MASTER_MYPORT1}\n";
-  print "Using SLAVE_MYPORT     = $ENV{SLAVE_MYPORT}\n";
-<<<<<<< HEAD
-  print "Using NDBCLUSTER_PORT  = $ENV{NDBCLUSTER_PORT}\n";
+  print "Using MTR_BUILD_THREAD      = $ENV{MTR_BUILD_THREAD}\n";
+  print "Using MASTER_MYPORT         = $ENV{MASTER_MYPORT}\n";
+  print "Using MASTER_MYPORT1        = $ENV{MASTER_MYPORT1}\n";
+  print "Using SLAVE_MYPORT          = $ENV{SLAVE_MYPORT}\n";
+  print "Using NDBCLUSTER_PORT       = $ENV{NDBCLUSTER_PORT}\n";
   print "Using NDBCLUSTER_PORT_SLAVE = $ENV{NDBCLUSTER_PORT_SLAVE}\n";
-=======
-  print "Using NDBCLUSTER_PORT  = $opt_ndbcluster_port\n";
-  print "Using IM_PORT          = $instance_manager->{'port'}\n";
->>>>>>> 5fe2e8fd
-  print "Using IM_MYSQLD1_PORT  = $ENV{'IM_MYSQLD1_PORT'}\n";
-  print "Using IM_MYSQLD2_PORT  = $ENV{'IM_MYSQLD2_PORT'}\n";
+  print "Using IM_PORT               = $ENV{IM_PORT}\n";
+  print "Using IM_MYSQLD1_PORT       = $ENV{IM_MYSQLD1_PORT}\n";
+  print "Using IM_MYSQLD2_PORT       = $ENV{IM_MYSQLD2_PORT}\n";
 }
 
 
