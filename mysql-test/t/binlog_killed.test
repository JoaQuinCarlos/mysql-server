--- conflicted
+++ resolved
@@ -1,9 +1,6 @@
 -- source include/have_innodb.inc
-<<<<<<< HEAD
 -- source include/have_binlog_format_mixed_or_statement.inc
-=======
---source include/not_embedded.inc
->>>>>>> 95b1be9e
+-- source include/not_embedded.inc
 
 ###
 ### bug#22725 : incorrect killed error in binlogged query
