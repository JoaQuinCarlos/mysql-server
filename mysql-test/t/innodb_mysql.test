--- conflicted
+++ resolved
@@ -636,8 +636,6 @@
 
 DROP TABLE t1,t2,t3;
 
-<<<<<<< HEAD
-=======
 #
 # Test bug when trying to drop data file which no InnoDB directory entry
 #
@@ -652,7 +650,6 @@
 create table t2 (a int);
 drop table t2;
 
->>>>>>> db649ad5
 
 #
 # Bug #29154: LOCK TABLES is not atomic when >1 InnoDB tables are locked
@@ -687,8 +684,4 @@
 DISCONNECT c2;
 DROP TABLE t1,t2;
 
-<<<<<<< HEAD
-
-=======
->>>>>>> db649ad5
 --echo End of 5.0 tests