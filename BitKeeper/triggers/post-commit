#!/bin/sh

#shift
FROM=$USER@mysql.com
COMMITS=commits@lists.mysql.com
DOCS=docs-commit@mysql.com
LIMIT=10000
VERSION="5.0"
BKROOT=`bk root`

if [ -x /usr/sbin/sendmail ]; then
  SENDMAIL=/usr/sbin/sendmail
else
  SENDMAIL=sendmail
fi

if [ "$REAL_EMAIL" = "" ]
then
 echo "Warning: you must set REAL_EMAIL in your profile"
else
 FROM=$REAL_EMAIL 
fi

BK_STATUS=$BK_STATUS$BK_COMMIT

if [ "$BK_STATUS" = OK ]
then 

HAS_ACTUAL_CHANGES=`bk cset -r+ -d | grep -v "^#"`
if [ "$HAS_ACTUAL_CHANGES" = "" ]
then
  echo ChangeSet had no real changes, not sending emails
  exit
fi

IS_MERGE=`bk changes -r+ -k -m`
if [ "$IS_MERGE" = "" ]
then
  echo Merge changeset, not sending mails
  exit
fi

CHANGESET=`bk -R prs -r+ -h -d':P:::I:' ChangeSet`
CSETKEY=`bk -R prs -r+ -h -d':KEY:' ChangeSet`
#
# composing subject lines of commit mails.
# if a fix targets to a WL and there is a bug referred
# then X-Bug mail header will contain the first found bug's number
#
BUG=`bk -R prs -r+ -h -d':C:' ChangeSet | \
     sed -ne 's/[Bb][Uu][Gg] *# *\([0-9][0-9]*\).*$/BUG#\1/
              s/.*BUG#\([0-9][0-9]*\)/\1/p'`
WL=`bk -R prs -r+ -h -d':C:' ChangeSet | \
     sed -ne 's/[Ww][Ll] *# *\([0-9][0-9]*\).*$/WL#\1/
              s/.*\(WL#[0-9][0-9]*\)/ \1/p'`
if [ "$BUG" = "" ]
then
#  TO=dev-public@mysql.com
  BS=""
  BH=""
else
#  TO=dev-bugs@mysql.com
  BS=" BUG#$BUG"
# need newline here
  BH="X-Bug: $BUG
"
fi

#++
# commits@ or dev-private@ mail
#--

LIST="commits"
TO="commits@lists.mysql.com"
if [ -f .tree-is-private ]
then
  LIST="dev-private"
  TO="dev-private@mysql.com"
fi

 echo "Notifying $LIST list at $TO"
 (
   cat <<EOF
List-ID: <bk.mysql-$VERSION>
From: $FROM
To: $TO
Subject: bk commit into $VERSION tree ($CHANGESET)$BS
X-CSetKey: <$CSETKEY>
$BH
Below is the list of changes that have just been committed into a local
$VERSION repository of $USER. When $USER does a push these changes will
be propagated to the main repository and, within 24 hours after the
push, to the public repository.
For information on how to access the public repository
see http://dev.mysql.com/doc/mysql/en/installing-source-tree.html

EOF
  bk changes -v -r+
<<<<<<< HEAD
  bk cset -r+ -d
 ) | bk sed -e ${LIMIT}q > $BKROOT/BitKeeper/tmp/commits.txt

$SENDMAIL -t < $BKROOT/BitKeeper/tmp/commits.txt
=======
  bk rset -r+ -ah | bk gnupatch -h -dup -T
 ) | head -n $LIMIT | /usr/sbin/sendmail -t
>>>>>>> 94a3e239

#++
# docs-commit@ mail
# Picks up anything under the Docs subdirectory (relevant for docs team).
#--
 bk changes -v -r+ | grep -q "  Docs/"
 if [ $? -eq 0 ]
 then
  echo "Notifying docs list at $DOCS"
  (
    cat <<EOF
List-ID: <bk.mysql-$VERSION>
From: $FROM
To: $DOCS
Subject: bk commit - $VERSION tree (Manual) ($CHANGESET)$BS

EOF
  bk changes -v -r+
<<<<<<< HEAD
  bk cset -r+ -d
 ) > $BKROOT/BitKeeper/tmp/docs.txt
 $SENDMAIL -t < $BKROOT/BitKeeper/tmp/docs.txt
=======
  bk rset -r+ -ah | bk gnupatch -h -dup -T
 ) | head -n $LIMIT | /usr/sbin/sendmail -t
>>>>>>> 94a3e239
 fi

else
  echo "commit failed because '$BK_STATUS', you may need to re-clone..." 
fi<|MERGE_RESOLUTION|>--- conflicted
+++ resolved
@@ -96,15 +96,10 @@
 
 EOF
   bk changes -v -r+
-<<<<<<< HEAD
-  bk cset -r+ -d
+  bk rset -r+ -ah | bk gnupatch -h -dup -T
  ) | bk sed -e ${LIMIT}q > $BKROOT/BitKeeper/tmp/commits.txt
 
 $SENDMAIL -t < $BKROOT/BitKeeper/tmp/commits.txt
-=======
-  bk rset -r+ -ah | bk gnupatch -h -dup -T
- ) | head -n $LIMIT | /usr/sbin/sendmail -t
->>>>>>> 94a3e239
 
 #++
 # docs-commit@ mail
@@ -123,14 +118,9 @@
 
 EOF
   bk changes -v -r+
-<<<<<<< HEAD
-  bk cset -r+ -d
+  bk rset -r+ -ah | bk gnupatch -h -dup -T
  ) > $BKROOT/BitKeeper/tmp/docs.txt
  $SENDMAIL -t < $BKROOT/BitKeeper/tmp/docs.txt
-=======
-  bk rset -r+ -ah | bk gnupatch -h -dup -T
- ) | head -n $LIMIT | /usr/sbin/sendmail -t
->>>>>>> 94a3e239
  fi
 
 else
