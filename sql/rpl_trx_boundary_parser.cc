--- conflicted
+++ resolved
@@ -234,12 +234,6 @@
     case binary_log::STOP_EVENT:
     case binary_log::SLAVE_EVENT:
     case binary_log::DELETE_FILE_EVENT:
-<<<<<<< HEAD
-    case binary_log::INCIDENT_EVENT:
-=======
-    case binary_log::NEW_LOAD_EVENT:
-    case binary_log::EXEC_LOAD_EVENT:
->>>>>>> 1adfcd4e
     case binary_log::TRANSACTION_CONTEXT_EVENT:
       boundary_type= EVENT_BOUNDARY_TYPE_IGNORE;
       break;
