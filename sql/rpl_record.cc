/* Copyright 2007 MySQL AB. All rights reserved.

   This program is free software; you can redistribute it and/or modify
   it under the terms of the GNU General Public License as published by
   the Free Software Foundation; version 2 of the License.

   This program is distributed in the hope that it will be useful,
   but WITHOUT ANY WARRANTY; without even the implied warranty of
   MERCHANTABILITY or FITNESS FOR A PARTICULAR PURPOSE.  See the
   GNU General Public License for more details.

   You should have received a copy of the GNU General Public License
   along with this program; if not, write to the Free Software
   Foundation, Inc., 59 Temple Place, Suite 330, Boston, MA  02111-1307  USA */

#include "mysql_priv.h"
#include "rpl_rli.h"
#include "rpl_record.h"
#include "slave.h"                  // Need to pull in slave_print_msg
#include "rpl_utility.h"
#include "rpl_rli.h"

/**
   Pack a record of data for a table into a format suitable for
   transfer via the binary log.

   The format for a row in transfer with N fields is the following:

   ceil(N/8) null bytes:
       One null bit for every column *regardless of whether it can be
       null or not*. This simplifies the decoding. Observe that the
       number of null bits is equal to the number of set bits in the
       @c cols bitmap. The number of null bytes is the smallest number
       of bytes necessary to store the null bits.

       Padding bits are 1.

   N packets:
       Each field is stored in packed format.


   @param table    Table describing the format of the record

   @param cols     Bitmap with a set bit for each column that should
                   be stored in the row

   @param row_data Pointer to memory where row will be written

   @param record   Pointer to record that should be packed. It is
                   assumed that the pointer refers to either @c
                   record[0] or @c record[1], but no such check is
                   made since the code does not rely on that.

   @return The number of bytes written at @c row_data.
 */
#if !defined(MYSQL_CLIENT)
size_t
pack_row(TABLE *table, MY_BITMAP const* cols,
         uchar *row_data, const uchar *record)
{
  Field **p_field= table->field, *field;
  int const null_byte_count= (bitmap_bits_set(cols) + 7) / 8;
  uchar *pack_ptr = row_data + null_byte_count;
  uchar *null_ptr = row_data;
  my_ptrdiff_t const rec_offset= record - table->record[0];
  my_ptrdiff_t const def_offset= table->s->default_values - table->record[0];

  DBUG_ENTER("pack_row");

  /*
    We write the null bits and the packed records using one pass
    through all the fields. The null bytes are written little-endian,
    i.e., the first fields are in the first byte.
   */
  unsigned int null_bits= (1U << 8) - 1;
  // Mask to mask out the correct but among the null bits
  unsigned int null_mask= 1U;
  DBUG_PRINT("debug", ("null ptr: 0x%lx; row start: %p; null bytes: %d",
                       (ulong) null_ptr, row_data, null_byte_count));
  DBUG_DUMP("cols", (uchar*) cols->bitmap, cols->last_word_ptr - cols->bitmap + 1);
  for ( ; (field= *p_field) ; p_field++)
  {
    DBUG_PRINT("debug", ("field: %s; null mask: 0x%x",
                         field->field_name, null_mask));
    if (bitmap_is_set(cols, p_field - table->field))
    {
      my_ptrdiff_t offset;
      if (field->is_null(rec_offset))
      {
        DBUG_PRINT("debug", ("Is NULL; null_mask: 0x%x; null_bits: 0x%x",
                             null_mask, null_bits));
        offset= def_offset;
        null_bits |= null_mask;
      }
      else
      {
        offset= rec_offset;
        null_bits &= ~null_mask;

        /*
          We only store the data of the field if it is non-null

          For big-endian machines, we have to make sure that the
          length is stored in little-endian format, since this is the
          format used for the binlog.
        */
#ifndef DBUG_OFF
        const uchar *old_pack_ptr= pack_ptr;
#endif
        pack_ptr= field->pack(pack_ptr, field->ptr + offset,
                              field->max_data_length(), TRUE);
<<<<<<< HEAD
        DBUG_PRINT("debug", ("field: %s; real_type: %d, pack_ptr: 0x%lx;"
                             " pack_ptr':0x%lx; bytes: %d",
                             field->field_name, field->real_type(),
                             (ulong) old_pack_ptr, (ulong) pack_ptr,
=======
        DBUG_PRINT("debug", ("Packed into row; pack_ptr: 0x%lx;"
                             " pack_ptr':0x%lx; bytes: %d",
                             (ulong) old_pack_ptr,
                             (ulong) pack_ptr,
>>>>>>> 288aa9db
                             (int) (pack_ptr - old_pack_ptr)));
      }

      null_mask <<= 1;
      if ((null_mask & 0xFF) == 0)
      {
        DBUG_ASSERT(null_ptr < row_data + null_byte_count);
        null_mask = 1U;
        *null_ptr++ = null_bits;
        null_bits= (1U << 8) - 1;
      }
    }
#ifndef DBUG_OFF
    else
    {
      DBUG_PRINT("debug", ("Skipped"));
    }
#endif
  }

  /*
    Write the last (partial) byte, if there is one
  */
  if ((null_mask & 0xFF) > 1)
  {
    DBUG_ASSERT(null_ptr < row_data + null_byte_count);
    *null_ptr++ = null_bits;
  }

  /*
    The null pointer should now point to the first byte of the
    packed data. If it doesn't, something is very wrong.
  */
  DBUG_ASSERT(null_ptr == row_data + null_byte_count);
  DBUG_DUMP("row_data", row_data, pack_ptr - row_data);
  DBUG_RETURN(static_cast<size_t>(pack_ptr - row_data));
}
#endif


/**
   Unpack a row into @c table->record[0].

   The function will always unpack into the @c table->record[0]
   record.  This is because there are too many dependencies on where
   the various member functions of Field and subclasses expect to
   write.

   The row is assumed to only consist of the fields for which the
   corresponding bit in bitset @c cols is set; the other parts of the
   record are left alone.

   At most @c colcnt columns are read: if the table is larger than
   that, the remaining fields are not filled in.

   @note The relay log information can be NULL, which means that no
   checking or comparison with the source table is done, simply
   because it is not used.  This feature is used by MySQL Backup to
   unpack a row from from the backup image, but can be used for other
   purposes as well.

   @param rli     Relay log info, which can be NULL
   @param table   Table to unpack into
   @param colcnt  Number of columns to read from record
   @param row_data
                  Packed row data
   @param cols    Pointer to bitset describing columns to fill in
   @param row_end Pointer to variable that will hold the value of the
                  one-after-end position for the row
   @param master_reclength
                  Pointer to variable that will be set to the length of the
                  record on the master side

   @retval 0 No error

   @retval HA_ERR_GENERIC
   A generic, internal, error caused the unpacking to fail.
 */
#if !defined(MYSQL_CLIENT) && defined(HAVE_REPLICATION)
int
unpack_row(Relay_log_info const *rli,
           TABLE *table, uint const colcnt,
           uchar const *const row_data, MY_BITMAP const *cols,
           uchar const **const row_end, ulong *const master_reclength,
           const bool abort_on_warning, const bool first_row)
{
  DBUG_ENTER("unpack_row");
  DBUG_ASSERT(row_data);
  DBUG_ASSERT(table);
  size_t const master_null_byte_count= (bitmap_bits_set(cols) + 7) / 8;
  int error= 0;

  uchar const *null_ptr= row_data;
  uchar const *pack_ptr= row_data + master_null_byte_count;

  Field **const begin_ptr = table->field;
  Field **field_ptr;
  Field **const end_ptr= begin_ptr + colcnt;

  DBUG_ASSERT(null_ptr < row_data + master_null_byte_count);

  // Mask to mask out the correct bit among the null bits
  unsigned int null_mask= 1U;
  // The "current" null bits
  unsigned int null_bits= *null_ptr++;
  uint i= 0;
  table_def *tabledef= NULL;
  TABLE *conv_table= NULL;
  bool table_found= rli && rli->get_table_data(table, &tabledef, &conv_table);
  DBUG_PRINT("debug", ("Table data: table_found: %d, tabldef: %p, conv_table: %p",
                       table_found, tabledef, conv_table));
  DBUG_ASSERT(table_found);

  /*
    If rli is NULL it means that there is no source table and that the
    row shall just be unpacked without doing any checks. This feature
    is used by MySQL Backup, but can be used for other purposes as
    well.
   */
  if (rli && !table_found)
    DBUG_RETURN(HA_ERR_GENERIC);

  for (field_ptr= begin_ptr ; field_ptr < end_ptr && *field_ptr ; ++field_ptr)
  {
    /*
      If there is a conversion table, we pick up the field pointer to
      the conversion table.  If the conversion table or the field
      pointer is NULL, no conversions are necessary.
     */
    Field *conv_field=
      conv_table ? conv_table->field[field_ptr - begin_ptr] : NULL;
    Field *const f=
      conv_field ? conv_field : *field_ptr;
    DBUG_PRINT("debug", ("Conversion %srequired for field '%s' (#%ld)",
                         conv_field ? "" : "not ",
                         (*field_ptr)->field_name, field_ptr - begin_ptr));
    DBUG_ASSERT(f != NULL);

    DBUG_PRINT("debug", ("field: %s; null mask: 0x%x; null bits: 0x%lx;"
                         " row start: %p; null bytes: %ld",
                         f->field_name, null_mask, (ulong) null_bits,
                         pack_ptr, (ulong) master_null_byte_count));

    /*
      No need to bother about columns that does not exist: they have
      gotten default values when being emptied above.
     */
    if (bitmap_is_set(cols, field_ptr -  begin_ptr))
    {
      if ((null_mask & 0xFF) == 0)
      {
        DBUG_ASSERT(null_ptr < row_data + master_null_byte_count);
        null_mask= 1U;
        null_bits= *null_ptr++;
      }

      DBUG_ASSERT(null_mask & 0xFF); // One of the 8 LSB should be set

      /* Field...::unpack() cannot return 0 */
      DBUG_ASSERT(pack_ptr != NULL);

      if (null_bits & null_mask)
      {
        if (f->maybe_null())
        {
          DBUG_PRINT("debug", ("Was NULL; null mask: 0x%x; null bits: 0x%x",
                               null_mask, null_bits));
          /** 
            Calling reset just in case one is unpacking on top a 
            record with data. 

            This could probably go into set_null() but doing so, 
            (i) triggers assertion in other parts of the code at 
            the moment; (ii) it would make us reset the field,
            always when setting null, which right now doesn't seem 
            needed anywhere else except here.

            TODO: maybe in the future we should consider moving 
                  the reset to make it part of set_null. But then
                  the assertions triggered need to be 
                  addressed/revisited.
           */
          f->reset();
          f->set_null();
        }
        else
        {
          MYSQL_ERROR::enum_warning_level error_type=
            MYSQL_ERROR::WARN_LEVEL_NOTE;
          if (abort_on_warning && (table->file->has_transactions() ||
                                   first_row))
          {
            error = HA_ERR_ROWS_EVENT_APPLY;
            error_type= MYSQL_ERROR::WARN_LEVEL_ERROR;
          }
          else
          {
            f->set_default();
            error_type= MYSQL_ERROR::WARN_LEVEL_WARN;
          }
          push_warning_printf(current_thd, error_type,
                              ER_BAD_NULL_ERROR,
                              ER(ER_BAD_NULL_ERROR),
                              f->field_name);
        }
      }
      else
      {
        f->set_notnull();

        /*
          We only unpack the field if it was non-null.
          Use the master's size information if available else call
          normal unpack operation.
        */
        uint16 const metadata= tabledef->field_metadata(i);
#ifndef DBUG_OFF
        uchar const *const old_pack_ptr= pack_ptr;
#endif
        pack_ptr= f->unpack(f->ptr, pack_ptr, metadata, TRUE);
	DBUG_PRINT("debug", ("Unpacked; metadata: 0x%x;"
                             " pack_ptr: 0x%lx; pack_ptr': 0x%lx; bytes: %d",
                             metadata, (ulong) old_pack_ptr, (ulong) pack_ptr,
                             (int) (pack_ptr - old_pack_ptr)));
      }

      /*
        If conv_field is set, then we are doing a conversion. In this
        case, we have unpacked the master data to the conversion
        table, so we need to copy the value stored in the conversion
        table into the final table and do the conversion at the same time.
      */
      if (conv_field)
      {
        Copy_field copy;
#ifndef DBUG_OFF
        char source_buf[MAX_FIELD_WIDTH];
        char value_buf[MAX_FIELD_WIDTH];
        String source_type(source_buf, sizeof(source_buf), system_charset_info);
        String value_string(value_buf, sizeof(value_buf), system_charset_info);
        conv_field->sql_type(source_type);
        conv_field->val_str(&value_string);
        DBUG_PRINT("debug", ("Copying field '%s' of type '%s' with value '%s'",
                             (*field_ptr)->field_name,
                             source_type.c_ptr_safe(), value_string.c_ptr_safe()));
#endif
        copy.set(*field_ptr, f, TRUE);
        (*copy.do_copy)(&copy);
#ifndef DBUG_OFF
        char target_buf[MAX_FIELD_WIDTH];
        String target_type(target_buf, sizeof(target_buf), system_charset_info);
        (*field_ptr)->sql_type(target_type);
        (*field_ptr)->val_str(&value_string);
        DBUG_PRINT("debug", ("Value of field '%s' of type '%s' is now '%s'",
                             (*field_ptr)->field_name,
                             target_type.c_ptr_safe(), value_string.c_ptr_safe()));
#endif
      }

      null_mask <<= 1;
    }
#ifndef DBUG_OFF
    else
    {
      DBUG_PRINT("debug", ("Non-existent: skipped"));
    }
#endif
    i++;
  }

  /*
    throw away master's extra fields
  */
  uint max_cols= min(tabledef->size(), cols->n_bits);
  for (; i < max_cols; i++)
  {
    if (bitmap_is_set(cols, i))
    {
      if ((null_mask & 0xFF) == 0)
      {
        DBUG_ASSERT(null_ptr < row_data + master_null_byte_count);
        null_mask= 1U;
        null_bits= *null_ptr++;
      }
      DBUG_ASSERT(null_mask & 0xFF); // One of the 8 LSB should be set

      if (!((null_bits & null_mask) && tabledef->maybe_null(i)))
        pack_ptr+= tabledef->calc_field_size(i, (uchar *) pack_ptr);
      null_mask <<= 1;
    }
  }

  /*
    We should now have read all the null bytes, otherwise something is
    really wrong.
   */
  DBUG_ASSERT(null_ptr == row_data + master_null_byte_count);

  DBUG_DUMP("row_data", row_data, pack_ptr - row_data);

  *row_end = pack_ptr;
  if (master_reclength)
  {
    if (*field_ptr)
      *master_reclength = (*field_ptr)->ptr - table->record[0];
    else
      *master_reclength = table->s->reclength;
  }
  
  DBUG_RETURN(error);
}

/**
  Fills @c table->record[0] with default values.

  First @c restore_record() is called to restore the default values for
  record concerning the given table. Then, if @c check is true, 
  a check is performed to see if fields are have default value or can 
  be NULL. Otherwise error is reported.
 
  @param table  Table whose record[0] buffer is prepared. 
  @param check  Specifies if lack of default error needs checking.
  @param abort_on_warning
                Controls how to react on lack of a field's default.
                The parameter mimics the master side one for
                @c check_that_all_fields_are_given_values.
                
  @returns 0 on success or a handler level error code
 */ 
int prepare_record(TABLE *const table, const MY_BITMAP *cols, const bool check,
                   const bool abort_on_warning, const bool first_row)
{
  DBUG_ENTER("prepare_record");

  int error= 0;
  restore_record(table, s->default_values);

  if (!check)
    DBUG_RETURN(0);

  /*
    For fields the extra fields on the slave, we check if they have a default.
    The check follows the same rules as the INSERT query without specifying an
    explicit value for a field not having the explicit default 
    (@c check_that_all_fields_are_given_values()).
  */
  
  DBUG_PRINT_BITSET("debug", "cols: %s", cols);
  for (Field **field_ptr= table->field; *field_ptr; ++field_ptr)
  {
<<<<<<< HEAD
    Field *const f= *field_ptr;
    if ((f->flags &  NO_DEFAULT_VALUE_FLAG) &&
        (f->real_type() != MYSQL_TYPE_ENUM))
    {

      MYSQL_ERROR::enum_warning_level error_type=
        MYSQL_ERROR::WARN_LEVEL_NOTE;
      if (abort_on_warning && (table->file->has_transactions() ||
                               first_row))
      {
        error= HA_ERR_ROWS_EVENT_APPLY;
        error_type= MYSQL_ERROR::WARN_LEVEL_ERROR;
      }
      else
=======
    if ((uint) (field_ptr - table->field) >= cols->n_bits ||
        !bitmap_is_set(cols, field_ptr - table->field))
    {   
      Field *const f= *field_ptr;
      if ((f->flags &  NO_DEFAULT_VALUE_FLAG) &&
          (f->real_type() != MYSQL_TYPE_ENUM))
>>>>>>> 288aa9db
      {
        MYSQL_ERROR::enum_warning_level error_type=
          MYSQL_ERROR::WARN_LEVEL_NOTE;
        if (abort_on_warning && (table->file->has_transactions() ||
                                 first_row))
        {
          error= HA_ERR_ROWS_EVENT_APPLY;
          error_type= MYSQL_ERROR::WARN_LEVEL_ERROR;
        }
        else
        {
          DBUG_PRINT("debug", ("Set default; field: %s", f->field_name));
          f->set_default();
          error_type= MYSQL_ERROR::WARN_LEVEL_WARN;
        }
        push_warning_printf(current_thd, error_type,
                            ER_NO_DEFAULT_FOR_FIELD,
                            ER(ER_NO_DEFAULT_FOR_FIELD),
                            f->field_name);
      }
    }
  }
  DBUG_RETURN(error);
}

#endif // HAVE_REPLICATION<|MERGE_RESOLUTION|>--- conflicted
+++ resolved
@@ -109,17 +109,10 @@
 #endif
         pack_ptr= field->pack(pack_ptr, field->ptr + offset,
                               field->max_data_length(), TRUE);
-<<<<<<< HEAD
         DBUG_PRINT("debug", ("field: %s; real_type: %d, pack_ptr: 0x%lx;"
                              " pack_ptr':0x%lx; bytes: %d",
                              field->field_name, field->real_type(),
                              (ulong) old_pack_ptr, (ulong) pack_ptr,
-=======
-        DBUG_PRINT("debug", ("Packed into row; pack_ptr: 0x%lx;"
-                             " pack_ptr':0x%lx; bytes: %d",
-                             (ulong) old_pack_ptr,
-                             (ulong) pack_ptr,
->>>>>>> 288aa9db
                              (int) (pack_ptr - old_pack_ptr)));
       }
 
@@ -470,29 +463,12 @@
   DBUG_PRINT_BITSET("debug", "cols: %s", cols);
   for (Field **field_ptr= table->field; *field_ptr; ++field_ptr)
   {
-<<<<<<< HEAD
-    Field *const f= *field_ptr;
-    if ((f->flags &  NO_DEFAULT_VALUE_FLAG) &&
-        (f->real_type() != MYSQL_TYPE_ENUM))
-    {
-
-      MYSQL_ERROR::enum_warning_level error_type=
-        MYSQL_ERROR::WARN_LEVEL_NOTE;
-      if (abort_on_warning && (table->file->has_transactions() ||
-                               first_row))
-      {
-        error= HA_ERR_ROWS_EVENT_APPLY;
-        error_type= MYSQL_ERROR::WARN_LEVEL_ERROR;
-      }
-      else
-=======
     if ((uint) (field_ptr - table->field) >= cols->n_bits ||
         !bitmap_is_set(cols, field_ptr - table->field))
     {   
       Field *const f= *field_ptr;
       if ((f->flags &  NO_DEFAULT_VALUE_FLAG) &&
           (f->real_type() != MYSQL_TYPE_ENUM))
->>>>>>> 288aa9db
       {
         MYSQL_ERROR::enum_warning_level error_type=
           MYSQL_ERROR::WARN_LEVEL_NOTE;
