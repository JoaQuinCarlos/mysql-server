--- conflicted
+++ resolved
@@ -132,13 +132,10 @@
   rpl_channel_service_interface.cc
   rpl_group_replication.cc
   rpl_handler.cc
-<<<<<<< HEAD
   rpl_transaction_ctx.cc
   rpl_transaction_write_set_ctx.cc
   rpl_write_set_handler.cc
-=======
   rules_table_service.cc
->>>>>>> 381fe87a
   session_tracker.cc
   set_var.cc 
   sp.cc
