/* Copyright (C) 2000-2003 MySQL AB

   This program is free software; you can redistribute it and/or modify
   it under the terms of the GNU General Public License as published by
   the Free Software Foundation; version 2 of the License.

   This program is distributed in the hope that it will be useful,
   but WITHOUT ANY WARRANTY; without even the implied warranty of
   MERCHANTABILITY or FITNESS FOR A PARTICULAR PURPOSE.  See the
   GNU General Public License for more details.

   You should have received a copy of the GNU General Public License
   along with this program; if not, write to the Free Software
   Foundation, Inc., 59 Temple Place, Suite 330, Boston, MA  02111-1307  USA */

#include "mysql_priv.h"
#include <m_ctype.h>
#include <my_dir.h>
#include "slave.h"
#include "rpl_mi.h"
#include "sql_repl.h"
#include "rpl_filter.h"
#include "repl_failsafe.h"
#include "stacktrace.h"
#include "mysqld_suffix.h"
#include "mysys_err.h"
#include "events.h"

#include "../storage/myisam/ha_myisam.h"

#include "rpl_injector.h"

#ifdef WITH_NDBCLUSTER_STORAGE_ENGINE
#if defined(NOT_ENOUGH_TESTED) \
  && defined(NDB_SHM_TRANSPORTER) && MYSQL_VERSION_ID >= 50000
#define OPT_NDB_SHM_DEFAULT 1
#else
#define OPT_NDB_SHM_DEFAULT 0
#endif
#endif

#ifndef DEFAULT_SKIP_THREAD_PRIORITY
#define DEFAULT_SKIP_THREAD_PRIORITY 0
#endif

#include <thr_alarm.h>
#include <ft_global.h>
#include <errmsg.h>
#include "sp_rcontext.h"
#include "sp_cache.h"

#define mysqld_charset &my_charset_latin1

#ifdef HAVE_purify
#define IF_PURIFY(A,B) (A)
#else
#define IF_PURIFY(A,B) (B)
#endif

#if SIZEOF_CHARP == 4
#define MAX_MEM_TABLE_SIZE ~(ulong) 0
#else
#define MAX_MEM_TABLE_SIZE ~(ulonglong) 0
#endif

/* stack traces are only supported on linux intel */
#if defined(__linux__)  && defined(__i386__) && defined(USE_PSTACK)
#define	HAVE_STACK_TRACE_ON_SEGV
#include "../pstack/pstack.h"
char pstack_file_name[80];
#endif /* __linux__ */

/* We have HAVE_purify below as this speeds up the shutdown of MySQL */

#if defined(HAVE_DEC_3_2_THREADS) || defined(SIGNALS_DONT_BREAK_READ) || defined(HAVE_purify) && defined(__linux__)
#define HAVE_CLOSE_SERVER_SOCK 1
#endif

extern "C" {					// Because of SCO 3.2V4.2
#include <errno.h>
#include <sys/stat.h>
#ifndef __GNU_LIBRARY__
#define __GNU_LIBRARY__				// Skip warnings in getopt.h
#endif
#include <my_getopt.h>
#ifdef HAVE_SYSENT_H
#include <sysent.h>
#endif
#ifdef HAVE_PWD_H
#include <pwd.h>				// For getpwent
#endif
#ifdef HAVE_GRP_H
#include <grp.h>
#endif
#include <my_net.h>

#if !defined(__WIN__)
#  ifndef __NETWARE__
#include <sys/resource.h>
#  endif /* __NETWARE__ */
#ifdef HAVE_SYS_UN_H
#  include <sys/un.h>
#endif
#include <netdb.h>
#ifdef HAVE_SELECT_H
#  include <select.h>
#endif
#ifdef HAVE_SYS_SELECT_H
#include <sys/select.h>
#endif
#include <sys/utsname.h>
#endif /* __WIN__ */

#include <my_libwrap.h>

#ifdef HAVE_SYS_MMAN_H
#include <sys/mman.h>
#endif

#ifdef __NETWARE__
#define zVOLSTATE_ACTIVE 6
#define zVOLSTATE_DEACTIVE 2
#define zVOLSTATE_MAINTENANCE 3

#undef __event_h__
#include <../include/event.h>
/*
  This #undef exists here because both libc of NetWare and MySQL have
  files named event.h which causes compilation errors.
*/

#include <nks/netware.h>
#include <nks/vm.h>
#include <library.h>
#include <monitor.h>
#include <zOmni.h>                              //For NEB
#include <neb.h>                                //For NEB
#include <nebpub.h>                             //For NEB
#include <zEvent.h>                             //For NSS event structures
#include <zPublics.h>

static void *neb_consumer_id= NULL;             //For storing NEB consumer id
static char datavolname[256]= {0};
static VolumeID_t datavolid;
static event_handle_t eh;
static Report_t ref;
static void *refneb= NULL;
my_bool event_flag= FALSE;
static int volumeid= -1;

  /* NEB event callback */
unsigned long neb_event_callback(struct EventBlock *eblock);
static void registerwithneb();
static void getvolumename();
static void getvolumeID(BYTE *volumeName);
#endif /* __NETWARE__ */
  

#ifdef _AIX41
int initgroups(const char *,unsigned int);
#endif

#if defined(__FreeBSD__) && defined(HAVE_IEEEFP_H)
#include <ieeefp.h>
#ifdef HAVE_FP_EXCEPT				// Fix type conflict
typedef fp_except fp_except_t;
#endif

  /* We can't handle floating point exceptions with threads, so disable
     this on freebsd
  */

inline void reset_floating_point_exceptions()
{
  /* Don't fall for overflow, underflow,divide-by-zero or loss of precision */
#if defined(__i386__)
  fpsetmask(~(FP_X_INV | FP_X_DNML | FP_X_OFL | FP_X_UFL | FP_X_DZ |
	      FP_X_IMP));
#else
 fpsetmask(~(FP_X_INV |             FP_X_OFL | FP_X_UFL | FP_X_DZ |
	     FP_X_IMP));
#endif
}
#else
#define reset_floating_point_exceptions()
#endif /* __FreeBSD__ && HAVE_IEEEFP_H */

} /* cplusplus */

#define MYSQL_KILL_SIGNAL SIGTERM

#ifdef HAVE_GLIBC2_STYLE_GETHOSTBYNAME_R
#include <sys/types.h>
#else
#include <my_pthread.h>			// For thr_setconcurency()
#endif

#ifdef SOLARIS
extern "C" int gethostname(char *name, int namelen);
#endif


/* Constants */

const char *show_comp_option_name[]= {"YES", "NO", "DISABLED"};
static const char *sql_mode_names[]=
{
  "REAL_AS_FLOAT", "PIPES_AS_CONCAT", "ANSI_QUOTES", "IGNORE_SPACE",
  "?", "ONLY_FULL_GROUP_BY", "NO_UNSIGNED_SUBTRACTION",
  "NO_DIR_IN_CREATE",
  "POSTGRESQL", "ORACLE", "MSSQL", "DB2", "MAXDB", "NO_KEY_OPTIONS",
  "NO_TABLE_OPTIONS", "NO_FIELD_OPTIONS", "MYSQL323", "MYSQL40", "ANSI",
  "NO_AUTO_VALUE_ON_ZERO", "NO_BACKSLASH_ESCAPES", "STRICT_TRANS_TABLES",
  "STRICT_ALL_TABLES",
  "NO_ZERO_IN_DATE", "NO_ZERO_DATE", "ALLOW_INVALID_DATES",
  "ERROR_FOR_DIVISION_BY_ZERO",
  "TRADITIONAL", "NO_AUTO_CREATE_USER", "HIGH_NOT_PRECEDENCE",
  "NO_ENGINE_SUBSTITUTION",
  "PAD_CHAR_TO_FULL_LENGTH",
  NullS
};

static const unsigned int sql_mode_names_len[]=
{
  /*REAL_AS_FLOAT*/               13,
  /*PIPES_AS_CONCAT*/             15,
  /*ANSI_QUOTES*/                 11,
  /*IGNORE_SPACE*/                12,
  /*?*/                           1,
  /*ONLY_FULL_GROUP_BY*/          18,
  /*NO_UNSIGNED_SUBTRACTION*/     23,
  /*NO_DIR_IN_CREATE*/            16,
  /*POSTGRESQL*/                  10,
  /*ORACLE*/                      6,
  /*MSSQL*/                       5,
  /*DB2*/                         3,
  /*MAXDB*/                       5,
  /*NO_KEY_OPTIONS*/              14,
  /*NO_TABLE_OPTIONS*/            16,
  /*NO_FIELD_OPTIONS*/            16,
  /*MYSQL323*/                    8,
  /*MYSQL40*/                     7,
  /*ANSI*/                        4,
  /*NO_AUTO_VALUE_ON_ZERO*/       21,
  /*NO_BACKSLASH_ESCAPES*/        20,
  /*STRICT_TRANS_TABLES*/         19,
  /*STRICT_ALL_TABLES*/           17,
  /*NO_ZERO_IN_DATE*/             15,
  /*NO_ZERO_DATE*/                12,
  /*ALLOW_INVALID_DATES*/         19,
  /*ERROR_FOR_DIVISION_BY_ZERO*/  26,
  /*TRADITIONAL*/                 11,
  /*NO_AUTO_CREATE_USER*/         19,
  /*HIGH_NOT_PRECEDENCE*/         19,
  /*NO_ENGINE_SUBSTITUTION*/      22,
  /*PAD_CHAR_TO_FULL_LENGTH*/     23
};

TYPELIB sql_mode_typelib= { array_elements(sql_mode_names)-1,"",
			    sql_mode_names,
                            (unsigned int *)sql_mode_names_len };
static const char *tc_heuristic_recover_names[]=
{
  "COMMIT", "ROLLBACK", NullS
};
static TYPELIB tc_heuristic_recover_typelib=
{
  array_elements(tc_heuristic_recover_names)-1,"",
  tc_heuristic_recover_names, NULL
};

static const char *thread_handling_names[]=
{ "one-thread-per-connection", "no-threads",
#if HAVE_POOL_OF_THREADS == 1
  "pool-of-threads",
#endif
  NullS};

TYPELIB thread_handling_typelib=
{
  array_elements(thread_handling_names) - 1, "",
  thread_handling_names, NULL
};

const char *first_keyword= "first", *binary_keyword= "BINARY";
const char *my_localhost= "localhost", *delayed_user= "DELAYED";
#if SIZEOF_OFF_T > 4 && defined(BIG_TABLES)
#define GET_HA_ROWS GET_ULL
#else
#define GET_HA_ROWS GET_ULONG
#endif

bool opt_large_files= sizeof(my_off_t) > 4;

/*
  Used with --help for detailed option
*/
static my_bool opt_help= 0, opt_verbose= 0;

arg_cmp_func Arg_comparator::comparator_matrix[5][2] =
{{&Arg_comparator::compare_string,     &Arg_comparator::compare_e_string},
 {&Arg_comparator::compare_real,       &Arg_comparator::compare_e_real},
 {&Arg_comparator::compare_int_signed, &Arg_comparator::compare_e_int},
 {&Arg_comparator::compare_row,        &Arg_comparator::compare_e_row},
 {&Arg_comparator::compare_decimal,    &Arg_comparator::compare_e_decimal}};

const char *log_output_names[] = { "NONE", "FILE", "TABLE", NullS};
static const unsigned int log_output_names_len[]= { 4, 4, 5, 0 };
TYPELIB log_output_typelib= {array_elements(log_output_names)-1,"",
                             log_output_names, 
                             (unsigned int *) log_output_names_len};

/* static variables */

/* the default log output is log tables */
static bool lower_case_table_names_used= 0;
static bool volatile select_thread_in_use, signal_thread_in_use;
static bool volatile ready_to_exit;
static my_bool opt_debugging= 0, opt_external_locking= 0, opt_console= 0;
static my_bool opt_short_log_format= 0;
static uint kill_cached_threads, wake_thread;
static ulong killed_threads, thread_created;
static ulong max_used_connections;
static ulong my_bind_addr;			/* the address we bind to */
static volatile ulong cached_thread_count= 0;
static const char *sql_mode_str= "OFF";
static char *mysqld_user, *mysqld_chroot, *log_error_file_ptr;
static char *opt_init_slave, *language_ptr, *opt_init_connect;
static char *default_character_set_name;
static char *character_set_filesystem_name;
static char *lc_time_names_name;
static char *my_bind_addr_str;
static char *default_collation_name; 
static char *default_storage_engine_str;
static char compiled_default_collation_name[]= MYSQL_DEFAULT_COLLATION_NAME;
static I_List<THD> thread_cache;

static pthread_cond_t COND_thread_cache, COND_flush_thread_cache;

/* Global variables */

bool opt_update_log, opt_bin_log;
my_bool opt_log, opt_slow_log;
ulong log_output_options;
my_bool opt_log_queries_not_using_indexes= 0;
bool opt_error_log= IF_WIN(1,0);
bool opt_disable_networking=0, opt_skip_show_db=0;
my_bool opt_character_set_client_handshake= 1;
bool server_id_supplied = 0;
bool opt_endinfo, using_udf_functions;
my_bool locked_in_memory;
bool opt_using_transactions, using_update_log;
bool volatile abort_loop;
bool volatile shutdown_in_progress;
/**
   @brief 'grant_option' is used to indicate if privileges needs
   to be checked, in which case the lock, LOCK_grant, is used
   to protect access to the grant table.
   @note This flag is dropped in 5.1 
   @see grant_init()
 */
bool volatile grant_option;

my_bool opt_skip_slave_start = 0; // If set, slave is not autostarted
my_bool opt_reckless_slave = 0;
my_bool opt_enable_named_pipe= 0;
my_bool opt_local_infile, opt_slave_compressed_protocol;
my_bool opt_safe_user_create = 0, opt_no_mix_types = 0;
my_bool opt_show_slave_auth_info, opt_sql_bin_update = 0;
my_bool opt_log_slave_updates= 0;
bool slave_warning_issued = false; 

/*
  Legacy global handlerton. These will be removed (please do not add more).
*/
handlerton *heap_hton;
handlerton *myisam_hton;
handlerton *partition_hton;

#ifdef WITH_NDBCLUSTER_STORAGE_ENGINE
const char *opt_ndbcluster_connectstring= 0;
const char *opt_ndb_connectstring= 0;
char opt_ndb_constrbuf[1024]= {0};
unsigned opt_ndb_constrbuf_len= 0;
my_bool	opt_ndb_shm, opt_ndb_optimized_node_selection;
ulong opt_ndb_cache_check_time;
const char *opt_ndb_mgmd;
ulong opt_ndb_nodeid;
ulong ndb_extra_logging;
#ifdef HAVE_NDB_BINLOG
ulong ndb_report_thresh_binlog_epoch_slip;
ulong ndb_report_thresh_binlog_mem_usage;
#endif

extern const char *ndb_distribution_names[];
extern TYPELIB ndb_distribution_typelib;
extern const char *opt_ndb_distribution;
extern enum ndb_distribution opt_ndb_distribution_id;
#endif
my_bool opt_readonly, use_temp_pool, relay_log_purge;
my_bool opt_sync_frm, opt_allow_suspicious_udfs;
my_bool opt_secure_auth= 0;
char* opt_secure_file_priv= 0;
my_bool opt_log_slow_admin_statements= 0;
my_bool lower_case_file_system= 0;
my_bool opt_large_pages= 0;
my_bool opt_myisam_use_mmap= 0;
uint    opt_large_page_size= 0;
my_bool opt_old_style_user_limits= 0, trust_function_creators= 0;
/*
  True if there is at least one per-hour limit for some user, so we should
  check them before each query (and possibly reset counters when hour is
  changed). False otherwise.
*/
volatile bool mqh_used = 0;
my_bool opt_noacl;
my_bool sp_automatic_privileges= 1;

ulong opt_binlog_rows_event_max_size;
const char *binlog_format_names[]= {"MIXED", "STATEMENT", "ROW", NullS};
TYPELIB binlog_format_typelib=
  { array_elements(binlog_format_names) - 1, "",
    binlog_format_names, NULL };
ulong opt_binlog_format_id= (ulong) BINLOG_FORMAT_UNSPEC;
const char *opt_binlog_format= binlog_format_names[opt_binlog_format_id];
#ifdef HAVE_INITGROUPS
static bool calling_initgroups= FALSE; /* Used in SIGSEGV handler. */
#endif
uint mysqld_port, test_flags, select_errors, dropping_tables, ha_open_options;
uint mysqld_port_timeout;
uint delay_key_write_options, protocol_version;
uint lower_case_table_names;
uint tc_heuristic_recover= 0;
uint volatile thread_count, thread_running;
ulonglong thd_startup_options;
ulong back_log, connect_timeout, concurrency, server_id;
ulong table_cache_size, table_def_size;
ulong thread_stack, what_to_log;
ulong query_buff_size, slow_launch_time, slave_open_temp_tables;
ulong open_files_limit, max_binlog_size, max_relay_log_size;
ulong slave_net_timeout, slave_trans_retries;
ulong thread_cache_size=0, thread_pool_size= 0;
ulong binlog_cache_size=0, max_binlog_cache_size=0;
ulong query_cache_size=0;
ulong refresh_version;  /* Increments on each reload */
query_id_t global_query_id;
ulong aborted_threads, aborted_connects;
ulong delayed_insert_timeout, delayed_insert_limit, delayed_queue_size;
ulong delayed_insert_threads, delayed_insert_writes, delayed_rows_in_use;
ulong delayed_insert_errors,flush_time;
ulong specialflag=0;
ulong binlog_cache_use= 0, binlog_cache_disk_use= 0;
ulong max_connections, max_connect_errors;
uint  max_user_connections= 0;
/*
  Limit of the total number of prepared statements in the server.
  Is necessary to protect the server against out-of-memory attacks.
*/
ulong max_prepared_stmt_count;
/*
  Current total number of prepared statements in the server. This number
  is exact, and therefore may not be equal to the difference between
  `com_stmt_prepare' and `com_stmt_close' (global status variables), as
  the latter ones account for all registered attempts to prepare
  a statement (including unsuccessful ones).  Prepared statements are
  currently connection-local: if the same SQL query text is prepared in
  two different connections, this counts as two distinct prepared
  statements.
*/
ulong prepared_stmt_count=0;
ulong thread_id=1L,current_pid;
ulong slow_launch_threads = 0, sync_binlog_period;
ulong expire_logs_days = 0;
ulong rpl_recovery_rank=0;
const char *log_output_str= "TABLE";

double log_10[32];			/* 10 potences */
double log_01[32];
time_t server_start_time;

char mysql_home[FN_REFLEN], pidfile_name[FN_REFLEN], system_time_zone[30];
char *default_tz_name;
char log_error_file[FN_REFLEN], glob_hostname[FN_REFLEN];
char mysql_real_data_home[FN_REFLEN],
     language[FN_REFLEN], reg_ext[FN_EXTLEN], mysql_charsets_dir[FN_REFLEN],
     *opt_init_file, *opt_tc_log_file,
     def_ft_boolean_syntax[sizeof(ft_boolean_syntax)];
uint reg_ext_length;
const key_map key_map_empty(0);
key_map key_map_full(0);                        // Will be initialized later

const char *opt_date_time_formats[3];

uint mysql_data_home_len;
char mysql_data_home_buff[2], *mysql_data_home=mysql_real_data_home;
char server_version[SERVER_VERSION_LENGTH];
char *mysqld_unix_port, *opt_mysql_tmpdir;
const char **errmesg;			/* Error messages */
const char *myisam_recover_options_str="OFF";
const char *myisam_stats_method_str="nulls_unequal";

/* name of reference on left espression in rewritten IN subquery */
const char *in_left_expr_name= "<left expr>";
/* name of additional condition */
const char *in_additional_cond= "<IN COND>";
const char *in_having_cond= "<IN HAVING>";

my_decimal decimal_zero;
/* classes for comparation parsing/processing */
Eq_creator eq_creator;
Ne_creator ne_creator;
Gt_creator gt_creator;
Lt_creator lt_creator;
Ge_creator ge_creator;
Le_creator le_creator;

FILE *bootstrap_file;
int bootstrap_error;
FILE *stderror_file=0;

I_List<THD> threads;
I_List<NAMED_LIST> key_caches;
Rpl_filter* rpl_filter;
Rpl_filter* binlog_filter;

struct system_variables global_system_variables;
struct system_variables max_system_variables;
struct system_status_var global_status_var;

MY_TMPDIR mysql_tmpdir_list;
MY_BITMAP temp_pool;

CHARSET_INFO *system_charset_info, *files_charset_info ;
CHARSET_INFO *national_charset_info, *table_alias_charset;
CHARSET_INFO *character_set_filesystem;

MY_LOCALE *my_default_lc_time_names;

SHOW_COMP_OPTION have_ssl, have_symlink, have_dlopen, have_query_cache;
SHOW_COMP_OPTION have_geometry, have_rtree_keys;
SHOW_COMP_OPTION have_crypt, have_compress;

/* Thread specific variables */

pthread_key(MEM_ROOT**,THR_MALLOC);
pthread_key(THD*, THR_THD);
pthread_mutex_t LOCK_mysql_create_db, LOCK_Acl, LOCK_open, LOCK_thread_count,
		LOCK_mapped_file, LOCK_status, LOCK_global_read_lock,
		LOCK_error_log, LOCK_uuid_generator,
		LOCK_delayed_insert, LOCK_delayed_status, LOCK_delayed_create,
		LOCK_crypt, LOCK_bytes_sent, LOCK_bytes_received,
	        LOCK_global_system_variables,
		LOCK_user_conn, LOCK_slave_list, LOCK_active_mi;
/*
  The below lock protects access to two global server variables:
  max_prepared_stmt_count and prepared_stmt_count. These variables
  set the limit and hold the current total number of prepared statements
  in the server, respectively. As PREPARE/DEALLOCATE rate in a loaded
  server may be fairly high, we need a dedicated lock.
*/
pthread_mutex_t LOCK_prepared_stmt_count;
#ifdef HAVE_OPENSSL
pthread_mutex_t LOCK_des_key_file;
#endif
rw_lock_t	LOCK_grant, LOCK_sys_init_connect, LOCK_sys_init_slave;
rw_lock_t	LOCK_system_variables_hash;
pthread_cond_t COND_refresh, COND_thread_count, COND_global_read_lock;
pthread_t signal_thread;
pthread_attr_t connection_attrib;
pthread_mutex_t  LOCK_server_started;
pthread_cond_t  COND_server_started;

int mysqld_server_started= 0;

File_parser_dummy_hook file_parser_dummy_hook;

/* replication parameters, if master_host is not NULL, we are a slave */
uint master_port= MYSQL_PORT, master_connect_retry = 60;
uint report_port= MYSQL_PORT;
ulong master_retry_count=0;
char *master_user, *master_password, *master_host, *master_info_file;
char *relay_log_info_file, *report_user, *report_password, *report_host;
char *opt_relay_logname = 0, *opt_relaylog_index_name=0;
my_bool master_ssl;
char *master_ssl_key, *master_ssl_cert;
char *master_ssl_ca, *master_ssl_capath, *master_ssl_cipher;
char *opt_logname, *opt_slow_logname;

/* Static variables */

static bool kill_in_progress, segfaulted;
static my_bool opt_do_pstack, opt_bootstrap, opt_myisam_log;
static int cleanup_done;
static ulong opt_specialflag, opt_myisam_block_size;
static char *opt_update_logname, *opt_binlog_index_name;
static char *opt_tc_heuristic_recover;
static char *mysql_home_ptr, *pidfile_name_ptr;
static int defaults_argc;
static char **defaults_argv;
static char *opt_bin_logname;

static my_socket unix_sock,ip_sock;
struct rand_struct sql_rand; // used by sql_class.cc:THD::THD()

#ifndef EMBEDDED_LIBRARY
struct passwd *user_info;
static pthread_t select_thread;
static uint thr_kill_signal;
#endif

/* OS specific variables */

#ifdef __WIN__
#undef	 getpid
#include <process.h>

static pthread_cond_t COND_handler_count;
static uint handler_count;
static bool start_mode=0, use_opt_args;
static int opt_argc;
static char **opt_argv;

#if !defined(EMBEDDED_LIBRARY)
static HANDLE hEventShutdown;
static char shutdown_event_name[40];
#include "nt_servc.h"
static	 NTService  Service;	      // Service object for WinNT
#endif /* EMBEDDED_LIBRARY */
#endif /* __WIN__ */

#ifdef __NT__
static char pipe_name[512];
static SECURITY_ATTRIBUTES saPipeSecurity;
static SECURITY_DESCRIPTOR sdPipeDescriptor;
static HANDLE hPipe = INVALID_HANDLE_VALUE;
#endif

#ifndef EMBEDDED_LIBRARY
bool mysqld_embedded=0;
#else
bool mysqld_embedded=1;
#endif

#ifndef DBUG_OFF
static const char* default_dbug_option;
#endif
#ifdef HAVE_LIBWRAP
const char *libwrapName= NULL;
int allow_severity = LOG_INFO;
int deny_severity = LOG_WARNING;
#endif
#ifdef HAVE_QUERY_CACHE
static ulong query_cache_limit= 0;
ulong query_cache_min_res_unit= QUERY_CACHE_MIN_RESULT_DATA_SIZE;
Query_cache query_cache;
#endif
#ifdef HAVE_SMEM
char *shared_memory_base_name= default_shared_memory_base_name;
my_bool opt_enable_shared_memory;
HANDLE smem_event_connect_request= 0;
#endif

scheduler_functions thread_scheduler;

#define SSL_VARS_NOT_STATIC
#include "sslopt-vars.h"
#ifdef HAVE_OPENSSL
#include <openssl/crypto.h>
#ifndef HAVE_YASSL
typedef struct CRYPTO_dynlock_value
{
  rw_lock_t lock;
} openssl_lock_t;

static openssl_lock_t *openssl_stdlocks;
static openssl_lock_t *openssl_dynlock_create(const char *, int);
static void openssl_dynlock_destroy(openssl_lock_t *, const char *, int);
static void openssl_lock_function(int, int, const char *, int);
static void openssl_lock(int, openssl_lock_t *, const char *, int);
static unsigned long openssl_id_function();
#endif
char *des_key_file;
struct st_VioSSLFd *ssl_acceptor_fd;
#endif /* HAVE_OPENSSL */


/* Function declarations */

pthread_handler_t signal_hand(void *arg);
static void mysql_init_variables(void);
static void get_options(int *argc,char **argv);
static my_bool get_one_option(int, const struct my_option *, char *);
static void set_server_version(void);
static int init_thread_environment();
static char *get_relative_path(const char *path);
static void fix_paths(void);
pthread_handler_t handle_connections_sockets(void *arg);
pthread_handler_t kill_server_thread(void *arg);
static void bootstrap(FILE *file);
static bool read_init_file(char *file_name);
#ifdef __NT__
pthread_handler_t handle_connections_namedpipes(void *arg);
#endif
#ifdef HAVE_SMEM
pthread_handler_t handle_connections_shared_memory(void *arg);
#endif
pthread_handler_t handle_slave(void *arg);
static ulong find_bit_type(const char *x, TYPELIB *bit_lib);
static ulong find_bit_type_or_exit(const char *x, TYPELIB *bit_lib,
                                   const char *option);
static void clean_up(bool print_message);
static int test_if_case_insensitive(const char *dir_name);

#ifndef EMBEDDED_LIBRARY
static void usage(void);
static void start_signal_handler(void);
static void close_server_sock();
static void clean_up_mutexes(void);
static void wait_for_signal_thread_to_end(void);
static void create_pid_file();
static void end_ssl();
#endif


#ifndef EMBEDDED_LIBRARY
/****************************************************************************
** Code to end mysqld
****************************************************************************/

static void close_connections(void)
{
#ifdef EXTRA_DEBUG
  int count=0;
#endif
  DBUG_ENTER("close_connections");

  /* Clear thread cache */
  kill_cached_threads++;
  flush_thread_cache();

  /* kill flush thread */
  (void) pthread_mutex_lock(&LOCK_manager);
  if (manager_thread_in_use)
  {
    DBUG_PRINT("quit",("killing manager thread: 0x%lx",manager_thread));
   (void) pthread_cond_signal(&COND_manager);
  }
  (void) pthread_mutex_unlock(&LOCK_manager);

  /* kill connection thread */
#if !defined(__WIN__) && !defined(__NETWARE__)
  DBUG_PRINT("quit",("waiting for select thread: 0x%lx",select_thread));
  (void) pthread_mutex_lock(&LOCK_thread_count);

  while (select_thread_in_use)
  {
    struct timespec abstime;
    int error;
    LINT_INIT(error);
    DBUG_PRINT("info",("Waiting for select thread"));

#ifndef DONT_USE_THR_ALARM
      break;					// allready dead
#endif
    set_timespec(abstime, 2);
    for (uint tmp=0 ; tmp < 10 && select_thread_in_use; tmp++)
    {
      error=pthread_cond_timedwait(&COND_thread_count,&LOCK_thread_count,
				   &abstime);
      if (error != EINTR)
	break;
    }
#ifdef EXTRA_DEBUG
    if (error != 0 && !count++)
      sql_print_error("Got error %d from pthread_cond_timedwait",error);
#endif
    close_server_sock();
  }
  (void) pthread_mutex_unlock(&LOCK_thread_count);
#endif /* __WIN__ */


  /* Abort listening to new connections */
  DBUG_PRINT("quit",("Closing sockets"));
  if (!opt_disable_networking )
  {
    if (ip_sock != INVALID_SOCKET)
    {
      (void) shutdown(ip_sock, SHUT_RDWR);
      (void) closesocket(ip_sock);
      ip_sock= INVALID_SOCKET;
    }
  }
#ifdef __NT__
  if (hPipe != INVALID_HANDLE_VALUE && opt_enable_named_pipe)
  {
    HANDLE temp;
    DBUG_PRINT("quit", ("Closing named pipes") );

    /* Create connection to the handle named pipe handler to break the loop */
    if ((temp = CreateFile(pipe_name,
			   GENERIC_READ | GENERIC_WRITE,
			   0,
			   NULL,
			   OPEN_EXISTING,
			   0,
			   NULL )) != INVALID_HANDLE_VALUE)
    {
      WaitNamedPipe(pipe_name, 1000);
      DWORD dwMode = PIPE_READMODE_BYTE | PIPE_WAIT;
      SetNamedPipeHandleState(temp, &dwMode, NULL, NULL);
      CancelIo(temp);
      DisconnectNamedPipe(temp);
      CloseHandle(temp);
    }
  }
#endif
#ifdef HAVE_SYS_UN_H
  if (unix_sock != INVALID_SOCKET)
  {
    (void) shutdown(unix_sock, SHUT_RDWR);
    (void) closesocket(unix_sock);
    (void) unlink(mysqld_unix_port);
    unix_sock= INVALID_SOCKET;
  }
#endif
  end_thr_alarm(0);			 // Abort old alarms.

  /*
    First signal all threads that it's time to die
    This will give the threads some time to gracefully abort their
    statements and inform their clients that the server is about to die.
  */

  THD *tmp;
  (void) pthread_mutex_lock(&LOCK_thread_count); // For unlink from list

  I_List_iterator<THD> it(threads);
  while ((tmp=it++))
  {
    DBUG_PRINT("quit",("Informing thread %ld that it's time to die",
		       tmp->thread_id));
    /* We skip slave threads & scheduler on this first loop through. */
    if (tmp->slave_thread)
      continue;

    tmp->killed= THD::KILL_CONNECTION;
    thread_scheduler.post_kill_notification(tmp);
    if (tmp->mysys_var)
    {
      tmp->mysys_var->abort=1;
      pthread_mutex_lock(&tmp->mysys_var->mutex);
      if (tmp->mysys_var->current_cond)
      {
	pthread_mutex_lock(tmp->mysys_var->current_mutex);
	pthread_cond_broadcast(tmp->mysys_var->current_cond);
	pthread_mutex_unlock(tmp->mysys_var->current_mutex);
      }
      pthread_mutex_unlock(&tmp->mysys_var->mutex);
    }
  }
  (void) pthread_mutex_unlock(&LOCK_thread_count); // For unlink from list

  Events::deinit();
  end_slave();

  if (thread_count)
    sleep(2);					// Give threads time to die

  /*
    Force remaining threads to die by closing the connection to the client
    This will ensure that threads that are waiting for a command from the
    client on a blocking read call are aborted.
  */

  for (;;)
  {
    DBUG_PRINT("quit",("Locking LOCK_thread_count"));
    (void) pthread_mutex_lock(&LOCK_thread_count); // For unlink from list
    if (!(tmp=threads.get()))
    {
      DBUG_PRINT("quit",("Unlocking LOCK_thread_count"));
      (void) pthread_mutex_unlock(&LOCK_thread_count);
      break;
    }
#ifndef __bsdi__				// Bug in BSDI kernel
    if (tmp->vio_ok())
    {
      if (global_system_variables.log_warnings)
        sql_print_warning(ER(ER_FORCING_CLOSE),my_progname,
                          tmp->thread_id,
                          (tmp->main_security_ctx.user ?
                           tmp->main_security_ctx.user : ""));
      close_connection(tmp,0,0);
    }
#endif
    DBUG_PRINT("quit",("Unlocking LOCK_thread_count"));
    (void) pthread_mutex_unlock(&LOCK_thread_count);
  }
  /* All threads has now been aborted */
  DBUG_PRINT("quit",("Waiting for threads to die (count=%u)",thread_count));
  (void) pthread_mutex_lock(&LOCK_thread_count);
  while (thread_count)
  {
    (void) pthread_cond_wait(&COND_thread_count,&LOCK_thread_count);
    DBUG_PRINT("quit",("One thread died (count=%u)",thread_count));
  }
  (void) pthread_mutex_unlock(&LOCK_thread_count);

  DBUG_PRINT("quit",("close_connections thread"));
  DBUG_VOID_RETURN;
}


static void close_server_sock()
{
#ifdef HAVE_CLOSE_SERVER_SOCK
  DBUG_ENTER("close_server_sock");
  my_socket tmp_sock;
  tmp_sock=ip_sock;
  if (tmp_sock != INVALID_SOCKET)
  {
    ip_sock=INVALID_SOCKET;
    DBUG_PRINT("info",("calling shutdown on TCP/IP socket"));
    VOID(shutdown(tmp_sock, SHUT_RDWR));
#if defined(__NETWARE__)
    /*
      The following code is disabled for normal systems as it causes MySQL
      to hang on AIX 4.3 during shutdown
    */
    DBUG_PRINT("info",("calling closesocket on TCP/IP socket"));
    VOID(closesocket(tmp_sock));
#endif
  }
  tmp_sock=unix_sock;
  if (tmp_sock != INVALID_SOCKET)
  {
    unix_sock=INVALID_SOCKET;
    DBUG_PRINT("info",("calling shutdown on unix socket"));
    VOID(shutdown(tmp_sock, SHUT_RDWR));
#if defined(__NETWARE__)
    /*
      The following code is disabled for normal systems as it may cause MySQL
      to hang on AIX 4.3 during shutdown
    */
    DBUG_PRINT("info",("calling closesocket on unix/IP socket"));
    VOID(closesocket(tmp_sock));
#endif
    VOID(unlink(mysqld_unix_port));
  }
  DBUG_VOID_RETURN;
#endif
}

#endif /*EMBEDDED_LIBRARY*/


void kill_mysql(void)
{
  DBUG_ENTER("kill_mysql");

#if defined(SIGNALS_DONT_BREAK_READ) && !defined(EMBEDDED_LIBRARY)
  abort_loop=1;					// Break connection loops
  close_server_sock();				// Force accept to wake up
#endif

#if defined(__WIN__)
#if !defined(EMBEDDED_LIBRARY)
  {
    if (!SetEvent(hEventShutdown))
    {
      DBUG_PRINT("error",("Got error: %ld from SetEvent",GetLastError()));
    }
    /*
      or:
      HANDLE hEvent=OpenEvent(0, FALSE, "MySqlShutdown");
      SetEvent(hEventShutdown);
      CloseHandle(hEvent);
    */
  }
#endif
#elif defined(HAVE_PTHREAD_KILL)
  if (pthread_kill(signal_thread, MYSQL_KILL_SIGNAL))
  {
    DBUG_PRINT("error",("Got error %d from pthread_kill",errno)); /* purecov: inspected */
  }
#elif !defined(SIGNALS_DONT_BREAK_READ)
  kill(current_pid, MYSQL_KILL_SIGNAL);
#endif
  DBUG_PRINT("quit",("After pthread_kill"));
  shutdown_in_progress=1;			// Safety if kill didn't work
#ifdef SIGNALS_DONT_BREAK_READ
  if (!kill_in_progress)
  {
    pthread_t tmp;
    abort_loop=1;
    if (pthread_create(&tmp,&connection_attrib, kill_server_thread,
			   (void*) 0))
      sql_print_error("Can't create thread to kill server");
  }
#endif
  DBUG_VOID_RETURN;
}

/*
  Force server down. Kill all connections and threads and exit

  SYNOPSIS
  kill_server

  sig_ptr       Signal number that caused kill_server to be called.

  NOTE!
    A signal number of 0 mean that the function was not called
    from a signal handler and there is thus no signal to block
    or stop, we just want to kill the server.

*/

#if defined(__NETWARE__)
extern "C" void kill_server(int sig_ptr)
#define RETURN_FROM_KILL_SERVER DBUG_VOID_RETURN
#elif !defined(__WIN__)
static void *kill_server(void *sig_ptr)
#define RETURN_FROM_KILL_SERVER DBUG_RETURN(0)
#else
static void __cdecl kill_server(int sig_ptr)
#define RETURN_FROM_KILL_SERVER DBUG_VOID_RETURN
#endif
{
  DBUG_ENTER("kill_server");
#ifndef EMBEDDED_LIBRARY
  int sig=(int) (long) sig_ptr;			// This is passed a int
  // if there is a signal during the kill in progress, ignore the other
  if (kill_in_progress)				// Safety
    RETURN_FROM_KILL_SERVER;
  kill_in_progress=TRUE;
  abort_loop=1;					// This should be set
  if (sig != 0) // 0 is not a valid signal number
    my_sigset(sig, SIG_IGN);                    /* purify inspected */
  if (sig == MYSQL_KILL_SIGNAL || sig == 0)
    sql_print_information(ER(ER_NORMAL_SHUTDOWN),my_progname);
  else
    sql_print_error(ER(ER_GOT_SIGNAL),my_progname,sig); /* purecov: inspected */

#if defined(HAVE_SMEM) && defined(__WIN__)    
  /*    
   Send event to smem_event_connect_request for aborting    
   */    
  if (!SetEvent(smem_event_connect_request))    
  {      
	  DBUG_PRINT("error",
		("Got error: %ld from SetEvent of smem_event_connect_request",
		 GetLastError()));    
  }
#endif  
  
  close_connections();
  if (sig != MYSQL_KILL_SIGNAL &&
#ifdef __WIN__
      sig != SIGINT &&				/* Bug#18235 */
#endif
      sig != 0)
    unireg_abort(1);				/* purecov: inspected */
  else
    unireg_end();

  /* purecov: begin deadcode */
#ifdef __NETWARE__
  if (!event_flag)
    pthread_join(select_thread, NULL);		// wait for main thread
#endif /* __NETWARE__ */

  my_thread_end();
  pthread_exit(0);
  /* purecov: end */

#endif /* EMBEDDED_LIBRARY */
  RETURN_FROM_KILL_SERVER;
}


#if defined(USE_ONE_SIGNAL_HAND) || (defined(__NETWARE__) && defined(SIGNALS_DONT_BREAK_READ))
pthread_handler_t kill_server_thread(void *arg __attribute__((unused)))
{
  my_thread_init();				// Initialize new thread
  kill_server(0);
  /* purecov: begin deadcode */
  my_thread_end();
  pthread_exit(0);
  return 0;
  /* purecov: end */
}
#endif


extern "C" sig_handler print_signal_warning(int sig)
{
  if (global_system_variables.log_warnings)
    sql_print_warning("Got signal %d from thread %ld", sig,my_thread_id());
#ifdef DONT_REMEMBER_SIGNAL
  my_sigset(sig,print_signal_warning);		/* int. thread system calls */
#endif
#if !defined(__WIN__) && !defined(__NETWARE__)
  if (sig == SIGALRM)
    alarm(2);					/* reschedule alarm */
#endif
}

/*
  cleanup all memory and end program nicely

  SYNOPSIS
    unireg_end()

  NOTES
    This function never returns.

    If SIGNALS_DONT_BREAK_READ is defined, this function is called
    by the main thread. To get MySQL to shut down nicely in this case
    (Mac OS X) we have to call exit() instead if pthread_exit().
*/

#ifndef EMBEDDED_LIBRARY
void unireg_end(void)
{
  clean_up(1);
  my_thread_end();
#if defined(SIGNALS_DONT_BREAK_READ) && !defined(__NETWARE__)
  exit(0);
#else
  pthread_exit(0);				// Exit is in main thread
#endif
}

extern "C" void unireg_abort(int exit_code)
{
  DBUG_ENTER("unireg_abort");
  if (exit_code)
    sql_print_error("Aborting\n");
  else if (opt_help)
    usage();
  clean_up(exit_code || !opt_bootstrap); /* purecov: inspected */
  DBUG_PRINT("quit",("done with cleanup in unireg_abort"));
  wait_for_signal_thread_to_end();
  clean_up_mutexes();
  my_end(opt_endinfo ? MY_CHECK_ERROR | MY_GIVE_INFO : 0);
  exit(exit_code); /* purecov: inspected */
}
#endif


void clean_up(bool print_message)
{
  DBUG_PRINT("exit",("clean_up"));
  if (cleanup_done++)
    return; /* purecov: inspected */

  logger.cleanup_base();

  /*
    make sure that handlers finish up
    what they have that is dependent on the binlog
  */
  ha_binlog_end(current_thd);
  injector::free_instance();
  mysql_bin_log.cleanup();

#ifdef HAVE_REPLICATION
  if (use_slave_mask)
    bitmap_free(&slave_error_mask);
#endif
  my_tz_free();
  my_database_names_free();
#ifndef NO_EMBEDDED_ACCESS_CHECKS
  servers_free(1);
  acl_free(1);
  grant_free();
#endif
  query_cache_destroy();
  table_cache_free();
  table_def_free();
  hostname_cache_free();
  item_user_lock_free();
  lex_free();				/* Free some memory */
  item_create_cleanup();
  set_var_free();
  free_charsets();
  if (!opt_noacl)
  {
#ifdef HAVE_DLOPEN
    udf_free();
#endif
  }
  plugin_shutdown();
  ha_end();
  if (tc_log)
    tc_log->close();
  xid_cache_free();
  delete_elements(&key_caches, (void (*)(const char*, uchar*)) free_key_cache);
  multi_keycache_free();
  free_status_vars();
  end_thr_alarm(1);			/* Free allocated memory */
  my_free_open_file_info();
  my_free((char*) global_system_variables.date_format,
	  MYF(MY_ALLOW_ZERO_PTR));
  my_free((char*) global_system_variables.time_format,
	  MYF(MY_ALLOW_ZERO_PTR));
  my_free((char*) global_system_variables.datetime_format,
	  MYF(MY_ALLOW_ZERO_PTR));
  if (defaults_argv)
    free_defaults(defaults_argv);
  my_free(sys_init_connect.value, MYF(MY_ALLOW_ZERO_PTR));
  my_free(sys_init_slave.value, MYF(MY_ALLOW_ZERO_PTR));
  my_free(sys_var_general_log_path.value, MYF(MY_ALLOW_ZERO_PTR));
  my_free(sys_var_slow_log_path.value, MYF(MY_ALLOW_ZERO_PTR));
  free_tmpdir(&mysql_tmpdir_list);
#ifdef HAVE_REPLICATION
  my_free(slave_load_tmpdir,MYF(MY_ALLOW_ZERO_PTR));
#endif
  x_free(opt_bin_logname);
  x_free(opt_relay_logname);
  x_free(opt_secure_file_priv);
  bitmap_free(&temp_pool);
  free_max_user_conn();
#ifdef HAVE_REPLICATION
  end_slave_list();
#endif
  delete binlog_filter;
  delete rpl_filter;
#ifndef EMBEDDED_LIBRARY
  end_ssl();
#endif
  vio_end();
#ifdef USE_REGEX
  my_regex_end();
#endif

  if (print_message && errmesg)
    sql_print_information(ER(ER_SHUTDOWN_COMPLETE),my_progname);
#if !defined(EMBEDDED_LIBRARY)
  if (!opt_bootstrap)
    (void) my_delete(pidfile_name,MYF(0));	// This may not always exist
#endif
  thread_scheduler.end();
  finish_client_errs();
  my_free((uchar*) my_error_unregister(ER_ERROR_FIRST, ER_ERROR_LAST),
          MYF(MY_WME | MY_FAE | MY_ALLOW_ZERO_PTR));
  DBUG_PRINT("quit", ("Error messages freed"));
  /* Tell main we are ready */
  logger.cleanup_end();
  (void) pthread_mutex_lock(&LOCK_thread_count);
  DBUG_PRINT("quit", ("got thread count lock"));
  ready_to_exit=1;
  /* do the broadcast inside the lock to ensure that my_end() is not called */
  (void) pthread_cond_broadcast(&COND_thread_count);
  (void) pthread_mutex_unlock(&LOCK_thread_count);

  /*
    The following lines may never be executed as the main thread may have
    killed us
  */
  DBUG_PRINT("quit", ("done with cleanup"));
} /* clean_up */


#ifndef EMBEDDED_LIBRARY

/*
  This is mainly needed when running with purify, but it's still nice to
  know that all child threads have died when mysqld exits
*/

static void wait_for_signal_thread_to_end()
{
#ifndef __NETWARE__
  uint i;
  /*
    Wait up to 10 seconds for signal thread to die. We use this mainly to
    avoid getting warnings that my_thread_end has not been called
  */
  for (i= 0 ; i < 100 && signal_thread_in_use; i++)
  {
    if (pthread_kill(signal_thread, MYSQL_KILL_SIGNAL))
      break;
    my_sleep(100);				// Give it time to die
  }
#endif
}


static void clean_up_mutexes()
{
  (void) pthread_mutex_destroy(&LOCK_mysql_create_db);
  (void) pthread_mutex_destroy(&LOCK_lock_db);
  (void) pthread_mutex_destroy(&LOCK_Acl);
  (void) rwlock_destroy(&LOCK_grant);
  (void) pthread_mutex_destroy(&LOCK_open);
  (void) pthread_mutex_destroy(&LOCK_thread_count);
  (void) pthread_mutex_destroy(&LOCK_mapped_file);
  (void) pthread_mutex_destroy(&LOCK_status);
  (void) pthread_mutex_destroy(&LOCK_error_log);
  (void) pthread_mutex_destroy(&LOCK_delayed_insert);
  (void) pthread_mutex_destroy(&LOCK_delayed_status);
  (void) pthread_mutex_destroy(&LOCK_delayed_create);
  (void) pthread_mutex_destroy(&LOCK_manager);
  (void) pthread_mutex_destroy(&LOCK_crypt);
  (void) pthread_mutex_destroy(&LOCK_bytes_sent);
  (void) pthread_mutex_destroy(&LOCK_bytes_received);
  (void) pthread_mutex_destroy(&LOCK_user_conn);
  Events::destroy_mutexes();
#ifdef HAVE_OPENSSL
  (void) pthread_mutex_destroy(&LOCK_des_key_file);
#ifndef HAVE_YASSL
  for (int i= 0; i < CRYPTO_num_locks(); ++i)
    (void) rwlock_destroy(&openssl_stdlocks[i].lock);
  OPENSSL_free(openssl_stdlocks);
#endif
#endif
#ifdef HAVE_REPLICATION
  (void) pthread_mutex_destroy(&LOCK_rpl_status);
  (void) pthread_cond_destroy(&COND_rpl_status);
#endif
  (void) pthread_mutex_destroy(&LOCK_active_mi);
  (void) rwlock_destroy(&LOCK_sys_init_connect);
  (void) rwlock_destroy(&LOCK_sys_init_slave);
  (void) pthread_mutex_destroy(&LOCK_global_system_variables);
  (void) rwlock_destroy(&LOCK_system_variables_hash);
  (void) pthread_mutex_destroy(&LOCK_global_read_lock);
  (void) pthread_mutex_destroy(&LOCK_uuid_generator);
  (void) pthread_mutex_destroy(&LOCK_prepared_stmt_count);
  (void) pthread_cond_destroy(&COND_thread_count);
  (void) pthread_cond_destroy(&COND_refresh);
  (void) pthread_cond_destroy(&COND_global_read_lock);
  (void) pthread_cond_destroy(&COND_thread_cache);
  (void) pthread_cond_destroy(&COND_flush_thread_cache);
  (void) pthread_cond_destroy(&COND_manager);
}

#endif /*EMBEDDED_LIBRARY*/


/****************************************************************************
** Init IP and UNIX socket
****************************************************************************/

#ifndef EMBEDDED_LIBRARY
static void set_ports()
{
  char	*env;
  if (!mysqld_port && !opt_disable_networking)
  {					// Get port if not from commandline
    struct  servent *serv_ptr;
    mysqld_port= MYSQL_PORT;
    if ((serv_ptr= getservbyname("mysql", "tcp")))
      mysqld_port= ntohs((u_short) serv_ptr->s_port); /* purecov: inspected */
    if ((env = getenv("MYSQL_TCP_PORT")))
      mysqld_port= (uint) atoi(env);		/* purecov: inspected */
  }
  if (!mysqld_unix_port)
  {
#ifdef __WIN__
    mysqld_unix_port= (char*) MYSQL_NAMEDPIPE;
#else
    mysqld_unix_port= (char*) MYSQL_UNIX_ADDR;
#endif
    if ((env = getenv("MYSQL_UNIX_PORT")))
      mysqld_unix_port= env;			/* purecov: inspected */
  }
}

/* Change to run as another user if started with --user */

static struct passwd *check_user(const char *user)
{
#if !defined(__WIN__) && !defined(__NETWARE__)
  struct passwd *tmp_user_info;
  uid_t user_id= geteuid();

  // Don't bother if we aren't superuser
  if (user_id)
  {
    if (user)
    {
      /* Don't give a warning, if real user is same as given with --user */
      /* purecov: begin tested */
      tmp_user_info= getpwnam(user);
      if ((!tmp_user_info || user_id != tmp_user_info->pw_uid) &&
	  global_system_variables.log_warnings)
        sql_print_warning(
                    "One can only use the --user switch if running as root\n");
      /* purecov: end */
    }
    return NULL;
  }
  if (!user)
  {
    if (!opt_bootstrap)
    {
      sql_print_error("Fatal error: Please read \"Security\" section of the manual to find out how to run mysqld as root!\n");
      unireg_abort(1);
    }
    return NULL;
  }
  /* purecov: begin tested */
  if (!strcmp(user,"root"))
    return NULL;                        // Avoid problem with dynamic libraries

  if (!(tmp_user_info= getpwnam(user)))
  {
    // Allow a numeric uid to be used
    const char *pos;
    for (pos= user; my_isdigit(mysqld_charset,*pos); pos++) ;
    if (*pos)                                   // Not numeric id
      goto err;
    if (!(tmp_user_info= getpwuid(atoi(user))))
      goto err;
  }
  return tmp_user_info;
  /* purecov: end */

err:
  sql_print_error("Fatal error: Can't change to run as user '%s' ;  Please check that the user exists!\n",user);
  unireg_abort(1);
#endif
  return NULL;
}

static void set_user(const char *user, struct passwd *user_info_arg)
{
  /* purecov: begin tested */
#if !defined(__WIN__) && !defined(__NETWARE__)
  DBUG_ASSERT(user_info_arg != 0);
#ifdef HAVE_INITGROUPS
  /*
    We can get a SIGSEGV when calling initgroups() on some systems when NSS
    is configured to use LDAP and the server is statically linked.  We set
    calling_initgroups as a flag to the SIGSEGV handler that is then used to
    output a specific message to help the user resolve this problem.
  */
  calling_initgroups= TRUE;
  initgroups((char*) user, user_info_arg->pw_gid);
  calling_initgroups= FALSE;
#endif
  if (setgid(user_info_arg->pw_gid) == -1)
  {
    sql_perror("setgid");
    unireg_abort(1);
  }
  if (setuid(user_info_arg->pw_uid) == -1)
  {
    sql_perror("setuid");
    unireg_abort(1);
  }
#endif
  /* purecov: end */
}


static void set_effective_user(struct passwd *user_info_arg)
{
#if !defined(__WIN__) && !defined(__NETWARE__)
  DBUG_ASSERT(user_info_arg != 0);
  if (setregid((gid_t)-1, user_info_arg->pw_gid) == -1)
  {
    sql_perror("setregid");
    unireg_abort(1);
  }
  if (setreuid((uid_t)-1, user_info_arg->pw_uid) == -1)
  {
    sql_perror("setreuid");
    unireg_abort(1);
  }
#endif
}


/* Change root user if started with  --chroot */

static void set_root(const char *path)
{
#if !defined(__WIN__) && !defined(__NETWARE__)
  if (chroot(path) == -1)
  {
    sql_perror("chroot");
    unireg_abort(1);
  }
  my_setwd("/", MYF(0));
#endif
}

static void network_init(void)
{
  struct sockaddr_in	IPaddr;
#ifdef HAVE_SYS_UN_H
  struct sockaddr_un	UNIXaddr;
#endif
  int	arg=1;
  int   ret;
  uint  waited;
  uint  this_wait;
  uint  retry;
  DBUG_ENTER("network_init");
  LINT_INIT(ret);

  if (thread_scheduler.init())
    unireg_abort(1);			/* purecov: inspected */

  set_ports();

  if (mysqld_port != 0 && !opt_disable_networking && !opt_bootstrap)
  {
    DBUG_PRINT("general",("IP Socket is %d",mysqld_port));
    ip_sock = socket(AF_INET, SOCK_STREAM, 0);
    if (ip_sock == INVALID_SOCKET)
    {
      DBUG_PRINT("error",("Got error: %d from socket()",socket_errno));
      sql_perror(ER(ER_IPSOCK_ERROR));		/* purecov: tested */
      unireg_abort(1);				/* purecov: tested */
    }
    bzero((char*) &IPaddr, sizeof(IPaddr));
    IPaddr.sin_family = AF_INET;
    IPaddr.sin_addr.s_addr = my_bind_addr;
    IPaddr.sin_port = (unsigned short) htons((unsigned short) mysqld_port);

#ifndef __WIN__
    /*
      We should not use SO_REUSEADDR on windows as this would enable a
      user to open two mysqld servers with the same TCP/IP port.
    */
    (void) setsockopt(ip_sock,SOL_SOCKET,SO_REUSEADDR,(char*)&arg,sizeof(arg));
#endif /* __WIN__ */
    /*
      Sometimes the port is not released fast enough when stopping and
      restarting the server. This happens quite often with the test suite
      on busy Linux systems. Retry to bind the address at these intervals:
      Sleep intervals: 1, 2, 4,  6,  9, 13, 17, 22, ...
      Retry at second: 1, 3, 7, 13, 22, 35, 52, 74, ...
      Limit the sequence by mysqld_port_timeout (set --port-open-timeout=#).
    */
    for (waited= 0, retry= 1; ; retry++, waited+= this_wait)
    {
      if (((ret= bind(ip_sock, my_reinterpret_cast(struct sockaddr *) (&IPaddr),
                      sizeof(IPaddr))) >= 0) ||
          (socket_errno != SOCKET_EADDRINUSE) ||
          (waited >= mysqld_port_timeout))
        break;
      sql_print_information("Retrying bind on TCP/IP port %u", mysqld_port);
      this_wait= retry * retry / 3 + 1;
      sleep(this_wait);
    }
    if (ret < 0)
    {
      DBUG_PRINT("error",("Got error: %d from bind",socket_errno));
      sql_perror("Can't start server: Bind on TCP/IP port");
      sql_print_error("Do you already have another mysqld server running on port: %d ?",mysqld_port);
      unireg_abort(1);
    }
    if (listen(ip_sock,(int) back_log) < 0)
    {
      sql_perror("Can't start server: listen() on TCP/IP port");
      sql_print_error("listen() on TCP/IP failed with error %d",
		      socket_errno);
      unireg_abort(1);
    }
  }

#ifdef __NT__
  /* create named pipe */
  if (Service.IsNT() && mysqld_unix_port[0] && !opt_bootstrap &&
      opt_enable_named_pipe)
  {
    
    pipe_name[sizeof(pipe_name)-1]= 0;		/* Safety if too long string */
    strxnmov(pipe_name, sizeof(pipe_name)-1, "\\\\.\\pipe\\",
	     mysqld_unix_port, NullS);
    bzero((char*) &saPipeSecurity, sizeof(saPipeSecurity));
    bzero((char*) &sdPipeDescriptor, sizeof(sdPipeDescriptor));
    if (!InitializeSecurityDescriptor(&sdPipeDescriptor,
				      SECURITY_DESCRIPTOR_REVISION))
    {
      sql_perror("Can't start server : Initialize security descriptor");
      unireg_abort(1);
    }
    if (!SetSecurityDescriptorDacl(&sdPipeDescriptor, TRUE, NULL, FALSE))
    {
      sql_perror("Can't start server : Set security descriptor");
      unireg_abort(1);
    }
    saPipeSecurity.nLength = sizeof(SECURITY_ATTRIBUTES);
    saPipeSecurity.lpSecurityDescriptor = &sdPipeDescriptor;
    saPipeSecurity.bInheritHandle = FALSE;
    if ((hPipe= CreateNamedPipe(pipe_name,
				PIPE_ACCESS_DUPLEX,
				PIPE_TYPE_BYTE |
				PIPE_READMODE_BYTE |
				PIPE_WAIT,
				PIPE_UNLIMITED_INSTANCES,
				(int) global_system_variables.net_buffer_length,
				(int) global_system_variables.net_buffer_length,
				NMPWAIT_USE_DEFAULT_WAIT,
				&saPipeSecurity)) == INVALID_HANDLE_VALUE)
      {
	LPVOID lpMsgBuf;
	int error=GetLastError();
	FormatMessage(FORMAT_MESSAGE_ALLOCATE_BUFFER |
		      FORMAT_MESSAGE_FROM_SYSTEM,
		      NULL, error, MAKELANGID(LANG_NEUTRAL, SUBLANG_DEFAULT),
		      (LPTSTR) &lpMsgBuf, 0, NULL );
	MessageBox(NULL, (LPTSTR) lpMsgBuf, "Error from CreateNamedPipe",
		    MB_OK|MB_ICONINFORMATION);
	LocalFree(lpMsgBuf);
	unireg_abort(1);
      }
  }
#endif

#if defined(HAVE_SYS_UN_H)
  /*
  ** Create the UNIX socket
  */
  if (mysqld_unix_port[0] && !opt_bootstrap)
  {
    DBUG_PRINT("general",("UNIX Socket is %s",mysqld_unix_port));

    if (strlen(mysqld_unix_port) > (sizeof(UNIXaddr.sun_path) - 1))
    {
      sql_print_error("The socket file path is too long (> %u): %s",
                      (uint) sizeof(UNIXaddr.sun_path) - 1, mysqld_unix_port);
      unireg_abort(1);
    }
    if ((unix_sock= socket(AF_UNIX, SOCK_STREAM, 0)) < 0)
    {
      sql_perror("Can't start server : UNIX Socket "); /* purecov: inspected */
      unireg_abort(1);				/* purecov: inspected */
    }
    bzero((char*) &UNIXaddr, sizeof(UNIXaddr));
    UNIXaddr.sun_family = AF_UNIX;
    strmov(UNIXaddr.sun_path, mysqld_unix_port);
    (void) unlink(mysqld_unix_port);
    (void) setsockopt(unix_sock,SOL_SOCKET,SO_REUSEADDR,(char*)&arg,
		      sizeof(arg));
    umask(0);
    if (bind(unix_sock, my_reinterpret_cast(struct sockaddr *) (&UNIXaddr),
	     sizeof(UNIXaddr)) < 0)
    {
      sql_perror("Can't start server : Bind on unix socket"); /* purecov: tested */
      sql_print_error("Do you already have another mysqld server running on socket: %s ?",mysqld_unix_port);
      unireg_abort(1);					/* purecov: tested */
    }
    umask(((~my_umask) & 0666));
#if defined(S_IFSOCK) && defined(SECURE_SOCKETS)
    (void) chmod(mysqld_unix_port,S_IFSOCK);	/* Fix solaris 2.6 bug */
#endif
    if (listen(unix_sock,(int) back_log) < 0)
      sql_print_warning("listen() on Unix socket failed with error %d",
		      socket_errno);
  }
#endif
  DBUG_PRINT("info",("server started"));
  DBUG_VOID_RETURN;
}

#endif /*!EMBEDDED_LIBRARY*/


#ifndef EMBEDDED_LIBRARY
/*
  Close a connection

  SYNOPSIS
    close_connection()
    thd		Thread handle
    errcode	Error code to print to console
    lock	1 if we have have to lock LOCK_thread_count

  NOTES
    For the connection that is doing shutdown, this is called twice
*/

void close_connection(THD *thd, uint errcode, bool lock)
{
  st_vio *vio;
  DBUG_ENTER("close_connection");
  DBUG_PRINT("enter",("fd: %s  error: '%s'",
		      thd->net.vio ? vio_description(thd->net.vio) :
		      "(not connected)",
		      errcode ? ER(errcode) : ""));
  if (lock)
    (void) pthread_mutex_lock(&LOCK_thread_count);
  thd->killed= THD::KILL_CONNECTION;
  if ((vio= thd->net.vio) != 0)
  {
    if (errcode)
      net_send_error(thd, errcode, ER(errcode)); /* purecov: inspected */
    vio_close(vio);			/* vio is freed in delete thd */
  }
  if (lock)
    (void) pthread_mutex_unlock(&LOCK_thread_count);
  DBUG_VOID_RETURN;
}
#endif /* EMBEDDED_LIBRARY */


	/* Called when a thread is aborted */
	/* ARGSUSED */

extern "C" sig_handler end_thread_signal(int sig __attribute__((unused)))
{
  THD *thd=current_thd;
  DBUG_ENTER("end_thread_signal");
  if (thd && ! thd->bootstrap)
  {
    statistic_increment(killed_threads, &LOCK_status);
    thread_scheduler.end_thread(thd,0);		/* purecov: inspected */
  }
  DBUG_VOID_RETURN;				/* purecov: deadcode */
}


/*
  Unlink thd from global list of available connections and free thd

  SYNOPSIS
    unlink_thd()
    thd		 Thread handler

  NOTES
    LOCK_thread_count is locked and left locked
*/

void unlink_thd(THD *thd)
{
  DBUG_ENTER("unlink_thd");
  DBUG_PRINT("enter", ("thd: 0x%lx", (long) thd));
  thd->cleanup();
  (void) pthread_mutex_lock(&LOCK_thread_count);
  thread_count--;
  delete thd;
  DBUG_VOID_RETURN;
}


/*
  Store thread in cache for reuse by new connections

  SYNOPSIS
    cache_thread()

  NOTES
    LOCK_thread_count has to be locked

  RETURN
    0  Thread was not put in cache
    1  Thread is to be reused by new connection.
       (ie, caller should return, not abort with pthread_exit())
*/


static bool cache_thread()
{
  safe_mutex_assert_owner(&LOCK_thread_count);
  if (cached_thread_count < thread_cache_size &&
      ! abort_loop && !kill_cached_threads)
  {
    /* Don't kill the thread, just put it in cache for reuse */
    DBUG_PRINT("info", ("Adding thread to cache"));
    cached_thread_count++;
    while (!abort_loop && ! wake_thread && ! kill_cached_threads)
      (void) pthread_cond_wait(&COND_thread_cache, &LOCK_thread_count);
    cached_thread_count--;
    if (kill_cached_threads)
      pthread_cond_signal(&COND_flush_thread_cache);
    if (wake_thread)
    {
      THD *thd;
      wake_thread--;
      thd= thread_cache.get();
      thd->thread_stack= (char*) &thd;          // For store_globals
      (void) thd->store_globals();
      /*
        THD::mysys_var::abort is associated with physical thread rather
        than with THD object. So we need to reset this flag before using
        this thread for handling of new THD object/connection.
      */
      thd->mysys_var->abort= 0;
      thd->thr_create_time= time(NULL);
      threads.append(thd);
      return(1);
    }
  }
  return(0);
}


/*
  End thread for the current connection

  SYNOPSIS
    one_thread_per_connection_end()
    thd		  Thread handler
    put_in_cache  Store thread in cache, if there is room in it
                  Normally this is true in all cases except when we got
                  out of resources initializing the current thread

  NOTES
    If thread is cached, we will wait until thread is scheduled to be
    reused and then we will return.
    If thread is not cached, we end the thread.

  RETURN
    0    Signal to handle_one_connection to reuse connection
*/

bool one_thread_per_connection_end(THD *thd, bool put_in_cache)
{
  DBUG_ENTER("one_thread_per_connection_end");
  unlink_thd(thd);
  if (put_in_cache)
    put_in_cache= cache_thread();
  pthread_mutex_unlock(&LOCK_thread_count);
  if (put_in_cache)
    DBUG_RETURN(0);                             // Thread is reused

  /* It's safe to broadcast outside a lock (COND... is not deleted here) */
  DBUG_PRINT("signal", ("Broadcasting COND_thread_count"));
  (void) pthread_cond_broadcast(&COND_thread_count);

  my_thread_end();
  pthread_exit(0);
  DBUG_RETURN(0);                               // Impossible
}


void flush_thread_cache()
{
  (void) pthread_mutex_lock(&LOCK_thread_count);
  kill_cached_threads++;
  while (cached_thread_count)
  {
    pthread_cond_broadcast(&COND_thread_cache);
    pthread_cond_wait(&COND_flush_thread_cache,&LOCK_thread_count);
  }
  kill_cached_threads--;
  (void) pthread_mutex_unlock(&LOCK_thread_count);
}


/*
  Aborts a thread nicely. Commes here on SIGPIPE
  TODO: One should have to fix that thr_alarm know about this
  thread too.
*/

#ifdef THREAD_SPECIFIC_SIGPIPE
extern "C" sig_handler abort_thread(int sig __attribute__((unused)))
{
  THD *thd=current_thd;
  DBUG_ENTER("abort_thread");
  if (thd)
    thd->killed= THD::KILL_CONNECTION;
  DBUG_VOID_RETURN;
}
#endif


/******************************************************************************
  Setup a signal thread with handles all signals.
  Because Linux doesn't support schemas use a mutex to check that
  the signal thread is ready before continuing
******************************************************************************/

#if defined(__WIN__)
static void init_signals(void)
{
  int signals[] = {SIGINT,SIGILL,SIGFPE,SIGSEGV,SIGTERM,SIGABRT } ;
  for (uint i=0 ; i < sizeof(signals)/sizeof(int) ; i++)
    signal(signals[i], kill_server) ;
#if defined(__WIN__)
  signal(SIGBREAK,SIG_IGN);	//ignore SIGBREAK for NT
#else
  signal(SIGBREAK, kill_server);
#endif
}


static void start_signal_handler(void)
{
  // Save vm id of this process
  if (!opt_bootstrap)
    create_pid_file();
}


static void check_data_home(const char *path)
{}


#elif defined(__NETWARE__)

// down server event callback
void mysql_down_server_cb(void *, void *)
{
  event_flag= TRUE;
  kill_server(0);
}


// destroy callback resources
void mysql_cb_destroy(void *)
{
  UnRegisterEventNotification(eh);  // cleanup down event notification
  NX_UNWRAP_INTERFACE(ref);
  /* Deregister NSS volume deactivation event */
  NX_UNWRAP_INTERFACE(refneb);
  if (neb_consumer_id)
    UnRegisterConsumer(neb_consumer_id, NULL);
}


// initialize callbacks
void mysql_cb_init()
{
  // register for down server event
  void *handle = getnlmhandle();
  rtag_t rt= AllocateResourceTag(handle, "MySQL Down Server Callback",
                                 EventSignature);
  NX_WRAP_INTERFACE((void *)mysql_down_server_cb, 2, (void **)&ref);
  eh= RegisterForEventNotification(rt, EVENT_PRE_DOWN_SERVER,
                                   EVENT_PRIORITY_APPLICATION,
                                   NULL, ref, NULL);

  /*
    Register for volume deactivation event
    Wrap the callback function, as it is called by non-LibC thread
  */
  (void *) NX_WRAP_INTERFACE(neb_event_callback, 1, &refneb);
  registerwithneb();

  NXVmRegisterExitHandler(mysql_cb_destroy, NULL);  // clean-up
}


/* To get the name of the NetWare volume having MySQL data folder */

static void getvolumename()
{
  char *p;
  /*
    We assume that data path is already set.
    If not it won't come here. Terminate after volume name
  */
  if ((p= strchr(mysql_real_data_home, ':')))
    strmake(datavolname, mysql_real_data_home,
            (uint) (p - mysql_real_data_home));
}


/*
  Registering with NEB for NSS Volume Deactivation event
*/

static void registerwithneb()
{

  ConsumerRegistrationInfo reg_info;
    
  /* Clear NEB registration structure */
  bzero((char*) &reg_info, sizeof(struct ConsumerRegistrationInfo));

  /* Fill the NEB consumer information structure */
  reg_info.CRIVersion= 1;  	            // NEB version
  /* NEB Consumer name */
  reg_info.CRIConsumerName= (BYTE *) "MySQL Database Server";
  /* Event of interest */
  reg_info.CRIEventName= (BYTE *) "NSS.ChangeVolState.Enter";
  reg_info.CRIUserParameter= NULL;	    // Consumer Info
  reg_info.CRIEventFlags= 0;	            // Event flags
  /* Consumer NLM handle */
  reg_info.CRIOwnerID= (LoadDefinitionStructure *)getnlmhandle();
  reg_info.CRIConsumerESR= NULL;	    // No consumer ESR required
  reg_info.CRISecurityToken= 0;	            // No security token for the event
  reg_info.CRIConsumerFlags= 0;             // SMP_ENABLED_BIT;	
  reg_info.CRIFilterName= 0;	            // No event filtering
  reg_info.CRIFilterDataLength= 0;          // No filtering data
  reg_info.CRIFilterData= 0;	            // No filtering data
  /* Callback function for the event */
  (void *)reg_info.CRIConsumerCallback= (void *) refneb;
  reg_info.CRIOrder= 0;	                    // Event callback order
  reg_info.CRIConsumerType= CHECK_CONSUMER; // Consumer type

  /* Register for the event with NEB */
  if (RegisterConsumer(&reg_info))
  {
    consoleprintf("Failed to register for NSS Volume Deactivation event \n");
    return;
  }
  /* This ID is required for deregistration */
  neb_consumer_id= reg_info.CRIConsumerID;

  /* Get MySQL data volume name, stored in global variable datavolname */
  getvolumename();

  /*
    Get the NSS volume ID of the MySQL Data volume.
    Volume ID is stored in a global variable
  */
  getvolumeID((BYTE*) datavolname);	
}


/*
  Callback for NSS Volume Deactivation event
*/

ulong neb_event_callback(struct EventBlock *eblock)
{
  EventChangeVolStateEnter_s *voldata;
  extern bool nw_panic;

  voldata= (EventChangeVolStateEnter_s *)eblock->EBEventData;

  /* Deactivation of a volume */
  if ((voldata->oldState == zVOLSTATE_ACTIVE &&
       voldata->newState == zVOLSTATE_DEACTIVE ||
       voldata->newState == zVOLSTATE_MAINTENANCE))
  {
    /*
      Ensure that we bring down MySQL server only for MySQL data
      volume deactivation
    */
    if (!memcmp(&voldata->volID, &datavolid, sizeof(VolumeID_t)))
    {
      consoleprintf("MySQL data volume is deactivated, shutting down MySQL Server \n");
      event_flag= TRUE;
      nw_panic = TRUE;
      event_flag= TRUE;
      kill_server(0);
    }
  }
  return 0;
}


/*
  Function to get NSS volume ID of the MySQL data
*/

#define ADMIN_VOL_PATH					"_ADMIN:/Volumes/"

static void getvolumeID(BYTE *volumeName)
{
  char path[zMAX_FULL_NAME];
  Key_t rootKey= 0, fileKey= 0;
  QUAD getInfoMask;
  zInfo_s info;
  STATUS status;

  /* Get the root key */
  if ((status= zRootKey(0, &rootKey)) != zOK)
  {
    consoleprintf("\nGetNSSVolumeProperties - Failed to get root key, status: %d\n.", (int) status);
    goto exit;
  }

  /*
    Get the file key. This is the key to the volume object in the
    NSS admin volumes directory.
  */

  strxmov(path, (const char *) ADMIN_VOL_PATH, (const char *) volumeName,
          NullS);
  if ((status= zOpen(rootKey, zNSS_TASK, zNSPACE_LONG|zMODE_UTF8, 
                     (BYTE *) path, zRR_READ_ACCESS, &fileKey)) != zOK)
  {
    consoleprintf("\nGetNSSVolumeProperties - Failed to get file, status: %d\n.", (int) status);
    goto exit;
  }

  getInfoMask= zGET_IDS | zGET_VOLUME_INFO ;
  if ((status= zGetInfo(fileKey, getInfoMask, sizeof(info), 
                        zINFO_VERSION_A, &info)) != zOK)
  {
    consoleprintf("\nGetNSSVolumeProperties - Failed in zGetInfo, status: %d\n.", (int) status);
    goto exit;
  }

  /* Copy the data to global variable */
  datavolid.timeLow= info.vol.volumeID.timeLow;
  datavolid.timeMid= info.vol.volumeID.timeMid;
  datavolid.timeHighAndVersion= info.vol.volumeID.timeHighAndVersion;
  datavolid.clockSeqHighAndReserved= info.vol.volumeID.clockSeqHighAndReserved;
  datavolid.clockSeqLow= info.vol.volumeID.clockSeqLow;
  /* This is guranteed to be 6-byte length (but sizeof() would be better) */
  memcpy(datavolid.node, info.vol.volumeID.node, (unsigned int) 6);

exit:
  if (rootKey)
    zClose(rootKey);
  if (fileKey)
    zClose(fileKey);
}


static void init_signals(void)
{
  int signals[] = {SIGINT,SIGILL,SIGFPE,SIGSEGV,SIGTERM,SIGABRT};

  for (uint i=0 ; i < sizeof(signals)/sizeof(int) ; i++)
    signal(signals[i], kill_server);
  mysql_cb_init();  // initialize callbacks

}


static void start_signal_handler(void)
{
  // Save vm id of this process
  if (!opt_bootstrap)
    create_pid_file();
  // no signal handler
}


/*
  Warn if the data is on a Traditional volume

  NOTE
    Already done by mysqld_safe
*/

static void check_data_home(const char *path)
{
}

#else /* if ! __WIN__  */

#ifdef HAVE_LINUXTHREADS
#define UNSAFE_DEFAULT_LINUX_THREADS 200
#endif

extern "C" sig_handler handle_segfault(int sig)
{
  time_t curr_time;
  struct tm tm;
  THD *thd=current_thd;

  /*
    Strictly speaking, one needs a mutex here
    but since we have got SIGSEGV already, things are a mess
    so not having the mutex is not as bad as possibly using a buggy
    mutex - so we keep things simple
  */
  if (segfaulted)
  {
    fprintf(stderr, "Fatal signal %d while backtracing\n", sig);
    exit(1);
  }

  segfaulted = 1;

  curr_time= time(NULL);
  localtime_r(&curr_time, &tm);

  fprintf(stderr,"\
%02d%02d%02d %2d:%02d:%02d - mysqld got signal %d;\n\
This could be because you hit a bug. It is also possible that this binary\n\
or one of the libraries it was linked against is corrupt, improperly built,\n\
or misconfigured. This error can also be caused by malfunctioning hardware.\n",
          tm.tm_year % 100, tm.tm_mon+1, tm.tm_mday,
          tm.tm_hour, tm.tm_min, tm.tm_sec,
	  sig);
  fprintf(stderr, "\
We will try our best to scrape up some info that will hopefully help diagnose\n\
the problem, but since we have already crashed, something is definitely wrong\n\
and this may fail.\n\n");
  fprintf(stderr, "key_buffer_size=%lu\n", 
          (ulong) dflt_key_cache->key_cache_mem_size);
  fprintf(stderr, "read_buffer_size=%ld\n", (long) global_system_variables.read_buff_size);
  fprintf(stderr, "max_used_connections=%lu\n", max_used_connections);
  fprintf(stderr, "max_threads=%u\n", thread_scheduler.max_threads);
  fprintf(stderr, "threads_connected=%u\n", thread_count);
  fprintf(stderr, "It is possible that mysqld could use up to \n\
key_buffer_size + (read_buffer_size + sort_buffer_size)*max_threads = %lu K\n\
bytes of memory\n", ((ulong) dflt_key_cache->key_cache_mem_size +
		     (global_system_variables.read_buff_size +
		      global_system_variables.sortbuff_size) *
		     thread_scheduler.max_threads +
                     max_connections * sizeof(THD)) / 1024);
  fprintf(stderr, "Hope that's ok; if not, decrease some variables in the equation.\n\n");

#if defined(HAVE_LINUXTHREADS)
  if (sizeof(char*) == 4 && thread_count > UNSAFE_DEFAULT_LINUX_THREADS)
  {
    fprintf(stderr, "\
You seem to be running 32-bit Linux and have %d concurrent connections.\n\
If you have not changed STACK_SIZE in LinuxThreads and built the binary \n\
yourself, LinuxThreads is quite likely to steal a part of the global heap for\n\
the thread stack. Please read http://www.mysql.com/doc/en/Linux.html\n\n",
	    thread_count);
  }
#endif /* HAVE_LINUXTHREADS */

#ifdef HAVE_STACKTRACE
  if (!(test_flags & TEST_NO_STACKTRACE))
  {
    fprintf(stderr,"thd: 0x%lx\n",(long) thd);
    print_stacktrace(thd ? (uchar*) thd->thread_stack : (uchar*) 0,
		     thread_stack);
  }
  if (thd)
  {
    fprintf(stderr, "Trying to get some variables.\n\
Some pointers may be invalid and cause the dump to abort...\n");
    safe_print_str("thd->query", thd->query, 1024);
    fprintf(stderr, "thd->thread_id=%lu\n", (ulong) thd->thread_id);
  }
  fprintf(stderr, "\
The manual page at http://www.mysql.com/doc/en/Crashing.html contains\n\
information that should help you find out what is causing the crash.\n");
  fflush(stderr);
#endif /* HAVE_STACKTRACE */

#ifdef HAVE_INITGROUPS
  if (calling_initgroups)
    fprintf(stderr, "\n\
This crash occured while the server was calling initgroups(). This is\n\
often due to the use of a mysqld that is statically linked against glibc\n\
and configured to use LDAP in /etc/nsswitch.conf. You will need to either\n\
upgrade to a version of glibc that does not have this problem (2.3.4 or\n\
later when used with nscd), disable LDAP in your nsswitch.conf, or use a\n\
mysqld that is not statically linked.\n");
#endif

  if (locked_in_memory)
  {
    fprintf(stderr, "\n\
The \"--memlock\" argument, which was enabled, uses system calls that are\n\
unreliable and unstable on some operating systems and operating-system\n\
versions (notably, some versions of Linux).  This crash could be due to use\n\
of those buggy OS calls.  You should consider whether you really need the\n\
\"--memlock\" parameter and/or consult the OS distributer about \"mlockall\"\n\
bugs.\n");
  }

  if (test_flags & TEST_CORE_ON_SIGNAL)
  {
    fprintf(stderr, "Writing a core file\n");
    fflush(stderr);
    write_core(sig);
  }
  exit(1);
}

#ifndef SA_RESETHAND
#define SA_RESETHAND 0
#endif
#ifndef SA_NODEFER
#define SA_NODEFER 0
#endif

#ifndef EMBEDDED_LIBRARY

static void init_signals(void)
{
  sigset_t set;
  struct sigaction sa;
  DBUG_ENTER("init_signals");

  if (test_flags & TEST_SIGINT)
  {
    my_sigset(thr_kill_signal, end_thread_signal);
  }
  my_sigset(THR_SERVER_ALARM,print_signal_warning); // Should never be called!

  if (!(test_flags & TEST_NO_STACKTRACE) || (test_flags & TEST_CORE_ON_SIGNAL))
  {
    sa.sa_flags = SA_RESETHAND | SA_NODEFER;
    sigemptyset(&sa.sa_mask);
    sigprocmask(SIG_SETMASK,&sa.sa_mask,NULL);

    init_stacktrace();
#if defined(__amiga__)
    sa.sa_handler=(void(*)())handle_segfault;
#else
    sa.sa_handler=handle_segfault;
#endif
    sigaction(SIGSEGV, &sa, NULL);
    sigaction(SIGABRT, &sa, NULL);
#ifdef SIGBUS
    sigaction(SIGBUS, &sa, NULL);
#endif
    sigaction(SIGILL, &sa, NULL);
    sigaction(SIGFPE, &sa, NULL);
  }

#ifdef HAVE_GETRLIMIT
  if (test_flags & TEST_CORE_ON_SIGNAL)
  {
    /* Change limits so that we will get a core file */
    STRUCT_RLIMIT rl;
    rl.rlim_cur = rl.rlim_max = RLIM_INFINITY;
    if (setrlimit(RLIMIT_CORE, &rl) && global_system_variables.log_warnings)
      sql_print_warning("setrlimit could not change the size of core files to 'infinity';  We may not be able to generate a core file on signals");
  }
#endif
  (void) sigemptyset(&set);
  my_sigset(SIGPIPE,SIG_IGN);
  sigaddset(&set,SIGPIPE);
  sigaddset(&set,SIGINT);
#ifndef IGNORE_SIGHUP_SIGQUIT
  sigaddset(&set,SIGQUIT);
  sigaddset(&set,SIGHUP);
#endif
  sigaddset(&set,SIGTERM);

  /* Fix signals if blocked by parents (can happen on Mac OS X) */
  sigemptyset(&sa.sa_mask);
  sa.sa_flags = 0;
  sa.sa_handler = print_signal_warning;
  sigaction(SIGTERM, &sa, (struct sigaction*) 0);
  sa.sa_flags = 0;
  sa.sa_handler = print_signal_warning;
  sigaction(SIGHUP, &sa, (struct sigaction*) 0);
#ifdef SIGTSTP
  sigaddset(&set,SIGTSTP);
#endif
  if (thd_lib_detected != THD_LIB_LT)
  sigaddset(&set,THR_SERVER_ALARM);
  if (test_flags & TEST_SIGINT)
  {
    // May be SIGINT
    sigdelset(&set, thr_kill_signal);
  }
  sigprocmask(SIG_SETMASK,&set,NULL);
  pthread_sigmask(SIG_SETMASK,&set,NULL);
  DBUG_VOID_RETURN;
}


static void start_signal_handler(void)
{
  int error;
  pthread_attr_t thr_attr;
  DBUG_ENTER("start_signal_handler");

  (void) pthread_attr_init(&thr_attr);
#if !defined(HAVE_DEC_3_2_THREADS)
  pthread_attr_setscope(&thr_attr,PTHREAD_SCOPE_SYSTEM);
  (void) pthread_attr_setdetachstate(&thr_attr,PTHREAD_CREATE_DETACHED);
  if (!(opt_specialflag & SPECIAL_NO_PRIOR))
    my_pthread_attr_setprio(&thr_attr,INTERRUPT_PRIOR);
#if defined(__ia64__) || defined(__ia64)
  /*
    Peculiar things with ia64 platforms - it seems we only have half the
    stack size in reality, so we have to double it here
  */
  pthread_attr_setstacksize(&thr_attr,thread_stack*2);
#else
  pthread_attr_setstacksize(&thr_attr,thread_stack);
#endif
#endif

  (void) pthread_mutex_lock(&LOCK_thread_count);
  if ((error=pthread_create(&signal_thread,&thr_attr,signal_hand,0)))
  {
    sql_print_error("Can't create interrupt-thread (error %d, errno: %d)",
		    error,errno);
    exit(1);
  }
  (void) pthread_cond_wait(&COND_thread_count,&LOCK_thread_count);
  pthread_mutex_unlock(&LOCK_thread_count);

  (void) pthread_attr_destroy(&thr_attr);
  DBUG_VOID_RETURN;
}


/* This threads handles all signals and alarms */

/* ARGSUSED */
pthread_handler_t signal_hand(void *arg __attribute__((unused)))
{
  sigset_t set;
  int sig;
  my_thread_init();				// Init new thread
  DBUG_ENTER("signal_hand");
  signal_thread_in_use= 1;

  /*
    Setup alarm handler
    This should actually be '+ max_number_of_slaves' instead of +10,
    but the +10 should be quite safe.
  */
  init_thr_alarm(thread_scheduler.max_threads +
		 global_system_variables.max_insert_delayed_threads + 10);
  if (thd_lib_detected != THD_LIB_LT && (test_flags & TEST_SIGINT))
  {
    (void) sigemptyset(&set);			// Setup up SIGINT for debug
    (void) sigaddset(&set,SIGINT);		// For debugging
    (void) pthread_sigmask(SIG_UNBLOCK,&set,NULL);
  }
  (void) sigemptyset(&set);			// Setup up SIGINT for debug
#ifdef USE_ONE_SIGNAL_HAND
  (void) sigaddset(&set,THR_SERVER_ALARM);	// For alarms
#endif
#ifndef IGNORE_SIGHUP_SIGQUIT
  (void) sigaddset(&set,SIGQUIT);
  (void) sigaddset(&set,SIGHUP);
#endif
  (void) sigaddset(&set,SIGTERM);
  (void) sigaddset(&set,SIGTSTP);

  /* Save pid to this process (or thread on Linux) */
  if (!opt_bootstrap)
    create_pid_file();

#ifdef HAVE_STACK_TRACE_ON_SEGV
  if (opt_do_pstack)
  {
    sprintf(pstack_file_name,"mysqld-%lu-%%d-%%d.backtrace", (ulong)getpid());
    pstack_install_segv_action(pstack_file_name);
  }
#endif /* HAVE_STACK_TRACE_ON_SEGV */

  /*
    signal to start_signal_handler that we are ready
    This works by waiting for start_signal_handler to free mutex,
    after which we signal it that we are ready.
    At this pointer there is no other threads running, so there
    should not be any other pthread_cond_signal() calls.
  */
  (void) pthread_mutex_lock(&LOCK_thread_count);
  (void) pthread_mutex_unlock(&LOCK_thread_count);
  (void) pthread_cond_broadcast(&COND_thread_count);

  (void) pthread_sigmask(SIG_BLOCK,&set,NULL);
  for (;;)
  {
    int error;					// Used when debugging
    if (shutdown_in_progress && !abort_loop)
    {
      sig= SIGTERM;
      error=0;
    }
    else
      while ((error=my_sigwait(&set,&sig)) == EINTR) ;
    if (cleanup_done)
    {
      DBUG_PRINT("quit",("signal_handler: calling my_thread_end()"));
      my_thread_end();
      signal_thread_in_use= 0;
      pthread_exit(0);				// Safety
    }
    switch (sig) {
    case SIGTERM:
    case SIGQUIT:
    case SIGKILL:
#ifdef EXTRA_DEBUG
      sql_print_information("Got signal %d to shutdown mysqld",sig);
#endif
      /* switch to the old log message processing */
      logger.set_handlers(LOG_FILE, opt_slow_log ? LOG_FILE:LOG_NONE,
                          opt_log ? LOG_FILE:LOG_NONE);
      DBUG_PRINT("info",("Got signal: %d  abort_loop: %d",sig,abort_loop));
      if (!abort_loop)
      {
	abort_loop=1;				// mark abort for threads
#ifdef USE_ONE_SIGNAL_HAND
	pthread_t tmp;
	if (!(opt_specialflag & SPECIAL_NO_PRIOR))
	  my_pthread_attr_setprio(&connection_attrib,INTERRUPT_PRIOR);
	if (pthread_create(&tmp,&connection_attrib, kill_server_thread,
			   (void*) &sig))
	  sql_print_error("Can't create thread to kill server");
#else
	kill_server((void*) sig);	// MIT THREAD has a alarm thread
#endif
      }
      break;
    case SIGHUP:
      if (!abort_loop)
      {
        bool not_used;
	mysql_print_status();		// Print some debug info
	reload_acl_and_cache((THD*) 0,
			     (REFRESH_LOG | REFRESH_TABLES | REFRESH_FAST |
			      REFRESH_GRANT |
			      REFRESH_THREADS | REFRESH_HOSTS),
			     (TABLE_LIST*) 0, &not_used); // Flush logs
      }
      /* reenable logs after the options were reloaded */
      logger.set_handlers(LOG_FILE, opt_slow_log ? LOG_TABLE:LOG_NONE,
                          opt_log ? LOG_TABLE:LOG_NONE);
      break;
#ifdef USE_ONE_SIGNAL_HAND
    case THR_SERVER_ALARM:
      process_alarm(sig);			// Trigger alarms.
      break;
#endif
    default:
#ifdef EXTRA_DEBUG
      sql_print_warning("Got signal: %d  error: %d",sig,error); /* purecov: tested */
#endif
      break;					/* purecov: tested */
    }
  }
  return(0);					/* purecov: deadcode */
}

static void check_data_home(const char *path)
{}

#endif /*!EMBEDDED_LIBRARY*/
#endif	/* __WIN__*/


/*
  All global error messages are sent here where the first one is stored
  for the client
*/


/* ARGSUSED */
static int my_message_sql(uint error, const char *str, myf MyFlags)
{
  THD *thd;
  DBUG_ENTER("my_message_sql");
  DBUG_PRINT("error", ("error: %u  message: '%s'", error, str));
  /*
    Put here following assertion when situation with EE_* error codes
    will be fixed
    DBUG_ASSERT(error != 0);
  */
  if ((thd= current_thd))
  {
    /*
      TODO: There are two exceptions mechanism (THD and sp_rcontext),
      this could be improved by having a common stack of handlers.
    */
    if (thd->handle_error(error,
                          MYSQL_ERROR::WARN_LEVEL_ERROR))
      DBUG_RETURN(0);

    if (thd->spcont &&
        thd->spcont->handle_error(error, MYSQL_ERROR::WARN_LEVEL_ERROR, thd))
    {
      DBUG_RETURN(0);
    }

    thd->query_error=  1; // needed to catch query errors during replication

    if (!thd->no_warnings_for_error)
      push_warning(thd, MYSQL_ERROR::WARN_LEVEL_ERROR, error, str);
    /*
      thd->lex->current_select == 0 if lex structure is not inited
      (not query command (COM_QUERY))
    */
    if (thd->lex->current_select &&
	thd->lex->current_select->no_error && !thd->is_fatal_error)
    {
      DBUG_PRINT("error",
                 ("Error converted to warning: current_select: no_error %d  "
                  "fatal_error: %d",
                  (thd->lex->current_select ?
                   thd->lex->current_select->no_error : 0),
                  (int) thd->is_fatal_error));
    }
    else
    {
      NET *net= &thd->net;
      net->report_error= 1;
      query_cache_abort(net);
      if (!net->last_error[0])			// Return only first message
      {
	strmake(net->last_error, str, sizeof(net->last_error)-1);
	net->last_errno= error ? error : ER_UNKNOWN_ERROR;
      }
    }
  }
  if (!thd || MyFlags & ME_NOREFRESH)
    sql_print_error("%s: %s",my_progname,str); /* purecov: inspected */
  DBUG_RETURN(0);
}


#ifndef EMBEDDED_LIBRARY
static void *my_str_malloc_mysqld(size_t size)
{
  return my_malloc(size, MYF(MY_FAE));
}


static void my_str_free_mysqld(void *ptr)
{
  my_free((uchar*)ptr, MYF(MY_FAE));
}
#endif /* EMBEDDED_LIBRARY */


#ifdef __WIN__

pthread_handler_t handle_shutdown(void *arg)
{
  MSG msg;
  my_thread_init();

  /* this call should create the message queue for this thread */
  PeekMessage(&msg, NULL, 1, 65534,PM_NOREMOVE);
#if !defined(EMBEDDED_LIBRARY)
  if (WaitForSingleObject(hEventShutdown,INFINITE)==WAIT_OBJECT_0)
#endif /* EMBEDDED_LIBRARY */
     kill_server(MYSQL_KILL_SIGNAL);
  return 0;
}


int STDCALL handle_kill(ulong ctrl_type)
{
  if (ctrl_type == CTRL_CLOSE_EVENT ||
      ctrl_type == CTRL_SHUTDOWN_EVENT)
  {
    kill_server(MYSQL_KILL_SIGNAL);
    return TRUE;
  }
  return FALSE;
}
#endif

#if !defined(EMBEDDED_LIBRARY)
static const char *load_default_groups[]= {
#ifdef WITH_NDBCLUSTER_STORAGE_ENGINE
"mysql_cluster",
#endif
"mysqld","server", MYSQL_BASE_VERSION, 0, 0};

#if defined(__WIN__)
static const int load_default_groups_sz=
sizeof(load_default_groups)/sizeof(load_default_groups[0]);
#endif
#endif /*!EMBEDDED_LIBRARY*/


/*
  Initialize one of the global date/time format variables

  SYNOPSIS
    init_global_datetime_format()
    format_type		What kind of format should be supported
    var_ptr		Pointer to variable that should be updated

  NOTES
    The default value is taken from either opt_date_time_formats[] or
    the ISO format (ANSI SQL)

  RETURN
    0 ok
    1 error
*/

static bool init_global_datetime_format(timestamp_type format_type,
                                        DATE_TIME_FORMAT **var_ptr)
{
  /* Get command line option */
  const char *str= opt_date_time_formats[format_type];

  if (!str)					// No specified format
  {
    str= get_date_time_format_str(&known_date_time_formats[ISO_FORMAT],
				  format_type);
    /*
      Set the "command line" option to point to the generated string so
      that we can set global formats back to default
    */
    opt_date_time_formats[format_type]= str;
  }
  if (!(*var_ptr= date_time_format_make(format_type, str, strlen(str))))
  {
    fprintf(stderr, "Wrong date/time format specifier: %s\n", str);
    return 1;
  }
  return 0;
}


static int init_common_variables(const char *conf_file_name, int argc,
				 char **argv, const char **groups)
{
  char buff[FN_REFLEN], *s;
  umask(((~my_umask) & 0666));
  my_decimal_set_zero(&decimal_zero); // set decimal_zero constant;
  tzset();			// Set tzname

  max_system_variables.pseudo_thread_id= (ulong)~0;
  server_start_time= time((time_t*) 0);
  rpl_filter= new Rpl_filter;
  binlog_filter= new Rpl_filter;
  if (!rpl_filter || !binlog_filter) 
  {
    sql_perror("Could not allocate replication and binlog filters");
    exit(1);
  }

  if (init_thread_environment())
    return 1;
  mysql_init_variables();

#ifdef HAVE_TZNAME
  {
    struct tm tm_tmp;
    localtime_r(&server_start_time,&tm_tmp);
    strmake(system_time_zone, tzname[tm_tmp.tm_isdst != 0 ? 1 : 0],
            sizeof(system_time_zone)-1);

 }
#endif
  /*
    We set SYSTEM time zone as reasonable default and 
    also for failure of my_tz_init() and bootstrap mode.
    If user explicitly set time zone with --default-time-zone
    option we will change this value in my_tz_init().
  */
  global_system_variables.time_zone= my_tz_SYSTEM;
  
  /*
    Init mutexes for the global MYSQL_BIN_LOG objects.
    As safe_mutex depends on what MY_INIT() does, we can't init the mutexes of
    global MYSQL_BIN_LOGs in their constructors, because then they would be
    inited before MY_INIT(). So we do it here.
  */
  mysql_bin_log.init_pthread_objects();

  if (gethostname(glob_hostname,sizeof(glob_hostname)) < 0)
  {
    strmake(glob_hostname, STRING_WITH_LEN("localhost"));
    sql_print_warning("gethostname failed, using '%s' as hostname",
                      glob_hostname);
    strmake(pidfile_name, STRING_WITH_LEN("mysql"));
  }
  else
  strmake(pidfile_name, glob_hostname, sizeof(pidfile_name)-5);
  strmov(fn_ext(pidfile_name),".pid");		// Add proper extension

  /*
    Add server status variables to the dynamic list of
    status variables that is shown by SHOW STATUS.
    Later, in plugin_init, and mysql_install_plugin
    new entries could be added to that list.
  */
  if (add_status_vars(status_vars))
    return 1; // an error was already reported

  load_defaults(conf_file_name, groups, &argc, &argv);
  defaults_argv=argv;
  defaults_argc=argc;
  get_options(&defaults_argc, defaults_argv);
  set_server_version();

  DBUG_PRINT("info",("%s  Ver %s for %s on %s\n",my_progname,
		     server_version, SYSTEM_TYPE,MACHINE_TYPE));

#ifdef HAVE_LARGE_PAGES
  /* Initialize large page size */
  if (opt_large_pages && (opt_large_page_size= my_get_large_page_size()))
  {
      my_use_large_pages= 1;
      my_large_page_size= opt_large_page_size;
  }
#endif /* HAVE_LARGE_PAGES */

  /* connections and databases needs lots of files */
  {
    uint files, wanted_files, max_open_files;

    /* MyISAM requires two file handles per table. */
    wanted_files= 10+max_connections+table_cache_size*2;
    /*
      We are trying to allocate no less than max_connections*5 file
      handles (i.e. we are trying to set the limit so that they will
      be available).  In addition, we allocate no less than how much
      was already allocated.  However below we report a warning and
      recompute values only if we got less file handles than were
      explicitly requested.  No warning and re-computation occur if we
      can't get max_connections*5 but still got no less than was
      requested (value of wanted_files).
    */
    max_open_files= max(max(wanted_files, max_connections*5),
                        open_files_limit);
    files= my_set_max_open_files(max_open_files);

    if (files < wanted_files)
    {
      if (!open_files_limit)
      {
        /*
          If we have requested too much file handles than we bring
          max_connections in supported bounds.
        */
        max_connections= (ulong) min(files-10-TABLE_OPEN_CACHE_MIN*2,
                                     max_connections);
        /*
          Decrease table_cache_size according to max_connections, but
          not below TABLE_OPEN_CACHE_MIN.  Outer min() ensures that we
          never increase table_cache_size automatically (that could
          happen if max_connections is decreased above).
        */
        table_cache_size= (ulong) min(max((files-10-max_connections)/2,
                                          TABLE_OPEN_CACHE_MIN),
                                      table_cache_size);    
	DBUG_PRINT("warning",
		   ("Changed limits: max_open_files: %u  max_connections: %ld  table_cache: %ld",
		    files, max_connections, table_cache_size));
	if (global_system_variables.log_warnings)
	  sql_print_warning("Changed limits: max_open_files: %u  max_connections: %ld  table_cache: %ld",
			files, max_connections, table_cache_size);
      }
      else if (global_system_variables.log_warnings)
	sql_print_warning("Could not increase number of max_open_files to more than %u (request: %u)", files, wanted_files);
    }
    open_files_limit= files;
  }
  unireg_init(opt_specialflag); /* Set up extern variabels */
  if (init_errmessage())	/* Read error messages from file */
    return 1;
  init_client_errs();
  lex_init();
  if (item_create_init())
    return 1;
  item_init();
  if (set_var_init())
    return 1;
#ifdef HAVE_REPLICATION
  if (init_replication_sys_vars())
    return 1;
#endif
  mysys_uses_curses=0;
#ifdef USE_REGEX
  my_regex_init(&my_charset_latin1);
#endif
  /*
    Process a comma-separated character set list and choose
    the first available character set. This is mostly for
    test purposes, to be able to start "mysqld" even if
    the requested character set is not available (see bug#18743).
  */
  for (;;)
  {
    char *next_character_set_name= strchr(default_character_set_name, ',');
    if (next_character_set_name)
      *next_character_set_name++= '\0';
    if (!(default_charset_info=
          get_charset_by_csname(default_character_set_name,
                                MY_CS_PRIMARY, MYF(MY_WME))))
    {
      if (next_character_set_name)
      {
        default_character_set_name= next_character_set_name;
        default_collation_name= 0;          // Ignore collation
      }
      else
        return 1;                           // Eof of the list
    }
    else
      break;
  }

  if (default_collation_name)
  {
    CHARSET_INFO *default_collation;
    default_collation= get_charset_by_name(default_collation_name, MYF(0));
    if (!default_collation)
    {
      sql_print_error(ER(ER_UNKNOWN_COLLATION), default_collation_name);
      return 1;
    }
    if (!my_charset_same(default_charset_info, default_collation))
    {
      sql_print_error(ER(ER_COLLATION_CHARSET_MISMATCH),
		      default_collation_name,
		      default_charset_info->csname);
      return 1;
    }
    default_charset_info= default_collation;
  }
  /* Set collactions that depends on the default collation */
  global_system_variables.collation_server=	 default_charset_info;
  global_system_variables.collation_database=	 default_charset_info;
  global_system_variables.collation_connection=  default_charset_info;
  global_system_variables.character_set_results= default_charset_info;
  global_system_variables.character_set_client= default_charset_info;
  global_system_variables.collation_connection= default_charset_info;

  if (!(character_set_filesystem= 
        get_charset_by_csname(character_set_filesystem_name,
                              MY_CS_PRIMARY, MYF(MY_WME))))
    return 1;
  global_system_variables.character_set_filesystem= character_set_filesystem;

  if (!(my_default_lc_time_names=
        my_locale_by_name(lc_time_names_name)))
  {
    sql_print_error("Unknown locale: '%s'", lc_time_names_name);
    return 1;
  }
  global_system_variables.lc_time_names= my_default_lc_time_names;
  
  sys_init_connect.value_length= 0;
  if ((sys_init_connect.value= opt_init_connect))
    sys_init_connect.value_length= strlen(opt_init_connect);
  else
    sys_init_connect.value=my_strdup("",MYF(0));

  sys_init_slave.value_length= 0;
  if ((sys_init_slave.value= opt_init_slave))
    sys_init_slave.value_length= strlen(opt_init_slave);
  else
    sys_init_slave.value=my_strdup("",MYF(0));

  /* check log options and issue warnings if needed */
  if (opt_log && opt_logname && !(log_output_options & LOG_FILE) &&
      !(log_output_options & LOG_NONE))
    sql_print_warning("Although a path was specified for the "
                      "--log option, log tables are used. "
                      "To enable logging to files use the --log-output option.");

  if (opt_slow_log && opt_slow_logname && !(log_output_options & LOG_FILE)
      && !(log_output_options & LOG_NONE))
    sql_print_warning("Although a path was specified for the "
                      "--log-slow-queries option, log tables are used. "
                      "To enable logging to files use the --log-output option.");

  s= opt_logname ? opt_logname : make_default_log_name(buff, ".log");
  sys_var_general_log_path.value= my_strdup(s, MYF(0));
  sys_var_general_log_path.value_length= strlen(s);

  s= opt_slow_logname ? opt_slow_logname : make_default_log_name(buff, "-slow.log");
  sys_var_slow_log_path.value= my_strdup(s, MYF(0));
  sys_var_slow_log_path.value_length= strlen(s);

  if (use_temp_pool && bitmap_init(&temp_pool,0,1024,1))
    return 1;
  if (my_database_names_init())
    return 1;

  /*
    Ensure that lower_case_table_names is set on system where we have case
    insensitive names.  If this is not done the users MyISAM tables will
    get corrupted if accesses with names of different case.
  */
  DBUG_PRINT("info", ("lower_case_table_names: %d", lower_case_table_names));
  lower_case_file_system= test_if_case_insensitive(mysql_real_data_home);
  if (!lower_case_table_names && lower_case_file_system == 1)
  {
    if (lower_case_table_names_used)
    {
      if (global_system_variables.log_warnings)
	sql_print_warning("\
You have forced lower_case_table_names to 0 through a command-line \
option, even though your file system '%s' is case insensitive.  This means \
that you can corrupt a MyISAM table by accessing it with different cases. \
You should consider changing lower_case_table_names to 1 or 2",
			mysql_real_data_home);
    }
    else
    {
      if (global_system_variables.log_warnings)
	sql_print_warning("Setting lower_case_table_names=2 because file system for %s is case insensitive", mysql_real_data_home);
      lower_case_table_names= 2;
    }
  }
  else if (lower_case_table_names == 2 &&
           !(lower_case_file_system=
             (test_if_case_insensitive(mysql_real_data_home) == 1)))
  {
    if (global_system_variables.log_warnings)
      sql_print_warning("lower_case_table_names was set to 2, even though your "
                        "the file system '%s' is case sensitive.  Now setting "
                        "lower_case_table_names to 0 to avoid future problems.",
			mysql_real_data_home);
    lower_case_table_names= 0;
  }
  else
  {
    lower_case_file_system=
      (test_if_case_insensitive(mysql_real_data_home) == 1);
  }

  /* Reset table_alias_charset, now that lower_case_table_names is set. */
  table_alias_charset= (lower_case_table_names ?
			files_charset_info :
			&my_charset_bin);

  return 0;
}


static int init_thread_environment()
{
  (void) pthread_mutex_init(&LOCK_mysql_create_db,MY_MUTEX_INIT_SLOW);
  (void) pthread_mutex_init(&LOCK_lock_db,MY_MUTEX_INIT_SLOW);
  (void) pthread_mutex_init(&LOCK_Acl,MY_MUTEX_INIT_SLOW);
  (void) pthread_mutex_init(&LOCK_open, NULL);
  (void) pthread_mutex_init(&LOCK_thread_count,MY_MUTEX_INIT_FAST);
  (void) pthread_mutex_init(&LOCK_mapped_file,MY_MUTEX_INIT_SLOW);
  (void) pthread_mutex_init(&LOCK_status,MY_MUTEX_INIT_FAST);
  (void) pthread_mutex_init(&LOCK_error_log,MY_MUTEX_INIT_FAST);
  (void) pthread_mutex_init(&LOCK_delayed_insert,MY_MUTEX_INIT_FAST);
  (void) pthread_mutex_init(&LOCK_delayed_status,MY_MUTEX_INIT_FAST);
  (void) pthread_mutex_init(&LOCK_delayed_create,MY_MUTEX_INIT_SLOW);
  (void) pthread_mutex_init(&LOCK_manager,MY_MUTEX_INIT_FAST);
  (void) pthread_mutex_init(&LOCK_crypt,MY_MUTEX_INIT_FAST);
  (void) pthread_mutex_init(&LOCK_bytes_sent,MY_MUTEX_INIT_FAST);
  (void) pthread_mutex_init(&LOCK_bytes_received,MY_MUTEX_INIT_FAST);
  (void) pthread_mutex_init(&LOCK_user_conn, MY_MUTEX_INIT_FAST);
  (void) pthread_mutex_init(&LOCK_active_mi, MY_MUTEX_INIT_FAST);
  (void) pthread_mutex_init(&LOCK_global_system_variables, MY_MUTEX_INIT_FAST);
  (void) my_rwlock_init(&LOCK_system_variables_hash, NULL);
  (void) pthread_mutex_init(&LOCK_global_read_lock, MY_MUTEX_INIT_FAST);
  (void) pthread_mutex_init(&LOCK_prepared_stmt_count, MY_MUTEX_INIT_FAST);
  (void) pthread_mutex_init(&LOCK_uuid_generator, MY_MUTEX_INIT_FAST);
#ifdef HAVE_OPENSSL
  (void) pthread_mutex_init(&LOCK_des_key_file,MY_MUTEX_INIT_FAST);
#ifndef HAVE_YASSL
  openssl_stdlocks= (openssl_lock_t*) OPENSSL_malloc(CRYPTO_num_locks() *
                                                     sizeof(openssl_lock_t));
  for (int i= 0; i < CRYPTO_num_locks(); ++i)
    (void) my_rwlock_init(&openssl_stdlocks[i].lock, NULL); 
  CRYPTO_set_dynlock_create_callback(openssl_dynlock_create);
  CRYPTO_set_dynlock_destroy_callback(openssl_dynlock_destroy);
  CRYPTO_set_dynlock_lock_callback(openssl_lock);
  CRYPTO_set_locking_callback(openssl_lock_function);
  CRYPTO_set_id_callback(openssl_id_function);
#endif
#endif
  (void) my_rwlock_init(&LOCK_sys_init_connect, NULL);
  (void) my_rwlock_init(&LOCK_sys_init_slave, NULL);
  (void) my_rwlock_init(&LOCK_grant, NULL);
  (void) pthread_cond_init(&COND_thread_count,NULL);
  (void) pthread_cond_init(&COND_refresh,NULL);
  (void) pthread_cond_init(&COND_global_read_lock,NULL);
  (void) pthread_cond_init(&COND_thread_cache,NULL);
  (void) pthread_cond_init(&COND_flush_thread_cache,NULL);
  (void) pthread_cond_init(&COND_manager,NULL);
#ifdef HAVE_REPLICATION
  (void) pthread_mutex_init(&LOCK_rpl_status, MY_MUTEX_INIT_FAST);
  (void) pthread_cond_init(&COND_rpl_status, NULL);
#endif
  (void) pthread_mutex_init(&LOCK_server_started, MY_MUTEX_INIT_FAST);
  (void) pthread_cond_init(&COND_server_started,NULL);
  sp_cache_init();
  Events::init_mutexes();
  /* Parameter for threads created for connections */
  (void) pthread_attr_init(&connection_attrib);
  (void) pthread_attr_setdetachstate(&connection_attrib,
				     PTHREAD_CREATE_DETACHED);
  pthread_attr_setscope(&connection_attrib, PTHREAD_SCOPE_SYSTEM);
  if (!(opt_specialflag & SPECIAL_NO_PRIOR))
    my_pthread_attr_setprio(&connection_attrib,WAIT_PRIOR);

  if (pthread_key_create(&THR_THD,NULL) ||
      pthread_key_create(&THR_MALLOC,NULL))
  {
    sql_print_error("Can't create thread-keys");
    return 1;
  }
  return 0;
}


#if defined(HAVE_OPENSSL) && !defined(HAVE_YASSL)
static unsigned long openssl_id_function()
{ 
  return (unsigned long) pthread_self();
} 


static openssl_lock_t *openssl_dynlock_create(const char *file, int line)
{ 
  openssl_lock_t *lock= new openssl_lock_t;
  my_rwlock_init(&lock->lock, NULL);
  return lock;
}


static void openssl_dynlock_destroy(openssl_lock_t *lock, const char *file, 
				    int line)
{
  rwlock_destroy(&lock->lock);
  delete lock;
}


static void openssl_lock_function(int mode, int n, const char *file, int line)
{
  if (n < 0 || n > CRYPTO_num_locks())
  {
    /* Lock number out of bounds. */
    sql_print_error("Fatal: OpenSSL interface problem (n = %d)", n);
    abort();
  }
  openssl_lock(mode, &openssl_stdlocks[n], file, line);
}


static void openssl_lock(int mode, openssl_lock_t *lock, const char *file, 
			 int line)
{
  int err;
  char const *what;

  switch (mode) {
  case CRYPTO_LOCK|CRYPTO_READ:
    what = "read lock";
    err = rw_rdlock(&lock->lock);
    break;
  case CRYPTO_LOCK|CRYPTO_WRITE:
    what = "write lock";
    err = rw_wrlock(&lock->lock);
    break;
  case CRYPTO_UNLOCK|CRYPTO_READ:
  case CRYPTO_UNLOCK|CRYPTO_WRITE:
    what = "unlock";
    err = rw_unlock(&lock->lock);
    break;
  default:
    /* Unknown locking mode. */
    sql_print_error("Fatal: OpenSSL interface problem (mode=0x%x)", mode);
    abort();
  }
  if (err) 
  {
    sql_print_error("Fatal: can't %s OpenSSL lock", what);
    abort();
  }
}
#endif /* HAVE_OPENSSL */


#ifndef EMBEDDED_LIBRARY

static void init_ssl()
{
#ifdef HAVE_OPENSSL
  if (opt_use_ssl)
  {
    /* having ssl_acceptor_fd != 0 signals the use of SSL */
    ssl_acceptor_fd= new_VioSSLAcceptorFd(opt_ssl_key, opt_ssl_cert,
					  opt_ssl_ca, opt_ssl_capath,
					  opt_ssl_cipher);
    DBUG_PRINT("info",("ssl_acceptor_fd: 0x%lx", (long) ssl_acceptor_fd));
    if (!ssl_acceptor_fd)
    {
      sql_print_warning("Failed to setup SSL");
      opt_use_ssl = 0;
      have_ssl= SHOW_OPTION_DISABLED;
    }
  }
  else
  {
    have_ssl= SHOW_OPTION_DISABLED;
  }
  if (des_key_file)
    load_des_key_file(des_key_file);
#endif /* HAVE_OPENSSL */
}


static void end_ssl()
{
#ifdef HAVE_OPENSSL
  if (ssl_acceptor_fd)
  {
    free_vio_ssl_acceptor_fd(ssl_acceptor_fd);
    ssl_acceptor_fd= 0;
  }
#endif /* HAVE_OPENSSL */
}

#endif /* EMBEDDED_LIBRARY */


static int init_server_components()
{
  DBUG_ENTER("init_server_components");
  /*
    We need to call each of these following functions to ensure that
    all things are initialized so that unireg_abort() doesn't fail
  */
  if (table_cache_init() | table_def_init() | hostname_cache_init())
    unireg_abort(1);

  query_cache_result_size_limit(query_cache_limit);
  query_cache_set_min_res_unit(query_cache_min_res_unit);
  query_cache_init();
  query_cache_resize(query_cache_size);
  randominit(&sql_rand,(ulong) server_start_time,(ulong) server_start_time/2);
  reset_floating_point_exceptions();
  init_thr_lock();
#ifdef HAVE_REPLICATION
  init_slave_list();
#endif

  /* Setup logs */

  /*
    Enable old-fashioned error log, except when the user has requested
    help information. Since the implementation of plugin server
    variables the help output is now written much later.
  */
  if (opt_error_log && !opt_help)
  {
    if (!log_error_file_ptr[0])
      fn_format(log_error_file, pidfile_name, mysql_data_home, ".err",
                MY_REPLACE_EXT); /* replace '.<domain>' by '.err', bug#4997 */
    else
      fn_format(log_error_file, log_error_file_ptr, mysql_data_home, ".err",
                MY_UNPACK_FILENAME | MY_SAFE_PATH);
    if (!log_error_file[0])
      opt_error_log= 1;				// Too long file name
    else
    {
#ifndef EMBEDDED_LIBRARY
      if (freopen(log_error_file, "a+", stdout))
#endif
        freopen(log_error_file, "a+", stderr);
    }
  }

  if (xid_cache_init())
  {
    sql_print_error("Out of memory");
    unireg_abort(1);
  }

  /* need to configure logging before initializing storage engines */
  if (opt_update_log)
  {
    /*
      Update log is removed since 5.0. But we still accept the option.
      The idea is if the user already uses the binlog and the update log,
      we completely ignore any option/variable related to the update log, like
      if the update log did not exist. But if the user uses only the update
      log, then we translate everything into binlog for him (with warnings).
      Implementation of the above :
      - If mysqld is started with --log-update and --log-bin,
      ignore --log-update (print a warning), push a warning when SQL_LOG_UPDATE
      is used, and turn off --sql-bin-update-same.
      This will completely ignore SQL_LOG_UPDATE
      - If mysqld is started with --log-update only,
      change it to --log-bin (with the filename passed to log-update,
      plus '-bin') (print a warning), push a warning when SQL_LOG_UPDATE is
      used, and turn on --sql-bin-update-same.
      This will translate SQL_LOG_UPDATE to SQL_LOG_BIN.

      Note that we tell the user that --sql-bin-update-same is deprecated and
      does nothing, and we don't take into account if he used this option or
      not; but internally we give this variable a value to have the behaviour
      we want (i.e. have SQL_LOG_UPDATE influence SQL_LOG_BIN or not).
      As sql-bin-update-same, log-update and log-bin cannot be changed by the
      user after starting the server (they are not variables), the user will
      not later interfere with the settings we do here.
    */
    if (opt_bin_log)
    {
      opt_sql_bin_update= 0;
      sql_print_error("The update log is no longer supported by MySQL in \
version 5.0 and above. It is replaced by the binary log.");
    }
    else
    {
      opt_sql_bin_update= 1;
      opt_bin_log= 1;
      if (opt_update_logname)
      {
        /* as opt_bin_log==0, no need to free opt_bin_logname */
        if (!(opt_bin_logname= my_strdup(opt_update_logname, MYF(MY_WME))))
          exit(EXIT_OUT_OF_MEMORY);
        sql_print_error("The update log is no longer supported by MySQL in \
version 5.0 and above. It is replaced by the binary log. Now starting MySQL \
with --log-bin='%s' instead.",opt_bin_logname);
      }
      else
        sql_print_error("The update log is no longer supported by MySQL in \
version 5.0 and above. It is replaced by the binary log. Now starting MySQL \
with --log-bin instead.");
    }
  }
  if (opt_log_slave_updates && !opt_bin_log)
  {
    sql_print_error("You need to use --log-bin to make "
                    "--log-slave-updates work.");
    unireg_abort(1);
  }
  if (!opt_bin_log)
    if (opt_binlog_format_id != BINLOG_FORMAT_UNSPEC)
  {
    sql_print_error("You need to use --log-bin to make "
                    "--binlog-format work.");
    unireg_abort(1);
  }
    else
  {
      global_system_variables.binlog_format= BINLOG_FORMAT_UNSPEC;
    }
  else
    if (opt_binlog_format_id == BINLOG_FORMAT_UNSPEC)
      global_system_variables.binlog_format= BINLOG_FORMAT_MIXED;
    else
    { 
      DBUG_ASSERT(global_system_variables.binlog_format != BINLOG_FORMAT_UNSPEC);
  }

  /* Check that we have not let the format to unspecified at this point */
  DBUG_ASSERT((uint)global_system_variables.binlog_format <=
              array_elements(binlog_format_names)-1);

#ifdef HAVE_REPLICATION
  if (opt_log_slave_updates && replicate_same_server_id)
  {
    sql_print_error("\
using --replicate-same-server-id in conjunction with \
--log-slave-updates is impossible, it would lead to infinite loops in this \
server.");
    unireg_abort(1);
  }
#endif

  if (opt_bin_log)
  {
    char buf[FN_REFLEN];
    const char *ln;
    ln= mysql_bin_log.generate_name(opt_bin_logname, "-bin", 1, buf);
    if (!opt_bin_logname && !opt_binlog_index_name)
    {
      /*
        User didn't give us info to name the binlog index file.
        Picking `hostname`-bin.index like did in 4.x, causes replication to
        fail if the hostname is changed later. So, we would like to instead
        require a name. But as we don't want to break many existing setups, we
        only give warning, not error.
      */
      sql_print_warning("No argument was provided to --log-bin, and "
                        "--log-bin-index was not used; so replication "
                        "may break when this MySQL server acts as a "
                        "master and has his hostname changed!! Please "
                        "use '--log-bin=%s' to avoid this problem.", ln);
    }
    if (ln == buf)
    {
      my_free(opt_bin_logname, MYF(MY_ALLOW_ZERO_PTR));
      opt_bin_logname=my_strdup(buf, MYF(0));
    }
    if (mysql_bin_log.open_index_file(opt_binlog_index_name, ln))
    {
      unireg_abort(1);
    }

    /*
      Used to specify which type of lock we need to use for queries of type
      INSERT ... SELECT. This will change when we have row level logging.
    */
    using_update_log=1;
  }

  if (plugin_init(&defaults_argc, defaults_argv,
                  (opt_noacl ? PLUGIN_INIT_SKIP_PLUGIN_TABLE : 0) |
                  (opt_help ? PLUGIN_INIT_SKIP_INITIALIZATION : 0)))
  {
    sql_print_error("Failed to initialize plugins.");
    unireg_abort(1);
  }

  if (opt_help)
    unireg_abort(0);

  /* we do want to exit if there are any other unknown options */
  if (defaults_argc > 1)
  {
    int ho_error;
    char **tmp_argv= defaults_argv;
    struct my_option no_opts[]=
    {
      {0, 0, 0, 0, 0, 0, GET_NO_ARG, NO_ARG, 0, 0, 0, 0, 0, 0}
    };
    /*
      We need to eat any 'loose' arguments first before we conclude
      that there are unprocessed options.
      But we need to preserve defaults_argv pointer intact for
      free_defaults() to work. Thus we use a copy here.
    */
    my_getopt_skip_unknown= 0;

    if ((ho_error= handle_options(&defaults_argc, &tmp_argv, no_opts,
                                  get_one_option)))
      unireg_abort(ho_error);

    if (defaults_argc)
    {
      fprintf(stderr, "%s: Too many arguments (first extra is '%s').\n"
              "Use --verbose --help to get a list of available options\n",
              my_progname, *tmp_argv);
      unireg_abort(1);
    }
  }

  /* if the errmsg.sys is not loaded, terminate to maintain behaviour */
  if (!errmesg[0][0])
    unireg_abort(1);

  /* We have to initialize the storage engines before CSV logging */
  if (ha_init())
  {
    sql_print_error("Can't init databases");
    unireg_abort(1);
  }

#ifdef WITH_CSV_STORAGE_ENGINE
  if (opt_bootstrap)
    log_output_options= LOG_FILE;
  else
    logger.init_log_tables();

  if (log_output_options & LOG_NONE)
  {
    /*
      Issue a warining if there were specified additional options to the
      log-output along with NONE. Probably this wasn't what user wanted.
    */
    if ((log_output_options & LOG_NONE) && (log_output_options & ~LOG_NONE))
      sql_print_warning("There were other values specified to "
                        "log-output besides NONE. Disabling slow "
                        "and general logs anyway.");
    logger.set_handlers(LOG_FILE, LOG_NONE, LOG_NONE);
  }
  else
  {
    /* fall back to the log files if tables are not present */
    LEX_STRING csv_name={C_STRING_WITH_LEN("csv")};
    if (!plugin_is_ready(&csv_name, MYSQL_STORAGE_ENGINE_PLUGIN))
    {
      /* purecov: begin inspected */
      sql_print_error("CSV engine is not present, falling back to the "
                      "log files");
      log_output_options= (log_output_options & ~LOG_TABLE) | LOG_FILE;
      /* purecov: end */
    }

    logger.set_handlers(LOG_FILE, opt_slow_log ? log_output_options:LOG_NONE,
                        opt_log ? log_output_options:LOG_NONE);
  }
#else
  logger.set_handlers(LOG_FILE, opt_slow_log ? LOG_FILE:LOG_NONE,
                      opt_log ? LOG_FILE:LOG_NONE);
#endif

  /*
    Check that the default storage engine is actually available.
  */
  if (default_storage_engine_str)
  {
    LEX_STRING name= { default_storage_engine_str,
                       strlen(default_storage_engine_str) };
    plugin_ref plugin;
    handlerton *hton;
    
    if ((plugin= ha_resolve_by_name(0, &name)))
      hton= plugin_data(plugin, handlerton*);
    else
    {
      sql_print_error("Unknown/unsupported table type: %s",
                      default_storage_engine_str);
      unireg_abort(1);
    }
    if (!ha_storage_engine_is_enabled(hton))
    {
      if (!opt_bootstrap)
      {
        sql_print_error("Default storage engine (%s) is not available",
                        default_storage_engine_str);
        unireg_abort(1);
      }
      DBUG_ASSERT(global_system_variables.table_plugin);
    }
    else
    {
      /*
        Need to unlock as global_system_variables.table_plugin 
        was acquired during plugin_init()
      */
      plugin_unlock(0, global_system_variables.table_plugin);
      global_system_variables.table_plugin= plugin;
    }
  }

  tc_log= (total_ha_2pc > 1 ? (opt_bin_log  ?
                               (TC_LOG *) &mysql_bin_log :
                               (TC_LOG *) &tc_log_mmap) :
           (TC_LOG *) &tc_log_dummy);

  if (tc_log->open(opt_bin_log ? opt_bin_logname : opt_tc_log_file))
  {
    sql_print_error("Can't init tc log");
    unireg_abort(1);
  }

  if (ha_recover(0))
  {
    unireg_abort(1);
  }

  if (opt_bin_log && mysql_bin_log.open(opt_bin_logname, LOG_BIN, 0,
                                        WRITE_CACHE, 0, max_binlog_size, 0))
    unireg_abort(1);

#ifdef HAVE_REPLICATION
  if (opt_bin_log && expire_logs_days)
  {
    time_t purge_time= time(0) - expire_logs_days*24*60*60;
    if (purge_time >= 0)
      mysql_bin_log.purge_logs_before_date(purge_time);
  }
#endif
#ifdef __NETWARE__
  /* Increasing stacksize of threads on NetWare */
  pthread_attr_setstacksize(&connection_attrib, NW_THD_STACKSIZE);
#endif

  if (opt_myisam_log)
    (void) mi_log(1);

  /* call ha_init_key_cache() on all key caches to init them */
  process_key_caches(&ha_init_key_cache);

#if defined(HAVE_MLOCKALL) && defined(MCL_CURRENT) && !defined(EMBEDDED_LIBRARY)
  if (locked_in_memory && !getuid())
  {
    if (setreuid((uid_t)-1, 0) == -1)
    {                        // this should never happen
      sql_perror("setreuid");
      unireg_abort(1);
    }
    if (mlockall(MCL_CURRENT))
    {
      if (global_system_variables.log_warnings)
	sql_print_warning("Failed to lock memory. Errno: %d\n",errno);
      locked_in_memory= 0;
    }
    if (user_info)
      set_user(mysqld_user, user_info);
  }
  else
#endif
    locked_in_memory=0;

  ft_init_stopwords();

  init_max_user_conn();
  init_update_queries();
  DBUG_RETURN(0);
}


#ifndef EMBEDDED_LIBRARY

static void create_maintenance_thread()
{
  if (flush_time && flush_time != ~(ulong) 0L)
  {
    pthread_t hThread;
    if (pthread_create(&hThread,&connection_attrib,handle_manager,0))
      sql_print_warning("Can't create thread to manage maintenance");
  }
}


static void create_shutdown_thread()
{
#ifdef __WIN__
  hEventShutdown=CreateEvent(0, FALSE, FALSE, shutdown_event_name);
  pthread_t hThread;
  if (pthread_create(&hThread,&connection_attrib,handle_shutdown,0))
    sql_print_warning("Can't create thread to handle shutdown requests");

  // On "Stop Service" we have to do regular shutdown
  Service.SetShutdownEvent(hEventShutdown);
#endif /* __WIN__ */
}

#endif /* EMBEDDED_LIBRARY */


#if (defined(__NT__) || defined(HAVE_SMEM)) && !defined(EMBEDDED_LIBRARY)
static void handle_connections_methods()
{
  pthread_t hThread;
  DBUG_ENTER("handle_connections_methods");
#ifdef __NT__
  if (hPipe == INVALID_HANDLE_VALUE &&
      (!have_tcpip || opt_disable_networking) &&
      !opt_enable_shared_memory)
  {
    sql_print_error("TCP/IP, --shared-memory, or --named-pipe should be configured on NT OS");
    unireg_abort(1);				// Will not return
  }
#endif

  pthread_mutex_lock(&LOCK_thread_count);
  (void) pthread_cond_init(&COND_handler_count,NULL);
  handler_count=0;
#ifdef __NT__
  if (hPipe != INVALID_HANDLE_VALUE)
  {
    handler_count++;
    if (pthread_create(&hThread,&connection_attrib,
		       handle_connections_namedpipes, 0))
    {
      sql_print_warning("Can't create thread to handle named pipes");
      handler_count--;
    }
  }
#endif /* __NT__ */
  if (have_tcpip && !opt_disable_networking)
  {
    handler_count++;
    if (pthread_create(&hThread,&connection_attrib,
		       handle_connections_sockets, 0))
    {
      sql_print_warning("Can't create thread to handle TCP/IP");
      handler_count--;
    }
  }
#ifdef HAVE_SMEM
  if (opt_enable_shared_memory)
  {
    handler_count++;
    if (pthread_create(&hThread,&connection_attrib,
		       handle_connections_shared_memory, 0))
    {
      sql_print_warning("Can't create thread to handle shared memory");
      handler_count--;
    }
  }
#endif 

  while (handler_count > 0)
    pthread_cond_wait(&COND_handler_count,&LOCK_thread_count);
  pthread_mutex_unlock(&LOCK_thread_count);
  DBUG_VOID_RETURN;
}

void decrement_handler_count()
{
  pthread_mutex_lock(&LOCK_thread_count);
  handler_count--;
  pthread_cond_signal(&COND_handler_count);
  pthread_mutex_unlock(&LOCK_thread_count);  
  my_thread_end();
}
#else
#define decrement_handler_count()
#endif /* defined(__NT__) || defined(HAVE_SMEM) */


#ifndef EMBEDDED_LIBRARY
#ifdef __WIN__
int win_main(int argc, char **argv)
#else
int main(int argc, char **argv)
#endif
{
  MY_INIT(argv[0]);		// init my_sys library & pthreads
  /* nothing should come before this line ^^^ */

  /* Set signal used to kill MySQL */
#if defined(SIGUSR2)
  thr_kill_signal= thd_lib_detected == THD_LIB_LT ? SIGINT : SIGUSR2;
#else
  thr_kill_signal= SIGINT;
#endif

  /*
    Perform basic logger initialization logger. Should be called after
    MY_INIT, as it initializes mutexes. Log tables are inited later.
  */
  logger.init_base();

#ifdef _CUSTOMSTARTUPCONFIG_
  if (_cust_check_startup())
  {
    / * _cust_check_startup will report startup failure error * /
    exit(1);
  }
#endif

#ifdef	__WIN__
  /*
    Before performing any socket operation (like retrieving hostname
    in init_common_variables we have to call WSAStartup
  */
  {
    WSADATA WsaData;
    if (SOCKET_ERROR == WSAStartup (0x0101, &WsaData))
    {
      /* errors are not read yet, so we use english text here */
      my_message(ER_WSAS_FAILED, "WSAStartup Failed", MYF(0));
      unireg_abort(1);
    }
  }
#endif /* __WIN__ */

  if (init_common_variables(MYSQL_CONFIG_NAME,
			    argc, argv, load_default_groups))
    unireg_abort(1);				// Will do exit

  init_signals();
  if (!(opt_specialflag & SPECIAL_NO_PRIOR))
    my_pthread_setprio(pthread_self(),CONNECT_PRIOR);
#if defined(__ia64__) || defined(__ia64)
  /*
    Peculiar things with ia64 platforms - it seems we only have half the
    stack size in reality, so we have to double it here
  */
  pthread_attr_setstacksize(&connection_attrib,thread_stack*2);
#else
  pthread_attr_setstacksize(&connection_attrib,thread_stack);
#endif
#ifdef HAVE_PTHREAD_ATTR_GETSTACKSIZE
  {
    /* Retrieve used stack size;  Needed for checking stack overflows */
    size_t stack_size= 0;
    pthread_attr_getstacksize(&connection_attrib, &stack_size);
#if defined(__ia64__) || defined(__ia64)
    stack_size/= 2;
#endif
    /* We must check if stack_size = 0 as Solaris 2.9 can return 0 here */
    if (stack_size && stack_size < thread_stack)
    {
      if (global_system_variables.log_warnings)
	sql_print_warning("Asked for %lu thread stack, but got %ld",
			  thread_stack, (long) stack_size);
#if defined(__ia64__) || defined(__ia64)
      thread_stack= stack_size*2;
#else
      thread_stack= stack_size;
#endif
    }
  }
#endif
#ifdef __NETWARE__
  /* Increasing stacksize of threads on NetWare */
  pthread_attr_setstacksize(&connection_attrib, NW_THD_STACKSIZE);
#endif

  (void) thr_setconcurrency(concurrency);	// 10 by default

  select_thread=pthread_self();
  select_thread_in_use=1;
  init_ssl();

#ifdef HAVE_LIBWRAP
  libwrapName= my_progname+dirname_length(my_progname);
  openlog(libwrapName, LOG_PID, LOG_AUTH);
#endif

  /*
    We have enough space for fiddling with the argv, continue
  */
  check_data_home(mysql_real_data_home);
  if (my_setwd(mysql_real_data_home,MYF(MY_WME)) && !opt_help)
    unireg_abort(1);				/* purecov: inspected */
  mysql_data_home= mysql_data_home_buff;
  mysql_data_home[0]=FN_CURLIB;		// all paths are relative from here
  mysql_data_home[1]=0;
  mysql_data_home_len= 2;

  if ((user_info= check_user(mysqld_user)))
  {
#if defined(HAVE_MLOCKALL) && defined(MCL_CURRENT)
    if (locked_in_memory) // getuid() == 0 here
      set_effective_user(user_info);
    else
#endif
      set_user(mysqld_user, user_info);
  }

  if (opt_bin_log && !server_id)
  {
    server_id= !master_host ? 1 : 2;
#ifdef EXTRA_DEBUG
    switch (server_id) {
    case 1:
      sql_print_warning("\
You have enabled the binary log, but you haven't set server-id to \
a non-zero value: we force server id to 1; updates will be logged to the \
binary log, but connections from slaves will not be accepted.");
      break;
    case 2:
      sql_print_warning("\
You should set server-id to a non-0 value if master_host is set; \
we force server id to 2, but this MySQL server will not act as a slave.");
      break;
    }
#endif
  }

  if (init_server_components())
    unireg_abort(1);

  network_init();

#ifdef __WIN__
  if (!opt_console)
  {
    freopen(log_error_file,"a+",stdout);
    freopen(log_error_file,"a+",stderr);
    FreeConsole();				// Remove window
  }
  else
  {
    /* Don't show error dialog box when on foreground: it stops the server */ 
    SetErrorMode(SEM_NOOPENFILEERRORBOX | SEM_FAILCRITICALERRORS);
  }
#endif

  /*
   Initialize my_str_malloc() and my_str_free()
  */
  my_str_malloc= &my_str_malloc_mysqld;
  my_str_free= &my_str_free_mysqld;

  /*
    init signals & alarm
    After this we can't quit by a simple unireg_abort
  */
  error_handler_hook= my_message_sql;
  start_signal_handler();				// Creates pidfile

  if (mysql_rm_tmp_tables() || acl_init(opt_noacl) ||
      my_tz_init((THD *)0, default_tz_name, opt_bootstrap))
  {
    abort_loop=1;
    select_thread_in_use=0;
#ifndef __NETWARE__
    (void) pthread_kill(signal_thread, MYSQL_KILL_SIGNAL);
#endif /* __NETWARE__ */

    if (!opt_bootstrap)
      (void) my_delete(pidfile_name,MYF(MY_WME));	// Not needed anymore

    if (unix_sock != INVALID_SOCKET)
      unlink(mysqld_unix_port);
    exit(1);
  }
  if (!opt_noacl)
    (void) grant_init();

  if (!opt_bootstrap)
    servers_init(0);

  if (!opt_noacl)
  {
#ifdef HAVE_DLOPEN
    udf_init();
#endif
  }

  init_status_vars();
  if (opt_bootstrap) /* If running with bootstrap, do not start replication. */
    opt_skip_slave_start= 1;
  /*
    init_slave() must be called after the thread keys are created.
    Some parts of the code (e.g. SHOW STATUS LIKE 'slave_running' and other
    places) assume that active_mi != 0, so let's fail if it's 0 (out of
    memory); a message has already been printed.
  */
  if (init_slave() && !active_mi)
  {
    end_thr_alarm(1);				// Don't allow alarms
    unireg_abort(1);
  }

  if (opt_bootstrap)
  {
    select_thread_in_use= 0;                    // Allow 'kill' to work
    bootstrap(stdin);
    end_thr_alarm(1);				// Don't allow alarms
    unireg_abort(bootstrap_error ? 1 : 0);
  }
  if (opt_init_file)
  {
    if (read_init_file(opt_init_file))
    {
      end_thr_alarm(1);				// Don't allow alarms
      unireg_abort(1);
    }
  }
  execute_ddl_log_recovery();

  create_shutdown_thread();
  create_maintenance_thread();

  if (Events::init(opt_noacl))
    unireg_abort(1);

  sql_print_information(ER(ER_STARTUP),my_progname,server_version,
                        ((unix_sock == INVALID_SOCKET) ? (char*) ""
                                                       : mysqld_unix_port),
                         mysqld_port,
                         MYSQL_COMPILATION_COMMENT);


  /* Signal threads waiting for server to be started */
  pthread_mutex_lock(&LOCK_server_started);
  mysqld_server_started= 1;
  pthread_cond_signal(&COND_server_started);
  pthread_mutex_unlock(&LOCK_server_started);

#if defined(__NT__) || defined(HAVE_SMEM)
  handle_connections_methods();
#else
#ifdef __WIN__
  if (!have_tcpip || opt_disable_networking)
  {
    sql_print_error("TCP/IP unavailable or disabled with --skip-networking; no available interfaces");
    unireg_abort(1);
  }
#endif
  handle_connections_sockets(0);
#endif /* __NT__ */

  /* (void) pthread_attr_destroy(&connection_attrib); */
  
  DBUG_PRINT("quit",("Exiting main thread"));

#ifndef __WIN__
#ifdef EXTRA_DEBUG2
  sql_print_error("Before Lock_thread_count");
#endif
  (void) pthread_mutex_lock(&LOCK_thread_count);
  DBUG_PRINT("quit", ("Got thread_count mutex"));
  select_thread_in_use=0;			// For close_connections
  (void) pthread_mutex_unlock(&LOCK_thread_count);
  (void) pthread_cond_broadcast(&COND_thread_count);
#ifdef EXTRA_DEBUG2
  sql_print_error("After lock_thread_count");
#endif
#endif /* __WIN__ */

  /* Wait until cleanup is done */
  (void) pthread_mutex_lock(&LOCK_thread_count);
  while (!ready_to_exit)
    pthread_cond_wait(&COND_thread_count,&LOCK_thread_count);
  (void) pthread_mutex_unlock(&LOCK_thread_count);

  release_ddl_log();
#if defined(__WIN__) && !defined(EMBEDDED_LIBRARY)
  if (Service.IsNT() && start_mode)
    Service.Stop();
  else
  {
    Service.SetShutdownEvent(0);
    if (hEventShutdown)
      CloseHandle(hEventShutdown);
  }
#endif
  clean_up(1);
  wait_for_signal_thread_to_end();
  clean_up_mutexes();
  my_end(opt_endinfo ? MY_CHECK_ERROR | MY_GIVE_INFO : 0);

  exit(0);
  return(0);					/* purecov: deadcode */
}

#endif /* EMBEDDED_LIBRARY */


/****************************************************************************
  Main and thread entry function for Win32
  (all this is needed only to run mysqld as a service on WinNT)
****************************************************************************/

#if defined(__WIN__) && !defined(EMBEDDED_LIBRARY)
int mysql_service(void *p)
{
  if (use_opt_args)
    win_main(opt_argc, opt_argv);
  else
    win_main(Service.my_argc, Service.my_argv);
  return 0;
}


/* Quote string if it contains space, else copy */

static char *add_quoted_string(char *to, const char *from, char *to_end)
{
  uint length= (uint) (to_end-to);

  if (!strchr(from, ' '))
    return strmake(to, from, length-1);
  return strxnmov(to, length-1, "\"", from, "\"", NullS);
}


/*
  Handle basic handling of services, like installation and removal

  SYNOPSIS
    default_service_handling()
    argv		Pointer to argument list
    servicename		Internal name of service
    displayname		Display name of service (in taskbar ?)
    file_path		Path to this program
    startup_option	Startup option to mysqld

  RETURN VALUES
    0		option handled
    1		Could not handle option
 */

static bool
default_service_handling(char **argv,
			 const char *servicename,
			 const char *displayname,
			 const char *file_path,
			 const char *extra_opt,
			 const char *account_name)
{
  char path_and_service[FN_REFLEN+FN_REFLEN+32], *pos, *end;
  end= path_and_service + sizeof(path_and_service)-3;

  /* We have to quote filename if it contains spaces */
  pos= add_quoted_string(path_and_service, file_path, end);
  if (*extra_opt)
  {
    /* Add (possible quoted) option after file_path */
    *pos++= ' ';
    pos= add_quoted_string(pos, extra_opt, end);
  }
  /* We must have servicename last */
  *pos++= ' ';
  (void) add_quoted_string(pos, servicename, end);

  if (Service.got_service_option(argv, "install"))
  {
    Service.Install(1, servicename, displayname, path_and_service,
                    account_name);
    return 0;
  }
  if (Service.got_service_option(argv, "install-manual"))
  {
    Service.Install(0, servicename, displayname, path_and_service,
                    account_name);
    return 0;
  }
  if (Service.got_service_option(argv, "remove"))
  {
    Service.Remove(servicename);
    return 0;
  }
  return 1;
}


int main(int argc, char **argv)
{
  /*
    When several instances are running on the same machine, we
    need to have an  unique  named  hEventShudown  through the
    application PID e.g.: MySQLShutdown1890; MySQLShutdown2342
  */
  int10_to_str((int) GetCurrentProcessId(),strmov(shutdown_event_name,
                                                  "MySQLShutdown"), 10);

  /* Must be initialized early for comparison of service name */
  system_charset_info= &my_charset_utf8_general_ci;

  if (Service.GetOS())	/* true NT family */
  {
    char file_path[FN_REFLEN];
    my_path(file_path, argv[0], "");		      /* Find name in path */
    fn_format(file_path,argv[0],file_path,"",
	      MY_REPLACE_DIR | MY_UNPACK_FILENAME | MY_RESOLVE_SYMLINKS);

    if (argc == 2)
    {
      if (!default_service_handling(argv, MYSQL_SERVICENAME, MYSQL_SERVICENAME,
				   file_path, "", NULL))
	return 0;
      if (Service.IsService(argv[1]))        /* Start an optional service */
      {
	/*
	  Only add the service name to the groups read from the config file
	  if it's not "MySQL". (The default service name should be 'mysqld'
	  but we started a bad tradition by calling it MySQL from the start
	  and we are now stuck with it.
	*/
	if (my_strcasecmp(system_charset_info, argv[1],"mysql"))
	  load_default_groups[load_default_groups_sz-2]= argv[1];
        start_mode= 1;
        Service.Init(argv[1], mysql_service);
        return 0;
      }
    }
    else if (argc == 3) /* install or remove any optional service */
    {
      if (!default_service_handling(argv, argv[2], argv[2], file_path, "",
                                    NULL))
	return 0;
      if (Service.IsService(argv[2]))
      {
	/*
	  mysqld was started as
	  mysqld --defaults-file=my_path\my.ini service-name
	*/
	use_opt_args=1;
	opt_argc= 2;				// Skip service-name
	opt_argv=argv;
	start_mode= 1;
	if (my_strcasecmp(system_charset_info, argv[2],"mysql"))
	  load_default_groups[load_default_groups_sz-2]= argv[2];
	Service.Init(argv[2], mysql_service);
	return 0;
      }
    }
    else if (argc == 4 || argc == 5)
    {
      /*
        This may seem strange, because we handle --local-service while
        preserving 4.1's behavior of allowing any one other argument that is
        passed to the service on startup. (The assumption is that this is
        --defaults-file=file, but that was not enforced in 4.1, so we don't
        enforce it here.)
      */
      const char *extra_opt= NullS;
      const char *account_name = NullS;
      int index;
      for (index = 3; index < argc; index++)
      {
        if (!strcmp(argv[index], "--local-service"))
          account_name= "NT AUTHORITY\\LocalService";
        else
          extra_opt= argv[index];
      }

      if (argc == 4 || account_name)
        if (!default_service_handling(argv, argv[2], argv[2], file_path,
                                      extra_opt, account_name))
          return 0;
    }
    else if (argc == 1 && Service.IsService(MYSQL_SERVICENAME))
    {
      /* start the default service */
      start_mode= 1;
      Service.Init(MYSQL_SERVICENAME, mysql_service);
      return 0;
    }
  }
  /* Start as standalone server */
  Service.my_argc=argc;
  Service.my_argv=argv;
  mysql_service(NULL);
  return 0;
}
#endif


/*
  Execute all commands from a file. Used by the mysql_install_db script to
  create MySQL privilege tables without having to start a full MySQL server.
*/

static void bootstrap(FILE *file)
{
  DBUG_ENTER("bootstrap");

  THD *thd= new THD;
  thd->bootstrap=1;
  my_net_init(&thd->net,(st_vio*) 0);
  thd->max_client_packet_length= thd->net.max_packet;
  thd->security_ctx->master_access= ~(ulong)0;
  thd->thread_id= thd->variables.pseudo_thread_id= thread_id++;
  thread_count++;

  bootstrap_file=file;
#ifndef EMBEDDED_LIBRARY			// TODO:  Enable this
  if (pthread_create(&thd->real_id,&connection_attrib,handle_bootstrap,
		     (void*) thd))
  {
    sql_print_warning("Can't create thread to handle bootstrap");
    bootstrap_error=-1;
    DBUG_VOID_RETURN;
  }
  /* Wait for thread to die */
  (void) pthread_mutex_lock(&LOCK_thread_count);
  while (thread_count)
  {
    (void) pthread_cond_wait(&COND_thread_count,&LOCK_thread_count);
    DBUG_PRINT("quit",("One thread died (count=%u)",thread_count));
  }
  (void) pthread_mutex_unlock(&LOCK_thread_count);
#else
  thd->mysql= 0;
  handle_bootstrap((void *)thd);
#endif

  DBUG_VOID_RETURN;
}


static bool read_init_file(char *file_name)
{
  FILE *file;
  DBUG_ENTER("read_init_file");
  DBUG_PRINT("enter",("name: %s",file_name));
  if (!(file=my_fopen(file_name,O_RDONLY,MYF(MY_WME))))
    return(1);
  bootstrap(file);
  (void) my_fclose(file,MYF(MY_WME));
  return 0;
}


#ifndef EMBEDDED_LIBRARY

/*
   Simple scheduler that use the main thread to handle the request

   NOTES
     This is only used for debugging, when starting mysqld with
     --thread-handling=no-threads or --one-thread

     When we enter this function, LOCK_thread_count is hold!
*/
   
void handle_connection_in_main_thread(THD *thd)
{
  safe_mutex_assert_owner(&LOCK_thread_count);
  thread_cache_size=0;			// Safety
  threads.append(thd);
  (void) pthread_mutex_unlock(&LOCK_thread_count);
  handle_one_connection((void*) thd);
}


/*
  Scheduler that uses one thread per connection
*/

void create_thread_to_handle_connection(THD *thd)
{
  if (cached_thread_count > wake_thread)
  {
    /* Get thread from cache */
    thread_cache.append(thd);
    wake_thread++;
    pthread_cond_signal(&COND_thread_cache);
  }
  else
  {
    /* Create new thread to handle connection */
    int error;
    thread_created++;
    threads.append(thd);
    DBUG_PRINT("info",(("creating thread %lu"), thd->thread_id));
    thd->connect_time = time(NULL);
    if ((error=pthread_create(&thd->real_id,&connection_attrib,
                              handle_one_connection,
                              (void*) thd)))
    {
      /* purify: begin inspected */
      DBUG_PRINT("error",
                 ("Can't create thread to handle request (error %d)",
                  error));
      thread_count--;
      thd->killed= THD::KILL_CONNECTION;			// Safety
      (void) pthread_mutex_unlock(&LOCK_thread_count);
      statistic_increment(aborted_connects,&LOCK_status);
      net_printf_error(thd, ER_CANT_CREATE_THREAD, error);
      (void) pthread_mutex_lock(&LOCK_thread_count);
      close_connection(thd,0,0);
      delete thd;
      (void) pthread_mutex_unlock(&LOCK_thread_count);
      return;
      /* purecov: end */
    }
  }
  (void) pthread_mutex_unlock(&LOCK_thread_count);
  DBUG_PRINT("info",("Thread created"));
}


/*
  Create new thread to handle incoming connection.

  SYNOPSIS
    create_new_thread()
      thd in/out    Thread handle of future thread.

  DESCRIPTION
    This function will create new thread to handle the incoming
    connection.  If there are idle cached threads one will be used.
    'thd' will be pushed into 'threads'.

    In single-threaded mode (#define ONE_THREAD) connection will be
    handled inside this function.

  RETURN VALUE
    none
*/

static void create_new_thread(THD *thd)
{
  NET *net=&thd->net;
  DBUG_ENTER("create_new_thread");

  if (protocol_version > 9)
    net->return_errno=1;

  /* don't allow too many connections */
  if (thread_count - delayed_insert_threads >= max_connections+1 || abort_loop)
  {
    DBUG_PRINT("error",("Too many connections"));
    close_connection(thd, ER_CON_COUNT_ERROR, 1);
    delete thd;
    DBUG_VOID_RETURN;
  }
  pthread_mutex_lock(&LOCK_thread_count);
  thd->thread_id= thd->variables.pseudo_thread_id= thread_id++;

  /* Start a new thread to handle connection */
  thread_count++;

  if (thread_count - delayed_insert_threads > max_used_connections)
    max_used_connections= thread_count - delayed_insert_threads;

  thread_scheduler.add_connection(thd);
  DBUG_VOID_RETURN;
}
#endif /* EMBEDDED_LIBRARY */


#ifdef SIGNALS_DONT_BREAK_READ
inline void kill_broken_server()
{
  /* hack to get around signals ignored in syscalls for problem OS's */
  if (
#if !defined(__NETWARE__)
      unix_sock == INVALID_SOCKET ||
#endif
      (!opt_disable_networking && ip_sock == INVALID_SOCKET))
  {
    select_thread_in_use = 0;
    /* The following call will never return */
    kill_server(IF_NETWARE(MYSQL_KILL_SIGNAL, (void*) MYSQL_KILL_SIGNAL));
  }
}
#define MAYBE_BROKEN_SYSCALL kill_broken_server();
#else
#define MAYBE_BROKEN_SYSCALL
#endif

	/* Handle new connections and spawn new process to handle them */

#ifndef EMBEDDED_LIBRARY
pthread_handler_t handle_connections_sockets(void *arg __attribute__((unused)))
{
  my_socket sock,new_sock;
  uint error_count=0;
  uint max_used_connection= (uint) (max(ip_sock,unix_sock)+1);
  fd_set readFDs,clientFDs;
  THD *thd;
  struct sockaddr_in cAddr;
  int ip_flags=0,socket_flags=0,flags;
  st_vio *vio_tmp;
  DBUG_ENTER("handle_connections_sockets");

  LINT_INIT(new_sock);

  (void) my_pthread_getprio(pthread_self());		// For debugging

  FD_ZERO(&clientFDs);
  if (ip_sock != INVALID_SOCKET)
  {
    FD_SET(ip_sock,&clientFDs);
#ifdef HAVE_FCNTL
    ip_flags = fcntl(ip_sock, F_GETFL, 0);
#endif
  }
#ifdef HAVE_SYS_UN_H
  FD_SET(unix_sock,&clientFDs);
#ifdef HAVE_FCNTL
  socket_flags=fcntl(unix_sock, F_GETFL, 0);
#endif
#endif

  DBUG_PRINT("general",("Waiting for connections."));
  MAYBE_BROKEN_SYSCALL;
  while (!abort_loop)
  {
    readFDs=clientFDs;
#ifdef HPUX10
    if (select(max_used_connection,(int*) &readFDs,0,0,0) < 0)
      continue;
#else
    if (select((int) max_used_connection,&readFDs,0,0,0) < 0)
    {
      if (socket_errno != SOCKET_EINTR)
      {
	if (!select_errors++ && !abort_loop)	/* purecov: inspected */
	  sql_print_error("mysqld: Got error %d from select",socket_errno); /* purecov: inspected */
      }
      MAYBE_BROKEN_SYSCALL
      continue;
    }
#endif	/* HPUX10 */
    if (abort_loop)
    {
      MAYBE_BROKEN_SYSCALL;
      break;
    }

    /* Is this a new connection request ? */
#ifdef HAVE_SYS_UN_H
    if (FD_ISSET(unix_sock,&readFDs))
    {
      sock = unix_sock;
      flags= socket_flags;
    }
    else
#endif
    {
      sock = ip_sock;
      flags= ip_flags;
    }

#if !defined(NO_FCNTL_NONBLOCK)
    if (!(test_flags & TEST_BLOCKING))
    {
#if defined(O_NONBLOCK)
      fcntl(sock, F_SETFL, flags | O_NONBLOCK);
#elif defined(O_NDELAY)
      fcntl(sock, F_SETFL, flags | O_NDELAY);
#endif
    }
#endif /* NO_FCNTL_NONBLOCK */
    for (uint retry=0; retry < MAX_ACCEPT_RETRY; retry++)
    {
      size_socket length=sizeof(struct sockaddr_in);
      new_sock = accept(sock, my_reinterpret_cast(struct sockaddr *) (&cAddr),
			&length);
#ifdef __NETWARE__ 
      // TODO: temporary fix, waiting for TCP/IP fix - DEFECT000303149
      if ((new_sock == INVALID_SOCKET) && (socket_errno == EINVAL))
      {
        kill_server(SIGTERM);
      }
#endif
      if (new_sock != INVALID_SOCKET ||
	  (socket_errno != SOCKET_EINTR && socket_errno != SOCKET_EAGAIN))
	break;
      MAYBE_BROKEN_SYSCALL;
#if !defined(NO_FCNTL_NONBLOCK)
      if (!(test_flags & TEST_BLOCKING))
      {
	if (retry == MAX_ACCEPT_RETRY - 1)
	  fcntl(sock, F_SETFL, flags);		// Try without O_NONBLOCK
      }
#endif
    }
#if !defined(NO_FCNTL_NONBLOCK)
    if (!(test_flags & TEST_BLOCKING))
      fcntl(sock, F_SETFL, flags);
#endif
    if (new_sock == INVALID_SOCKET)
    {
      if ((error_count++ & 255) == 0)		// This can happen often
	sql_perror("Error in accept");
      MAYBE_BROKEN_SYSCALL;
      if (socket_errno == SOCKET_ENFILE || socket_errno == SOCKET_EMFILE)
	sleep(1);				// Give other threads some time
      continue;
    }

#ifdef HAVE_LIBWRAP
    {
      if (sock == ip_sock)
      {
	struct request_info req;
	signal(SIGCHLD, SIG_DFL);
	request_init(&req, RQ_DAEMON, libwrapName, RQ_FILE, new_sock, NULL);
	my_fromhost(&req);
	if (!my_hosts_access(&req))
	{
	  /*
	    This may be stupid but refuse() includes an exit(0)
	    which we surely don't want...
	    clean_exit() - same stupid thing ...
	  */
	  syslog(deny_severity, "refused connect from %s",
		 my_eval_client(&req));

	  /*
	    C++ sucks (the gibberish in front just translates the supplied
	    sink function pointer in the req structure from a void (*sink)();
	    to a void(*sink)(int) if you omit the cast, the C++ compiler
	    will cry...
	  */
	  if (req.sink)
	    ((void (*)(int))req.sink)(req.fd);

	  (void) shutdown(new_sock, SHUT_RDWR);
	  (void) closesocket(new_sock);
	  continue;
	}
      }
    }
#endif /* HAVE_LIBWRAP */

    {
      size_socket dummyLen;
      struct sockaddr dummy;
      dummyLen = sizeof(struct sockaddr);
      if (getsockname(new_sock,&dummy, &dummyLen) < 0)
      {
	sql_perror("Error on new connection socket");
	(void) shutdown(new_sock, SHUT_RDWR);
	(void) closesocket(new_sock);
	continue;
      }
    }

    /*
    ** Don't allow too many connections
    */

    if (!(thd= new THD))
    {
      (void) shutdown(new_sock, SHUT_RDWR);
      VOID(closesocket(new_sock));
      continue;
    }
    if (!(vio_tmp=vio_new(new_sock,
			  sock == unix_sock ? VIO_TYPE_SOCKET :
			  VIO_TYPE_TCPIP,
			  sock == unix_sock ? VIO_LOCALHOST: 0)) ||
	my_net_init(&thd->net,vio_tmp))
    {
      if (vio_tmp)
	vio_delete(vio_tmp);
      else
      {
	(void) shutdown(new_sock, SHUT_RDWR);
	(void) closesocket(new_sock);
      }
      delete thd;
      continue;
    }
    if (sock == unix_sock)
      thd->security_ctx->host=(char*) my_localhost;

    create_new_thread(thd);
  }

  decrement_handler_count();
  DBUG_RETURN(0);
}


#ifdef __NT__
pthread_handler_t handle_connections_namedpipes(void *arg)
{
  HANDLE hConnectedPipe;
  BOOL fConnected;
  THD *thd;
  my_thread_init();
  DBUG_ENTER("handle_connections_namedpipes");
  (void) my_pthread_getprio(pthread_self());		// For debugging

  DBUG_PRINT("general",("Waiting for named pipe connections."));
  while (!abort_loop)
  {
    /* wait for named pipe connection */
    fConnected = ConnectNamedPipe(hPipe, NULL);
    if (abort_loop)
      break;
    if (!fConnected)
      fConnected = GetLastError() == ERROR_PIPE_CONNECTED;
    if (!fConnected)
    {
      CloseHandle(hPipe);
      if ((hPipe= CreateNamedPipe(pipe_name,
                                  PIPE_ACCESS_DUPLEX,
                                  PIPE_TYPE_BYTE |
                                  PIPE_READMODE_BYTE |
                                  PIPE_WAIT,
                                  PIPE_UNLIMITED_INSTANCES,
                                  (int) global_system_variables.
                                  net_buffer_length,
                                  (int) global_system_variables.
                                  net_buffer_length,
                                  NMPWAIT_USE_DEFAULT_WAIT,
                                  &saPipeSecurity)) ==
	  INVALID_HANDLE_VALUE)
      {
	sql_perror("Can't create new named pipe!");
	break;					// Abort
      }
    }
    hConnectedPipe = hPipe;
    /* create new pipe for new connection */
    if ((hPipe = CreateNamedPipe(pipe_name,
				 PIPE_ACCESS_DUPLEX,
				 PIPE_TYPE_BYTE |
				 PIPE_READMODE_BYTE |
				 PIPE_WAIT,
				 PIPE_UNLIMITED_INSTANCES,
				 (int) global_system_variables.net_buffer_length,
				 (int) global_system_variables.net_buffer_length,
				 NMPWAIT_USE_DEFAULT_WAIT,
				 &saPipeSecurity)) ==
	INVALID_HANDLE_VALUE)
    {
      sql_perror("Can't create new named pipe!");
      hPipe=hConnectedPipe;
      continue;					// We have to try again
    }

    if (!(thd = new THD))
    {
      DisconnectNamedPipe(hConnectedPipe);
      CloseHandle(hConnectedPipe);
      continue;
    }
    if (!(thd->net.vio = vio_new_win32pipe(hConnectedPipe)) ||
	my_net_init(&thd->net, thd->net.vio))
    {
      close_connection(thd, ER_OUT_OF_RESOURCES, 1);
      delete thd;
      continue;
    }
    /* Host is unknown */
    thd->security_ctx->host= my_strdup(my_localhost, MYF(0));
    create_new_thread(thd);
  }

  decrement_handler_count();
  DBUG_RETURN(0);
}
#endif /* __NT__ */


/*
  Thread of shared memory's service

  SYNOPSIS
    handle_connections_shared_memory()
    arg                              Arguments of thread
*/

#ifdef HAVE_SMEM
pthread_handler_t handle_connections_shared_memory(void *arg)
{
  /* file-mapping object, use for create shared memory */
  HANDLE handle_connect_file_map= 0;
  char  *handle_connect_map= 0;                 // pointer on shared memory
  HANDLE event_connect_answer= 0;
  ulong smem_buffer_length= shared_memory_buffer_length + 4;
  ulong connect_number= 1;
  char tmp[63];
  char *suffix_pos;
  char connect_number_char[22], *p;
  const char *errmsg= 0;
  SECURITY_ATTRIBUTES *sa_event= 0, *sa_mapping= 0;
  my_thread_init();
  DBUG_ENTER("handle_connections_shared_memorys");
  DBUG_PRINT("general",("Waiting for allocated shared memory."));

  if (my_security_attr_create(&sa_event, &errmsg,
                              GENERIC_ALL, SYNCHRONIZE | EVENT_MODIFY_STATE))
    goto error;

  if (my_security_attr_create(&sa_mapping, &errmsg,
                             GENERIC_ALL, FILE_MAP_READ | FILE_MAP_WRITE))
    goto error;

  /*
    The name of event and file-mapping events create agree next rule:
      shared_memory_base_name+unique_part
    Where:
      shared_memory_base_name is unique value for each server
      unique_part is unique value for each object (events and file-mapping)
  */
  suffix_pos= strxmov(tmp,shared_memory_base_name,"_",NullS);
  strmov(suffix_pos, "CONNECT_REQUEST");
  if ((smem_event_connect_request= CreateEvent(sa_event,
                                               FALSE, FALSE, tmp)) == 0)
  {
    errmsg= "Could not create request event";
    goto error;
  }
  strmov(suffix_pos, "CONNECT_ANSWER");
  if ((event_connect_answer= CreateEvent(sa_event, FALSE, FALSE, tmp)) == 0)
  {
    errmsg="Could not create answer event";
    goto error;
  }
  strmov(suffix_pos, "CONNECT_DATA");
  if ((handle_connect_file_map=
       CreateFileMapping(INVALID_HANDLE_VALUE, sa_mapping,
                         PAGE_READWRITE, 0, sizeof(connect_number), tmp)) == 0)
  {
    errmsg= "Could not create file mapping";
    goto error;
  }
  if ((handle_connect_map= (char *)MapViewOfFile(handle_connect_file_map,
						  FILE_MAP_WRITE,0,0,
						  sizeof(DWORD))) == 0)
  {
    errmsg= "Could not create shared memory service";
    goto error;
  }

  while (!abort_loop)
  {
    /* Wait a request from client */
    WaitForSingleObject(smem_event_connect_request,INFINITE);

    /*
       it can be after shutdown command
    */
    if (abort_loop)
      goto error;

    HANDLE handle_client_file_map= 0;
    char  *handle_client_map= 0;
    HANDLE event_client_wrote= 0;
    HANDLE event_client_read= 0;    // for transfer data server <-> client
    HANDLE event_server_wrote= 0;
    HANDLE event_server_read= 0;
    HANDLE event_conn_closed= 0;
    THD *thd= 0;

    p= int10_to_str(connect_number, connect_number_char, 10);
    /*
      The name of event and file-mapping events create agree next rule:
        shared_memory_base_name+unique_part+number_of_connection
        Where:
	  shared_memory_base_name is uniquel value for each server
	  unique_part is unique value for each object (events and file-mapping)
	  number_of_connection is connection-number between server and client
    */
    suffix_pos= strxmov(tmp,shared_memory_base_name,"_",connect_number_char,
			 "_",NullS);
    strmov(suffix_pos, "DATA");
    if ((handle_client_file_map=
         CreateFileMapping(INVALID_HANDLE_VALUE, sa_mapping,
                           PAGE_READWRITE, 0, smem_buffer_length, tmp)) == 0)
    {
      errmsg= "Could not create file mapping";
      goto errorconn;
    }
    if ((handle_client_map= (char*)MapViewOfFile(handle_client_file_map,
						  FILE_MAP_WRITE,0,0,
						  smem_buffer_length)) == 0)
    {
      errmsg= "Could not create memory map";
      goto errorconn;
    }
    strmov(suffix_pos, "CLIENT_WROTE");
    if ((event_client_wrote= CreateEvent(sa_event, FALSE, FALSE, tmp)) == 0)
    {
      errmsg= "Could not create client write event";
      goto errorconn;
    }
    strmov(suffix_pos, "CLIENT_READ");
    if ((event_client_read= CreateEvent(sa_event, FALSE, FALSE, tmp)) == 0)
    {
      errmsg= "Could not create client read event";
      goto errorconn;
    }
    strmov(suffix_pos, "SERVER_READ");
    if ((event_server_read= CreateEvent(sa_event, FALSE, FALSE, tmp)) == 0)
    {
      errmsg= "Could not create server read event";
      goto errorconn;
    }
    strmov(suffix_pos, "SERVER_WROTE");
    if ((event_server_wrote= CreateEvent(sa_event,
                                         FALSE, FALSE, tmp)) == 0)
    {
      errmsg= "Could not create server write event";
      goto errorconn;
    }
    strmov(suffix_pos, "CONNECTION_CLOSED");
    if ((event_conn_closed= CreateEvent(sa_event,
                                        TRUE, FALSE, tmp)) == 0)
    {
      errmsg= "Could not create closed connection event";
      goto errorconn;
    }
    if (abort_loop)
      goto errorconn;
    if (!(thd= new THD))
      goto errorconn;
    /* Send number of connection to client */
    int4store(handle_connect_map, connect_number);
    if (!SetEvent(event_connect_answer))
    {
      errmsg= "Could not send answer event";
      goto errorconn;
    }
    /* Set event that client should receive data */
    if (!SetEvent(event_client_read))
    {
      errmsg= "Could not set client to read mode";
      goto errorconn;
    }
    if (!(thd->net.vio= vio_new_win32shared_memory(&thd->net,
                                                   handle_client_file_map,
                                                   handle_client_map,
                                                   event_client_wrote,
                                                   event_client_read,
                                                   event_server_wrote,
                                                   event_server_read,
                                                   event_conn_closed)) ||
                        my_net_init(&thd->net, thd->net.vio))
    {
      close_connection(thd, ER_OUT_OF_RESOURCES, 1);
      errmsg= 0;
      goto errorconn;
    }
    thd->security_ctx->host= my_strdup(my_localhost, MYF(0)); /* Host is unknown */
    create_new_thread(thd);
    connect_number++;
    continue;

errorconn:
    /* Could not form connection;  Free used handlers/memort and retry */
    if (errmsg)
    {
      char buff[180];
      strxmov(buff, "Can't create shared memory connection: ", errmsg, ".",
	      NullS);
      sql_perror(buff);
    }
    if (handle_client_file_map) 
      CloseHandle(handle_client_file_map);
    if (handle_client_map)
      UnmapViewOfFile(handle_client_map);
    if (event_server_wrote)
      CloseHandle(event_server_wrote);
    if (event_server_read)
      CloseHandle(event_server_read);
    if (event_client_wrote)
      CloseHandle(event_client_wrote);
    if (event_client_read)
      CloseHandle(event_client_read);
    if (event_conn_closed)
      CloseHandle(event_conn_closed);
    delete thd;
  }

  /* End shared memory handling */
error:
  if (errmsg)
  {
    char buff[180];
    strxmov(buff, "Can't create shared memory service: ", errmsg, ".", NullS);
    sql_perror(buff);
  }
  my_security_attr_free(sa_event);
  my_security_attr_free(sa_mapping);
  if (handle_connect_map)	UnmapViewOfFile(handle_connect_map);
  if (handle_connect_file_map)	CloseHandle(handle_connect_file_map);
  if (event_connect_answer)	CloseHandle(event_connect_answer);
  if (smem_event_connect_request) CloseHandle(smem_event_connect_request);

  decrement_handler_count();
  DBUG_RETURN(0);
}
#endif /* HAVE_SMEM */
#endif /* EMBEDDED_LIBRARY */


/****************************************************************************
  Handle start options
******************************************************************************/

enum options_mysqld
{
  OPT_ISAM_LOG=256,            OPT_SKIP_NEW, 
  OPT_SKIP_GRANT,              OPT_SKIP_LOCK, 
  OPT_ENABLE_LOCK,             OPT_USE_LOCKING,
  OPT_SOCKET,                  OPT_UPDATE_LOG,
  OPT_BIN_LOG,                 OPT_SKIP_RESOLVE,
  OPT_SKIP_NETWORKING,         OPT_BIN_LOG_INDEX,
  OPT_BIND_ADDRESS,            OPT_PID_FILE,
  OPT_SKIP_PRIOR,              OPT_BIG_TABLES,
  OPT_STANDALONE,              OPT_ONE_THREAD,
  OPT_CONSOLE,                 OPT_LOW_PRIORITY_UPDATES,
  OPT_SKIP_HOST_CACHE,         OPT_SHORT_LOG_FORMAT,
  OPT_FLUSH,                   OPT_SAFE,
  OPT_BOOTSTRAP,               OPT_SKIP_SHOW_DB,
  OPT_STORAGE_ENGINE,          OPT_INIT_FILE,
  OPT_DELAY_KEY_WRITE_ALL,     OPT_SLOW_QUERY_LOG,
  OPT_DELAY_KEY_WRITE,	       OPT_CHARSETS_DIR,
  OPT_MASTER_HOST,             OPT_MASTER_USER,
  OPT_MASTER_PASSWORD,         OPT_MASTER_PORT,
  OPT_MASTER_INFO_FILE,        OPT_MASTER_CONNECT_RETRY,
  OPT_MASTER_RETRY_COUNT,      OPT_LOG_TC, OPT_LOG_TC_SIZE,
  OPT_MASTER_SSL,              OPT_MASTER_SSL_KEY,
  OPT_MASTER_SSL_CERT,         OPT_MASTER_SSL_CAPATH,
  OPT_MASTER_SSL_CIPHER,       OPT_MASTER_SSL_CA,
  OPT_SQL_BIN_UPDATE_SAME,     OPT_REPLICATE_DO_DB,
  OPT_REPLICATE_IGNORE_DB,     OPT_LOG_SLAVE_UPDATES,
  OPT_BINLOG_DO_DB,            OPT_BINLOG_IGNORE_DB,
  OPT_BINLOG_FORMAT,
#ifndef DBUG_OFF
  OPT_BINLOG_SHOW_XID,
#endif
  OPT_BINLOG_ROWS_EVENT_MAX_SIZE, 
  OPT_WANT_CORE,               OPT_CONCURRENT_INSERT,
  OPT_MEMLOCK,                 OPT_MYISAM_RECOVER,
  OPT_REPLICATE_REWRITE_DB,    OPT_SERVER_ID,
  OPT_SKIP_SLAVE_START,        OPT_SAFE_SHOW_DB, 
  OPT_SAFEMALLOC_MEM_LIMIT,    OPT_REPLICATE_DO_TABLE,
  OPT_REPLICATE_IGNORE_TABLE,  OPT_REPLICATE_WILD_DO_TABLE,
  OPT_REPLICATE_WILD_IGNORE_TABLE, OPT_REPLICATE_SAME_SERVER_ID,
  OPT_DISCONNECT_SLAVE_EVENT_COUNT, OPT_TC_HEURISTIC_RECOVER,
  OPT_ABORT_SLAVE_EVENT_COUNT,
  OPT_LOG_BIN_TRUST_FUNCTION_CREATORS,
  OPT_ENGINE_CONDITION_PUSHDOWN, OPT_NDB_CONNECTSTRING, 
  OPT_NDB_USE_EXACT_COUNT, OPT_NDB_USE_TRANSACTIONS,
  OPT_NDB_FORCE_SEND, OPT_NDB_AUTOINCREMENT_PREFETCH_SZ,
  OPT_NDB_SHM, OPT_NDB_OPTIMIZED_NODE_SELECTION, OPT_NDB_CACHE_CHECK_TIME,
  OPT_NDB_MGMD, OPT_NDB_NODEID,
  OPT_NDB_DISTRIBUTION,
  OPT_NDB_INDEX_STAT_ENABLE,
  OPT_NDB_EXTRA_LOGGING,
  OPT_NDB_REPORT_THRESH_BINLOG_EPOCH_SLIP,
  OPT_NDB_REPORT_THRESH_BINLOG_MEM_USAGE,
  OPT_NDB_USE_COPYING_ALTER_TABLE,
  OPT_SKIP_SAFEMALLOC,
  OPT_TEMP_POOL, OPT_TX_ISOLATION, OPT_COMPLETION_TYPE,
  OPT_SKIP_STACK_TRACE, OPT_SKIP_SYMLINKS,
  OPT_MAX_BINLOG_DUMP_EVENTS, OPT_SPORADIC_BINLOG_DUMP_FAIL,
  OPT_SAFE_USER_CREATE, OPT_SQL_MODE,
  OPT_HAVE_NAMED_PIPE,
  OPT_DO_PSTACK, OPT_EVENT_SCHEDULER, OPT_REPORT_HOST,
  OPT_REPORT_USER, OPT_REPORT_PASSWORD, OPT_REPORT_PORT,
  OPT_SHOW_SLAVE_AUTH_INFO,
  OPT_SLAVE_LOAD_TMPDIR, OPT_NO_MIX_TYPE,
  OPT_RPL_RECOVERY_RANK,OPT_INIT_RPL_ROLE,
  OPT_RELAY_LOG, OPT_RELAY_LOG_INDEX, OPT_RELAY_LOG_INFO_FILE,
  OPT_SLAVE_SKIP_ERRORS, OPT_DES_KEY_FILE, OPT_LOCAL_INFILE,
  OPT_SSL_SSL, OPT_SSL_KEY, OPT_SSL_CERT, OPT_SSL_CA,
  OPT_SSL_CAPATH, OPT_SSL_CIPHER,
  OPT_BACK_LOG, OPT_BINLOG_CACHE_SIZE,
  OPT_CONNECT_TIMEOUT, OPT_DELAYED_INSERT_TIMEOUT,
  OPT_DELAYED_INSERT_LIMIT, OPT_DELAYED_QUEUE_SIZE,
  OPT_FLUSH_TIME, OPT_FT_MIN_WORD_LEN, OPT_FT_BOOLEAN_SYNTAX,
  OPT_FT_MAX_WORD_LEN, OPT_FT_QUERY_EXPANSION_LIMIT, OPT_FT_STOPWORD_FILE,
  OPT_INTERACTIVE_TIMEOUT, OPT_JOIN_BUFF_SIZE,
  OPT_KEY_BUFFER_SIZE, OPT_KEY_CACHE_BLOCK_SIZE,
  OPT_KEY_CACHE_DIVISION_LIMIT, OPT_KEY_CACHE_AGE_THRESHOLD,
  OPT_LONG_QUERY_TIME,
  OPT_LOWER_CASE_TABLE_NAMES, OPT_MAX_ALLOWED_PACKET,
  OPT_MAX_BINLOG_CACHE_SIZE, OPT_MAX_BINLOG_SIZE,
  OPT_MAX_CONNECTIONS, OPT_MAX_CONNECT_ERRORS,
  OPT_MAX_DELAYED_THREADS, OPT_MAX_HEP_TABLE_SIZE,
  OPT_MAX_JOIN_SIZE, OPT_MAX_PREPARED_STMT_COUNT,
  OPT_MAX_RELAY_LOG_SIZE, OPT_MAX_SORT_LENGTH,
  OPT_MAX_SEEKS_FOR_KEY, OPT_MAX_TMP_TABLES, OPT_MAX_USER_CONNECTIONS,
  OPT_MAX_LENGTH_FOR_SORT_DATA,
  OPT_MAX_WRITE_LOCK_COUNT, OPT_BULK_INSERT_BUFFER_SIZE,
  OPT_MAX_ERROR_COUNT, OPT_MULTI_RANGE_COUNT, OPT_MYISAM_DATA_POINTER_SIZE,
  OPT_MYISAM_BLOCK_SIZE, OPT_MYISAM_MAX_EXTRA_SORT_FILE_SIZE,
  OPT_MYISAM_MAX_SORT_FILE_SIZE, OPT_MYISAM_SORT_BUFFER_SIZE,
  OPT_MYISAM_USE_MMAP,
  OPT_MYISAM_STATS_METHOD,
  OPT_NET_BUFFER_LENGTH, OPT_NET_RETRY_COUNT,
  OPT_NET_READ_TIMEOUT, OPT_NET_WRITE_TIMEOUT,
  OPT_OPEN_FILES_LIMIT,
  OPT_PRELOAD_BUFFER_SIZE,
  OPT_QUERY_CACHE_LIMIT, OPT_QUERY_CACHE_MIN_RES_UNIT, OPT_QUERY_CACHE_SIZE,
  OPT_QUERY_CACHE_TYPE, OPT_QUERY_CACHE_WLOCK_INVALIDATE, OPT_RECORD_BUFFER,
  OPT_RECORD_RND_BUFFER, OPT_DIV_PRECINCREMENT, OPT_RELAY_LOG_SPACE_LIMIT,
  OPT_RELAY_LOG_PURGE,
  OPT_SLAVE_NET_TIMEOUT, OPT_SLAVE_COMPRESSED_PROTOCOL, OPT_SLOW_LAUNCH_TIME,
  OPT_SLAVE_TRANS_RETRIES, OPT_READONLY, OPT_DEBUGGING,
  OPT_SORT_BUFFER, OPT_TABLE_OPEN_CACHE, OPT_TABLE_DEF_CACHE,
  OPT_THREAD_CONCURRENCY, OPT_THREAD_CACHE_SIZE,
  OPT_TMP_TABLE_SIZE, OPT_THREAD_STACK,
  OPT_WAIT_TIMEOUT, OPT_MYISAM_REPAIR_THREADS,
  OPT_ERROR_LOG_FILE,
  OPT_DEFAULT_WEEK_FORMAT,
  OPT_RANGE_ALLOC_BLOCK_SIZE, OPT_ALLOW_SUSPICIOUS_UDFS,
  OPT_QUERY_ALLOC_BLOCK_SIZE, OPT_QUERY_PREALLOC_SIZE,
  OPT_TRANS_ALLOC_BLOCK_SIZE, OPT_TRANS_PREALLOC_SIZE,
  OPT_SYNC_FRM, OPT_SYNC_BINLOG,
  OPT_SYNC_REPLICATION,
  OPT_SYNC_REPLICATION_SLAVE_ID,
  OPT_SYNC_REPLICATION_TIMEOUT,
  OPT_ENABLE_SHARED_MEMORY,
  OPT_SHARED_MEMORY_BASE_NAME,
  OPT_OLD_PASSWORDS,
  OPT_OLD_ALTER_TABLE,
  OPT_EXPIRE_LOGS_DAYS,
  OPT_GROUP_CONCAT_MAX_LEN,
  OPT_DEFAULT_COLLATION,
  OPT_CHARACTER_SET_CLIENT_HANDSHAKE,
  OPT_CHARACTER_SET_FILESYSTEM,
  OPT_LC_TIME_NAMES,
  OPT_INIT_CONNECT,
  OPT_INIT_SLAVE,
  OPT_SECURE_AUTH,
  OPT_DATE_FORMAT,
  OPT_TIME_FORMAT,
  OPT_DATETIME_FORMAT,
  OPT_LOG_QUERIES_NOT_USING_INDEXES,
  OPT_DEFAULT_TIME_ZONE,
  OPT_SYSDATE_IS_NOW,
  OPT_OPTIMIZER_SEARCH_DEPTH,
  OPT_OPTIMIZER_PRUNE_LEVEL,
  OPT_UPDATABLE_VIEWS_WITH_LIMIT,
  OPT_SP_AUTOMATIC_PRIVILEGES,
  OPT_MAX_SP_RECURSION_DEPTH,
  OPT_AUTO_INCREMENT, OPT_AUTO_INCREMENT_OFFSET,
  OPT_ENABLE_LARGE_PAGES,
  OPT_TIMED_MUTEXES,
  OPT_OLD_STYLE_USER_LIMITS,
  OPT_LOG_SLOW_ADMIN_STATEMENTS,
  OPT_TABLE_LOCK_WAIT_TIMEOUT,
  OPT_PLUGIN_LOAD,
  OPT_PLUGIN_DIR,
  OPT_LOG_OUTPUT,
  OPT_PORT_OPEN_TIMEOUT,
  OPT_GENERAL_LOG,
  OPT_SLOW_LOG,
  OPT_THREAD_HANDLING,
  OPT_INNODB_ROLLBACK_ON_TIMEOUT,
  OPT_SECURE_FILE_PRIV,
  OPT_OLD_MODE
};


#define LONG_TIMEOUT ((ulong) 3600L*24L*365L)

struct my_option my_long_options[] =
{
  {"help", '?', "Display this help and exit.", 
   (uchar**) &opt_help, (uchar**) &opt_help, 0, GET_BOOL, NO_ARG, 0, 0, 0, 0,
   0, 0},
#ifdef HAVE_REPLICATION
  {"abort-slave-event-count", OPT_ABORT_SLAVE_EVENT_COUNT,
   "Option used by mysql-test for debugging and testing of replication.",
   (uchar**) &abort_slave_event_count,  (uchar**) &abort_slave_event_count,
   0, GET_INT, REQUIRED_ARG, 0, 0, 0, 0, 0, 0},
#endif /* HAVE_REPLICATION */
  {"allow-suspicious-udfs", OPT_ALLOW_SUSPICIOUS_UDFS,
   "Allows use of UDFs consisting of only one symbol xxx() "
   "without corresponding xxx_init() or xxx_deinit(). That also means "
   "that one can load any function from any library, for example exit() "
   "from libc.so",
   (uchar**) &opt_allow_suspicious_udfs, (uchar**) &opt_allow_suspicious_udfs,
   0, GET_BOOL, NO_ARG, 0, 0, 0, 0, 0, 0},
  {"ansi", 'a', "Use ANSI SQL syntax instead of MySQL syntax. This mode will also set transaction isolation level 'serializable'.", 0, 0, 0,
   GET_NO_ARG, NO_ARG, 0, 0, 0, 0, 0, 0},
  {"auto-increment-increment", OPT_AUTO_INCREMENT,
   "Auto-increment columns are incremented by this",
   (uchar**) &global_system_variables.auto_increment_increment,
   (uchar**) &max_system_variables.auto_increment_increment, 0, GET_ULONG,
   OPT_ARG, 1, 1, 65535, 0, 1, 0 },
  {"auto-increment-offset", OPT_AUTO_INCREMENT_OFFSET,
   "Offset added to Auto-increment columns. Used when auto-increment-increment != 1",
   (uchar**) &global_system_variables.auto_increment_offset,
   (uchar**) &max_system_variables.auto_increment_offset, 0, GET_ULONG, OPT_ARG,
   1, 1, 65535, 0, 1, 0 },
  {"automatic-sp-privileges", OPT_SP_AUTOMATIC_PRIVILEGES,
   "Creating and dropping stored procedures alters ACLs. Disable with --skip-automatic-sp-privileges.",
   (uchar**) &sp_automatic_privileges, (uchar**) &sp_automatic_privileges,
   0, GET_BOOL, NO_ARG, 1, 0, 0, 0, 0, 0},
  {"basedir", 'b',
   "Path to installation directory. All paths are usually resolved relative to this.",
   (uchar**) &mysql_home_ptr, (uchar**) &mysql_home_ptr, 0, GET_STR, REQUIRED_ARG,
   0, 0, 0, 0, 0, 0},
  {"big-tables", OPT_BIG_TABLES,
   "Allow big result sets by saving all temporary sets on file (Solves most 'table full' errors).",
   0, 0, 0, GET_NO_ARG, NO_ARG, 0, 0, 0, 0, 0, 0},
  {"bind-address", OPT_BIND_ADDRESS, "IP address to bind to.",
   (uchar**) &my_bind_addr_str, (uchar**) &my_bind_addr_str, 0, GET_STR,
   REQUIRED_ARG, 0, 0, 0, 0, 0, 0},
  {"binlog_format", OPT_BINLOG_FORMAT,
   "Does not have any effect without '--log-bin'. "
   "Tell the master the form of binary logging to use: either 'row' for "
   "row-based binary logging, or 'statement' for statement-based binary "
   "logging, or 'mixed'. 'mixed' is statement-based binary logging except "
   "for those statements where only row-based is correct: those which "
   "involve user-defined functions (i.e. UDFs) or the UUID() function; for "
   "those, row-based binary logging is automatically used. "
#ifdef HAVE_NDB_BINLOG
   "If ndbcluster is enabled and binlog_format is `mixed', the format switches"
   " to 'row' and back implicitly per each query accessing a NDB table."
#endif
   ,(uchar**) &opt_binlog_format, (uchar**) &opt_binlog_format,
   0, GET_STR, REQUIRED_ARG, 0, 0, 0, 0, 0, 0},
  {"binlog-do-db", OPT_BINLOG_DO_DB,
   "Tells the master it should log updates for the specified database, and exclude all others not explicitly mentioned.",
   0, 0, 0, GET_STR, REQUIRED_ARG, 0, 0, 0, 0, 0, 0},
  {"binlog-ignore-db", OPT_BINLOG_IGNORE_DB,
   "Tells the master that updates to the given database should not be logged tothe binary log.",
   0, 0, 0, GET_STR, REQUIRED_ARG, 0, 0, 0, 0, 0, 0},
  {"binlog-row-event-max-size", OPT_BINLOG_ROWS_EVENT_MAX_SIZE,
   "The maximum size of a row-based binary log event in bytes. Rows will be "
   "grouped into events smaller than this size if possible. "
   "The value has to be a multiple of 256.",
   (uchar**) &opt_binlog_rows_event_max_size, 
   (uchar**) &opt_binlog_rows_event_max_size, 0, 
   GET_ULONG, REQUIRED_ARG, 
   /* def_value */ 1024, /* min_value */  256, /* max_value */ ULONG_MAX, 
   /* sub_size */     0, /* block_size */ 256, 
   /* app_type */ 0
  },
#ifndef DISABLE_GRANT_OPTIONS
  {"bootstrap", OPT_BOOTSTRAP, "Used by mysql installation scripts.", 0, 0, 0,
   GET_NO_ARG, NO_ARG, 0, 0, 0, 0, 0, 0},
#endif
  {"character-set-client-handshake", OPT_CHARACTER_SET_CLIENT_HANDSHAKE,
   "Don't ignore client side character set value sent during handshake.",
   (uchar**) &opt_character_set_client_handshake,
   (uchar**) &opt_character_set_client_handshake,
    0, GET_BOOL, NO_ARG, 1, 0, 0, 0, 0, 0},
  {"character-set-filesystem", OPT_CHARACTER_SET_FILESYSTEM,
   "Set the filesystem character set.",
   (uchar**) &character_set_filesystem_name,
   (uchar**) &character_set_filesystem_name,
   0, GET_STR, REQUIRED_ARG, 0, 0, 0, 0, 0, 0 },
  {"character-set-server", 'C', "Set the default character set.",
   (uchar**) &default_character_set_name, (uchar**) &default_character_set_name,
   0, GET_STR, REQUIRED_ARG, 0, 0, 0, 0, 0, 0 },
  {"character-sets-dir", OPT_CHARSETS_DIR,
   "Directory where character sets are.", (uchar**) &charsets_dir,
   (uchar**) &charsets_dir, 0, GET_STR, REQUIRED_ARG, 0, 0, 0, 0, 0, 0},
  {"chroot", 'r', "Chroot mysqld daemon during startup.",
   (uchar**) &mysqld_chroot, (uchar**) &mysqld_chroot, 0, GET_STR, REQUIRED_ARG,
   0, 0, 0, 0, 0, 0},
  {"collation-server", OPT_DEFAULT_COLLATION, "Set the default collation.",
   (uchar**) &default_collation_name, (uchar**) &default_collation_name,
   0, GET_STR, REQUIRED_ARG, 0, 0, 0, 0, 0, 0 },
  {"completion-type", OPT_COMPLETION_TYPE, "Default completion type.",
   (uchar**) &global_system_variables.completion_type,
   (uchar**) &max_system_variables.completion_type, 0, GET_ULONG,
   REQUIRED_ARG, 0, 0, 2, 0, 1, 0},
  {"concurrent-insert", OPT_CONCURRENT_INSERT,
   "Use concurrent insert with MyISAM. Disable with --concurrent-insert=0",
   (uchar**) &myisam_concurrent_insert, (uchar**) &myisam_concurrent_insert,
   0, GET_LONG, OPT_ARG, 1, 0, 2, 0, 0, 0},
  {"console", OPT_CONSOLE, "Write error output on screen; Don't remove the console window on windows.",
   (uchar**) &opt_console, (uchar**) &opt_console, 0, GET_BOOL, NO_ARG, 0, 0, 0,
   0, 0, 0},
  {"core-file", OPT_WANT_CORE, "Write core on errors.", 0, 0, 0, GET_NO_ARG,
   NO_ARG, 0, 0, 0, 0, 0, 0},
  {"datadir", 'h', "Path to the database root.", (uchar**) &mysql_data_home,
   (uchar**) &mysql_data_home, 0, GET_STR, REQUIRED_ARG, 0, 0, 0, 0, 0, 0},
#ifndef DBUG_OFF
  {"debug", '#', "Debug log.", (uchar**) &default_dbug_option,
   (uchar**) &default_dbug_option, 0, GET_STR, OPT_ARG, 0, 0, 0, 0, 0, 0},
#endif
  {"default-character-set", 'C', "Set the default character set (deprecated option, use --character-set-server instead).",
   (uchar**) &default_character_set_name, (uchar**) &default_character_set_name,
   0, GET_STR, REQUIRED_ARG, 0, 0, 0, 0, 0, 0 },
  {"default-collation", OPT_DEFAULT_COLLATION, "Set the default collation (deprecated option, use --collation-server instead).",
   (uchar**) &default_collation_name, (uchar**) &default_collation_name,
   0, GET_STR, REQUIRED_ARG, 0, 0, 0, 0, 0, 0 },
  {"default-storage-engine", OPT_STORAGE_ENGINE,
   "Set the default storage engine (table type) for tables.",
   (uchar**)&default_storage_engine_str, (uchar**)&default_storage_engine_str,
   0, GET_STR, REQUIRED_ARG, 0, 0, 0, 0, 0, 0},
  {"default-table-type", OPT_STORAGE_ENGINE,
   "(deprecated) Use --default-storage-engine.",
   (uchar**)&default_storage_engine_str, (uchar**)&default_storage_engine_str,
   0, GET_STR, REQUIRED_ARG, 0, 0, 0, 0, 0, 0},
  {"default-time-zone", OPT_DEFAULT_TIME_ZONE, "Set the default time zone.",
   (uchar**) &default_tz_name, (uchar**) &default_tz_name,
   0, GET_STR, REQUIRED_ARG, 0, 0, 0, 0, 0, 0 },
  {"delay-key-write", OPT_DELAY_KEY_WRITE, "Type of DELAY_KEY_WRITE.",
   0,0,0, GET_STR, OPT_ARG, 0, 0, 0, 0, 0, 0},
  {"delay-key-write-for-all-tables", OPT_DELAY_KEY_WRITE_ALL,
   "Don't flush key buffers between writes for any MyISAM table (Deprecated option, use --delay-key-write=all instead).",
   0, 0, 0, GET_NO_ARG, NO_ARG, 0, 0, 0, 0, 0, 0},
#ifdef HAVE_OPENSSL
  {"des-key-file", OPT_DES_KEY_FILE,
   "Load keys for des_encrypt() and des_encrypt from given file.",
   (uchar**) &des_key_file, (uchar**) &des_key_file, 0, GET_STR, REQUIRED_ARG,
   0, 0, 0, 0, 0, 0},
#endif /* HAVE_OPENSSL */
#ifdef HAVE_REPLICATION
  {"disconnect-slave-event-count", OPT_DISCONNECT_SLAVE_EVENT_COUNT,
   "Option used by mysql-test for debugging and testing of replication.",
   (uchar**) &disconnect_slave_event_count,
   (uchar**) &disconnect_slave_event_count, 0, GET_INT, REQUIRED_ARG, 0, 0, 0,
   0, 0, 0},
#endif /* HAVE_REPLICATION */
  {"enable-locking", OPT_ENABLE_LOCK,
   "Deprecated option, use --external-locking instead.",
   (uchar**) &opt_external_locking, (uchar**) &opt_external_locking,
   0, GET_BOOL, NO_ARG, 0, 0, 0, 0, 0, 0},
#ifdef __NT__
  {"enable-named-pipe", OPT_HAVE_NAMED_PIPE, "Enable the named pipe (NT).",
   (uchar**) &opt_enable_named_pipe, (uchar**) &opt_enable_named_pipe, 0, GET_BOOL,
   NO_ARG, 0, 0, 0, 0, 0, 0},
#endif
  {"enable-pstack", OPT_DO_PSTACK, "Print a symbolic stack trace on failure.",
   (uchar**) &opt_do_pstack, (uchar**) &opt_do_pstack, 0, GET_BOOL, NO_ARG, 0, 0,
   0, 0, 0, 0},
  {"engine-condition-pushdown",
   OPT_ENGINE_CONDITION_PUSHDOWN,
   "Push supported query conditions to the storage engine.",
   (uchar**) &global_system_variables.engine_condition_pushdown,
   (uchar**) &global_system_variables.engine_condition_pushdown,
   0, GET_BOOL, NO_ARG, 1, 0, 0, 0, 0, 0},
  /* See how it's handled in get_one_option() */
  {"event-scheduler", OPT_EVENT_SCHEDULER, "Enable/disable the event scheduler.",
   NULL,  NULL, 0, GET_STR, OPT_ARG, 0, 0, 0, 0, 0, 0},
  {"exit-info", 'T', "Used for debugging;  Use at your own risk!", 0, 0, 0,
   GET_LONG, OPT_ARG, 0, 0, 0, 0, 0, 0},
  {"external-locking", OPT_USE_LOCKING, "Use system (external) locking (disabled by default).  With this option enabled you can run myisamchk to test (not repair) tables while the MySQL server is running. Disable with --skip-external-locking.",
   (uchar**) &opt_external_locking, (uchar**) &opt_external_locking,
   0, GET_BOOL, NO_ARG, 0, 0, 0, 0, 0, 0},
  {"flush", OPT_FLUSH, "Flush tables to disk between SQL commands.", 0, 0, 0,
   GET_NO_ARG, NO_ARG, 0, 0, 0, 0, 0, 0},
  /* We must always support the next option to make scripts like mysqltest
     easier to do */
  {"gdb", OPT_DEBUGGING,
   "Set up signals usable for debugging",
   (uchar**) &opt_debugging, (uchar**) &opt_debugging,
   0, GET_BOOL, NO_ARG, 0, 0, 0, 0, 0, 0},
  {"general-log", OPT_GENERAL_LOG,
   "Enable|disable general log", (uchar**) &opt_log,
   (uchar**) &opt_log, 0, GET_BOOL, OPT_ARG, 0, 0, 0, 0, 0, 0},
#ifdef HAVE_LARGE_PAGES
  {"large-pages", OPT_ENABLE_LARGE_PAGES, "Enable support for large pages. \
Disable with --skip-large-pages.",
   (uchar**) &opt_large_pages, (uchar**) &opt_large_pages, 0, GET_BOOL, NO_ARG, 0, 0, 0,
   0, 0, 0},
#endif
  {"init-connect", OPT_INIT_CONNECT, "Command(s) that are executed for each new connection",
   (uchar**) &opt_init_connect, (uchar**) &opt_init_connect, 0, GET_STR_ALLOC,
   REQUIRED_ARG, 0, 0, 0, 0, 0, 0},
#ifndef DISABLE_GRANT_OPTIONS
  {"init-file", OPT_INIT_FILE, "Read SQL commands from this file at startup.",
   (uchar**) &opt_init_file, (uchar**) &opt_init_file, 0, GET_STR, REQUIRED_ARG,
   0, 0, 0, 0, 0, 0},
#endif
  {"init-rpl-role", OPT_INIT_RPL_ROLE, "Set the replication role.", 0, 0, 0,
   GET_STR, REQUIRED_ARG, 0, 0, 0, 0, 0, 0},
  {"init-slave", OPT_INIT_SLAVE, "Command(s) that are executed when a slave connects to this master",
   (uchar**) &opt_init_slave, (uchar**) &opt_init_slave, 0, GET_STR_ALLOC,
   REQUIRED_ARG, 0, 0, 0, 0, 0, 0},
  {"language", 'L',
   "Client error messages in given language. May be given as a full path.",
   (uchar**) &language_ptr, (uchar**) &language_ptr, 0, GET_STR, REQUIRED_ARG,
   0, 0, 0, 0, 0, 0},
  {"lc-time-names", OPT_LC_TIME_NAMES,
   "Set the language used for the month names and the days of the week.",
   (uchar**) &lc_time_names_name,
   (uchar**) &lc_time_names_name,
   0, GET_STR, REQUIRED_ARG, 0, 0, 0, 0, 0, 0 },
  {"local-infile", OPT_LOCAL_INFILE,
   "Enable/disable LOAD DATA LOCAL INFILE (takes values 1|0).",
   (uchar**) &opt_local_infile,
   (uchar**) &opt_local_infile, 0, GET_BOOL, OPT_ARG,
   1, 0, 0, 0, 0, 0},
  {"log", 'l', "Log connections and queries to file.", (uchar**) &opt_logname,
   (uchar**) &opt_logname, 0, GET_STR, OPT_ARG, 0, 0, 0, 0, 0, 0},
  {"log-bin", OPT_BIN_LOG,
   "Log update queries in binary format. Optional (but strongly recommended "
   "to avoid replication problems if server's hostname changes) argument "
   "should be the chosen location for the binary log files.",
   (uchar**) &opt_bin_logname, (uchar**) &opt_bin_logname, 0, GET_STR_ALLOC,
   OPT_ARG, 0, 0, 0, 0, 0, 0},
  {"log-bin-index", OPT_BIN_LOG_INDEX,
   "File that holds the names for last binary log files.",
   (uchar**) &opt_binlog_index_name, (uchar**) &opt_binlog_index_name, 0, GET_STR,
   REQUIRED_ARG, 0, 0, 0, 0, 0, 0},
#ifndef TO_BE_REMOVED_IN_5_1_OR_6_0
  /*
    In 5.0.6 we introduced the below option, then in 5.0.16 we renamed it to
    log-bin-trust-function-creators but kept also the old name for
    compatibility; the behaviour was also changed to apply only to functions
    (and triggers). In a future release this old name could be removed.
  */
  {"log-bin-trust-routine-creators", OPT_LOG_BIN_TRUST_FUNCTION_CREATORS,
   "(deprecated) Use log-bin-trust-function-creators.",
   (uchar**) &trust_function_creators, (uchar**) &trust_function_creators, 0,
   GET_BOOL, NO_ARG, 0, 0, 0, 0, 0, 0},
#endif
  /*
    This option starts with "log-bin" to emphasize that it is specific of
    binary logging.
  */
  {"log-bin-trust-function-creators", OPT_LOG_BIN_TRUST_FUNCTION_CREATORS,
   "If equal to 0 (the default), then when --log-bin is used, creation of "
   "a stored function (or trigger) is allowed only to users having the SUPER privilege "
   "and only if this stored function (trigger) may not break binary logging."
   "Note that if ALL connections to this server ALWAYS use row-based binary "
   "logging, the security issues do not exist and the binary logging cannot "
   "break, so you can safely set this to 1."
   ,(uchar**) &trust_function_creators, (uchar**) &trust_function_creators, 0,
   GET_BOOL, NO_ARG, 0, 0, 0, 0, 0, 0},
  {"log-error", OPT_ERROR_LOG_FILE, "Error log file.",
   (uchar**) &log_error_file_ptr, (uchar**) &log_error_file_ptr, 0, GET_STR,
   OPT_ARG, 0, 0, 0, 0, 0, 0},
  {"log-isam", OPT_ISAM_LOG, "Log all MyISAM changes to file.",
   (uchar**) &myisam_log_filename, (uchar**) &myisam_log_filename, 0, GET_STR,
   OPT_ARG, 0, 0, 0, 0, 0, 0},
  {"log-long-format", '0',
   "Log some extra information to update log. Please note that this option is deprecated; see --log-short-format option.", 
   0, 0, 0, GET_NO_ARG, NO_ARG, 0, 0, 0, 0, 0, 0},
#ifdef WITH_CSV_STORAGE_ENGINE
  {"log-output", OPT_LOG_OUTPUT,
   "Syntax: log-output[=value[,value...]], where \"value\" could be TABLE, "
   "FILE or NONE.",
   (uchar**) &log_output_str, (uchar**) &log_output_str, 0,
   GET_STR, OPT_ARG, 0, 0, 0, 0, 0, 0},
#endif
  {"log-queries-not-using-indexes", OPT_LOG_QUERIES_NOT_USING_INDEXES,
   "Log queries that are executed without benefit of any index to the slow log if it is open.",
   (uchar**) &opt_log_queries_not_using_indexes, (uchar**) &opt_log_queries_not_using_indexes,
   0, GET_BOOL, NO_ARG, 0, 0, 0, 0, 0, 0},
  {"log-short-format", OPT_SHORT_LOG_FORMAT,
   "Don't log extra information to update and slow-query logs.",
   (uchar**) &opt_short_log_format, (uchar**) &opt_short_log_format,
   0, GET_BOOL, NO_ARG, 0, 0, 0, 0, 0, 0},
  {"log-slave-updates", OPT_LOG_SLAVE_UPDATES,
   "Tells the slave to log the updates from the slave thread to the binary log. You will need to turn it on if you plan to daisy-chain the slaves.",
   (uchar**) &opt_log_slave_updates, (uchar**) &opt_log_slave_updates, 0, GET_BOOL,
   NO_ARG, 0, 0, 0, 0, 0, 0},
  {"log-slow-admin-statements", OPT_LOG_SLOW_ADMIN_STATEMENTS,
   "Log slow OPTIMIZE, ANALYZE, ALTER and other administrative statements to the slow log if it is open.",
   (uchar**) &opt_log_slow_admin_statements,
   (uchar**) &opt_log_slow_admin_statements,
   0, GET_BOOL, NO_ARG, 0, 0, 0, 0, 0, 0},
  {"log-slow-queries", OPT_SLOW_QUERY_LOG,
    "Log slow queries to this log file. Defaults logging to hostname-slow.log file. Must be enabled to activate other slow log options.",
   (uchar**) &opt_slow_logname, (uchar**) &opt_slow_logname, 0, GET_STR, OPT_ARG,
   0, 0, 0, 0, 0, 0},
  {"log-tc", OPT_LOG_TC,
   "Path to transaction coordinator log (used for transactions that affect "
   "more than one storage engine, when binary log is disabled)",
   (uchar**) &opt_tc_log_file, (uchar**) &opt_tc_log_file, 0, GET_STR,
   REQUIRED_ARG, 0, 0, 0, 0, 0, 0},
#ifdef HAVE_MMAP
  {"log-tc-size", OPT_LOG_TC_SIZE, "Size of transaction coordinator log.",
   (uchar**) &opt_tc_log_size, (uchar**) &opt_tc_log_size, 0, GET_ULONG,
   REQUIRED_ARG, TC_LOG_MIN_SIZE, TC_LOG_MIN_SIZE, ~0L, 0, TC_LOG_PAGE_SIZE, 0},
#endif
  {"log-update", OPT_UPDATE_LOG,
   "The update log is deprecated since version 5.0, is replaced by the binary \
log and this option justs turns on --log-bin instead.",
   (uchar**) &opt_update_logname, (uchar**) &opt_update_logname, 0, GET_STR,
   OPT_ARG, 0, 0, 0, 0, 0, 0},
  {"log-warnings", 'W', "Log some not critical warnings to the log file.",
   (uchar**) &global_system_variables.log_warnings,
   (uchar**) &max_system_variables.log_warnings, 0, GET_ULONG, OPT_ARG, 1, 0, 0,
   0, 0, 0},
  {"low-priority-updates", OPT_LOW_PRIORITY_UPDATES,
   "INSERT/DELETE/UPDATE has lower priority than selects.",
   (uchar**) &global_system_variables.low_priority_updates,
   (uchar**) &max_system_variables.low_priority_updates,
   0, GET_BOOL, NO_ARG, 0, 0, 0, 0, 0, 0},
  {"master-connect-retry", OPT_MASTER_CONNECT_RETRY,
   "The number of seconds the slave thread will sleep before retrying to connect to the master in case the master goes down or the connection is lost.",
   (uchar**) &master_connect_retry, (uchar**) &master_connect_retry, 0, GET_UINT,
   REQUIRED_ARG, 60, 0, 0, 0, 0, 0},
  {"master-host", OPT_MASTER_HOST,
   "Master hostname or IP address for replication. If not set, the slave thread will not be started. Note that the setting of master-host will be ignored if there exists a valid master.info file.",
   (uchar**) &master_host, (uchar**) &master_host, 0, GET_STR, REQUIRED_ARG, 0, 0,
   0, 0, 0, 0},
  {"master-info-file", OPT_MASTER_INFO_FILE,
   "The location and name of the file that remembers the master and where the I/O replication \
thread is in the master's binlogs.",
   (uchar**) &master_info_file, (uchar**) &master_info_file, 0, GET_STR,
   REQUIRED_ARG, 0, 0, 0, 0, 0, 0},
  {"master-password", OPT_MASTER_PASSWORD,
   "The password the slave thread will authenticate with when connecting to the master. If not set, an empty password is assumed.The value in master.info will take precedence if it can be read.",
   (uchar**)&master_password, (uchar**)&master_password, 0,
   GET_STR, REQUIRED_ARG, 0, 0, 0, 0, 0, 0},
  {"master-port", OPT_MASTER_PORT,
   "The port the master is listening on. If not set, the compiled setting of MYSQL_PORT is assumed. If you have not tinkered with configure options, this should be 3306. The value in master.info will take precedence if it can be read.",
   (uchar**) &master_port, (uchar**) &master_port, 0, GET_UINT, REQUIRED_ARG,
   MYSQL_PORT, 0, 0, 0, 0, 0},
  {"master-retry-count", OPT_MASTER_RETRY_COUNT,
   "The number of tries the slave will make to connect to the master before giving up.",
   (uchar**) &master_retry_count, (uchar**) &master_retry_count, 0, GET_ULONG,
   REQUIRED_ARG, 3600*24, 0, 0, 0, 0, 0},
  {"master-ssl", OPT_MASTER_SSL,
   "Enable the slave to connect to the master using SSL.",
   (uchar**) &master_ssl, (uchar**) &master_ssl, 0, GET_BOOL, NO_ARG, 0, 0, 0, 0,
   0, 0},
  {"master-ssl-ca", OPT_MASTER_SSL_CA,
   "Master SSL CA file. Only applies if you have enabled master-ssl.",
   (uchar**) &master_ssl_ca, (uchar**) &master_ssl_ca, 0, GET_STR, OPT_ARG,
   0, 0, 0, 0, 0, 0},
  {"master-ssl-capath", OPT_MASTER_SSL_CAPATH,
   "Master SSL CA path. Only applies if you have enabled master-ssl.",
   (uchar**) &master_ssl_capath, (uchar**) &master_ssl_capath, 0, GET_STR, OPT_ARG,
   0, 0, 0, 0, 0, 0},
  {"master-ssl-cert", OPT_MASTER_SSL_CERT,
   "Master SSL certificate file name. Only applies if you have enabled \
master-ssl",
   (uchar**) &master_ssl_cert, (uchar**) &master_ssl_cert, 0, GET_STR, OPT_ARG,
   0, 0, 0, 0, 0, 0},
  {"master-ssl-cipher", OPT_MASTER_SSL_CIPHER,
   "Master SSL cipher. Only applies if you have enabled master-ssl.",
   (uchar**) &master_ssl_cipher, (uchar**) &master_ssl_capath, 0, GET_STR, OPT_ARG,
   0, 0, 0, 0, 0, 0},
  {"master-ssl-key", OPT_MASTER_SSL_KEY,
   "Master SSL keyfile name. Only applies if you have enabled master-ssl.",
   (uchar**) &master_ssl_key, (uchar**) &master_ssl_key, 0, GET_STR, OPT_ARG,
   0, 0, 0, 0, 0, 0},
  {"master-user", OPT_MASTER_USER,
   "The username the slave thread will use for authentication when connecting to the master. The user must have FILE privilege. If the master user is not set, user test is assumed. The value in master.info will take precedence if it can be read.",
   (uchar**) &master_user, (uchar**) &master_user, 0, GET_STR, REQUIRED_ARG, 0, 0,
   0, 0, 0, 0},
#ifdef HAVE_REPLICATION
  {"max-binlog-dump-events", OPT_MAX_BINLOG_DUMP_EVENTS,
   "Option used by mysql-test for debugging and testing of replication.",
   (uchar**) &max_binlog_dump_events, (uchar**) &max_binlog_dump_events, 0,
   GET_INT, REQUIRED_ARG, 0, 0, 0, 0, 0, 0},
#endif /* HAVE_REPLICATION */
  {"memlock", OPT_MEMLOCK, "Lock mysqld in memory.", (uchar**) &locked_in_memory,
   (uchar**) &locked_in_memory, 0, GET_BOOL, NO_ARG, 0, 0, 0, 0, 0, 0},
  {"myisam-recover", OPT_MYISAM_RECOVER,
   "Syntax: myisam-recover[=option[,option...]], where option can be DEFAULT, BACKUP, FORCE or QUICK.",
   (uchar**) &myisam_recover_options_str, (uchar**) &myisam_recover_options_str, 0,
   GET_STR, OPT_ARG, 0, 0, 0, 0, 0, 0},
#ifdef WITH_NDBCLUSTER_STORAGE_ENGINE
  {"ndb-connectstring", OPT_NDB_CONNECTSTRING,
   "Connect string for ndbcluster.",
   (uchar**) &opt_ndb_connectstring,
   (uchar**) &opt_ndb_connectstring,
   0, GET_STR, REQUIRED_ARG, 0, 0, 0, 0, 0, 0},
  {"ndb-mgmd-host", OPT_NDB_MGMD,
   "Set host and port for ndb_mgmd. Syntax: hostname[:port]",
   (uchar**) &opt_ndb_mgmd,
   (uchar**) &opt_ndb_mgmd,
   0, GET_STR, REQUIRED_ARG, 0, 0, 0, 0, 0, 0},
  {"ndb-nodeid", OPT_NDB_NODEID,
   "Nodeid for this mysqlserver in the cluster.",
   (uchar**) &opt_ndb_nodeid,
   (uchar**) &opt_ndb_nodeid,
   0, GET_INT, REQUIRED_ARG, 0, 0, 0, 0, 0, 0},
  {"ndb-autoincrement-prefetch-sz", OPT_NDB_AUTOINCREMENT_PREFETCH_SZ,
   "Specify number of autoincrement values that are prefetched.",
   (uchar**) &global_system_variables.ndb_autoincrement_prefetch_sz,
   (uchar**) &global_system_variables.ndb_autoincrement_prefetch_sz,
   0, GET_ULONG, REQUIRED_ARG, 32, 1, 256, 0, 0, 0},
  {"ndb-distribution", OPT_NDB_DISTRIBUTION,
   "Default distribution for new tables in ndb",
   (uchar**) &opt_ndb_distribution,
   (uchar**) &opt_ndb_distribution,
   0, GET_STR, REQUIRED_ARG, 0, 0, 0, 0, 0, 0},
  {"ndb-force-send", OPT_NDB_FORCE_SEND,
   "Force send of buffers to ndb immediately without waiting for "
   "other threads.",
   (uchar**) &global_system_variables.ndb_force_send,
   (uchar**) &global_system_variables.ndb_force_send,
   0, GET_BOOL, OPT_ARG, 1, 0, 0, 0, 0, 0},
  {"ndb_force_send", OPT_NDB_FORCE_SEND,
   "same as --ndb-force-send.",
   (uchar**) &global_system_variables.ndb_force_send,
   (uchar**) &global_system_variables.ndb_force_send,
   0, GET_BOOL, OPT_ARG, 1, 0, 0, 0, 0, 0},
  {"ndb-extra-logging", OPT_NDB_EXTRA_LOGGING,
   "Turn on more logging in the error log.",
   (uchar**) &ndb_extra_logging,
   (uchar**) &ndb_extra_logging,
   0, GET_INT, OPT_ARG, 0, 0, 0, 0, 0, 0},
#ifdef HAVE_NDB_BINLOG
  {"ndb-report-thresh-binlog-epoch-slip", OPT_NDB_REPORT_THRESH_BINLOG_EPOCH_SLIP,
   "Threshold on number of epochs to be behind before reporting binlog status. "
   "E.g. 3 means that if the difference between what epoch has been received "
   "from the storage nodes and what has been applied to the binlog is 3 or more, "
   "a status message will be sent to the cluster log.",
   (uchar**) &ndb_report_thresh_binlog_epoch_slip,
   (uchar**) &ndb_report_thresh_binlog_epoch_slip,
   0, GET_ULONG, REQUIRED_ARG, 3, 0, 256, 0, 0, 0},
  {"ndb-report-thresh-binlog-mem-usage", OPT_NDB_REPORT_THRESH_BINLOG_MEM_USAGE,
   "Threshold on percentage of free memory before reporting binlog status. E.g. "
   "10 means that if amount of available memory for receiving binlog data from "
   "the storage nodes goes below 10%, "
   "a status message will be sent to the cluster log.",
   (uchar**) &ndb_report_thresh_binlog_mem_usage,
   (uchar**) &ndb_report_thresh_binlog_mem_usage,
   0, GET_ULONG, REQUIRED_ARG, 10, 0, 100, 0, 0, 0},
#endif
  {"ndb-use-exact-count", OPT_NDB_USE_EXACT_COUNT,
   "Use exact records count during query planning and for fast "
   "select count(*), disable for faster queries.",
   (uchar**) &global_system_variables.ndb_use_exact_count,
   (uchar**) &global_system_variables.ndb_use_exact_count,
   0, GET_BOOL, OPT_ARG, 1, 0, 0, 0, 0, 0},
  {"ndb_use_exact_count", OPT_NDB_USE_EXACT_COUNT,
   "same as --ndb-use-exact-count.",
   (uchar**) &global_system_variables.ndb_use_exact_count,
   (uchar**) &global_system_variables.ndb_use_exact_count,
   0, GET_BOOL, OPT_ARG, 1, 0, 0, 0, 0, 0},
  {"ndb-use-transactions", OPT_NDB_USE_TRANSACTIONS,
   "Use transactions for large inserts, if enabled then large "
   "inserts will be split into several smaller transactions",
   (uchar**) &global_system_variables.ndb_use_transactions,
   (uchar**) &global_system_variables.ndb_use_transactions,
   0, GET_BOOL, OPT_ARG, 1, 0, 0, 0, 0, 0},
  {"ndb_use_transactions", OPT_NDB_USE_TRANSACTIONS,
   "same as --ndb-use-transactions.",
   (uchar**) &global_system_variables.ndb_use_transactions,
   (uchar**) &global_system_variables.ndb_use_transactions,
   0, GET_BOOL, OPT_ARG, 1, 0, 0, 0, 0, 0},
  {"ndb-shm", OPT_NDB_SHM,
   "Use shared memory connections when available.",
   (uchar**) &opt_ndb_shm,
   (uchar**) &opt_ndb_shm,
   0, GET_BOOL, OPT_ARG, OPT_NDB_SHM_DEFAULT, 0, 0, 0, 0, 0},
  {"ndb-optimized-node-selection", OPT_NDB_OPTIMIZED_NODE_SELECTION,
   "Select nodes for transactions in a more optimal way.",
   (uchar**) &opt_ndb_optimized_node_selection,
   (uchar**) &opt_ndb_optimized_node_selection,
   0, GET_BOOL, OPT_ARG, 1, 0, 0, 0, 0, 0},
  { "ndb-cache-check-time", OPT_NDB_CACHE_CHECK_TIME,
    "A dedicated thread is created to, at the given millisecons interval, invalidate the query cache if another MySQL server in the cluster has changed the data in the database.",
    (uchar**) &opt_ndb_cache_check_time, (uchar**) &opt_ndb_cache_check_time, 0, GET_ULONG, REQUIRED_ARG,
    0, 0, LONG_TIMEOUT, 0, 1, 0},
  {"ndb-index-stat-enable", OPT_NDB_INDEX_STAT_ENABLE,
   "Use ndb index statistics in query optimization.",
   (uchar**) &global_system_variables.ndb_index_stat_enable,
   (uchar**) &max_system_variables.ndb_index_stat_enable,
   0, GET_BOOL, OPT_ARG, 0, 0, 1, 0, 0, 0},
#endif
  {"ndb-use-copying-alter-table",
   OPT_NDB_USE_COPYING_ALTER_TABLE,
   "Force ndbcluster to always copy tables at alter table (should only be used if on-line alter table fails).",
   (uchar**) &global_system_variables.ndb_use_copying_alter_table,
   (uchar**) &global_system_variables.ndb_use_copying_alter_table,
   0, GET_BOOL, NO_ARG, 0, 0, 0, 0, 0, 0},  
  {"new", 'n', "Use very new possible 'unsafe' functions.",
   (uchar**) &global_system_variables.new_mode,
   (uchar**) &max_system_variables.new_mode,
   0, GET_BOOL, NO_ARG, 0, 0, 0, 0, 0, 0},
#ifdef NOT_YET
  {"no-mix-table-types", OPT_NO_MIX_TYPE, "Don't allow commands with uses two different table types.",
   (uchar**) &opt_no_mix_types, (uchar**) &opt_no_mix_types, 0, GET_BOOL, NO_ARG,
   0, 0, 0, 0, 0, 0},
#endif
  {"old-alter-table", OPT_OLD_ALTER_TABLE,
   "Use old, non-optimized alter table.",
   (uchar**) &global_system_variables.old_alter_table,
   (uchar**) &max_system_variables.old_alter_table, 0, GET_BOOL, NO_ARG,
   0, 0, 0, 0, 0, 0},
  {"old-passwords", OPT_OLD_PASSWORDS, "Use old password encryption method (needed for 4.0 and older clients).",
   (uchar**) &global_system_variables.old_passwords,
   (uchar**) &max_system_variables.old_passwords, 0, GET_BOOL, NO_ARG,
   0, 0, 0, 0, 0, 0},
  {"one-thread", OPT_ONE_THREAD,
   "(deprecated): Only use one thread (for debugging under Linux). Use thread-handling=no-threads instead",
   0, 0, 0, GET_NO_ARG, NO_ARG, 0, 0, 0, 0, 0, 0},
  {"old-style-user-limits", OPT_OLD_STYLE_USER_LIMITS,
   "Enable old-style user limits (before 5.0.3 user resources were counted per each user+host vs. per account)",
   (uchar**) &opt_old_style_user_limits, (uchar**) &opt_old_style_user_limits,
   0, GET_BOOL, NO_ARG, 0, 0, 0, 0, 0, 0},
  {"pid-file", OPT_PID_FILE, "Pid file used by safe_mysqld.",
   (uchar**) &pidfile_name_ptr, (uchar**) &pidfile_name_ptr, 0, GET_STR,
   REQUIRED_ARG, 0, 0, 0, 0, 0, 0},
  {"port", 'P', "Port number to use for connection.", (uchar**) &mysqld_port,
   (uchar**) &mysqld_port, 0, GET_UINT, REQUIRED_ARG, 0, 0, 0, 0, 0, 0},
  {"port-open-timeout", OPT_PORT_OPEN_TIMEOUT,
   "Maximum time in seconds to wait for the port to become free. "
   "(Default: no wait)", (uchar**) &mysqld_port_timeout,
   (uchar**) &mysqld_port_timeout, 0, GET_UINT, REQUIRED_ARG, 0, 0, 0, 0, 0, 0},
  {"relay-log", OPT_RELAY_LOG,
   "The location and name to use for relay logs.",
   (uchar**) &opt_relay_logname, (uchar**) &opt_relay_logname, 0,
   GET_STR_ALLOC, REQUIRED_ARG, 0, 0, 0, 0, 0, 0},
  {"relay-log-index", OPT_RELAY_LOG_INDEX,
   "The location and name to use for the file that keeps a list of the last \
relay logs.",
   (uchar**) &opt_relaylog_index_name, (uchar**) &opt_relaylog_index_name, 0,
   GET_STR, REQUIRED_ARG, 0, 0, 0, 0, 0, 0},
  {"relay-log-info-file", OPT_RELAY_LOG_INFO_FILE,
   "The location and name of the file that remembers where the SQL replication \
thread is in the relay logs.",
   (uchar**) &relay_log_info_file, (uchar**) &relay_log_info_file, 0, GET_STR,
   REQUIRED_ARG, 0, 0, 0, 0, 0, 0},
  {"replicate-do-db", OPT_REPLICATE_DO_DB,
   "Tells the slave thread to restrict replication to the specified database. To specify more than one database, use the directive multiple times, once for each database. Note that this will only work if you do not use cross-database queries such as UPDATE some_db.some_table SET foo='bar' while having selected a different or no database. If you need cross database updates to work, make sure you have 3.23.28 or later, and use replicate-wild-do-table=db_name.%.",
   0, 0, 0, GET_STR, REQUIRED_ARG, 0, 0, 0, 0, 0, 0},
  {"replicate-do-table", OPT_REPLICATE_DO_TABLE,
   "Tells the slave thread to restrict replication to the specified table. To specify more than one table, use the directive multiple times, once for each table. This will work for cross-database updates, in contrast to replicate-do-db.",
   0, 0, 0, GET_STR, REQUIRED_ARG, 0, 0, 0, 0, 0, 0},
  {"replicate-ignore-db", OPT_REPLICATE_IGNORE_DB,
   "Tells the slave thread to not replicate to the specified database. To specify more than one database to ignore, use the directive multiple times, once for each database. This option will not work if you use cross database updates. If you need cross database updates to work, make sure you have 3.23.28 or later, and use replicate-wild-ignore-table=db_name.%. ",
   0, 0, 0, GET_STR, REQUIRED_ARG, 0, 0, 0, 0, 0, 0},
  {"replicate-ignore-table", OPT_REPLICATE_IGNORE_TABLE,
   "Tells the slave thread to not replicate to the specified table. To specify more than one table to ignore, use the directive multiple times, once for each table. This will work for cross-datbase updates, in contrast to replicate-ignore-db.",
   0, 0, 0, GET_STR, REQUIRED_ARG, 0, 0, 0, 0, 0, 0},
  {"replicate-rewrite-db", OPT_REPLICATE_REWRITE_DB,
   "Updates to a database with a different name than the original. Example: replicate-rewrite-db=master_db_name->slave_db_name.",
   0, 0, 0, GET_STR, REQUIRED_ARG, 0, 0, 0, 0, 0, 0},
#ifdef HAVE_REPLICATION
  {"replicate-same-server-id", OPT_REPLICATE_SAME_SERVER_ID,
   "In replication, if set to 1, do not skip events having our server id. \
Default value is 0 (to break infinite loops in circular replication). \
Can't be set to 1 if --log-slave-updates is used.",
   (uchar**) &replicate_same_server_id,
   (uchar**) &replicate_same_server_id,
   0, GET_BOOL, NO_ARG, 0, 0, 0, 0, 0, 0},
#endif
  {"replicate-wild-do-table", OPT_REPLICATE_WILD_DO_TABLE,
   "Tells the slave thread to restrict replication to the tables that match the specified wildcard pattern. To specify more than one table, use the directive multiple times, once for each table. This will work for cross-database updates. Example: replicate-wild-do-table=foo%.bar% will replicate only updates to tables in all databases that start with foo and whose table names start with bar.",
   0, 0, 0, GET_STR, REQUIRED_ARG, 0, 0, 0, 0, 0, 0},
  {"replicate-wild-ignore-table", OPT_REPLICATE_WILD_IGNORE_TABLE,
   "Tells the slave thread to not replicate to the tables that match the given wildcard pattern. To specify more than one table to ignore, use the directive multiple times, once for each table. This will work for cross-database updates. Example: replicate-wild-ignore-table=foo%.bar% will not do updates to tables in databases that start with foo and whose table names start with bar.",
   0, 0, 0, GET_STR, REQUIRED_ARG, 0, 0, 0, 0, 0, 0},
  // In replication, we may need to tell the other servers how to connect
  {"report-host", OPT_REPORT_HOST,
   "Hostname or IP of the slave to be reported to to the master during slave registration. Will appear in the output of SHOW SLAVE HOSTS. Leave unset if you do not want the slave to register itself with the master. Note that it is not sufficient for the master to simply read the IP of the slave off the socket once the slave connects. Due to NAT and other routing issues, that IP may not be valid for connecting to the slave from the master or other hosts.",
   (uchar**) &report_host, (uchar**) &report_host, 0, GET_STR, REQUIRED_ARG, 0, 0,
   0, 0, 0, 0},
  {"report-password", OPT_REPORT_PASSWORD, "Undocumented.",
   (uchar**) &report_password, (uchar**) &report_password, 0, GET_STR,
   REQUIRED_ARG, 0, 0, 0, 0, 0, 0},
  {"report-port", OPT_REPORT_PORT,
   "Port for connecting to slave reported to the master during slave registration. Set it only if the slave is listening on a non-default port or if you have a special tunnel from the master or other clients to the slave. If not sure, leave this option unset.",
   (uchar**) &report_port, (uchar**) &report_port, 0, GET_UINT, REQUIRED_ARG,
   MYSQL_PORT, 0, 0, 0, 0, 0},
  {"report-user", OPT_REPORT_USER, "Undocumented.", (uchar**) &report_user,
   (uchar**) &report_user, 0, GET_STR, REQUIRED_ARG, 0, 0, 0, 0, 0, 0},
  {"rpl-recovery-rank", OPT_RPL_RECOVERY_RANK, "Undocumented.",
   (uchar**) &rpl_recovery_rank, (uchar**) &rpl_recovery_rank, 0, GET_ULONG,
   REQUIRED_ARG, 0, 0, 0, 0, 0, 0},
  {"safe-mode", OPT_SAFE, "Skip some optimize stages (for testing).",
   0, 0, 0, GET_NO_ARG, NO_ARG, 0, 0, 0, 0, 0, 0},
#ifndef TO_BE_DELETED
  {"safe-show-database", OPT_SAFE_SHOW_DB,
   "Deprecated option; use GRANT SHOW DATABASES instead...",
   0, 0, 0, GET_NO_ARG, NO_ARG, 0, 0, 0, 0, 0, 0},
#endif
  {"safe-user-create", OPT_SAFE_USER_CREATE,
   "Don't allow new user creation by the user who has no write privileges to the mysql.user table.",
   (uchar**) &opt_safe_user_create, (uchar**) &opt_safe_user_create, 0, GET_BOOL,
   NO_ARG, 0, 0, 0, 0, 0, 0},
  {"safemalloc-mem-limit", OPT_SAFEMALLOC_MEM_LIMIT,
   "Simulate memory shortage when compiled with the --with-debug=full option.",
   0, 0, 0, GET_ULL, REQUIRED_ARG, 0, 0, 0, 0, 0, 0},
  {"secure-auth", OPT_SECURE_AUTH, "Disallow authentication for accounts that have old (pre-4.1) passwords.",
   (uchar**) &opt_secure_auth, (uchar**) &opt_secure_auth, 0, GET_BOOL, NO_ARG,
   my_bool(0), 0, 0, 0, 0, 0},
  {"secure-file-priv", OPT_SECURE_FILE_PRIV,
   "Limit LOAD DATA, SELECT ... OUTFILE, and LOAD_FILE() to files within specified directory",
   (uchar**) &opt_secure_file_priv, (uchar**) &opt_secure_file_priv, 0,
   GET_STR_ALLOC, REQUIRED_ARG, 0, 0, 0, 0, 0, 0},
  {"server-id",	OPT_SERVER_ID,
   "Uniquely identifies the server instance in the community of replication partners.",
   (uchar**) &server_id, (uchar**) &server_id, 0, GET_ULONG, REQUIRED_ARG, 0, 0, 0,
   0, 0, 0},
  {"set-variable", 'O',
   "Change the value of a variable. Please note that this option is deprecated;you can set variables directly with --variable-name=value.",
   0, 0, 0, GET_STR, REQUIRED_ARG, 0, 0, 0, 0, 0, 0},
#ifdef HAVE_SMEM
  {"shared-memory", OPT_ENABLE_SHARED_MEMORY,
   "Enable the shared memory.",(uchar**) &opt_enable_shared_memory, (uchar**) &opt_enable_shared_memory,
   0, GET_BOOL, NO_ARG, 0, 0, 0, 0, 0, 0},
#endif
#ifdef HAVE_SMEM
  {"shared-memory-base-name",OPT_SHARED_MEMORY_BASE_NAME,
   "Base name of shared memory.", (uchar**) &shared_memory_base_name, (uchar**) &shared_memory_base_name,
   0, GET_STR, REQUIRED_ARG, 0, 0, 0, 0, 0, 0},
#endif
  {"show-slave-auth-info", OPT_SHOW_SLAVE_AUTH_INFO,
   "Show user and password in SHOW SLAVE HOSTS on this master",
   (uchar**) &opt_show_slave_auth_info, (uchar**) &opt_show_slave_auth_info, 0,
   GET_BOOL, NO_ARG, 0, 0, 0, 0, 0, 0},
#ifndef DISABLE_GRANT_OPTIONS
  {"skip-grant-tables", OPT_SKIP_GRANT,
   "Start without grant tables. This gives all users FULL ACCESS to all tables!",
   (uchar**) &opt_noacl, (uchar**) &opt_noacl, 0, GET_BOOL, NO_ARG, 0, 0, 0, 0, 0,
   0},
#endif
  {"skip-host-cache", OPT_SKIP_HOST_CACHE, "Don't cache host names.", 0, 0, 0,
   GET_NO_ARG, NO_ARG, 0, 0, 0, 0, 0, 0},
  {"skip-locking", OPT_SKIP_LOCK,
   "Deprecated option, use --skip-external-locking instead.",
   0, 0, 0, GET_NO_ARG, NO_ARG, 0, 0, 0, 0, 0, 0},
  {"skip-name-resolve", OPT_SKIP_RESOLVE,
   "Don't resolve hostnames. All hostnames are IP's or 'localhost'.",
   0, 0, 0, GET_NO_ARG, NO_ARG, 0, 0, 0, 0, 0, 0},
  {"skip-networking", OPT_SKIP_NETWORKING,
   "Don't allow connection with TCP/IP.", 0, 0, 0, GET_NO_ARG, NO_ARG, 0, 0, 0,
   0, 0, 0},
  {"skip-new", OPT_SKIP_NEW, "Don't use new, possible wrong routines.",
   0, 0, 0, GET_NO_ARG, NO_ARG, 0, 0, 0, 0, 0, 0},
#ifndef DBUG_OFF
#ifdef SAFEMALLOC
  {"skip-safemalloc", OPT_SKIP_SAFEMALLOC,
   "Don't use the memory allocation checking.", 0, 0, 0, GET_NO_ARG, NO_ARG,
   0, 0, 0, 0, 0, 0},
#endif
#endif
  {"skip-show-database", OPT_SKIP_SHOW_DB,
   "Don't allow 'SHOW DATABASE' commands.", 0, 0, 0, GET_NO_ARG, NO_ARG, 0, 0,
   0, 0, 0, 0},
  {"skip-slave-start", OPT_SKIP_SLAVE_START,
   "If set, slave is not autostarted.", (uchar**) &opt_skip_slave_start,
   (uchar**) &opt_skip_slave_start, 0, GET_BOOL, NO_ARG, 0, 0, 0, 0, 0, 0},
  {"skip-stack-trace", OPT_SKIP_STACK_TRACE,
   "Don't print a stack trace on failure.", 0, 0, 0, GET_NO_ARG, NO_ARG, 0, 0,
   0, 0, 0, 0},
  {"skip-symlink", OPT_SKIP_SYMLINKS, "Don't allow symlinking of tables. Deprecated option.  Use --skip-symbolic-links instead.",
   0, 0, 0, GET_NO_ARG, NO_ARG, 0, 0, 0, 0, 0, 0},
  {"skip-thread-priority", OPT_SKIP_PRIOR,
   "Don't give threads different priorities.", 0, 0, 0, GET_NO_ARG, NO_ARG,
   DEFAULT_SKIP_THREAD_PRIORITY, 0, 0, 0, 0, 0},
#ifdef HAVE_REPLICATION
  {"slave-load-tmpdir", OPT_SLAVE_LOAD_TMPDIR,
   "The location where the slave should put its temporary files when \
replicating a LOAD DATA INFILE command.",
   (uchar**) &slave_load_tmpdir, (uchar**) &slave_load_tmpdir, 0, GET_STR_ALLOC,
   REQUIRED_ARG, 0, 0, 0, 0, 0, 0},
  {"slave-skip-errors", OPT_SLAVE_SKIP_ERRORS,
   "Tells the slave thread to continue replication when a query returns an error from the provided list.",
   0, 0, 0, GET_STR, REQUIRED_ARG, 0, 0, 0, 0, 0, 0},
#endif
  {"slow-query-log", OPT_SLOW_LOG,
   "Enable|disable slow query log", (uchar**) &opt_slow_log,
   (uchar**) &opt_slow_log, 0, GET_BOOL, OPT_ARG, 0, 0, 0, 0, 0, 0},
  {"socket", OPT_SOCKET, "Socket file to use for connection.",
   (uchar**) &mysqld_unix_port, (uchar**) &mysqld_unix_port, 0, GET_STR,
   REQUIRED_ARG, 0, 0, 0, 0, 0, 0},
#ifdef HAVE_REPLICATION
  {"sporadic-binlog-dump-fail", OPT_SPORADIC_BINLOG_DUMP_FAIL,
   "Option used by mysql-test for debugging and testing of replication.",
   (uchar**) &opt_sporadic_binlog_dump_fail,
   (uchar**) &opt_sporadic_binlog_dump_fail, 0, GET_BOOL, NO_ARG, 0, 0, 0, 0, 0,
   0},
#endif /* HAVE_REPLICATION */
  {"sql-bin-update-same", OPT_SQL_BIN_UPDATE_SAME,
   "The update log is deprecated since version 5.0, is replaced by the binary \
log and this option does nothing anymore.",
   0, 0, 0, GET_DISABLED, NO_ARG, 0, 0, 0, 0, 0, 0},
  {"sql-mode", OPT_SQL_MODE,
   "Syntax: sql-mode=option[,option[,option...]] where option can be one of: REAL_AS_FLOAT, PIPES_AS_CONCAT, ANSI_QUOTES, IGNORE_SPACE, ONLY_FULL_GROUP_BY, NO_UNSIGNED_SUBTRACTION.",
   (uchar**) &sql_mode_str, (uchar**) &sql_mode_str, 0, GET_STR, REQUIRED_ARG, 0,
   0, 0, 0, 0, 0},
#ifdef HAVE_OPENSSL
#include "sslopt-longopts.h"
#endif
#ifdef __WIN__
  {"standalone", OPT_STANDALONE,
  "Dummy option to start as a standalone program (NT).", 0, 0, 0, GET_NO_ARG,
   NO_ARG, 0, 0, 0, 0, 0, 0},
#endif
  {"symbolic-links", 's', "Enable symbolic link support.",
   (uchar**) &my_use_symdir, (uchar**) &my_use_symdir, 0, GET_BOOL, NO_ARG,
   /*
     The system call realpath() produces warnings under valgrind and
     purify. These are not suppressed: instead we disable symlinks
     option if compiled with valgrind support.
   */
   IF_PURIFY(0,1), 0, 0, 0, 0, 0},
  {"sysdate-is-now", OPT_SYSDATE_IS_NOW,
   "Non-default option to alias SYSDATE() to NOW() to make it safe-replicable. Since 5.0, SYSDATE() returns a `dynamic' value different for different invocations, even within the same statement.",
   (uchar**) &global_system_variables.sysdate_is_now,
   0, 0, GET_BOOL, NO_ARG, 0, 0, 1, 0, 1, 0},
  {"tc-heuristic-recover", OPT_TC_HEURISTIC_RECOVER,
   "Decision to use in heuristic recover process. Possible values are COMMIT or ROLLBACK.",
   (uchar**) &opt_tc_heuristic_recover, (uchar**) &opt_tc_heuristic_recover,
   0, GET_STR, REQUIRED_ARG, 0, 0, 0, 0, 0, 0},
  {"temp-pool", OPT_TEMP_POOL,
   "Using this option will cause most temporary files created to use a small set of names, rather than a unique name for each new file.",
   (uchar**) &use_temp_pool, (uchar**) &use_temp_pool, 0, GET_BOOL, NO_ARG, 1,
   0, 0, 0, 0, 0},
  {"timed_mutexes", OPT_TIMED_MUTEXES,
   "Specify whether to time mutexes (only InnoDB mutexes are currently supported)",
   (uchar**) &timed_mutexes, (uchar**) &timed_mutexes, 0, GET_BOOL, NO_ARG, 0, 
    0, 0, 0, 0, 0},
  {"tmpdir", 't',
   "Path for temporary files. Several paths may be specified, separated by a "
#if defined(__WIN__) || defined(__NETWARE__)
   "semicolon (;)"
#else
   "colon (:)"
#endif
   ", in this case they are used in a round-robin fashion.",
   (uchar**) &opt_mysql_tmpdir,
   (uchar**) &opt_mysql_tmpdir, 0, GET_STR, REQUIRED_ARG, 0, 0, 0, 0, 0, 0},
  {"transaction-isolation", OPT_TX_ISOLATION,
   "Default transaction isolation level.", 0, 0, 0, GET_STR, REQUIRED_ARG, 0,
   0, 0, 0, 0, 0},
  {"use-symbolic-links", 's', "Enable symbolic link support. Deprecated option; use --symbolic-links instead.",
   (uchar**) &my_use_symdir, (uchar**) &my_use_symdir, 0, GET_BOOL, NO_ARG,
   IF_PURIFY(0,1), 0, 0, 0, 0, 0},
  {"user", 'u', "Run mysqld daemon as user.", 0, 0, 0, GET_STR, REQUIRED_ARG,
   0, 0, 0, 0, 0, 0},
  {"verbose", 'v', "Used with --help option for detailed help",
   (uchar**) &opt_verbose, (uchar**) &opt_verbose, 0, GET_BOOL, NO_ARG, 0, 0, 0, 0,
   0, 0},
  {"version", 'V', "Output version information and exit.", 0, 0, 0, GET_NO_ARG,
   NO_ARG, 0, 0, 0, 0, 0, 0},
  {"warnings", 'W', "Deprecated; use --log-warnings instead.",
   (uchar**) &global_system_variables.log_warnings,
   (uchar**) &max_system_variables.log_warnings, 0, GET_ULONG, OPT_ARG, 1, 0, ~0L,
   0, 0, 0},
  { "back_log", OPT_BACK_LOG,
    "The number of outstanding connection requests MySQL can have. This comes into play when the main MySQL thread gets very many connection requests in a very short time.",
    (uchar**) &back_log, (uchar**) &back_log, 0, GET_ULONG,
    REQUIRED_ARG, 50, 1, 65535, 0, 1, 0 },
  {"binlog_cache_size", OPT_BINLOG_CACHE_SIZE,
   "The size of the cache to hold the SQL statements for the binary log during a transaction. If you often use big, multi-statement transactions you can increase this to get more performance.",
   (uchar**) &binlog_cache_size, (uchar**) &binlog_cache_size, 0, GET_ULONG,
   REQUIRED_ARG, 32*1024L, IO_SIZE, ~0L, 0, IO_SIZE, 0},
  {"bulk_insert_buffer_size", OPT_BULK_INSERT_BUFFER_SIZE,
   "Size of tree cache used in bulk insert optimisation. Note that this is a limit per thread!",
   (uchar**) &global_system_variables.bulk_insert_buff_size,
   (uchar**) &max_system_variables.bulk_insert_buff_size,
   0, GET_ULONG, REQUIRED_ARG, 8192*1024, 0, ~0L, 0, 1, 0},
  {"connect_timeout", OPT_CONNECT_TIMEOUT,
   "The number of seconds the mysqld server is waiting for a connect packet before responding with 'Bad handshake'.",
    (uchar**) &connect_timeout, (uchar**) &connect_timeout,
   0, GET_ULONG, REQUIRED_ARG, CONNECT_TIMEOUT, 2, LONG_TIMEOUT, 0, 1, 0 },
  { "date_format", OPT_DATE_FORMAT,
    "The DATE format (For future).",
    (uchar**) &opt_date_time_formats[MYSQL_TIMESTAMP_DATE],
    (uchar**) &opt_date_time_formats[MYSQL_TIMESTAMP_DATE],
    0, GET_STR, REQUIRED_ARG, 0, 0, 0, 0, 0, 0},
  { "datetime_format", OPT_DATETIME_FORMAT,
    "The DATETIME/TIMESTAMP format (for future).",
    (uchar**) &opt_date_time_formats[MYSQL_TIMESTAMP_DATETIME],
    (uchar**) &opt_date_time_formats[MYSQL_TIMESTAMP_DATETIME],
    0, GET_STR, REQUIRED_ARG, 0, 0, 0, 0, 0, 0},
  { "default_week_format", OPT_DEFAULT_WEEK_FORMAT,
    "The default week format used by WEEK() functions.",
    (uchar**) &global_system_variables.default_week_format,
    (uchar**) &max_system_variables.default_week_format,
    0, GET_ULONG, REQUIRED_ARG, 0, 0, 7L, 0, 1, 0},
  {"delayed_insert_limit", OPT_DELAYED_INSERT_LIMIT,
   "After inserting delayed_insert_limit rows, the INSERT DELAYED handler will check if there are any SELECT statements pending. If so, it allows these to execute before continuing.",
    (uchar**) &delayed_insert_limit, (uchar**) &delayed_insert_limit, 0, GET_ULONG,
    REQUIRED_ARG, DELAYED_LIMIT, 1, ~0L, 0, 1, 0},
  {"delayed_insert_timeout", OPT_DELAYED_INSERT_TIMEOUT,
   "How long a INSERT DELAYED thread should wait for INSERT statements before terminating.",
   (uchar**) &delayed_insert_timeout, (uchar**) &delayed_insert_timeout, 0,
   GET_ULONG, REQUIRED_ARG, DELAYED_WAIT_TIMEOUT, 1, LONG_TIMEOUT, 0, 1, 0},
  { "delayed_queue_size", OPT_DELAYED_QUEUE_SIZE,
    "What size queue (in rows) should be allocated for handling INSERT DELAYED. If the queue becomes full, any client that does INSERT DELAYED will wait until there is room in the queue again.",
    (uchar**) &delayed_queue_size, (uchar**) &delayed_queue_size, 0, GET_ULONG,
    REQUIRED_ARG, DELAYED_QUEUE_SIZE, 1, ~0L, 0, 1, 0},
  {"div_precision_increment", OPT_DIV_PRECINCREMENT,
   "Precision of the result of '/' operator will be increased on that value.",
   (uchar**) &global_system_variables.div_precincrement,
   (uchar**) &max_system_variables.div_precincrement, 0, GET_ULONG,
   REQUIRED_ARG, 4, 0, DECIMAL_MAX_SCALE, 0, 0, 0},
  {"expire_logs_days", OPT_EXPIRE_LOGS_DAYS,
   "If non-zero, binary logs will be purged after expire_logs_days "
   "days; possible purges happen at startup and at binary log rotation.",
   (uchar**) &expire_logs_days,
   (uchar**) &expire_logs_days, 0, GET_ULONG,
   REQUIRED_ARG, 0, 0, 99, 0, 1, 0},
  { "flush_time", OPT_FLUSH_TIME,
    "A dedicated thread is created to flush all tables at the given interval.",
    (uchar**) &flush_time, (uchar**) &flush_time, 0, GET_ULONG, REQUIRED_ARG,
    FLUSH_TIME, 0, LONG_TIMEOUT, 0, 1, 0},
  { "ft_boolean_syntax", OPT_FT_BOOLEAN_SYNTAX,
    "List of operators for MATCH ... AGAINST ( ... IN BOOLEAN MODE)",
    0, 0, 0, GET_STR,
    REQUIRED_ARG, 0, 0, 0, 0, 0, 0},
  { "ft_max_word_len", OPT_FT_MAX_WORD_LEN,
    "The maximum length of the word to be included in a FULLTEXT index. Note: FULLTEXT indexes must be rebuilt after changing this variable.",
    (uchar**) &ft_max_word_len, (uchar**) &ft_max_word_len, 0, GET_ULONG,
    REQUIRED_ARG, HA_FT_MAXCHARLEN, 10, HA_FT_MAXCHARLEN, 0, 1, 0},
  { "ft_min_word_len", OPT_FT_MIN_WORD_LEN,
    "The minimum length of the word to be included in a FULLTEXT index. Note: FULLTEXT indexes must be rebuilt after changing this variable.",
    (uchar**) &ft_min_word_len, (uchar**) &ft_min_word_len, 0, GET_ULONG,
    REQUIRED_ARG, 4, 1, HA_FT_MAXCHARLEN, 0, 1, 0},
  { "ft_query_expansion_limit", OPT_FT_QUERY_EXPANSION_LIMIT,
    "Number of best matches to use for query expansion",
    (uchar**) &ft_query_expansion_limit, (uchar**) &ft_query_expansion_limit, 0, GET_ULONG,
    REQUIRED_ARG, 20, 0, 1000, 0, 1, 0},
  { "ft_stopword_file", OPT_FT_STOPWORD_FILE,
    "Use stopwords from this file instead of built-in list.",
    (uchar**) &ft_stopword_file, (uchar**) &ft_stopword_file, 0, GET_STR,
    REQUIRED_ARG, 0, 0, 0, 0, 0, 0},
  { "group_concat_max_len", OPT_GROUP_CONCAT_MAX_LEN,
    "The maximum length of the result of function  group_concat.",
    (uchar**) &global_system_variables.group_concat_max_len,
    (uchar**) &max_system_variables.group_concat_max_len, 0, GET_ULONG,
    REQUIRED_ARG, 1024, 4, (long) ~0, 0, 1, 0},
  {"interactive_timeout", OPT_INTERACTIVE_TIMEOUT,
   "The number of seconds the server waits for activity on an interactive connection before closing it.",
   (uchar**) &global_system_variables.net_interactive_timeout,
   (uchar**) &max_system_variables.net_interactive_timeout, 0,
   GET_ULONG, REQUIRED_ARG, NET_WAIT_TIMEOUT, 1, LONG_TIMEOUT, 0, 1, 0},
  {"join_buffer_size", OPT_JOIN_BUFF_SIZE,
   "The size of the buffer that is used for full joins.",
   (uchar**) &global_system_variables.join_buff_size,
   (uchar**) &max_system_variables.join_buff_size, 0, GET_ULONG,
   REQUIRED_ARG, 128*1024L, IO_SIZE*2+MALLOC_OVERHEAD, ~0L, MALLOC_OVERHEAD,
   IO_SIZE, 0},
  {"key_buffer_size", OPT_KEY_BUFFER_SIZE,
   "The size of the buffer used for index blocks for MyISAM tables. Increase this to get better index handling (for all reads and multiple writes) to as much as you can afford; 64M on a 256M machine that mainly runs MySQL is quite common.",
   (uchar**) &dflt_key_cache_var.param_buff_size,
   (uchar**) 0,
   0, (GET_ULL | GET_ASK_ADDR),
   REQUIRED_ARG, KEY_CACHE_SIZE, MALLOC_OVERHEAD, ~(ulong) 0, MALLOC_OVERHEAD,
   IO_SIZE, 0},
  {"key_cache_age_threshold", OPT_KEY_CACHE_AGE_THRESHOLD,
   "This characterizes the number of hits a hot block has to be untouched until it is considered aged enough to be downgraded to a warm block. This specifies the percentage ratio of that number of hits to the total number of blocks in key cache",
   (uchar**) &dflt_key_cache_var.param_age_threshold,
   (uchar**) 0,
   0, (GET_ULONG | GET_ASK_ADDR), REQUIRED_ARG, 
   300, 100, ~0L, 0, 100, 0},
  {"key_cache_block_size", OPT_KEY_CACHE_BLOCK_SIZE,
   "The default size of key cache blocks",
   (uchar**) &dflt_key_cache_var.param_block_size,
   (uchar**) 0,
   0, (GET_ULONG | GET_ASK_ADDR), REQUIRED_ARG,
   KEY_CACHE_BLOCK_SIZE , 512, 1024*16, MALLOC_OVERHEAD, 512, 0},
  {"key_cache_division_limit", OPT_KEY_CACHE_DIVISION_LIMIT,
   "The minimum percentage of warm blocks in key cache",
   (uchar**) &dflt_key_cache_var.param_division_limit,
   (uchar**) 0,
   0, (GET_ULONG | GET_ASK_ADDR) , REQUIRED_ARG, 100,
   1, 100, 0, 1, 0},
  {"long_query_time", OPT_LONG_QUERY_TIME,
   "Log all queries that have taken more than long_query_time seconds to execute to file.",
   (uchar**) &global_system_variables.long_query_time,
   (uchar**) &max_system_variables.long_query_time, 0, GET_ULONG,
   REQUIRED_ARG, 10, 1, LONG_TIMEOUT, 0, 1, 0},
  {"lower_case_table_names", OPT_LOWER_CASE_TABLE_NAMES,
   "If set to 1 table names are stored in lowercase on disk and table names will be case-insensitive.  Should be set to 2 if you are using a case insensitive file system",
   (uchar**) &lower_case_table_names,
   (uchar**) &lower_case_table_names, 0, GET_UINT, OPT_ARG,
#ifdef FN_NO_CASE_SENCE
    1
#else
    0
#endif
   , 0, 2, 0, 1, 0},
  {"max_allowed_packet", OPT_MAX_ALLOWED_PACKET,
   "Max packetlength to send/receive from to server.",
   (uchar**) &global_system_variables.max_allowed_packet,
   (uchar**) &max_system_variables.max_allowed_packet, 0, GET_ULONG,
   REQUIRED_ARG, 1024*1024L, 1024, 1024L*1024L*1024L, MALLOC_OVERHEAD, 1024, 0},
  {"max_binlog_cache_size", OPT_MAX_BINLOG_CACHE_SIZE,
   "Can be used to restrict the total size used to cache a multi-transaction query.",
   (uchar**) &max_binlog_cache_size, (uchar**) &max_binlog_cache_size, 0,
   GET_ULONG, REQUIRED_ARG, ~0L, IO_SIZE, ~0L, 0, IO_SIZE, 0},
  {"max_binlog_size", OPT_MAX_BINLOG_SIZE,
   "Binary log will be rotated automatically when the size exceeds this \
value. Will also apply to relay logs if max_relay_log_size is 0. \
The minimum value for this variable is 4096.",
   (uchar**) &max_binlog_size, (uchar**) &max_binlog_size, 0, GET_ULONG,
   REQUIRED_ARG, 1024*1024L*1024L, IO_SIZE, 1024*1024L*1024L, 0, IO_SIZE, 0},
  {"max_connect_errors", OPT_MAX_CONNECT_ERRORS,
   "If there is more than this number of interrupted connections from a host this host will be blocked from further connections.",
   (uchar**) &max_connect_errors, (uchar**) &max_connect_errors, 0, GET_ULONG,
    REQUIRED_ARG, MAX_CONNECT_ERRORS, 1, ~0L, 0, 1, 0},
  // Default max_connections of 151 is larger than Apache's default max
  // children, to avoid "too many connections" error in a common setup
  {"max_connections", OPT_MAX_CONNECTIONS,
   "The number of simultaneous clients allowed.", (uchar**) &max_connections,
   (uchar**) &max_connections, 0, GET_ULONG, REQUIRED_ARG, 151, 1, 100000, 0, 1,
   0},
  {"max_delayed_threads", OPT_MAX_DELAYED_THREADS,
   "Don't start more than this number of threads to handle INSERT DELAYED statements. If set to zero, which means INSERT DELAYED is not used.",
   (uchar**) &global_system_variables.max_insert_delayed_threads,
   (uchar**) &max_system_variables.max_insert_delayed_threads,
   0, GET_ULONG, REQUIRED_ARG, 20, 0, 16384, 0, 1, 0},
  {"max_error_count", OPT_MAX_ERROR_COUNT,
   "Max number of errors/warnings to store for a statement.",
   (uchar**) &global_system_variables.max_error_count,
   (uchar**) &max_system_variables.max_error_count,
   0, GET_ULONG, REQUIRED_ARG, DEFAULT_ERROR_COUNT, 0, 65535, 0, 1, 0},
  {"max_heap_table_size", OPT_MAX_HEP_TABLE_SIZE,
   "Don't allow creation of heap tables bigger than this.",
   (uchar**) &global_system_variables.max_heap_table_size,
   (uchar**) &max_system_variables.max_heap_table_size, 0, GET_ULL,
   REQUIRED_ARG, 16*1024*1024L, 16384, MAX_MEM_TABLE_SIZE,
   MALLOC_OVERHEAD, 1024, 0},
  {"max_join_size", OPT_MAX_JOIN_SIZE,
   "Joins that are probably going to read more than max_join_size records return an error.",
   (uchar**) &global_system_variables.max_join_size,
   (uchar**) &max_system_variables.max_join_size, 0, GET_HA_ROWS, REQUIRED_ARG,
   ~0L, 1, ~0L, 0, 1, 0},
   {"max_length_for_sort_data", OPT_MAX_LENGTH_FOR_SORT_DATA,
    "Max number of bytes in sorted records.",
    (uchar**) &global_system_variables.max_length_for_sort_data,
    (uchar**) &max_system_variables.max_length_for_sort_data, 0, GET_ULONG,
    REQUIRED_ARG, 1024, 4, 8192*1024L, 0, 1, 0},
  {"max_prepared_stmt_count", OPT_MAX_PREPARED_STMT_COUNT,
   "Maximum number of prepared statements in the server.",
   (uchar**) &max_prepared_stmt_count, (uchar**) &max_prepared_stmt_count,
   0, GET_ULONG, REQUIRED_ARG, 16382, 0, 1*1024*1024, 0, 1, 0},
  {"max_relay_log_size", OPT_MAX_RELAY_LOG_SIZE,
   "If non-zero: relay log will be rotated automatically when the size exceeds this value; if zero (the default): when the size exceeds max_binlog_size. 0 excepted, the minimum value for this variable is 4096.",
   (uchar**) &max_relay_log_size, (uchar**) &max_relay_log_size, 0, GET_ULONG,
   REQUIRED_ARG, 0L, 0L, 1024*1024L*1024L, 0, IO_SIZE, 0},
  { "max_seeks_for_key", OPT_MAX_SEEKS_FOR_KEY,
    "Limit assumed max number of seeks when looking up rows based on a key",
    (uchar**) &global_system_variables.max_seeks_for_key,
    (uchar**) &max_system_variables.max_seeks_for_key, 0, GET_ULONG,
    REQUIRED_ARG, ~0L, 1, ~0L, 0, 1, 0 },
  {"max_sort_length", OPT_MAX_SORT_LENGTH,
   "The number of bytes to use when sorting BLOB or TEXT values (only the first max_sort_length bytes of each value are used; the rest are ignored).",
   (uchar**) &global_system_variables.max_sort_length,
   (uchar**) &max_system_variables.max_sort_length, 0, GET_ULONG,
   REQUIRED_ARG, 1024, 4, 8192*1024L, 0, 1, 0},
  {"max_sp_recursion_depth", OPT_MAX_SP_RECURSION_DEPTH,
   "Maximum stored procedure recursion depth. (discussed with docs).",
   (uchar**) &global_system_variables.max_sp_recursion_depth,
   (uchar**) &max_system_variables.max_sp_recursion_depth, 0, GET_ULONG,
   OPT_ARG, 0, 0, 255, 0, 1, 0 },
  {"max_tmp_tables", OPT_MAX_TMP_TABLES,
   "Maximum number of temporary tables a client can keep open at a time.",
   (uchar**) &global_system_variables.max_tmp_tables,
   (uchar**) &max_system_variables.max_tmp_tables, 0, GET_ULONG,
   REQUIRED_ARG, 32, 1, ~0L, 0, 1, 0},
  {"max_user_connections", OPT_MAX_USER_CONNECTIONS,
   "The maximum number of active connections for a single user (0 = no limit).",
   (uchar**) &max_user_connections, (uchar**) &max_user_connections, 0, GET_UINT,
   REQUIRED_ARG, 0, 1, ~0, 0, 1, 0},
  {"max_write_lock_count", OPT_MAX_WRITE_LOCK_COUNT,
   "After this many write locks, allow some read locks to run in between.",
   (uchar**) &max_write_lock_count, (uchar**) &max_write_lock_count, 0, GET_ULONG,
   REQUIRED_ARG, ~0L, 1, ~0L, 0, 1, 0},
  {"multi_range_count", OPT_MULTI_RANGE_COUNT,
   "Number of key ranges to request at once.",
   (uchar**) &global_system_variables.multi_range_count,
   (uchar**) &max_system_variables.multi_range_count, 0,
   GET_ULONG, REQUIRED_ARG, 256, 1, ~0L, 0, 1, 0},
  {"myisam_block_size", OPT_MYISAM_BLOCK_SIZE,
   "Block size to be used for MyISAM index pages.",
   (uchar**) &opt_myisam_block_size,
   (uchar**) &opt_myisam_block_size, 0, GET_ULONG, REQUIRED_ARG,
   MI_KEY_BLOCK_LENGTH, MI_MIN_KEY_BLOCK_LENGTH, MI_MAX_KEY_BLOCK_LENGTH,
   0, MI_MIN_KEY_BLOCK_LENGTH, 0},
  {"myisam_data_pointer_size", OPT_MYISAM_DATA_POINTER_SIZE,
   "Default pointer size to be used for MyISAM tables.",
   (uchar**) &myisam_data_pointer_size,
   (uchar**) &myisam_data_pointer_size, 0, GET_ULONG, REQUIRED_ARG,
   6, 2, 7, 0, 1, 0},
  {"myisam_max_extra_sort_file_size", OPT_MYISAM_MAX_EXTRA_SORT_FILE_SIZE,
   "Deprecated option",
   (uchar**) &global_system_variables.myisam_max_extra_sort_file_size,
   (uchar**) &max_system_variables.myisam_max_extra_sort_file_size,
   0, GET_ULL, REQUIRED_ARG, (ulonglong) MI_MAX_TEMP_LENGTH,
   0, (ulonglong) MAX_FILE_SIZE, 0, 1, 0},
  {"myisam_max_sort_file_size", OPT_MYISAM_MAX_SORT_FILE_SIZE,
   "Don't use the fast sort index method to created index if the temporary file would get bigger than this.",
   (uchar**) &global_system_variables.myisam_max_sort_file_size,
   (uchar**) &max_system_variables.myisam_max_sort_file_size, 0,
   GET_ULL, REQUIRED_ARG, (longlong) LONG_MAX, 0, (ulonglong) MAX_FILE_SIZE,
   0, 1024*1024, 0},
  {"myisam_repair_threads", OPT_MYISAM_REPAIR_THREADS,
   "Number of threads to use when repairing MyISAM tables. The value of 1 disables parallel repair.",
   (uchar**) &global_system_variables.myisam_repair_threads,
   (uchar**) &max_system_variables.myisam_repair_threads, 0,
   GET_ULONG, REQUIRED_ARG, 1, 1, ~0L, 0, 1, 0},
  {"myisam_sort_buffer_size", OPT_MYISAM_SORT_BUFFER_SIZE,
   "The buffer that is allocated when sorting the index when doing a REPAIR or when creating indexes with CREATE INDEX or ALTER TABLE.",
   (uchar**) &global_system_variables.myisam_sort_buff_size,
   (uchar**) &max_system_variables.myisam_sort_buff_size, 0,
   GET_ULONG, REQUIRED_ARG, 8192*1024, 4, ~0L, 0, 1, 0},
  {"myisam_use_mmap", OPT_MYISAM_USE_MMAP,
   "Use memory mapping for reading and writing MyISAM tables",
   (uchar**) &opt_myisam_use_mmap,
   (uchar**) &opt_myisam_use_mmap, 0, GET_BOOL, NO_ARG, 0, 
    0, 0, 0, 0, 0},
  {"myisam_stats_method", OPT_MYISAM_STATS_METHOD,
   "Specifies how MyISAM index statistics collection code should threat NULLs. "
   "Possible values of name are \"nulls_unequal\" (default behavior for 4.1/5.0), "
   "\"nulls_equal\" (emulate 4.0 behavior), and \"nulls_ignored\".",
   (uchar**) &myisam_stats_method_str, (uchar**) &myisam_stats_method_str, 0,
    GET_STR, REQUIRED_ARG, 0, 0, 0, 0, 0, 0},
  {"net_buffer_length", OPT_NET_BUFFER_LENGTH,
   "Buffer length for TCP/IP and socket communication.",
   (uchar**) &global_system_variables.net_buffer_length,
   (uchar**) &max_system_variables.net_buffer_length, 0, GET_ULONG,
   REQUIRED_ARG, 16384, 1024, 1024*1024L, 0, 1024, 0},
  {"net_read_timeout", OPT_NET_READ_TIMEOUT,
   "Number of seconds to wait for more data from a connection before aborting the read.",
   (uchar**) &global_system_variables.net_read_timeout,
   (uchar**) &max_system_variables.net_read_timeout, 0, GET_ULONG,
   REQUIRED_ARG, NET_READ_TIMEOUT, 1, LONG_TIMEOUT, 0, 1, 0},
  {"net_retry_count", OPT_NET_RETRY_COUNT,
   "If a read on a communication port is interrupted, retry this many times before giving up.",
   (uchar**) &global_system_variables.net_retry_count,
   (uchar**) &max_system_variables.net_retry_count,0,
   GET_ULONG, REQUIRED_ARG, MYSQLD_NET_RETRY_COUNT, 1, ~0L, 0, 1, 0},
  {"net_write_timeout", OPT_NET_WRITE_TIMEOUT,
   "Number of seconds to wait for a block to be written to a connection  before aborting the write.",
   (uchar**) &global_system_variables.net_write_timeout,
   (uchar**) &max_system_variables.net_write_timeout, 0, GET_ULONG,
   REQUIRED_ARG, NET_WRITE_TIMEOUT, 1, LONG_TIMEOUT, 0, 1, 0},
  { "old", OPT_OLD_MODE, "Use compatible behavior.", 
    (uchar**) &global_system_variables.old_mode,
    (uchar**) &max_system_variables.old_mode, 0, GET_BOOL, NO_ARG, 
    0, 0, 0, 0, 0, 0},
  {"open_files_limit", OPT_OPEN_FILES_LIMIT,
   "If this is not 0, then mysqld will use this value to reserve file descriptors to use with setrlimit(). If this value is 0 then mysqld will reserve max_connections*5 or max_connections + table_cache*2 (whichever is larger) number of files.",
   (uchar**) &open_files_limit, (uchar**) &open_files_limit, 0, GET_ULONG,
   REQUIRED_ARG, 0, 0, OS_FILE_LIMIT, 0, 1, 0},
  {"optimizer_prune_level", OPT_OPTIMIZER_PRUNE_LEVEL,
   "Controls the heuristic(s) applied during query optimization to prune less-promising partial plans from the optimizer search space. Meaning: 0 - do not apply any heuristic, thus perform exhaustive search; 1 - prune plans based on number of retrieved rows.",
   (uchar**) &global_system_variables.optimizer_prune_level,
   (uchar**) &max_system_variables.optimizer_prune_level,
   0, GET_ULONG, OPT_ARG, 1, 0, 1, 0, 1, 0},
  {"optimizer_search_depth", OPT_OPTIMIZER_SEARCH_DEPTH,
   "Maximum depth of search performed by the query optimizer. Values larger than the number of relations in a query result in better query plans, but take longer to compile a query. Smaller values than the number of tables in a relation result in faster optimization, but may produce very bad query plans. If set to 0, the system will automatically pick a reasonable value; if set to MAX_TABLES+2, the optimizer will switch to the original find_best (used for testing/comparison).",
   (uchar**) &global_system_variables.optimizer_search_depth,
   (uchar**) &max_system_variables.optimizer_search_depth,
   0, GET_ULONG, OPT_ARG, MAX_TABLES+1, 0, MAX_TABLES+2, 0, 1, 0},
  {"plugin_dir", OPT_PLUGIN_DIR,
   "Directory for plugins.",
   (uchar**) &opt_plugin_dir_ptr, (uchar**) &opt_plugin_dir_ptr, 0,
   GET_STR, REQUIRED_ARG, 0, 0, 0, 0, 0, 0},
  {"plugin_load", OPT_PLUGIN_LOAD,
   "Optional colon separated list of plugins to load, where each plugin is "
   "identified by name and path to library seperated by an equals.",
   (uchar**) &opt_plugin_load, (uchar**) &opt_plugin_load, 0,
   GET_STR, REQUIRED_ARG, 0, 0, 0, 0, 0, 0},
  {"preload_buffer_size", OPT_PRELOAD_BUFFER_SIZE,
    "The size of the buffer that is allocated when preloading indexes",
    (uchar**) &global_system_variables.preload_buff_size,
    (uchar**) &max_system_variables.preload_buff_size, 0, GET_ULONG,
    REQUIRED_ARG, 32*1024L, 1024, 1024*1024*1024L, 0, 1, 0},
  {"query_alloc_block_size", OPT_QUERY_ALLOC_BLOCK_SIZE,
   "Allocation block size for query parsing and execution",
   (uchar**) &global_system_variables.query_alloc_block_size,
   (uchar**) &max_system_variables.query_alloc_block_size, 0, GET_ULONG,
   REQUIRED_ARG, QUERY_ALLOC_BLOCK_SIZE, 1024, ~0L, 0, 1024, 0},
#ifdef HAVE_QUERY_CACHE
  {"query_cache_limit", OPT_QUERY_CACHE_LIMIT,
   "Don't cache results that are bigger than this.",
   (uchar**) &query_cache_limit, (uchar**) &query_cache_limit, 0, GET_ULONG,
   REQUIRED_ARG, 1024*1024L, 0, (longlong) ULONG_MAX, 0, 1, 0},
  {"query_cache_min_res_unit", OPT_QUERY_CACHE_MIN_RES_UNIT,
   "minimal size of unit in wich space for results is allocated (last unit will be trimed after writing all result data.",
   (uchar**) &query_cache_min_res_unit, (uchar**) &query_cache_min_res_unit,
   0, GET_ULONG, REQUIRED_ARG, QUERY_CACHE_MIN_RESULT_DATA_SIZE,
   0, (longlong) ULONG_MAX, 0, 1, 0},
#endif /*HAVE_QUERY_CACHE*/
  {"query_cache_size", OPT_QUERY_CACHE_SIZE,
   "The memory allocated to store results from old queries.",
   (uchar**) &query_cache_size, (uchar**) &query_cache_size, 0, GET_ULONG,
   REQUIRED_ARG, 0, 0, (longlong) ULONG_MAX, 0, 1024, 0},
#ifdef HAVE_QUERY_CACHE
  {"query_cache_type", OPT_QUERY_CACHE_TYPE,
   "0 = OFF = Don't cache or retrieve results. 1 = ON = Cache all results except SELECT SQL_NO_CACHE ... queries. 2 = DEMAND = Cache only SELECT SQL_CACHE ... queries.",
   (uchar**) &global_system_variables.query_cache_type,
   (uchar**) &max_system_variables.query_cache_type,
   0, GET_ULONG, REQUIRED_ARG, 1, 0, 2, 0, 1, 0},
  {"query_cache_wlock_invalidate", OPT_QUERY_CACHE_WLOCK_INVALIDATE,
   "Invalidate queries in query cache on LOCK for write",
   (uchar**) &global_system_variables.query_cache_wlock_invalidate,
   (uchar**) &max_system_variables.query_cache_wlock_invalidate,
   0, GET_BOOL, NO_ARG, 0, 0, 1, 0, 1, 0},
#endif /*HAVE_QUERY_CACHE*/
  {"query_prealloc_size", OPT_QUERY_PREALLOC_SIZE,
   "Persistent buffer for query parsing and execution",
   (uchar**) &global_system_variables.query_prealloc_size,
   (uchar**) &max_system_variables.query_prealloc_size, 0, GET_ULONG,
   REQUIRED_ARG, QUERY_ALLOC_PREALLOC_SIZE, QUERY_ALLOC_PREALLOC_SIZE,
   ~0L, 0, 1024, 0},
  {"range_alloc_block_size", OPT_RANGE_ALLOC_BLOCK_SIZE,
   "Allocation block size for storing ranges during optimization",
   (uchar**) &global_system_variables.range_alloc_block_size,
   (uchar**) &max_system_variables.range_alloc_block_size, 0, GET_ULONG,
   REQUIRED_ARG, RANGE_ALLOC_BLOCK_SIZE, 4096, ~0L, 0, 1024, 0},
  {"read_buffer_size", OPT_RECORD_BUFFER,
   "Each thread that does a sequential scan allocates a buffer of this size for each table it scans. If you do many sequential scans, you may want to increase this value.",
   (uchar**) &global_system_variables.read_buff_size,
   (uchar**) &max_system_variables.read_buff_size,0, GET_ULONG, REQUIRED_ARG,
   128*1024L, IO_SIZE*2+MALLOC_OVERHEAD, SSIZE_MAX, MALLOC_OVERHEAD, IO_SIZE,
   0},
  {"read_only", OPT_READONLY,
   "Make all non-temporary tables read-only, with the exception for replication (slave) threads and users with the SUPER privilege",
   (uchar**) &opt_readonly,
   (uchar**) &opt_readonly,
   0, GET_BOOL, NO_ARG, 0, 0, 1, 0, 1, 0},
  {"read_rnd_buffer_size", OPT_RECORD_RND_BUFFER,
   "When reading rows in sorted order after a sort, the rows are read through this buffer to avoid a disk seeks. If not set, then it's set to the value of record_buffer.",
   (uchar**) &global_system_variables.read_rnd_buff_size,
   (uchar**) &max_system_variables.read_rnd_buff_size, 0,
   GET_ULONG, REQUIRED_ARG, 256*1024L, IO_SIZE*2+MALLOC_OVERHEAD,
   SSIZE_MAX, MALLOC_OVERHEAD, IO_SIZE, 0},
  {"record_buffer", OPT_RECORD_BUFFER,
   "Alias for read_buffer_size",
   (uchar**) &global_system_variables.read_buff_size,
   (uchar**) &max_system_variables.read_buff_size,0, GET_ULONG, REQUIRED_ARG,
   128*1024L, IO_SIZE*2+MALLOC_OVERHEAD, SSIZE_MAX, MALLOC_OVERHEAD, IO_SIZE, 0},
#ifdef HAVE_REPLICATION
  {"relay_log_purge", OPT_RELAY_LOG_PURGE,
   "0 = do not purge relay logs. 1 = purge them as soon as they are no more needed.",
   (uchar**) &relay_log_purge,
   (uchar**) &relay_log_purge, 0, GET_BOOL, NO_ARG,
   1, 0, 1, 0, 1, 0},
  {"relay_log_space_limit", OPT_RELAY_LOG_SPACE_LIMIT,
   "Maximum space to use for all relay logs.",
   (uchar**) &relay_log_space_limit,
   (uchar**) &relay_log_space_limit, 0, GET_ULL, REQUIRED_ARG, 0L, 0L,
   (longlong) ULONG_MAX, 0, 1, 0},
  {"slave_compressed_protocol", OPT_SLAVE_COMPRESSED_PROTOCOL,
   "Use compression on master/slave protocol.",
   (uchar**) &opt_slave_compressed_protocol,
   (uchar**) &opt_slave_compressed_protocol,
   0, GET_BOOL, NO_ARG, 0, 0, 1, 0, 1, 0},
  {"slave_net_timeout", OPT_SLAVE_NET_TIMEOUT,
   "Number of seconds to wait for more data from a master/slave connection before aborting the read.",
   (uchar**) &slave_net_timeout, (uchar**) &slave_net_timeout, 0,
   GET_ULONG, REQUIRED_ARG, SLAVE_NET_TIMEOUT, 1, LONG_TIMEOUT, 0, 1, 0},
  {"slave_transaction_retries", OPT_SLAVE_TRANS_RETRIES,
   "Number of times the slave SQL thread will retry a transaction in case "
   "it failed with a deadlock or elapsed lock wait timeout, "
   "before giving up and stopping.",
   (uchar**) &slave_trans_retries, (uchar**) &slave_trans_retries, 0,
   GET_ULONG, REQUIRED_ARG, 10L, 0L, (longlong) ULONG_MAX, 0, 1, 0},
#endif /* HAVE_REPLICATION */
  {"slow_launch_time", OPT_SLOW_LAUNCH_TIME,
   "If creating the thread takes longer than this value (in seconds), the Slow_launch_threads counter will be incremented.",
   (uchar**) &slow_launch_time, (uchar**) &slow_launch_time, 0, GET_ULONG,
   REQUIRED_ARG, 2L, 0L, LONG_TIMEOUT, 0, 1, 0},
  {"sort_buffer_size", OPT_SORT_BUFFER,
   "Each thread that needs to do a sort allocates a buffer of this size.",
   (uchar**) &global_system_variables.sortbuff_size,
   (uchar**) &max_system_variables.sortbuff_size, 0, GET_ULONG, REQUIRED_ARG,
   MAX_SORT_MEMORY, MIN_SORT_MEMORY+MALLOC_OVERHEAD*2, ~0L, MALLOC_OVERHEAD,
   1, 0},
  {"sync-binlog", OPT_SYNC_BINLOG,
   "Synchronously flush binary log to disk after every #th event. "
   "Use 0 (default) to disable synchronous flushing.",
   (uchar**) &sync_binlog_period, (uchar**) &sync_binlog_period, 0, GET_ULONG,
   REQUIRED_ARG, 0, 0, ~0L, 0, 1, 0},
  {"sync-frm", OPT_SYNC_FRM, "Sync .frm to disk on create. Enabled by default.",
   (uchar**) &opt_sync_frm, (uchar**) &opt_sync_frm, 0, GET_BOOL, NO_ARG, 1, 0,
   0, 0, 0, 0},
  {"table_cache", OPT_TABLE_OPEN_CACHE,
   "Deprecated; use --table_open_cache instead.",
   (uchar**) &table_cache_size, (uchar**) &table_cache_size, 0, GET_ULONG,
   REQUIRED_ARG, TABLE_OPEN_CACHE_DEFAULT, 1, 512*1024L, 0, 1, 0},
  {"table_definition_cache", OPT_TABLE_DEF_CACHE,
   "The number of cached table definitions.",
   (uchar**) &table_def_size, (uchar**) &table_def_size,
   0, GET_ULONG, REQUIRED_ARG, 128, 1, 512*1024L, 0, 1, 0},
  {"table_open_cache", OPT_TABLE_OPEN_CACHE,
   "The number of cached open tables.",
   (uchar**) &table_cache_size, (uchar**) &table_cache_size, 0, GET_ULONG,
   REQUIRED_ARG, TABLE_OPEN_CACHE_DEFAULT, 1, 512*1024L, 0, 1, 0},
  {"table_lock_wait_timeout", OPT_TABLE_LOCK_WAIT_TIMEOUT,
   "Timeout in seconds to wait for a table level lock before returning an "
   "error. Used only if the connection has active cursors.",
   (uchar**) &table_lock_wait_timeout, (uchar**) &table_lock_wait_timeout,
   0, GET_ULONG, REQUIRED_ARG, 50, 1, 1024 * 1024 * 1024, 0, 1, 0},
  {"thread_cache_size", OPT_THREAD_CACHE_SIZE,
   "How many threads we should keep in a cache for reuse.",
   (uchar**) &thread_cache_size, (uchar**) &thread_cache_size, 0, GET_ULONG,
   REQUIRED_ARG, 0, 0, 16384, 0, 1, 0},
  {"thread_concurrency", OPT_THREAD_CONCURRENCY,
   "Permits the application to give the threads system a hint for the desired number of threads that should be run at the same time.",
   (uchar**) &concurrency, (uchar**) &concurrency, 0, GET_ULONG, REQUIRED_ARG,
   DEFAULT_CONCURRENCY, 1, 512, 0, 1, 0},
#if HAVE_POOL_OF_THREADS == 1
  {"thread_pool_size", OPT_THREAD_CACHE_SIZE,
   "How many threads we should create to handle query requests in case of 'thread_handling=pool-of-threads'",
   (uchar**) &thread_pool_size, (uchar**) &thread_pool_size, 0, GET_ULONG,
   REQUIRED_ARG, 20, 1, 16384, 0, 1, 0},
#endif
  {"thread_stack", OPT_THREAD_STACK,
   "The stack size for each thread.", (uchar**) &thread_stack,
   (uchar**) &thread_stack, 0, GET_ULONG, REQUIRED_ARG,DEFAULT_THREAD_STACK,
   1024L*128L, ~0L, 0, 1024, 0},
  { "time_format", OPT_TIME_FORMAT,
    "The TIME format (for future).",
    (uchar**) &opt_date_time_formats[MYSQL_TIMESTAMP_TIME],
    (uchar**) &opt_date_time_formats[MYSQL_TIMESTAMP_TIME],
    0, GET_STR, REQUIRED_ARG, 0, 0, 0, 0, 0, 0},
  {"tmp_table_size", OPT_TMP_TABLE_SIZE,
   "If an in-memory temporary table exceeds this size, MySQL will automatically convert it to an on-disk MyISAM table.",
   (uchar**) &global_system_variables.tmp_table_size,
   (uchar**) &max_system_variables.tmp_table_size, 0, GET_ULL,
   REQUIRED_ARG, 16*1024*1024L, 1024, MAX_MEM_TABLE_SIZE, 0, 1, 0},
  {"transaction_alloc_block_size", OPT_TRANS_ALLOC_BLOCK_SIZE,
   "Allocation block size for various transaction-related structures",
   (uchar**) &global_system_variables.trans_alloc_block_size,
   (uchar**) &max_system_variables.trans_alloc_block_size, 0, GET_ULONG,
   REQUIRED_ARG, QUERY_ALLOC_BLOCK_SIZE, 1024, ~0L, 0, 1024, 0},
  {"transaction_prealloc_size", OPT_TRANS_PREALLOC_SIZE,
   "Persistent buffer for various transaction-related structures",
   (uchar**) &global_system_variables.trans_prealloc_size,
   (uchar**) &max_system_variables.trans_prealloc_size, 0, GET_ULONG,
   REQUIRED_ARG, TRANS_ALLOC_PREALLOC_SIZE, 1024, ~0L, 0, 1024, 0},
  {"thread_handling", OPT_THREAD_HANDLING,
   "Define threads usage for handling queries:  "
   "one-thread-per-connection or no-threads", 0, 0,
   0, GET_STR, REQUIRED_ARG, 0, 0, 0, 0, 0, 0},
  {"updatable_views_with_limit", OPT_UPDATABLE_VIEWS_WITH_LIMIT,
   "1 = YES = Don't issue an error message (warning only) if a VIEW without presence of a key of the underlying table is used in queries with a LIMIT clause for updating. 0 = NO = Prohibit update of a VIEW, which does not contain a key of the underlying table and the query uses a LIMIT clause (usually get from GUI tools).",
   (uchar**) &global_system_variables.updatable_views_with_limit,
   (uchar**) &max_system_variables.updatable_views_with_limit,
   0, GET_ULONG, REQUIRED_ARG, 1, 0, 1, 0, 1, 0},
  {"wait_timeout", OPT_WAIT_TIMEOUT,
   "The number of seconds the server waits for activity on a connection before closing it.",
   (uchar**) &global_system_variables.net_wait_timeout,
   (uchar**) &max_system_variables.net_wait_timeout, 0, GET_ULONG,
   REQUIRED_ARG, NET_WAIT_TIMEOUT, 1, IF_WIN(INT_MAX32/1000, LONG_TIMEOUT),
   0, 1, 0},
  {0, 0, 0, 0, 0, 0, GET_NO_ARG, NO_ARG, 0, 0, 0, 0, 0, 0}
};

static int show_question(THD *thd, SHOW_VAR *var, char *buff)
{
  var->type= SHOW_LONGLONG;
  var->value= (char *)&thd->query_id;
  return 0;
}

static int show_net_compression(THD *thd, SHOW_VAR *var, char *buff)
{
  var->type= SHOW_MY_BOOL;
  var->value= (char *)&thd->net.compress;
  return 0;
}

<<<<<<< HEAD
static int show_starttime(THD *thd, SHOW_VAR *var, char *buff)
{
  var->type= SHOW_LONG;
  var->value= buff;
  *((long *)buff)= (long) (thd->query_start() - server_start_time);
  return 0;
}

#ifdef HAVE_REPLICATION
static int show_rpl_status(THD *thd, SHOW_VAR *var, char *buff)
{
  var->type= SHOW_CHAR;
  var->value= const_cast<char*>(rpl_status_type[(int)rpl_status]);
  return 0;
}

static int show_slave_running(THD *thd, SHOW_VAR *var, char *buff)
{
  var->type= SHOW_MY_BOOL;
  pthread_mutex_lock(&LOCK_active_mi);
  var->value= buff;
  *((my_bool *)buff)= (my_bool) (active_mi && active_mi->slave_running &&
                                 active_mi->rli.slave_running);
  pthread_mutex_unlock(&LOCK_active_mi);
  return 0;
}

static int show_slave_retried_trans(THD *thd, SHOW_VAR *var, char *buff)
{
  /*
    TODO: with multimaster, have one such counter per line in
    SHOW SLAVE STATUS, and have the sum over all lines here.
  */
  pthread_mutex_lock(&LOCK_active_mi);
  if (active_mi)
  {
    var->type= SHOW_LONG;
    var->value= buff;
    pthread_mutex_lock(&active_mi->rli.data_lock);
    *((long *)buff)= (long)active_mi->rli.retried_trans;
    pthread_mutex_unlock(&active_mi->rli.data_lock);
  }
  else
    var->type= SHOW_UNDEF;
  pthread_mutex_unlock(&LOCK_active_mi);
  return 0;
}
#endif /* HAVE_REPLICATION */

static int show_open_tables(THD *thd, SHOW_VAR *var, char *buff)
{
  var->type= SHOW_LONG;
  var->value= buff;
  *((long *)buff)= (long)cached_open_tables();
  return 0;
}

static int show_prepared_stmt_count(THD *thd, SHOW_VAR *var, char *buff)
{
  var->type= SHOW_LONG;
  var->value= buff;
  pthread_mutex_lock(&LOCK_prepared_stmt_count);
  *((long *)buff)= (long)prepared_stmt_count;
  pthread_mutex_unlock(&LOCK_prepared_stmt_count);
  return 0;
}

static int show_table_definitions(THD *thd, SHOW_VAR *var, char *buff)
{
  var->type= SHOW_LONG;
  var->value= buff;
  *((long *)buff)= (long)cached_table_definitions();
  return 0;
}

#ifdef HAVE_OPENSSL
/* Functions relying on CTX */
static int show_ssl_ctx_sess_accept(THD *thd, SHOW_VAR *var, char *buff)
{
  var->type= SHOW_LONG;
  var->value= buff;
  *((long *)buff)= (!ssl_acceptor_fd ? 0 :
                     SSL_CTX_sess_accept(ssl_acceptor_fd->ssl_context));
  return 0;
}

static int show_ssl_ctx_sess_accept_good(THD *thd, SHOW_VAR *var, char *buff)
{
  var->type= SHOW_LONG;
  var->value= buff;
  *((long *)buff)= (!ssl_acceptor_fd ? 0 :
                     SSL_CTX_sess_accept_good(ssl_acceptor_fd->ssl_context));
  return 0;
}

static int show_ssl_ctx_sess_connect_good(THD *thd, SHOW_VAR *var, char *buff)
{
  var->type= SHOW_LONG;
  var->value= buff;
  *((long *)buff)= (!ssl_acceptor_fd ? 0 :
                     SSL_CTX_sess_connect_good(ssl_acceptor_fd->ssl_context));
  return 0;
}

static int show_ssl_ctx_sess_accept_renegotiate(THD *thd, SHOW_VAR *var, char *buff)
{
  var->type= SHOW_LONG;
  var->value= buff;
  *((long *)buff)= (!ssl_acceptor_fd ? 0 :
                     SSL_CTX_sess_accept_renegotiate(ssl_acceptor_fd->ssl_context));
  return 0;
}

static int show_ssl_ctx_sess_connect_renegotiate(THD *thd, SHOW_VAR *var, char *buff)
{
  var->type= SHOW_LONG;
  var->value= buff;
  *((long *)buff)= (!ssl_acceptor_fd ? 0 :
                     SSL_CTX_sess_connect_renegotiate(ssl_acceptor_fd->ssl_context));
  return 0;
}

static int show_ssl_ctx_sess_cb_hits(THD *thd, SHOW_VAR *var, char *buff)
{
  var->type= SHOW_LONG;
  var->value= buff;
  *((long *)buff)= (!ssl_acceptor_fd ? 0 :
                     SSL_CTX_sess_cb_hits(ssl_acceptor_fd->ssl_context));
  return 0;
}

static int show_ssl_ctx_sess_hits(THD *thd, SHOW_VAR *var, char *buff)
{
  var->type= SHOW_LONG;
  var->value= buff;
  *((long *)buff)= (!ssl_acceptor_fd ? 0 :
                     SSL_CTX_sess_hits(ssl_acceptor_fd->ssl_context));
  return 0;
}

static int show_ssl_ctx_sess_cache_full(THD *thd, SHOW_VAR *var, char *buff)
{
  var->type= SHOW_LONG;
  var->value= buff;
  *((long *)buff)= (!ssl_acceptor_fd ? 0 :
                     SSL_CTX_sess_cache_full(ssl_acceptor_fd->ssl_context));
  return 0;
}

static int show_ssl_ctx_sess_misses(THD *thd, SHOW_VAR *var, char *buff)
{
  var->type= SHOW_LONG;
  var->value= buff;
  *((long *)buff)= (!ssl_acceptor_fd ? 0 :
                     SSL_CTX_sess_misses(ssl_acceptor_fd->ssl_context));
  return 0;
}

static int show_ssl_ctx_sess_timeouts(THD *thd, SHOW_VAR *var, char *buff)
{
  var->type= SHOW_LONG;
  var->value= buff;
  *((long *)buff)= (!ssl_acceptor_fd ? 0 :
                     SSL_CTX_sess_timeouts(ssl_acceptor_fd->ssl_context));
  return 0;
}

static int show_ssl_ctx_sess_number(THD *thd, SHOW_VAR *var, char *buff)
{
  var->type= SHOW_LONG;
  var->value= buff;
  *((long *)buff)= (!ssl_acceptor_fd ? 0 :
                     SSL_CTX_sess_number(ssl_acceptor_fd->ssl_context));
  return 0;
}

static int show_ssl_ctx_sess_connect(THD *thd, SHOW_VAR *var, char *buff)
{
  var->type= SHOW_LONG;
  var->value= buff;
  *((long *)buff)= (!ssl_acceptor_fd ? 0 :
                     SSL_CTX_sess_connect(ssl_acceptor_fd->ssl_context));
  return 0;
}

static int show_ssl_ctx_sess_get_cache_size(THD *thd, SHOW_VAR *var, char *buff)
{
  var->type= SHOW_LONG;
  var->value= buff;
  *((long *)buff)= (!ssl_acceptor_fd ? 0 :
                     SSL_CTX_sess_get_cache_size(ssl_acceptor_fd->ssl_context));
  return 0;
}

static int show_ssl_ctx_get_verify_mode(THD *thd, SHOW_VAR *var, char *buff)
{
  var->type= SHOW_LONG;
  var->value= buff;
  *((long *)buff)= (!ssl_acceptor_fd ? 0 :
                     SSL_CTX_get_verify_mode(ssl_acceptor_fd->ssl_context));
  return 0;
}

static int show_ssl_ctx_get_verify_depth(THD *thd, SHOW_VAR *var, char *buff)
{
  var->type= SHOW_LONG;
  var->value= buff;
  *((long *)buff)= (!ssl_acceptor_fd ? 0 :
                     SSL_CTX_get_verify_depth(ssl_acceptor_fd->ssl_context));
  return 0;
}

static int show_ssl_ctx_get_session_cache_mode(THD *thd, SHOW_VAR *var, char *buff)
{
  var->type= SHOW_CHAR;
  if (!ssl_acceptor_fd)
    var->value= const_cast<char*>("NONE");
  else
    switch (SSL_CTX_get_session_cache_mode(ssl_acceptor_fd->ssl_context))
    {
    case SSL_SESS_CACHE_OFF:
      var->value= const_cast<char*>("OFF"); break;
    case SSL_SESS_CACHE_CLIENT:
      var->value= const_cast<char*>("CLIENT"); break;
    case SSL_SESS_CACHE_SERVER:
      var->value= const_cast<char*>("SERVER"); break;
    case SSL_SESS_CACHE_BOTH:
      var->value= const_cast<char*>("BOTH"); break;
    case SSL_SESS_CACHE_NO_AUTO_CLEAR:
      var->value= const_cast<char*>("NO_AUTO_CLEAR"); break;
    case SSL_SESS_CACHE_NO_INTERNAL_LOOKUP:
      var->value= const_cast<char*>("NO_INTERNAL_LOOKUP"); break;
    default:
      var->value= const_cast<char*>("Unknown"); break;
    }
  return 0;
}

/*
   Functions relying on SSL 
   Note: In the show_ssl_* functions, we need to check if we have a
         valid vio-object since this isn't always true, specifically
         when session_status or global_status is requested from
         inside an Event.
 */
static int show_ssl_get_version(THD *thd, SHOW_VAR *var, char *buff)
{
  var->type= SHOW_CHAR;
  if( thd->vio_ok() && thd->net.vio->ssl_arg )
    var->value= const_cast<char*>(SSL_get_version((SSL*) thd->net.vio->ssl_arg));
  else
    var->value= (char *)"";
  return 0;
}

static int show_ssl_session_reused(THD *thd, SHOW_VAR *var, char *buff)
{
  var->type= SHOW_LONG;
  var->value= buff;
  if( thd->vio_ok() && thd->net.vio->ssl_arg )
    *((long *)buff)= (long)SSL_session_reused((SSL*) thd->net.vio->ssl_arg);
  else
    *((long *)buff)= 0;
  return 0;
}

static int show_ssl_get_default_timeout(THD *thd, SHOW_VAR *var, char *buff)
{
  var->type= SHOW_LONG;
  var->value= buff;
  if( thd->vio_ok() && thd->net.vio->ssl_arg )
    *((long *)buff)= (long)SSL_get_default_timeout((SSL*)thd->net.vio->ssl_arg);
  else
    *((long *)buff)= 0;
  return 0;
}

static int show_ssl_get_verify_mode(THD *thd, SHOW_VAR *var, char *buff)
{
  var->type= SHOW_LONG;
  var->value= buff;
  if( thd->net.vio && thd->net.vio->ssl_arg )
    *((long *)buff)= (long)SSL_get_verify_mode((SSL*)thd->net.vio->ssl_arg);
  else
    *((long *)buff)= 0;
  return 0;
}

static int show_ssl_get_verify_depth(THD *thd, SHOW_VAR *var, char *buff)
{
  var->type= SHOW_LONG;
  var->value= buff;
  if( thd->vio_ok() && thd->net.vio->ssl_arg )
    *((long *)buff)= (long)SSL_get_verify_depth((SSL*)thd->net.vio->ssl_arg);
  else
    *((long *)buff)= 0;
  return 0;
}

static int show_ssl_get_cipher(THD *thd, SHOW_VAR *var, char *buff)
{
  var->type= SHOW_CHAR;
  if( thd->vio_ok() && thd->net.vio->ssl_arg )
    var->value= const_cast<char*>(SSL_get_cipher((SSL*) thd->net.vio->ssl_arg));
  else
    var->value= (char *)"";
  return 0;
}

static int show_ssl_get_cipher_list(THD *thd, SHOW_VAR *var, char *buff)
{
  var->type= SHOW_CHAR;
  var->value= buff;
  if (thd->vio_ok() && thd->net.vio->ssl_arg)
  {
    int i;
    const char *p;
    char *end= buff + SHOW_VAR_FUNC_BUFF_SIZE;
    for (i=0; (p= SSL_get_cipher_list((SSL*) thd->net.vio->ssl_arg,i)) &&
               buff < end; i++)
    {
      buff= strnmov(buff, p, end-buff-1);
      *buff++= ':';
    }
    if (i)
      buff--;
  }
  *buff=0;
  return 0;
}

#endif /* HAVE_OPENSSL */


/*
  Variables shown by SHOW STATUS in alphabetical order
*/

SHOW_VAR status_vars[]= {
=======
struct show_var_st status_vars[]= {
>>>>>>> 2a6ac40e
  {"Aborted_clients",          (char*) &aborted_threads,        SHOW_LONG},
  {"Aborted_connects",         (char*) &aborted_connects,       SHOW_LONG},
  {"Binlog_cache_disk_use",    (char*) &binlog_cache_disk_use,  SHOW_LONG},
  {"Binlog_cache_use",         (char*) &binlog_cache_use,       SHOW_LONG},
<<<<<<< HEAD
  {"Bytes_received",           (char*) offsetof(STATUS_VAR, bytes_received), SHOW_LONG_STATUS},
  {"Bytes_sent",               (char*) offsetof(STATUS_VAR, bytes_sent), SHOW_LONG_STATUS},
  {"Com_admin_commands",       (char*) offsetof(STATUS_VAR, com_other), SHOW_LONG_STATUS},
  {"Com_alter_db",	       (char*) offsetof(STATUS_VAR, com_stat[(uint) SQLCOM_ALTER_DB]), SHOW_LONG_STATUS},
  {"Com_alter_event",	       (char*) offsetof(STATUS_VAR, com_stat[(uint) SQLCOM_ALTER_EVENT]), SHOW_LONG_STATUS},
=======
  {"Bytes_received",           (char*) offsetof(STATUS_VAR, bytes_received), SHOW_LONGLONG_STATUS},
  {"Bytes_sent",               (char*) offsetof(STATUS_VAR, bytes_sent), SHOW_LONGLONG_STATUS},
  {"Com_admin_commands",       (char*) offsetof(STATUS_VAR, com_other), SHOW_LONG_STATUS},
  {"Com_alter_db",	       (char*) offsetof(STATUS_VAR, com_stat[(uint) SQLCOM_ALTER_DB]), SHOW_LONG_STATUS},
>>>>>>> 2a6ac40e
  {"Com_alter_table",	       (char*) offsetof(STATUS_VAR, com_stat[(uint) SQLCOM_ALTER_TABLE]), SHOW_LONG_STATUS},
  {"Com_analyze",	       (char*) offsetof(STATUS_VAR, com_stat[(uint) SQLCOM_ANALYZE]), SHOW_LONG_STATUS},
  {"Com_backup_table",	       (char*) offsetof(STATUS_VAR, com_stat[(uint) SQLCOM_BACKUP_TABLE]), SHOW_LONG_STATUS},
  {"Com_begin",		       (char*) offsetof(STATUS_VAR, com_stat[(uint) SQLCOM_BEGIN]), SHOW_LONG_STATUS},
  {"Com_call_procedure",       (char*) offsetof(STATUS_VAR, com_stat[(uint) SQLCOM_CALL]), SHOW_LONG_STATUS},
  {"Com_change_db",	       (char*) offsetof(STATUS_VAR, com_stat[(uint) SQLCOM_CHANGE_DB]), SHOW_LONG_STATUS},
  {"Com_change_master",	       (char*) offsetof(STATUS_VAR, com_stat[(uint) SQLCOM_CHANGE_MASTER]), SHOW_LONG_STATUS},
  {"Com_check",		       (char*) offsetof(STATUS_VAR, com_stat[(uint) SQLCOM_CHECK]), SHOW_LONG_STATUS},
  {"Com_checksum",	       (char*) offsetof(STATUS_VAR, com_stat[(uint) SQLCOM_CHECKSUM]), SHOW_LONG_STATUS},
  {"Com_commit",	       (char*) offsetof(STATUS_VAR, com_stat[(uint) SQLCOM_COMMIT]), SHOW_LONG_STATUS},
  {"Com_create_db",	       (char*) offsetof(STATUS_VAR, com_stat[(uint) SQLCOM_CREATE_DB]), SHOW_LONG_STATUS},
  {"Com_create_event",	       (char*) offsetof(STATUS_VAR, com_stat[(uint) SQLCOM_CREATE_EVENT]), SHOW_LONG_STATUS},
  {"Com_create_function",      (char*) offsetof(STATUS_VAR, com_stat[(uint) SQLCOM_CREATE_FUNCTION]), SHOW_LONG_STATUS},
  {"Com_create_index",	       (char*) offsetof(STATUS_VAR, com_stat[(uint) SQLCOM_CREATE_INDEX]), SHOW_LONG_STATUS},
  {"Com_create_table",	       (char*) offsetof(STATUS_VAR, com_stat[(uint) SQLCOM_CREATE_TABLE]), SHOW_LONG_STATUS},
  {"Com_create_user",	       (char*) offsetof(STATUS_VAR, com_stat[(uint) SQLCOM_CREATE_USER]), SHOW_LONG_STATUS},
  {"Com_dealloc_sql",          (char*) offsetof(STATUS_VAR, com_stat[(uint) SQLCOM_DEALLOCATE_PREPARE]), SHOW_LONG_STATUS},
  {"Com_delete",	       (char*) offsetof(STATUS_VAR, com_stat[(uint) SQLCOM_DELETE]), SHOW_LONG_STATUS},
  {"Com_delete_multi",	       (char*) offsetof(STATUS_VAR, com_stat[(uint) SQLCOM_DELETE_MULTI]), SHOW_LONG_STATUS},
  {"Com_do",                   (char*) offsetof(STATUS_VAR, com_stat[(uint) SQLCOM_DO]), SHOW_LONG_STATUS},
  {"Com_drop_db",	       (char*) offsetof(STATUS_VAR, com_stat[(uint) SQLCOM_DROP_DB]), SHOW_LONG_STATUS},
  {"Com_drop_event",	       (char*) offsetof(STATUS_VAR, com_stat[(uint) SQLCOM_DROP_EVENT]), SHOW_LONG_STATUS},
  {"Com_drop_function",	       (char*) offsetof(STATUS_VAR, com_stat[(uint) SQLCOM_DROP_FUNCTION]), SHOW_LONG_STATUS},
  {"Com_drop_index",	       (char*) offsetof(STATUS_VAR, com_stat[(uint) SQLCOM_DROP_INDEX]), SHOW_LONG_STATUS},
  {"Com_drop_table",	       (char*) offsetof(STATUS_VAR, com_stat[(uint) SQLCOM_DROP_TABLE]), SHOW_LONG_STATUS},
  {"Com_drop_user",	       (char*) offsetof(STATUS_VAR, com_stat[(uint) SQLCOM_DROP_USER]), SHOW_LONG_STATUS},
  {"Com_execute_sql",          (char*) offsetof(STATUS_VAR, com_stat[(uint) SQLCOM_EXECUTE]), SHOW_LONG_STATUS},
  {"Com_flush",		       (char*) offsetof(STATUS_VAR, com_stat[(uint) SQLCOM_FLUSH]), SHOW_LONG_STATUS},
  {"Com_grant",		       (char*) offsetof(STATUS_VAR, com_stat[(uint) SQLCOM_GRANT]), SHOW_LONG_STATUS},
  {"Com_ha_close",	       (char*) offsetof(STATUS_VAR, com_stat[(uint) SQLCOM_HA_CLOSE]), SHOW_LONG_STATUS},
  {"Com_ha_open",	       (char*) offsetof(STATUS_VAR, com_stat[(uint) SQLCOM_HA_OPEN]), SHOW_LONG_STATUS},
  {"Com_ha_read",	       (char*) offsetof(STATUS_VAR, com_stat[(uint) SQLCOM_HA_READ]), SHOW_LONG_STATUS},
  {"Com_help",                 (char*) offsetof(STATUS_VAR, com_stat[(uint) SQLCOM_HELP]), SHOW_LONG_STATUS},
  {"Com_insert",	       (char*) offsetof(STATUS_VAR, com_stat[(uint) SQLCOM_INSERT]), SHOW_LONG_STATUS},
  {"Com_insert_select",	       (char*) offsetof(STATUS_VAR, com_stat[(uint) SQLCOM_INSERT_SELECT]), SHOW_LONG_STATUS},
  {"Com_kill",		       (char*) offsetof(STATUS_VAR, com_stat[(uint) SQLCOM_KILL]), SHOW_LONG_STATUS},
  {"Com_load",		       (char*) offsetof(STATUS_VAR, com_stat[(uint) SQLCOM_LOAD]), SHOW_LONG_STATUS},
  {"Com_load_master_data",     (char*) offsetof(STATUS_VAR, com_stat[(uint) SQLCOM_LOAD_MASTER_DATA]), SHOW_LONG_STATUS},
  {"Com_load_master_table",    (char*) offsetof(STATUS_VAR, com_stat[(uint) SQLCOM_LOAD_MASTER_TABLE]), SHOW_LONG_STATUS},
  {"Com_lock_tables",	       (char*) offsetof(STATUS_VAR, com_stat[(uint) SQLCOM_LOCK_TABLES]), SHOW_LONG_STATUS},
  {"Com_optimize",	       (char*) offsetof(STATUS_VAR, com_stat[(uint) SQLCOM_OPTIMIZE]), SHOW_LONG_STATUS},
  {"Com_preload_keys",	       (char*) offsetof(STATUS_VAR, com_stat[(uint) SQLCOM_PRELOAD_KEYS]), SHOW_LONG_STATUS},
  {"Com_prepare_sql",          (char*) offsetof(STATUS_VAR, com_stat[(uint) SQLCOM_PREPARE]), SHOW_LONG_STATUS},
  {"Com_purge",		       (char*) offsetof(STATUS_VAR, com_stat[(uint) SQLCOM_PURGE]), SHOW_LONG_STATUS},
  {"Com_purge_before_date",    (char*) offsetof(STATUS_VAR, com_stat[(uint) SQLCOM_PURGE_BEFORE]), SHOW_LONG_STATUS},
  {"Com_rename_table",	       (char*) offsetof(STATUS_VAR, com_stat[(uint) SQLCOM_RENAME_TABLE]), SHOW_LONG_STATUS},
  {"Com_repair",	       (char*) offsetof(STATUS_VAR, com_stat[(uint) SQLCOM_REPAIR]), SHOW_LONG_STATUS},
  {"Com_replace",	       (char*) offsetof(STATUS_VAR, com_stat[(uint) SQLCOM_REPLACE]), SHOW_LONG_STATUS},
  {"Com_replace_select",       (char*) offsetof(STATUS_VAR, com_stat[(uint) SQLCOM_REPLACE_SELECT]), SHOW_LONG_STATUS},
  {"Com_reset",		       (char*) offsetof(STATUS_VAR, com_stat[(uint) SQLCOM_RESET]), SHOW_LONG_STATUS},
  {"Com_restore_table",	       (char*) offsetof(STATUS_VAR, com_stat[(uint) SQLCOM_RESTORE_TABLE]), SHOW_LONG_STATUS},
  {"Com_revoke",	       (char*) offsetof(STATUS_VAR, com_stat[(uint) SQLCOM_REVOKE]), SHOW_LONG_STATUS},
  {"Com_revoke_all",	       (char*) offsetof(STATUS_VAR, com_stat[(uint) SQLCOM_REVOKE_ALL]), SHOW_LONG_STATUS},
  {"Com_rollback",	       (char*) offsetof(STATUS_VAR, com_stat[(uint) SQLCOM_ROLLBACK]), SHOW_LONG_STATUS},
  {"Com_savepoint",	       (char*) offsetof(STATUS_VAR, com_stat[(uint) SQLCOM_SAVEPOINT]), SHOW_LONG_STATUS},
  {"Com_select",	       (char*) offsetof(STATUS_VAR, com_stat[(uint) SQLCOM_SELECT]), SHOW_LONG_STATUS},
  {"Com_set_option",	       (char*) offsetof(STATUS_VAR, com_stat[(uint) SQLCOM_SET_OPTION]), SHOW_LONG_STATUS},
  {"Com_show_binlog_events",   (char*) offsetof(STATUS_VAR, com_stat[(uint) SQLCOM_SHOW_BINLOG_EVENTS]), SHOW_LONG_STATUS},
  {"Com_show_binlogs",	       (char*) offsetof(STATUS_VAR, com_stat[(uint) SQLCOM_SHOW_BINLOGS]), SHOW_LONG_STATUS},
  {"Com_show_charsets",	       (char*) offsetof(STATUS_VAR, com_stat[(uint) SQLCOM_SHOW_CHARSETS]), SHOW_LONG_STATUS},
  {"Com_show_collations",      (char*) offsetof(STATUS_VAR, com_stat[(uint) SQLCOM_SHOW_COLLATIONS]), SHOW_LONG_STATUS},
  {"Com_show_column_types",    (char*) offsetof(STATUS_VAR, com_stat[(uint) SQLCOM_SHOW_COLUMN_TYPES]), SHOW_LONG_STATUS},
  {"Com_show_create_db",       (char*) offsetof(STATUS_VAR, com_stat[(uint) SQLCOM_SHOW_CREATE_DB]), SHOW_LONG_STATUS},
  {"Com_show_create_event",    (char*) offsetof(STATUS_VAR, com_stat[(uint) SQLCOM_SHOW_CREATE_EVENT]), SHOW_LONG_STATUS},
  {"Com_show_create_table",    (char*) offsetof(STATUS_VAR, com_stat[(uint) SQLCOM_SHOW_CREATE]), SHOW_LONG_STATUS},
  {"Com_show_databases",       (char*) offsetof(STATUS_VAR, com_stat[(uint) SQLCOM_SHOW_DATABASES]), SHOW_LONG_STATUS},
  {"Com_show_engine_logs",     (char*) offsetof(STATUS_VAR, com_stat[(uint) SQLCOM_SHOW_ENGINE_LOGS]), SHOW_LONG_STATUS},
  {"Com_show_engine_mutex",    (char*) offsetof(STATUS_VAR, com_stat[(uint) SQLCOM_SHOW_ENGINE_MUTEX]), SHOW_LONG_STATUS},
  {"Com_show_engine_status",   (char*) offsetof(STATUS_VAR, com_stat[(uint) SQLCOM_SHOW_ENGINE_STATUS]), SHOW_LONG_STATUS},
  {"Com_show_events",          (char*) offsetof(STATUS_VAR, com_stat[(uint) SQLCOM_SHOW_EVENTS]), SHOW_LONG_STATUS},
  {"Com_show_errors",	       (char*) offsetof(STATUS_VAR, com_stat[(uint) SQLCOM_SHOW_ERRORS]), SHOW_LONG_STATUS},
  {"Com_show_fields",	       (char*) offsetof(STATUS_VAR, com_stat[(uint) SQLCOM_SHOW_FIELDS]), SHOW_LONG_STATUS},
  {"Com_show_grants",	       (char*) offsetof(STATUS_VAR, com_stat[(uint) SQLCOM_SHOW_GRANTS]), SHOW_LONG_STATUS},
  {"Com_show_keys",	       (char*) offsetof(STATUS_VAR, com_stat[(uint) SQLCOM_SHOW_KEYS]), SHOW_LONG_STATUS},
  {"Com_show_master_status",   (char*) offsetof(STATUS_VAR, com_stat[(uint) SQLCOM_SHOW_MASTER_STAT]), SHOW_LONG_STATUS},
  {"Com_show_new_master",      (char*) offsetof(STATUS_VAR, com_stat[(uint) SQLCOM_SHOW_NEW_MASTER]), SHOW_LONG_STATUS},
  {"Com_show_open_tables",     (char*) offsetof(STATUS_VAR, com_stat[(uint) SQLCOM_SHOW_OPEN_TABLES]), SHOW_LONG_STATUS},
  {"Com_show_plugins",         (char*) offsetof(STATUS_VAR, com_stat[(uint) SQLCOM_SHOW_PLUGINS]), SHOW_LONG_STATUS},
  {"Com_show_privileges",      (char*) offsetof(STATUS_VAR, com_stat[(uint) SQLCOM_SHOW_PRIVILEGES]), SHOW_LONG_STATUS},
  {"Com_show_processlist",     (char*) offsetof(STATUS_VAR, com_stat[(uint) SQLCOM_SHOW_PROCESSLIST]), SHOW_LONG_STATUS},
  {"Com_show_slave_hosts",     (char*) offsetof(STATUS_VAR, com_stat[(uint) SQLCOM_SHOW_SLAVE_HOSTS]), SHOW_LONG_STATUS},
  {"Com_show_slave_status",    (char*) offsetof(STATUS_VAR, com_stat[(uint) SQLCOM_SHOW_SLAVE_STAT]), SHOW_LONG_STATUS},
  {"Com_show_status",	       (char*) offsetof(STATUS_VAR, com_stat[(uint) SQLCOM_SHOW_STATUS]), SHOW_LONG_STATUS},
  {"Com_show_storage_engines", (char*) offsetof(STATUS_VAR, com_stat[(uint) SQLCOM_SHOW_STORAGE_ENGINES]), SHOW_LONG_STATUS},
  {"Com_show_tables",	       (char*) offsetof(STATUS_VAR, com_stat[(uint) SQLCOM_SHOW_TABLES]), SHOW_LONG_STATUS},
  {"Com_show_triggers",	       (char*) offsetof(STATUS_VAR, com_stat[(uint) SQLCOM_SHOW_TRIGGERS]), SHOW_LONG_STATUS},
  {"Com_show_variables",       (char*) offsetof(STATUS_VAR, com_stat[(uint) SQLCOM_SHOW_VARIABLES]), SHOW_LONG_STATUS},
  {"Com_show_warnings",        (char*) offsetof(STATUS_VAR, com_stat[(uint) SQLCOM_SHOW_WARNS]), SHOW_LONG_STATUS},
  {"Com_slave_start",	       (char*) offsetof(STATUS_VAR, com_stat[(uint) SQLCOM_SLAVE_START]), SHOW_LONG_STATUS},
  {"Com_slave_stop",	       (char*) offsetof(STATUS_VAR, com_stat[(uint) SQLCOM_SLAVE_STOP]), SHOW_LONG_STATUS},
  {"Com_stmt_close",           (char*) offsetof(STATUS_VAR, com_stmt_close), SHOW_LONG_STATUS},
  {"Com_stmt_execute",         (char*) offsetof(STATUS_VAR, com_stmt_execute), SHOW_LONG_STATUS},
  {"Com_stmt_fetch",           (char*) offsetof(STATUS_VAR, com_stmt_fetch), SHOW_LONG_STATUS},
  {"Com_stmt_prepare",         (char*) offsetof(STATUS_VAR, com_stmt_prepare), SHOW_LONG_STATUS},
  {"Com_stmt_reset",           (char*) offsetof(STATUS_VAR, com_stmt_reset), SHOW_LONG_STATUS},
  {"Com_stmt_send_long_data",  (char*) offsetof(STATUS_VAR, com_stmt_send_long_data), SHOW_LONG_STATUS},
  {"Com_truncate",	       (char*) offsetof(STATUS_VAR, com_stat[(uint) SQLCOM_TRUNCATE]), SHOW_LONG_STATUS},
  {"Com_unlock_tables",	       (char*) offsetof(STATUS_VAR, com_stat[(uint) SQLCOM_UNLOCK_TABLES]), SHOW_LONG_STATUS},
  {"Com_update",	       (char*) offsetof(STATUS_VAR, com_stat[(uint) SQLCOM_UPDATE]), SHOW_LONG_STATUS},
  {"Com_update_multi",	       (char*) offsetof(STATUS_VAR, com_stat[(uint) SQLCOM_UPDATE_MULTI]), SHOW_LONG_STATUS},
  {"Com_xa_commit",            (char*) offsetof(STATUS_VAR, com_stat[(uint) SQLCOM_XA_COMMIT]),SHOW_LONG_STATUS},
  {"Com_xa_end",               (char*) offsetof(STATUS_VAR, com_stat[(uint) SQLCOM_XA_END]),SHOW_LONG_STATUS},
  {"Com_xa_prepare",           (char*) offsetof(STATUS_VAR, com_stat[(uint) SQLCOM_XA_PREPARE]),SHOW_LONG_STATUS},
  {"Com_xa_recover",           (char*) offsetof(STATUS_VAR, com_stat[(uint) SQLCOM_XA_RECOVER]),SHOW_LONG_STATUS},
  {"Com_xa_rollback",          (char*) offsetof(STATUS_VAR, com_stat[(uint) SQLCOM_XA_ROLLBACK]),SHOW_LONG_STATUS},
  {"Com_xa_start",             (char*) offsetof(STATUS_VAR, com_stat[(uint) SQLCOM_XA_START]),SHOW_LONG_STATUS},
  {"Compression",              (char*) &show_net_compression, SHOW_FUNC},
  {"Connections",              (char*) &thread_id,              SHOW_LONG_NOFLUSH},
  {"Created_tmp_disk_tables",  (char*) offsetof(STATUS_VAR, created_tmp_disk_tables), SHOW_LONG_STATUS},
  {"Created_tmp_files",	       (char*) &my_tmp_file_created,	SHOW_LONG},
  {"Created_tmp_tables",       (char*) offsetof(STATUS_VAR, created_tmp_tables), SHOW_LONG_STATUS},
  {"Delayed_errors",           (char*) &delayed_insert_errors,  SHOW_LONG},
  {"Delayed_insert_threads",   (char*) &delayed_insert_threads, SHOW_LONG_NOFLUSH},
  {"Delayed_writes",           (char*) &delayed_insert_writes,  SHOW_LONG},
  {"Flush_commands",           (char*) &refresh_version,        SHOW_LONG_NOFLUSH},
  {"Handler_commit",           (char*) offsetof(STATUS_VAR, ha_commit_count), SHOW_LONG_STATUS},
  {"Handler_delete",           (char*) offsetof(STATUS_VAR, ha_delete_count), SHOW_LONG_STATUS},
  {"Handler_discover",         (char*) offsetof(STATUS_VAR, ha_discover_count), SHOW_LONG_STATUS},
  {"Handler_prepare",          (char*) offsetof(STATUS_VAR, ha_prepare_count),  SHOW_LONG_STATUS},
  {"Handler_read_first",       (char*) offsetof(STATUS_VAR, ha_read_first_count), SHOW_LONG_STATUS},
  {"Handler_read_key",         (char*) offsetof(STATUS_VAR, ha_read_key_count), SHOW_LONG_STATUS},
  {"Handler_read_next",        (char*) offsetof(STATUS_VAR, ha_read_next_count), SHOW_LONG_STATUS},
  {"Handler_read_prev",        (char*) offsetof(STATUS_VAR, ha_read_prev_count), SHOW_LONG_STATUS},
  {"Handler_read_rnd",         (char*) offsetof(STATUS_VAR, ha_read_rnd_count), SHOW_LONG_STATUS},
  {"Handler_read_rnd_next",    (char*) offsetof(STATUS_VAR, ha_read_rnd_next_count), SHOW_LONG_STATUS},
  {"Handler_rollback",         (char*) offsetof(STATUS_VAR, ha_rollback_count), SHOW_LONG_STATUS},
  {"Handler_savepoint",        (char*) offsetof(STATUS_VAR, ha_savepoint_count), SHOW_LONG_STATUS},
  {"Handler_savepoint_rollback",(char*) offsetof(STATUS_VAR, ha_savepoint_rollback_count), SHOW_LONG_STATUS},
  {"Handler_update",           (char*) offsetof(STATUS_VAR, ha_update_count), SHOW_LONG_STATUS},
  {"Handler_write",            (char*) offsetof(STATUS_VAR, ha_write_count), SHOW_LONG_STATUS},
  {"Key_blocks_not_flushed",   (char*) offsetof(KEY_CACHE, global_blocks_changed), SHOW_KEY_CACHE_LONG},
  {"Key_blocks_unused",        (char*) offsetof(KEY_CACHE, blocks_unused), SHOW_KEY_CACHE_LONG},
  {"Key_blocks_used",          (char*) offsetof(KEY_CACHE, blocks_used), SHOW_KEY_CACHE_LONG},
  {"Key_read_requests",        (char*) offsetof(KEY_CACHE, global_cache_r_requests), SHOW_KEY_CACHE_LONGLONG},
  {"Key_reads",                (char*) offsetof(KEY_CACHE, global_cache_read), SHOW_KEY_CACHE_LONGLONG},
  {"Key_write_requests",       (char*) offsetof(KEY_CACHE, global_cache_w_requests), SHOW_KEY_CACHE_LONGLONG},
  {"Key_writes",               (char*) offsetof(KEY_CACHE, global_cache_write), SHOW_KEY_CACHE_LONGLONG},
  {"Last_query_cost",          (char*) offsetof(STATUS_VAR, last_query_cost), SHOW_DOUBLE_STATUS},
  {"Max_used_connections",     (char*) &max_used_connections,  SHOW_LONG},
  {"Not_flushed_delayed_rows", (char*) &delayed_rows_in_use,    SHOW_LONG_NOFLUSH},
  {"Open_files",               (char*) &my_file_opened,         SHOW_LONG_NOFLUSH},
  {"Open_streams",             (char*) &my_stream_opened,       SHOW_LONG_NOFLUSH},
  {"Open_table_definitions",   (char*) &show_table_definitions, SHOW_FUNC},
  {"Open_tables",              (char*) &show_open_tables,       SHOW_FUNC},
  {"Opened_tables",            (char*) offsetof(STATUS_VAR, opened_tables), SHOW_LONG_STATUS},
  {"Prepared_stmt_count",      (char*) &show_prepared_stmt_count, SHOW_FUNC},
#ifdef HAVE_QUERY_CACHE
  {"Qcache_free_blocks",       (char*) &query_cache.free_memory_blocks, SHOW_LONG_NOFLUSH},
  {"Qcache_free_memory",       (char*) &query_cache.free_memory, SHOW_LONG_NOFLUSH},
  {"Qcache_hits",              (char*) &query_cache.hits,       SHOW_LONG},
  {"Qcache_inserts",           (char*) &query_cache.inserts,    SHOW_LONG},
  {"Qcache_lowmem_prunes",     (char*) &query_cache.lowmem_prunes, SHOW_LONG},
  {"Qcache_not_cached",        (char*) &query_cache.refused,    SHOW_LONG},
  {"Qcache_queries_in_cache",  (char*) &query_cache.queries_in_cache, SHOW_LONG_NOFLUSH},
  {"Qcache_total_blocks",      (char*) &query_cache.total_blocks, SHOW_LONG_NOFLUSH},
#endif /*HAVE_QUERY_CACHE*/
  {"Questions",                (char*) &show_question,            SHOW_FUNC},
#ifdef HAVE_REPLICATION
  {"Rpl_status",               (char*) &show_rpl_status,          SHOW_FUNC},
#endif
  {"Select_full_join",         (char*) offsetof(STATUS_VAR, select_full_join_count), SHOW_LONG_STATUS},
  {"Select_full_range_join",   (char*) offsetof(STATUS_VAR, select_full_range_join_count), SHOW_LONG_STATUS},
  {"Select_range",             (char*) offsetof(STATUS_VAR, select_range_count), SHOW_LONG_STATUS},
  {"Select_range_check",       (char*) offsetof(STATUS_VAR, select_range_check_count), SHOW_LONG_STATUS},
  {"Select_scan",	       (char*) offsetof(STATUS_VAR, select_scan_count), SHOW_LONG_STATUS},
  {"Slave_open_temp_tables",   (char*) &slave_open_temp_tables, SHOW_LONG},
#ifdef HAVE_REPLICATION
  {"Slave_retried_transactions",(char*) &show_slave_retried_trans, SHOW_FUNC},
  {"Slave_running",            (char*) &show_slave_running,     SHOW_FUNC},
#endif
  {"Slow_launch_threads",      (char*) &slow_launch_threads,    SHOW_LONG},
  {"Slow_queries",             (char*) offsetof(STATUS_VAR, long_query_count), SHOW_LONG_STATUS},
  {"Sort_merge_passes",	       (char*) offsetof(STATUS_VAR, filesort_merge_passes), SHOW_LONG_STATUS},
  {"Sort_range",	       (char*) offsetof(STATUS_VAR, filesort_range_count), SHOW_LONG_STATUS},
  {"Sort_rows",		       (char*) offsetof(STATUS_VAR, filesort_rows), SHOW_LONG_STATUS},
  {"Sort_scan",		       (char*) offsetof(STATUS_VAR, filesort_scan_count), SHOW_LONG_STATUS},
#ifdef HAVE_OPENSSL
  {"Ssl_accept_renegotiates",  (char*) &show_ssl_ctx_sess_accept_renegotiate, SHOW_FUNC},
  {"Ssl_accepts",              (char*) &show_ssl_ctx_sess_accept, SHOW_FUNC},
  {"Ssl_callback_cache_hits",  (char*) &show_ssl_ctx_sess_cb_hits, SHOW_FUNC},
  {"Ssl_cipher",               (char*) &show_ssl_get_cipher, SHOW_FUNC},
  {"Ssl_cipher_list",          (char*) &show_ssl_get_cipher_list, SHOW_FUNC},
  {"Ssl_client_connects",      (char*) &show_ssl_ctx_sess_connect, SHOW_FUNC},
  {"Ssl_connect_renegotiates", (char*) &show_ssl_ctx_sess_connect_renegotiate, SHOW_FUNC},
  {"Ssl_ctx_verify_depth",     (char*) &show_ssl_ctx_get_verify_depth, SHOW_FUNC},
  {"Ssl_ctx_verify_mode",      (char*) &show_ssl_ctx_get_verify_mode, SHOW_FUNC},
  {"Ssl_default_timeout",      (char*) &show_ssl_get_default_timeout, SHOW_FUNC},
  {"Ssl_finished_accepts",     (char*) &show_ssl_ctx_sess_accept_good, SHOW_FUNC},
  {"Ssl_finished_connects",    (char*) &show_ssl_ctx_sess_connect_good, SHOW_FUNC},
  {"Ssl_session_cache_hits",   (char*) &show_ssl_ctx_sess_hits, SHOW_FUNC},
  {"Ssl_session_cache_misses", (char*) &show_ssl_ctx_sess_misses, SHOW_FUNC},
  {"Ssl_session_cache_mode",   (char*) &show_ssl_ctx_get_session_cache_mode, SHOW_FUNC},
  {"Ssl_session_cache_overflows", (char*) &show_ssl_ctx_sess_cache_full, SHOW_FUNC},
  {"Ssl_session_cache_size",   (char*) &show_ssl_ctx_sess_get_cache_size, SHOW_FUNC},
  {"Ssl_session_cache_timeouts", (char*) &show_ssl_ctx_sess_timeouts, SHOW_FUNC},
  {"Ssl_sessions_reused",      (char*) &show_ssl_session_reused, SHOW_FUNC},
  {"Ssl_used_session_cache_entries",(char*) &show_ssl_ctx_sess_number, SHOW_FUNC},
  {"Ssl_verify_depth",         (char*) &show_ssl_get_verify_depth, SHOW_FUNC},
  {"Ssl_verify_mode",          (char*) &show_ssl_get_verify_mode, SHOW_FUNC},
  {"Ssl_version",              (char*) &show_ssl_get_version, SHOW_FUNC},
#endif /* HAVE_OPENSSL */
  {"Table_locks_immediate",    (char*) &locks_immediate,        SHOW_LONG},
  {"Table_locks_waited",       (char*) &locks_waited,           SHOW_LONG},
#ifdef HAVE_MMAP
  {"Tc_log_max_pages_used",    (char*) &tc_log_max_pages_used,  SHOW_LONG},
  {"Tc_log_page_size",         (char*) &tc_log_page_size,       SHOW_LONG},
  {"Tc_log_page_waits",        (char*) &tc_log_page_waits,      SHOW_LONG},
#endif
  {"Threads_cached",           (char*) &cached_thread_count,    SHOW_LONG_NOFLUSH},
  {"Threads_connected",        (char*) &thread_count,           SHOW_INT},
  {"Threads_created",	       (char*) &thread_created,		SHOW_LONG_NOFLUSH},
  {"Threads_running",          (char*) &thread_running,         SHOW_INT},
  {"Uptime",                   (char*) &show_starttime,         SHOW_FUNC},
  {NullS, NullS, SHOW_LONG}
};

static void print_version(void)
{
  set_server_version();
  /*
    Note: the instance manager keys off the string 'Ver' so it can find the
    version from the output of 'mysqld --version', so don't change it!
  */
  printf("%s  Ver %s for %s on %s (%s)\n",my_progname,
	 server_version,SYSTEM_TYPE,MACHINE_TYPE, MYSQL_COMPILATION_COMMENT);
}

#ifndef EMBEDDED_LIBRARY
static void usage(void)
{
  if (!(default_charset_info= get_charset_by_csname(default_character_set_name,
					           MY_CS_PRIMARY,
						   MYF(MY_WME))))
    exit(1);
  if (!default_collation_name)
    default_collation_name= (char*) default_charset_info->name;
  print_version();
  puts("\
Copyright (C) 2000 MySQL AB, by Monty and others\n\
This software comes with ABSOLUTELY NO WARRANTY. This is free software,\n\
and you are welcome to modify and redistribute it under the GPL license\n\n\
Starts the MySQL database server\n");

  printf("Usage: %s [OPTIONS]\n", my_progname);
  if (!opt_verbose)
    puts("\nFor more help options (several pages), use mysqld --verbose --help\n");
  else
  {
#ifdef __WIN__
  puts("NT and Win32 specific options:\n\
  --install                     Install the default service (NT)\n\
  --install-manual              Install the default service started manually (NT)\n\
  --install service_name        Install an optional service (NT)\n\
  --install-manual service_name Install an optional service started manually (NT)\n\
  --remove                      Remove the default service from the service list (NT)\n\
  --remove service_name         Remove the service_name from the service list (NT)\n\
  --enable-named-pipe           Only to be used for the	default server (NT)\n\
  --standalone                  Dummy option to start as a standalone server (NT)\
");
  puts("");
#endif
  print_defaults(MYSQL_CONFIG_NAME,load_default_groups);
  puts("");
  set_ports();

  /* Print out all the options including plugin supplied options */
  my_print_help_inc_plugins(my_long_options, sizeof(my_long_options)/sizeof(my_option));

  puts("\n\
To see what values a running MySQL server is using, type\n\
'mysqladmin variables' instead of 'mysqld --verbose --help'.\n");
  }
}
#endif /*!EMBEDDED_LIBRARY*/


/*
  Initialize all MySQL global variables to default values

  SYNOPSIS
    mysql_init_variables()

  NOTES
    The reason to set a lot of global variables to zero is to allow one to
    restart the embedded server with a clean environment
    It's also needed on some exotic platforms where global variables are
    not set to 0 when a program starts.

    We don't need to set numeric variables refered to in my_long_options
    as these are initialized by my_getopt.
*/

static void mysql_init_variables(void)
{
  /* Things reset to zero */
  opt_skip_slave_start= opt_reckless_slave = 0;
  mysql_home[0]= pidfile_name[0]= log_error_file[0]= 0;
  opt_log= opt_slow_log= 0;
  opt_update_log= 0;
  log_output_options= find_bit_type(log_output_str, &log_output_typelib);
  opt_bin_log= 0;
  opt_disable_networking= opt_skip_show_db=0;
  opt_logname= opt_update_logname= opt_binlog_index_name= opt_slow_logname= 0;
  opt_tc_log_file= (char *)"tc.log";      // no hostname in tc_log file name !
  opt_secure_auth= 0;
  opt_secure_file_priv= 0;
  opt_bootstrap= opt_myisam_log= 0;
  mqh_used= 0;
  segfaulted= kill_in_progress= 0;
  cleanup_done= 0;
  defaults_argc= 0;
  defaults_argv= 0;
  server_id_supplied= 0;
  test_flags= select_errors= dropping_tables= ha_open_options=0;
  thread_count= thread_running= kill_cached_threads= wake_thread=0;
  slave_open_temp_tables= 0;
  cached_thread_count= 0;
  opt_endinfo= using_udf_functions= 0;
  opt_using_transactions= using_update_log= 0;
  abort_loop= select_thread_in_use= signal_thread_in_use= 0;
  ready_to_exit= shutdown_in_progress= grant_option= 0;
  aborted_threads= aborted_connects= 0;
  delayed_insert_threads= delayed_insert_writes= delayed_rows_in_use= 0;
  delayed_insert_errors= thread_created= 0;
  specialflag= 0;
  binlog_cache_use=  binlog_cache_disk_use= 0;
  max_used_connections= slow_launch_threads = 0;
  mysqld_user= mysqld_chroot= opt_init_file= opt_bin_logname = 0;
  prepared_stmt_count= 0;
  errmesg= 0;
  mysqld_unix_port= opt_mysql_tmpdir= my_bind_addr_str= NullS;
  bzero((uchar*) &mysql_tmpdir_list, sizeof(mysql_tmpdir_list));
  bzero((char *) &global_status_var, sizeof(global_status_var));
  opt_large_pages= 0;
  key_map_full.set_all();

  /* Character sets */
  system_charset_info= &my_charset_utf8_general_ci;
  files_charset_info= &my_charset_utf8_general_ci;
  national_charset_info= &my_charset_utf8_general_ci;
  table_alias_charset= &my_charset_bin;
  character_set_filesystem= &my_charset_bin;

  opt_date_time_formats[0]= opt_date_time_formats[1]= opt_date_time_formats[2]= 0;

  /* Things with default values that are not zero */
  delay_key_write_options= (uint) DELAY_KEY_WRITE_ON;
  opt_specialflag= SPECIAL_ENGLISH;
  unix_sock= ip_sock= INVALID_SOCKET;
  mysql_home_ptr= mysql_home;
  pidfile_name_ptr= pidfile_name;
  log_error_file_ptr= log_error_file;
  language_ptr= language;
  mysql_data_home= mysql_real_data_home;
  thd_startup_options= (OPTION_AUTO_IS_NULL | OPTION_BIN_LOG |
                        OPTION_QUOTE_SHOW_CREATE | OPTION_SQL_NOTES);
  protocol_version= PROTOCOL_VERSION;
  what_to_log= ~ (1L << (uint) COM_TIME);
  refresh_version= 1L;	/* Increments on each reload */
  global_query_id= thread_id= 1L;
  strmov(server_version, MYSQL_SERVER_VERSION);
  myisam_recover_options_str= sql_mode_str= "OFF";
  myisam_stats_method_str= "nulls_unequal";
  my_bind_addr = htonl(INADDR_ANY);
  threads.empty();
  thread_cache.empty();
  key_caches.empty();
  if (!(dflt_key_cache= get_or_create_key_cache(default_key_cache_base.str,
					       default_key_cache_base.length)))
    exit(1);
  multi_keycache_init(); /* set key_cache_hash.default_value = dflt_key_cache */

  /* Set directory paths */
  strmake(language, LANGUAGE, sizeof(language)-1);
  strmake(mysql_real_data_home, get_relative_path(DATADIR),
	  sizeof(mysql_real_data_home)-1);
  mysql_data_home_buff[0]=FN_CURLIB;	// all paths are relative from here
  mysql_data_home_buff[1]=0;
  mysql_data_home_len= 2;

  /* Replication parameters */
  master_user= (char*) "test";
  master_password= master_host= 0;
  master_info_file= (char*) "master.info",
    relay_log_info_file= (char*) "relay-log.info";
  master_ssl_key= master_ssl_cert= master_ssl_ca= 
    master_ssl_capath= master_ssl_cipher= 0;
  report_user= report_password = report_host= 0;	/* TO BE DELETED */
  opt_relay_logname= opt_relaylog_index_name= 0;

  /* Variables in libraries */
  charsets_dir= 0;
  default_character_set_name= (char*) MYSQL_DEFAULT_CHARSET_NAME;
  default_collation_name= compiled_default_collation_name;
  sys_charset_system.value= (char*) system_charset_info->csname;
  character_set_filesystem_name= (char*) "binary";
  lc_time_names_name= (char*) "en_US";
  /* Set default values for some option variables */
  default_storage_engine_str= (char*) "MyISAM";
  global_system_variables.table_plugin= NULL;
  global_system_variables.tx_isolation= ISO_REPEATABLE_READ;
  global_system_variables.select_limit= (ulonglong) HA_POS_ERROR;
  max_system_variables.select_limit=    (ulonglong) HA_POS_ERROR;
  global_system_variables.max_join_size= (ulonglong) HA_POS_ERROR;
  max_system_variables.max_join_size=   (ulonglong) HA_POS_ERROR;
  global_system_variables.old_passwords= 0;
  global_system_variables.old_alter_table= 0;
  global_system_variables.binlog_format= BINLOG_FORMAT_UNSPEC;
  /*
    Default behavior for 4.1 and 5.0 is to treat NULL values as unequal
    when collecting index statistics for MyISAM tables.
  */
  global_system_variables.myisam_stats_method= MI_STATS_METHOD_NULLS_NOT_EQUAL;

  /* Variables that depends on compile options */
#ifndef DBUG_OFF
  default_dbug_option=IF_WIN("d:t:i:O,\\mysqld.trace",
			     "d:t:i:o,/tmp/mysqld.trace");
#endif
  opt_error_log= IF_WIN(1,0);
#ifdef WITH_NDBCLUSTER_STORAGE_ENGINE
  global_system_variables.ndb_index_stat_enable=FALSE;
  max_system_variables.ndb_index_stat_enable=TRUE;
  global_system_variables.ndb_index_stat_cache_entries=32;
  max_system_variables.ndb_index_stat_cache_entries=~0L;
  global_system_variables.ndb_index_stat_update_freq=20;
  max_system_variables.ndb_index_stat_update_freq=~0L;
#endif
#ifdef HAVE_OPENSSL
  have_ssl=SHOW_OPTION_YES;
#else
  have_ssl=SHOW_OPTION_NO;
#endif
#ifdef HAVE_BROKEN_REALPATH
  have_symlink=SHOW_OPTION_NO;
#else
  have_symlink=SHOW_OPTION_YES;
#endif
#ifdef HAVE_DLOPEN
  have_dlopen=SHOW_OPTION_YES;
#else
  have_dlopen=SHOW_OPTION_NO;
#endif
#ifdef HAVE_QUERY_CACHE
  have_query_cache=SHOW_OPTION_YES;
#else
  have_query_cache=SHOW_OPTION_NO;
#endif
#ifdef HAVE_SPATIAL
  have_geometry=SHOW_OPTION_YES;
#else
  have_geometry=SHOW_OPTION_NO;
#endif
#ifdef HAVE_RTREE_KEYS
  have_rtree_keys=SHOW_OPTION_YES;
#else
  have_rtree_keys=SHOW_OPTION_NO;
#endif
#ifdef HAVE_CRYPT
  have_crypt=SHOW_OPTION_YES;
#else
  have_crypt=SHOW_OPTION_NO;
#endif
#ifdef HAVE_COMPRESS
  have_compress= SHOW_OPTION_YES;
#else
  have_compress= SHOW_OPTION_NO;
#endif
#ifdef HAVE_LIBWRAP
  libwrapName= NullS;
#endif
#ifdef HAVE_OPENSSL
  des_key_file = 0;
  ssl_acceptor_fd= 0;
#endif
#ifdef HAVE_SMEM
  shared_memory_base_name= default_shared_memory_base_name;
#endif
#if !defined(my_pthread_setprio) && !defined(HAVE_PTHREAD_SETSCHEDPARAM)
  opt_specialflag |= SPECIAL_NO_PRIOR;
#endif

#if defined(__WIN__) || defined(__NETWARE__)
  /* Allow Win32 and NetWare users to move MySQL anywhere */
  {
    char prg_dev[LIBLEN];
#if defined __WIN__
	char executing_path_name[LIBLEN];
	if (!test_if_hard_path(my_progname))
	{
		// we don't want to use GetModuleFileName inside of my_path since
		// my_path is a generic path dereferencing function and here we care
		// only about the executing binary.
		GetModuleFileName(NULL, executing_path_name, sizeof(executing_path_name));
		my_path(prg_dev, executing_path_name, NULL);
	}
	else
#endif
    my_path(prg_dev,my_progname,"mysql/bin");
    strcat(prg_dev,"/../");			// Remove 'bin' to get base dir
    cleanup_dirname(mysql_home,prg_dev);
  }
#else
  const char *tmpenv;
  if (!(tmpenv = getenv("MY_BASEDIR_VERSION")))
    tmpenv = DEFAULT_MYSQL_HOME;
  (void) strmake(mysql_home, tmpenv, sizeof(mysql_home)-1);
#endif
}


static my_bool
get_one_option(int optid, const struct my_option *opt __attribute__((unused)),
	       char *argument)
{
  switch(optid) {
  case '#':
#ifndef DBUG_OFF
    DBUG_SET_INITIAL(argument ? argument : default_dbug_option);
#endif
    opt_endinfo=1;				/* unireg: memory allocation */
    break;
  case 'a':
    global_system_variables.sql_mode= fix_sql_mode(MODE_ANSI);
    global_system_variables.tx_isolation= ISO_SERIALIZABLE;
    break;
  case 'b':
    strmake(mysql_home,argument,sizeof(mysql_home)-1);
    break;
  case 'C':
    if (default_collation_name == compiled_default_collation_name)
      default_collation_name= 0;
    break;
  case 'l':
    opt_log=1;
    break;
  case 'h':
    strmake(mysql_real_data_home,argument, sizeof(mysql_real_data_home)-1);
    /* Correct pointer set by my_getopt (for embedded library) */
    mysql_data_home= mysql_real_data_home;
    mysql_data_home_len= strlen(mysql_data_home);
    break;
  case 'u':
    if (!mysqld_user || !strcmp(mysqld_user, argument))
      mysqld_user= argument;
    else
      sql_print_warning("Ignoring user change to '%s' because the user was set to '%s' earlier on the command line\n", argument, mysqld_user);
    break;
  case 'L':
    strmake(language, argument, sizeof(language)-1);
    break;
#ifdef HAVE_REPLICATION
  case OPT_SLAVE_SKIP_ERRORS:
    init_slave_skip_errors(argument);
    break;
#endif
  case OPT_SAFEMALLOC_MEM_LIMIT:
#if !defined(DBUG_OFF) && defined(SAFEMALLOC)
    sf_malloc_mem_limit = atoi(argument);
#endif
    break;
#include <sslopt-case.h>
  case 'V':
    print_version();
    exit(0);
  case 'W':
    if (!argument)
      global_system_variables.log_warnings++;
    else if (argument == disabled_my_option)
      global_system_variables.log_warnings= 0L;
    else
      global_system_variables.log_warnings= atoi(argument);
    break;
  case 'T':
    test_flags= argument ? (uint) atoi(argument) : 0;
    opt_endinfo=1;
    break;
  case (int) OPT_BIG_TABLES:
    thd_startup_options|=OPTION_BIG_TABLES;
    break;
  case (int) OPT_ISAM_LOG:
    opt_myisam_log=1;
    break;
  case (int) OPT_UPDATE_LOG:
    opt_update_log=1;
    break;
  case (int) OPT_BIN_LOG:
    opt_bin_log= test(argument != disabled_my_option);
    break;
  case (int) OPT_ERROR_LOG_FILE:
    opt_error_log= 1;
    break;
#ifdef HAVE_REPLICATION
  case (int) OPT_INIT_RPL_ROLE:
  {
    int role;
    role= find_type_or_exit(argument, &rpl_role_typelib, opt->name);
    rpl_status = (role == 1) ?  RPL_AUTH_MASTER : RPL_IDLE_SLAVE;
    break;
  }
  case (int)OPT_REPLICATE_IGNORE_DB:
  {
    rpl_filter->add_ignore_db(argument);
    break;
  }
  case (int)OPT_REPLICATE_DO_DB:
  {
    rpl_filter->add_do_db(argument);
    break;
  }
  case (int)OPT_REPLICATE_REWRITE_DB:
  {
    char* key = argument,*p, *val;

    if (!(p= strstr(argument, "->")))
    {
      fprintf(stderr,
	      "Bad syntax in replicate-rewrite-db - missing '->'!\n");
      exit(1);
    }
    val= p--;
    while (my_isspace(mysqld_charset, *p) && p > argument)
      *p-- = 0;
    if (p == argument)
    {
      fprintf(stderr,
	      "Bad syntax in replicate-rewrite-db - empty FROM db!\n");
      exit(1);
    }
    *val= 0;
    val+= 2;
    while (*val && my_isspace(mysqld_charset, *val))
      *val++;
    if (!*val)
    {
      fprintf(stderr,
	      "Bad syntax in replicate-rewrite-db - empty TO db!\n");
      exit(1);
    }

    rpl_filter->add_db_rewrite(key, val);
    break;
  }

  case (int)OPT_BINLOG_IGNORE_DB:
  {
    binlog_filter->add_ignore_db(argument);
    break;
  }
  case OPT_BINLOG_FORMAT:
  {
    int id;
    id= find_type_or_exit(argument, &binlog_format_typelib, opt->name);
    global_system_variables.binlog_format= opt_binlog_format_id= id - 1;
    break;
  }
  case (int)OPT_BINLOG_DO_DB:
  {
    binlog_filter->add_do_db(argument);
    break;
  }
  case (int)OPT_REPLICATE_DO_TABLE:
  {
    if (rpl_filter->add_do_table(argument))
    {
      fprintf(stderr, "Could not add do table rule '%s'!\n", argument);
      exit(1);
    }
    break;
  }
  case (int)OPT_REPLICATE_WILD_DO_TABLE:
  {
    if (rpl_filter->add_wild_do_table(argument))
    {
      fprintf(stderr, "Could not add do table rule '%s'!\n", argument);
      exit(1);
    }
    break;
  }
  case (int)OPT_REPLICATE_WILD_IGNORE_TABLE:
  {
    if (rpl_filter->add_wild_ignore_table(argument))
    {
      fprintf(stderr, "Could not add ignore table rule '%s'!\n", argument);
      exit(1);
    }
    break;
  }
  case (int)OPT_REPLICATE_IGNORE_TABLE:
  {
    if (rpl_filter->add_ignore_table(argument))
    {
      fprintf(stderr, "Could not add ignore table rule '%s'!\n", argument);
      exit(1);
    }
    break;
  }
#endif /* HAVE_REPLICATION */
  case (int) OPT_SLOW_QUERY_LOG:
    opt_slow_log= 1;
    break;
#ifdef WITH_CSV_STORAGE_ENGINE
  case  OPT_LOG_OUTPUT:
  {
    if (!argument || !argument[0])
    {
      log_output_options= LOG_TABLE;
      log_output_str= log_output_typelib.type_names[1];
    }
    else
    {
      log_output_str= argument;
      log_output_options=
        find_bit_type_or_exit(argument, &log_output_typelib, opt->name);
  }
    break;
  }
#endif
  case OPT_EVENT_SCHEDULER:
    if (Events::set_opt_event_scheduler(argument))
	exit(1);
    break;
  case (int) OPT_SKIP_NEW:
    opt_specialflag|= SPECIAL_NO_NEW_FUNC;
    delay_key_write_options= (uint) DELAY_KEY_WRITE_NONE;
    myisam_concurrent_insert=0;
    myisam_recover_options= HA_RECOVER_NONE;
    sp_automatic_privileges=0;
    my_use_symdir=0;
    ha_open_options&= ~(HA_OPEN_ABORT_IF_CRASHED | HA_OPEN_DELAY_KEY_WRITE);
#ifdef HAVE_QUERY_CACHE
    query_cache_size=0;
#endif
    break;
  case (int) OPT_SAFE:
    opt_specialflag|= SPECIAL_SAFE_MODE;
    delay_key_write_options= (uint) DELAY_KEY_WRITE_NONE;
    myisam_recover_options= HA_RECOVER_DEFAULT;
    ha_open_options&= ~(HA_OPEN_DELAY_KEY_WRITE);
    break;
  case (int) OPT_SKIP_PRIOR:
    opt_specialflag|= SPECIAL_NO_PRIOR;
    break;
  case (int) OPT_SKIP_LOCK:
    opt_external_locking=0;
    break;
  case (int) OPT_SKIP_HOST_CACHE:
    opt_specialflag|= SPECIAL_NO_HOST_CACHE;
    break;
  case (int) OPT_SKIP_RESOLVE:
    opt_specialflag|=SPECIAL_NO_RESOLVE;
    break;
  case (int) OPT_SKIP_NETWORKING:
#if defined(__NETWARE__)
    sql_perror("Can't start server: skip-networking option is currently not supported on NetWare");
    exit(1);
#endif
    opt_disable_networking=1;
    mysqld_port=0;
    break;
  case (int) OPT_SKIP_SHOW_DB:
    opt_skip_show_db=1;
    opt_specialflag|=SPECIAL_SKIP_SHOW_DB;
    break;
  case (int) OPT_WANT_CORE:
    test_flags |= TEST_CORE_ON_SIGNAL;
    break;
  case (int) OPT_SKIP_STACK_TRACE:
    test_flags|=TEST_NO_STACKTRACE;
    break;
  case (int) OPT_SKIP_SYMLINKS:
    my_use_symdir=0;
    break;
  case (int) OPT_BIND_ADDRESS:
    if ((my_bind_addr= (ulong) inet_addr(argument)) == INADDR_NONE)
    {
      struct hostent *ent;
      if (argument[0])
	ent=gethostbyname(argument);
      else
      {
	char myhostname[255];
	if (gethostname(myhostname,sizeof(myhostname)) < 0)
	{
	  sql_perror("Can't start server: cannot get my own hostname!");
	  exit(1);
	}
	ent=gethostbyname(myhostname);
      }
      if (!ent)
      {
	sql_perror("Can't start server: cannot resolve hostname!");
	exit(1);
      }
      my_bind_addr = (ulong) ((in_addr*)ent->h_addr_list[0])->s_addr;
    }
    break;
  case (int) OPT_PID_FILE:
    strmake(pidfile_name, argument, sizeof(pidfile_name)-1);
    break;
#ifdef __WIN__
  case (int) OPT_STANDALONE:		/* Dummy option for NT */
    break;
#endif
  /*
    The following change issues a deprecation warning if the slave
    configuration is specified either in the my.cnf file or on
    the command-line. See BUG#21490.
  */
  case OPT_MASTER_HOST:
  case OPT_MASTER_USER:
  case OPT_MASTER_PASSWORD:
  case OPT_MASTER_PORT:
  case OPT_MASTER_CONNECT_RETRY:
  case OPT_MASTER_SSL:          
  case OPT_MASTER_SSL_KEY:
  case OPT_MASTER_SSL_CERT:       
  case OPT_MASTER_SSL_CAPATH:
  case OPT_MASTER_SSL_CIPHER:
  case OPT_MASTER_SSL_CA:
    if (!slave_warning_issued)                 //only show the warning once
    {
      slave_warning_issued = true;   
      WARN_DEPRECATED(NULL, "5.2", "for replication startup options", 
        "'CHANGE MASTER'");
    }
    break;
  case OPT_CONSOLE:
    if (opt_console)
      opt_error_log= 0;			// Force logs to stdout
    break;
  case (int) OPT_FLUSH:
    myisam_flush=1;
    flush_time=0;			// No auto flush
    break;
  case OPT_LOW_PRIORITY_UPDATES:
    thr_upgraded_concurrent_insert_lock= TL_WRITE_LOW_PRIORITY;
    global_system_variables.low_priority_updates=1;
    break;
  case OPT_BOOTSTRAP:
    opt_noacl=opt_bootstrap=1;
    break;
  case OPT_SERVER_ID:
    server_id_supplied = 1;
    break;
  case OPT_DELAY_KEY_WRITE_ALL:
    if (argument != disabled_my_option)
      argument= (char*) "ALL";
    /* Fall through */
  case OPT_DELAY_KEY_WRITE:
    if (argument == disabled_my_option)
      delay_key_write_options= (uint) DELAY_KEY_WRITE_NONE;
    else if (! argument)
      delay_key_write_options= (uint) DELAY_KEY_WRITE_ON;
    else
    {
      int type;
      type= find_type_or_exit(argument, &delay_key_write_typelib, opt->name);
      delay_key_write_options= (uint) type-1;
    }
    break;
  case OPT_CHARSETS_DIR:
    strmake(mysql_charsets_dir, argument, sizeof(mysql_charsets_dir)-1);
    charsets_dir = mysql_charsets_dir;
    break;
  case OPT_TX_ISOLATION:
  {
    int type;
    type= find_type_or_exit(argument, &tx_isolation_typelib, opt->name);
    global_system_variables.tx_isolation= (type-1);
    break;
  }
#ifdef WITH_NDBCLUSTER_STORAGE_ENGINE
  case OPT_NDB_MGMD:
  case OPT_NDB_NODEID:
  {
    int len= my_snprintf(opt_ndb_constrbuf+opt_ndb_constrbuf_len,
			 sizeof(opt_ndb_constrbuf)-opt_ndb_constrbuf_len,
			 "%s%s%s",opt_ndb_constrbuf_len > 0 ? ",":"",
			 optid == OPT_NDB_NODEID ? "nodeid=" : "",
			 argument);
    opt_ndb_constrbuf_len+= len;
  }
  /* fall through to add the connectstring to the end
   * and set opt_ndbcluster_connectstring
   */
  case OPT_NDB_CONNECTSTRING:
    if (opt_ndb_connectstring && opt_ndb_connectstring[0])
      my_snprintf(opt_ndb_constrbuf+opt_ndb_constrbuf_len,
		  sizeof(opt_ndb_constrbuf)-opt_ndb_constrbuf_len,
		  "%s%s", opt_ndb_constrbuf_len > 0 ? ",":"",
		  opt_ndb_connectstring);
    else
      opt_ndb_constrbuf[opt_ndb_constrbuf_len]= 0;
    opt_ndbcluster_connectstring= opt_ndb_constrbuf;
    break;
  case OPT_NDB_DISTRIBUTION:
    int id;
    id= find_type_or_exit(argument, &ndb_distribution_typelib, opt->name);
    opt_ndb_distribution_id= (enum ndb_distribution)(id-1);
    break;
  case OPT_NDB_EXTRA_LOGGING:
    if (!argument)
      ndb_extra_logging++;
    else if (argument == disabled_my_option)
      ndb_extra_logging= 0L;
    else
      ndb_extra_logging= atoi(argument);
    break;
#endif
  case OPT_MYISAM_RECOVER:
  {
    if (!argument || !argument[0])
    {
      myisam_recover_options=    HA_RECOVER_DEFAULT;
      myisam_recover_options_str= myisam_recover_typelib.type_names[0];
    }
    else
    {
      myisam_recover_options_str=argument;
      myisam_recover_options=
        find_bit_type_or_exit(argument, &myisam_recover_typelib, opt->name);
    }
    ha_open_options|=HA_OPEN_ABORT_IF_CRASHED;
    break;
  }
  case OPT_CONCURRENT_INSERT:
    /* The following code is mainly here to emulate old behavior */
    if (!argument)                      /* --concurrent-insert */
      myisam_concurrent_insert= 1;
    else if (argument == disabled_my_option)
      myisam_concurrent_insert= 0;      /* --skip-concurrent-insert */
    break;
  case OPT_TC_HEURISTIC_RECOVER:
    tc_heuristic_recover= find_type_or_exit(argument,
                                            &tc_heuristic_recover_typelib,
                                            opt->name);
    break;
  case OPT_MYISAM_STATS_METHOD:
  {
    ulong method_conv;
    int method;
    LINT_INIT(method_conv);

    myisam_stats_method_str= argument;
    method= find_type_or_exit(argument, &myisam_stats_method_typelib,
                              opt->name);
    switch (method-1) {
    case 2:
      method_conv= MI_STATS_METHOD_IGNORE_NULLS;
      break;
    case 1:
      method_conv= MI_STATS_METHOD_NULLS_EQUAL;
      break;
    case 0:
    default:
      method_conv= MI_STATS_METHOD_NULLS_NOT_EQUAL;
      break;
    }
    global_system_variables.myisam_stats_method= method_conv;
    break;
  }
  case OPT_SQL_MODE:
  {
    sql_mode_str= argument;
    global_system_variables.sql_mode=
      find_bit_type_or_exit(argument, &sql_mode_typelib, opt->name);
    global_system_variables.sql_mode= fix_sql_mode(global_system_variables.
						   sql_mode);
    break;
  }
  case OPT_ONE_THREAD:
    global_system_variables.thread_handling= 2;
    break;
  case OPT_THREAD_HANDLING:
  {
    global_system_variables.thread_handling=
      find_type_or_exit(argument, &thread_handling_typelib, opt->name);
    break;
  }
  case OPT_FT_BOOLEAN_SYNTAX:
    if (ft_boolean_check_syntax_string((uchar*) argument))
    {
      fprintf(stderr, "Invalid ft-boolean-syntax string: %s\n", argument);
      exit(1);
    }
    strmake(ft_boolean_syntax, argument, sizeof(ft_boolean_syntax)-1);
    break;
  case OPT_SKIP_SAFEMALLOC:
#ifdef SAFEMALLOC
    sf_malloc_quick=1;
#endif
    break;
  case OPT_LOWER_CASE_TABLE_NAMES:
    lower_case_table_names= argument ? atoi(argument) : 1;
    lower_case_table_names_used= 1;
    break;
  }
  return 0;
}
	/* Initiates DEBUG - but no debugging here ! */

static uchar* *
mysql_getopt_value(const char *keyname, uint key_length,
		   const struct my_option *option)
{
  switch (option->id) {
  case OPT_KEY_BUFFER_SIZE:
  case OPT_KEY_CACHE_BLOCK_SIZE:
  case OPT_KEY_CACHE_DIVISION_LIMIT:
  case OPT_KEY_CACHE_AGE_THRESHOLD:
  {
    KEY_CACHE *key_cache;
    if (!(key_cache= get_or_create_key_cache(keyname, key_length)))
      exit(1);
    switch (option->id) {
    case OPT_KEY_BUFFER_SIZE:
      return (uchar**) &key_cache->param_buff_size;
    case OPT_KEY_CACHE_BLOCK_SIZE:
      return (uchar**) &key_cache->param_block_size;
    case OPT_KEY_CACHE_DIVISION_LIMIT:
      return (uchar**) &key_cache->param_division_limit;
    case OPT_KEY_CACHE_AGE_THRESHOLD:
      return (uchar**) &key_cache->param_age_threshold;
    }
  }
  }
 return option->value;
}


static void option_error_reporter(enum loglevel level, const char *format, ...)
{
  va_list args;
  va_start(args, format);
  vprint_msg_to_log(level, format, args);
  va_end(args);
}


static void get_options(int *argc,char **argv)
{
  int ho_error;

  my_getopt_register_get_addr(mysql_getopt_value);
  strmake(def_ft_boolean_syntax, ft_boolean_syntax,
	  sizeof(ft_boolean_syntax)-1);
  my_getopt_error_reporter= option_error_reporter;

  /* Skip unknown options so that they may be processed later by plugins */
  my_getopt_skip_unknown= TRUE;

  if ((ho_error= handle_options(argc, &argv, my_long_options,
                                get_one_option)))
    exit(ho_error);
  (*argc)++; /* add back one for the progname handle_options removes */
             /* no need to do this for argv as we are discarding it. */

  if ((opt_log_slow_admin_statements || opt_log_queries_not_using_indexes) &&
      !opt_slow_log)
    sql_print_warning("options --log-slow-admin-statements and --log-queries-not-using-indexes have no effect if --log-slow-queries is not set");

#if defined(HAVE_BROKEN_REALPATH)
  my_use_symdir=0;
  my_disable_symlinks=1;
  have_symlink=SHOW_OPTION_NO;
#else
  if (!my_use_symdir)
  {
    my_disable_symlinks=1;
    have_symlink=SHOW_OPTION_DISABLED;
  }
#endif
  if (opt_debugging)
  {
    /* Allow break with SIGINT, no core or stack trace */
    test_flags|= TEST_SIGINT | TEST_NO_STACKTRACE;
    test_flags&= ~TEST_CORE_ON_SIGNAL;
  }
  /* Set global MyISAM variables from delay_key_write_options */
  fix_delay_key_write((THD*) 0, OPT_GLOBAL);

#ifndef EMBEDDED_LIBRARY
  if (mysqld_chroot)
    set_root(mysqld_chroot);
#else
  global_system_variables.thread_handling = SCHEDULER_NO_THREADS;
  max_allowed_packet= global_system_variables.max_allowed_packet;
  net_buffer_length= global_system_variables.net_buffer_length;
#endif
  fix_paths();

  /*
    Set some global variables from the global_system_variables
    In most cases the global variables will not be used
  */
  my_disable_locking= myisam_single_user= test(opt_external_locking == 0);
  my_default_record_cache_size=global_system_variables.read_buff_size;
  myisam_max_temp_length=
    (my_off_t) global_system_variables.myisam_max_sort_file_size;

  /* Set global variables based on startup options */
  myisam_block_size=(uint) 1 << my_bit_log2(opt_myisam_block_size);

  if (opt_short_log_format)
    opt_specialflag|= SPECIAL_SHORT_LOG_FORMAT;
  if (opt_log_queries_not_using_indexes)
    opt_specialflag|= SPECIAL_LOG_QUERIES_NOT_USING_INDEXES;

  if (init_global_datetime_format(MYSQL_TIMESTAMP_DATE,
				  &global_system_variables.date_format) ||
      init_global_datetime_format(MYSQL_TIMESTAMP_TIME,
				  &global_system_variables.time_format) ||
      init_global_datetime_format(MYSQL_TIMESTAMP_DATETIME,
				  &global_system_variables.datetime_format))
    exit(1);

#ifdef EMBEDDED_LIBRARY
  one_thread_scheduler(&thread_scheduler);
#else
  if (global_system_variables.thread_handling <=
      SCHEDULER_ONE_THREAD_PER_CONNECTION)
    one_thread_per_connection_scheduler(&thread_scheduler);
  else if (global_system_variables.thread_handling == SCHEDULER_NO_THREADS)
    one_thread_scheduler(&thread_scheduler);
  else
    pool_of_threads_scheduler(&thread_scheduler);  /* purecov: tested */
#endif
}


/*
  Create version name for running mysqld version
  We automaticly add suffixes -debug, -embedded and -log to the version
  name to make the version more descriptive.
  (MYSQL_SERVER_SUFFIX is set by the compilation environment)
*/

static void set_server_version(void)
{
  char *end= strxmov(server_version, MYSQL_SERVER_VERSION,
                     MYSQL_SERVER_SUFFIX_STR, NullS);
#ifdef EMBEDDED_LIBRARY
  end= strmov(end, "-embedded");
#endif
#ifndef DBUG_OFF
  if (!strstr(MYSQL_SERVER_SUFFIX_STR, "-debug"))
    end= strmov(end, "-debug");
#endif
  if (opt_log || opt_update_log || opt_slow_log || opt_bin_log)
    strmov(end, "-log");                        // This may slow down system
}


static char *get_relative_path(const char *path)
{
  if (test_if_hard_path(path) &&
      is_prefix(path,DEFAULT_MYSQL_HOME) &&
      strcmp(DEFAULT_MYSQL_HOME,FN_ROOTDIR))
  {
    path+=(uint) strlen(DEFAULT_MYSQL_HOME);
    while (*path == FN_LIBCHAR)
      path++;
  }
  return (char*) path;
}


/*
  Fix filename and replace extension where 'dir' is relative to
  mysql_real_data_home.
  Return 1 if len(path) > FN_REFLEN
*/

bool
fn_format_relative_to_data_home(char * to, const char *name,
				const char *dir, const char *extension)
{
  char tmp_path[FN_REFLEN];
  if (!test_if_hard_path(dir))
  {
    strxnmov(tmp_path,sizeof(tmp_path)-1, mysql_real_data_home,
	     dir, NullS);
    dir=tmp_path;
  }
  return !fn_format(to, name, dir, extension,
		    MY_APPEND_EXT | MY_UNPACK_FILENAME | MY_SAFE_PATH);
}


static void fix_paths(void)
{
  char buff[FN_REFLEN],*pos;
  convert_dirname(mysql_home,mysql_home,NullS);
  /* Resolve symlinks to allow 'mysql_home' to be a relative symlink */
  my_realpath(mysql_home,mysql_home,MYF(0));
  /* Ensure that mysql_home ends in FN_LIBCHAR */
  pos=strend(mysql_home);
  if (pos[-1] != FN_LIBCHAR)
  {
    pos[0]= FN_LIBCHAR;
    pos[1]= 0;
  }
  convert_dirname(mysql_real_data_home,mysql_real_data_home,NullS);
  convert_dirname(language,language,NullS);
  (void) my_load_path(mysql_home,mysql_home,""); // Resolve current dir
  (void) my_load_path(mysql_real_data_home,mysql_real_data_home,mysql_home);
  (void) my_load_path(pidfile_name,pidfile_name,mysql_real_data_home);
  (void) my_load_path(opt_plugin_dir, opt_plugin_dir_ptr ? opt_plugin_dir_ptr :
                                      get_relative_path(LIBDIR), mysql_home);
  opt_plugin_dir_ptr= opt_plugin_dir;

  char *sharedir=get_relative_path(SHAREDIR);
  if (test_if_hard_path(sharedir))
    strmake(buff,sharedir,sizeof(buff)-1);		/* purecov: tested */
  else
    strxnmov(buff,sizeof(buff)-1,mysql_home,sharedir,NullS);
  convert_dirname(buff,buff,NullS);
  (void) my_load_path(language,language,buff);

  /* If --character-sets-dir isn't given, use shared library dir */
  if (charsets_dir != mysql_charsets_dir)
  {
    strxnmov(mysql_charsets_dir, sizeof(mysql_charsets_dir)-1, buff,
	     CHARSET_DIR, NullS);
  }
  (void) my_load_path(mysql_charsets_dir, mysql_charsets_dir, buff);
  convert_dirname(mysql_charsets_dir, mysql_charsets_dir, NullS);
  charsets_dir=mysql_charsets_dir;

  if (init_tmpdir(&mysql_tmpdir_list, opt_mysql_tmpdir))
    exit(1);
#ifdef HAVE_REPLICATION
  if (!slave_load_tmpdir)
  {
    if (!(slave_load_tmpdir = (char*) my_strdup(mysql_tmpdir, MYF(MY_FAE))))
      exit(1);
  }
#endif /* HAVE_REPLICATION */
  /*
    Convert the secure-file-priv option to system format, allowing
    a quick strcmp to check if read or write is in an allowed dir
   */
  if (opt_secure_file_priv)
  {
    convert_dirname(buff, opt_secure_file_priv, NullS);
    my_free(opt_secure_file_priv, MYF(0));
    opt_secure_file_priv= my_strdup(buff, MYF(MY_FAE));
  }
}


static ulong find_bit_type_or_exit(const char *x, TYPELIB *bit_lib,
                                   const char *option)
{
  ulong res;

  const char **ptr;
  
  if ((res= find_bit_type(x, bit_lib)) == ~(ulong) 0)
  {
    ptr= bit_lib->type_names;
    if (!*x)
      fprintf(stderr, "No option given to %s\n", option);
    else
      fprintf(stderr, "Wrong option to %s. Option(s) given: %s\n", option, x);
    fprintf(stderr, "Alternatives are: '%s'", *ptr);
    while (*++ptr)
      fprintf(stderr, ",'%s'", *ptr);
    fprintf(stderr, "\n");
    exit(1);
  }
  return res;
}


/*
  Return a bitfield from a string of substrings separated by ','
  returns ~(ulong) 0 on error.
*/

static ulong find_bit_type(const char *x, TYPELIB *bit_lib)
{
  bool found_end;
  int  found_count;
  const char *end,*i,*j;
  const char **array, *pos;
  ulong found,found_int,bit;
  DBUG_ENTER("find_bit_type");
  DBUG_PRINT("enter",("x: '%s'",x));

  found=0;
  found_end= 0;
  pos=(char *) x;
  while (*pos == ' ') pos++;
  found_end= *pos == 0;
  while (!found_end)
  {
    if (!*(end=strcend(pos,',')))		/* Let end point at fieldend */
    {
      while (end > pos && end[-1] == ' ')
	end--;					/* Skip end-space */
      found_end=1;
    }
    found_int=0; found_count=0;
    for (array=bit_lib->type_names, bit=1 ; (i= *array++) ; bit<<=1)
    {
      j=pos;
      while (j != end)
      {
	if (my_toupper(mysqld_charset,*i++) !=
            my_toupper(mysqld_charset,*j++))
	  goto skip;
      }
      found_int=bit;
      if (! *i)
      {
	found_count=1;
	break;
      }
      else if (j != pos)			// Half field found
      {
	found_count++;				// Could be one of two values
      }
skip: ;
    }
    if (found_count != 1)
      DBUG_RETURN(~(ulong) 0);				// No unique value
    found|=found_int;
    pos=end+1;
  }

  DBUG_PRINT("exit",("bit-field: %ld",(ulong) found));
  DBUG_RETURN(found);
} /* find_bit_type */


/*
  Check if file system used for databases is case insensitive

  SYNOPSIS
    test_if_case_sensitive()
    dir_name			Directory to test

  RETURN
    -1  Don't know (Test failed)
    0   File system is case sensitive
    1   File system is case insensitive
*/

static int test_if_case_insensitive(const char *dir_name)
{
  int result= 0;
  File file;
  char buff[FN_REFLEN], buff2[FN_REFLEN];
  MY_STAT stat_info;
  DBUG_ENTER("test_if_case_insensitive");

  fn_format(buff, glob_hostname, dir_name, ".lower-test",
	    MY_UNPACK_FILENAME | MY_REPLACE_EXT | MY_REPLACE_DIR);
  fn_format(buff2, glob_hostname, dir_name, ".LOWER-TEST",
	    MY_UNPACK_FILENAME | MY_REPLACE_EXT | MY_REPLACE_DIR);
  (void) my_delete(buff2, MYF(0));
  if ((file= my_create(buff, 0666, O_RDWR, MYF(0))) < 0)
  {
    sql_print_warning("Can't create test file %s", buff);
    DBUG_RETURN(-1);
  }
  my_close(file, MYF(0));
  if (my_stat(buff2, &stat_info, MYF(0)))
    result= 1;					// Can access file
  (void) my_delete(buff, MYF(MY_WME));
  DBUG_PRINT("exit", ("result: %d", result));
  DBUG_RETURN(result);
}


/* Create file to store pid number */

#ifndef EMBEDDED_LIBRARY

static void create_pid_file()
{
  File file;
  if ((file = my_create(pidfile_name,0664,
			O_WRONLY | O_TRUNC, MYF(MY_WME))) >= 0)
  {
    char buff[21], *end;
    end= int10_to_str((long) getpid(), buff, 10);
    *end++= '\n';
    if (!my_write(file, (uchar*) buff, (uint) (end-buff), MYF(MY_WME | MY_NABP)))
    {
      (void) my_close(file, MYF(0));
      return;
    }
    (void) my_close(file, MYF(0));
  }
  sql_perror("Can't start server: can't create PID file");
  exit(1);
}
#endif /* EMBEDDED_LIBRARY */

/* Clear most status variables */
void refresh_status(THD *thd)
{
  pthread_mutex_lock(&LOCK_status);

  /* Add thread's status variabes to global status */
  add_to_status(&global_status_var, &thd->status_var);

  /* Reset thread's status variables */
  bzero((char*) &thd->status_var, sizeof(thd->status_var));

  /* Reset some global variables */
  reset_status_vars();

  /* Reset the counters of all key caches (default and named). */
  process_key_caches(reset_key_cache_counters);
  pthread_mutex_unlock(&LOCK_status);

  /*
    Set max_used_connections to the number of currently open
    connections.  Lock LOCK_thread_count out of LOCK_status to avoid
    deadlocks.  Status reset becomes not atomic, but status data is
    not exact anyway.
  */
  pthread_mutex_lock(&LOCK_thread_count);
  max_used_connections= thread_count-delayed_insert_threads;
  pthread_mutex_unlock(&LOCK_thread_count);
}


/*****************************************************************************
  Instantiate variables for missing storage engines
  This section should go away soon
*****************************************************************************/

#ifndef WITH_NDBCLUSTER_STORAGE_ENGINE
ulong ndb_cache_check_time;
ulong ndb_extra_logging;
#endif

/*****************************************************************************
  Instantiate templates
*****************************************************************************/

#ifdef HAVE_EXPLICIT_TEMPLATE_INSTANTIATION
/* Used templates */
template class I_List<THD>;
template class I_List_iterator<THD>;
template class I_List<i_string>;
template class I_List<i_string_pair>;
template class I_List<NAMED_LIST>;
template class I_List<Statement>;
template class I_List_iterator<Statement>;
#endif<|MERGE_RESOLUTION|>--- conflicted
+++ resolved
@@ -6332,7 +6332,6 @@
   return 0;
 }
 
-<<<<<<< HEAD
 static int show_starttime(THD *thd, SHOW_VAR *var, char *buff)
 {
   var->type= SHOW_LONG;
@@ -6672,25 +6671,15 @@
 */
 
 SHOW_VAR status_vars[]= {
-=======
-struct show_var_st status_vars[]= {
->>>>>>> 2a6ac40e
   {"Aborted_clients",          (char*) &aborted_threads,        SHOW_LONG},
   {"Aborted_connects",         (char*) &aborted_connects,       SHOW_LONG},
   {"Binlog_cache_disk_use",    (char*) &binlog_cache_disk_use,  SHOW_LONG},
   {"Binlog_cache_use",         (char*) &binlog_cache_use,       SHOW_LONG},
-<<<<<<< HEAD
-  {"Bytes_received",           (char*) offsetof(STATUS_VAR, bytes_received), SHOW_LONG_STATUS},
-  {"Bytes_sent",               (char*) offsetof(STATUS_VAR, bytes_sent), SHOW_LONG_STATUS},
-  {"Com_admin_commands",       (char*) offsetof(STATUS_VAR, com_other), SHOW_LONG_STATUS},
-  {"Com_alter_db",	       (char*) offsetof(STATUS_VAR, com_stat[(uint) SQLCOM_ALTER_DB]), SHOW_LONG_STATUS},
-  {"Com_alter_event",	       (char*) offsetof(STATUS_VAR, com_stat[(uint) SQLCOM_ALTER_EVENT]), SHOW_LONG_STATUS},
-=======
   {"Bytes_received",           (char*) offsetof(STATUS_VAR, bytes_received), SHOW_LONGLONG_STATUS},
   {"Bytes_sent",               (char*) offsetof(STATUS_VAR, bytes_sent), SHOW_LONGLONG_STATUS},
   {"Com_admin_commands",       (char*) offsetof(STATUS_VAR, com_other), SHOW_LONG_STATUS},
   {"Com_alter_db",	       (char*) offsetof(STATUS_VAR, com_stat[(uint) SQLCOM_ALTER_DB]), SHOW_LONG_STATUS},
->>>>>>> 2a6ac40e
+  {"Com_alter_event",	       (char*) offsetof(STATUS_VAR, com_stat[(uint) SQLCOM_ALTER_EVENT]), SHOW_LONG_STATUS},
   {"Com_alter_table",	       (char*) offsetof(STATUS_VAR, com_stat[(uint) SQLCOM_ALTER_TABLE]), SHOW_LONG_STATUS},
   {"Com_analyze",	       (char*) offsetof(STATUS_VAR, com_stat[(uint) SQLCOM_ANALYZE]), SHOW_LONG_STATUS},
   {"Com_backup_table",	       (char*) offsetof(STATUS_VAR, com_stat[(uint) SQLCOM_BACKUP_TABLE]), SHOW_LONG_STATUS},
