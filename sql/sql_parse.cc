--- conflicted
+++ resolved
@@ -1339,17 +1339,13 @@
       /* Finalize server status flags after executing a statement. */
       thd->update_server_status();
       thd->protocol->end_statement();
-<<<<<<< HEAD
       query_cache.end_of_result(thd);
-=======
-      query_cache_end_of_result(thd);
 
       mysql_audit_general(thd, MYSQL_AUDIT_GENERAL_STATUS,
                           thd->get_stmt_da()->is_error() ?
-                          thd->get_stmt_da()->sql_errno() : 0,
+                          thd->get_stmt_da()->mysql_errno() : 0,
                           command_name[command].str);
 
->>>>>>> 2b1b6756
       ulong length= (ulong)(packet_end - beginning_of_next_stmt);
 
       log_slow_statement(thd);
