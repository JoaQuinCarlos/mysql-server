/*
   Copyright (c) 2000, 2016, Oracle and/or its affiliates. All rights reserved.

   This program is free software; you can redistribute it and/or modify
   it under the terms of the GNU General Public License as published by
   the Free Software Foundation; version 2 of the License.

   This program is distributed in the hope that it will be useful,
   but WITHOUT ANY WARRANTY; without even the implied warranty of
   MERCHANTABILITY or FITNESS FOR A PARTICULAR PURPOSE.  See the
   GNU General Public License for more details.

   You should have received a copy of the GNU General Public License
   along with this program; if not, write to the Free Software
   Foundation, Inc., 51 Franklin St, Fifth Floor, Boston, MA 02110-1301  USA */

#include "table.h"

#include <errno.h>
#include <fcntl.h>
#include <stdio.h>
#include <algorithm>
#include <string>

#include "auth_acls.h"
#include "auth_common.h"                 // acl_getroot
#include "binlog.h"                      // mysql_bin_log
#include "binlog_event.h"
#include "dd/cache/dictionary_client.h"  // dd::cache_Dictionary_client
#include "dd/dd.h"                       // dd::get_dictionary
#include "dd/dictionary.h"               // dd::Dictionary
#include "dd/types/abstract_table.h"
#include "dd/types/table.h"              // dd::Table
#include "dd/types/view.h"               // dd::View
#include "debug_sync.h"                  // DEBUG_SYNC
#include "derror.h"                      // ER_THD
#include "error_handler.h"               // Strict_error_handler
#include "field.h"
#include "ft_global.h"
#include "hash.h"
#include "item.h"
#include "item_cmpfunc.h"                // and_conds
#include "key.h"                         // find_ref_key
#include "log.h"                         // sql_print_warning
#include "m_string.h"
#include "my_byteorder.h"
#include "my_decimal.h"
#include "my_pointer_arithmetic.h"
#include "my_psi_config.h"
#include "my_sqlcommand.h"
#include "my_thread_local.h"
#include "myisam.h"                      // MI_MAX_KEY_LENGTH
#include "mysql/plugin.h"
#include "mysql/psi/mysql_file.h"
#include "mysql/psi/psi_base.h"
#include "mysql/service_my_snprintf.h"
#include "mysql/service_mysql_alloc.h"
#include "mysql_com.h"
#include "mysql_version.h"               // MYSQL_VERSION_ID
#include "mysqld.h"                      // reg_ext key_file_frm ...
#include "mysqld_error.h"
#include "opt_trace.h"                   // opt_trace_disable_if_no_security_...
#include "parse_file.h"                  // sql_parse_prepare
#include "partition_info.h"              // partition_info
#include "pfs_table_provider.h"
#include "psi_memory_key.h"
#include "query_result.h"                // Query_result
#include "session_tracker.h"
#include "set_var.h"
#include "sql_base.h"                    // OPEN_VIEW_ONLY
#include "sql_class.h"                   // THD
#include "sql_error.h"
#include "sql_lex.h"
#include "sql_parse.h"                   // check_stack_overrun
#include "sql_partition.h"               // mysql_unpack_partition
#include "sql_plugin.h"                  // plugin_unlock
#include "sql_security_ctx.h"
#include "sql_select.h"                  // actual_key_parts
#include "sql_string.h"
#include "sql_table.h"                   // build_table_filename
#include "sql_tablespace.h"              // check_tablespace_name())
#include "sql_udf.h"
#include "strfunc.h"                     // find_type
#include "table_cache.h"                 // table_cache_manager
#include "table_trigger_dispatcher.h"    // Table_trigger_dispatcher
#include "template_utils.h"              // down_cast
#include "thr_malloc.h"
#include "thr_mutex.h"
#include "trigger_def.h"

/* INFORMATION_SCHEMA name */
LEX_STRING INFORMATION_SCHEMA_NAME= {C_STRING_WITH_LEN("information_schema")};

/* PERFORMANCE_SCHEMA name */
LEX_STRING PERFORMANCE_SCHEMA_DB_NAME= {C_STRING_WITH_LEN("performance_schema")};

/* MYSQL_SCHEMA name */
LEX_STRING MYSQL_SCHEMA_NAME= {C_STRING_WITH_LEN("mysql")};

/* MYSQL_TABLESPACE name */
LEX_STRING MYSQL_TABLESPACE_NAME= {C_STRING_WITH_LEN("mysql")};

/* GENERAL_LOG name */
LEX_STRING GENERAL_LOG_NAME= {C_STRING_WITH_LEN("general_log")};

/* SLOW_LOG name */
LEX_STRING SLOW_LOG_NAME= {C_STRING_WITH_LEN("slow_log")};

/* RLI_INFO name */
LEX_STRING RLI_INFO_NAME= {C_STRING_WITH_LEN("slave_relay_log_info")};

/* MI_INFO name */
LEX_STRING MI_INFO_NAME= {C_STRING_WITH_LEN("slave_master_info")};

/* WORKER_INFO name */
LEX_STRING WORKER_INFO_NAME= {C_STRING_WITH_LEN("slave_worker_info")};

/* GTID_EXECUTED name */
LEX_STRING GTID_EXECUTED_NAME= {C_STRING_WITH_LEN("gtid_executed")};

/* Keyword for parsing generated column functions */
LEX_STRING PARSE_GCOL_KEYWORD= {C_STRING_WITH_LEN("parse_gcol_expr")};


	/* Functions defined in this file */

static Item *create_view_field(THD *thd, TABLE_LIST *view, Item **field_ref,
                               const char *name,
                               Name_resolution_context *context);
static void open_table_error(THD *thd, TABLE_SHARE *share,
                             int error, int db_errno, int errarg);

inline bool is_system_table_name(const char *name, size_t length);

/**************************************************************************
  Object_creation_ctx implementation.
**************************************************************************/

Object_creation_ctx *Object_creation_ctx::set_n_backup(THD *thd)
{
  Object_creation_ctx *backup_ctx;
  DBUG_ENTER("Object_creation_ctx::set_n_backup");

  backup_ctx= create_backup_ctx(thd);
  change_env(thd);

  DBUG_RETURN(backup_ctx);
}

void Object_creation_ctx::restore_env(THD *thd, Object_creation_ctx *backup_ctx)
{
  if (!backup_ctx)
    return;

  backup_ctx->change_env(thd);

  delete backup_ctx;
}

/**************************************************************************
  Default_object_creation_ctx implementation.
**************************************************************************/

Default_object_creation_ctx::Default_object_creation_ctx(THD *thd)
  : m_client_cs(thd->variables.character_set_client),
    m_connection_cl(thd->variables.collation_connection)
{ }

Default_object_creation_ctx::Default_object_creation_ctx(
  const CHARSET_INFO *client_cs, const CHARSET_INFO *connection_cl)
  : m_client_cs(client_cs),
    m_connection_cl(connection_cl)
{ }

Object_creation_ctx *
Default_object_creation_ctx::create_backup_ctx(THD *thd) const
{
  return new Default_object_creation_ctx(thd);
}

void Default_object_creation_ctx::change_env(THD *thd) const
{
  thd->variables.character_set_client= m_client_cs;
  thd->variables.collation_connection= m_connection_cl;

  thd->update_charset();
}

/**************************************************************************
  View_creation_ctx implementation.
**************************************************************************/

View_creation_ctx *View_creation_ctx::create(THD *thd)
{
  View_creation_ctx *ctx= new (thd->mem_root) View_creation_ctx(thd);

  return ctx;
}

/*************************************************************************/

View_creation_ctx * View_creation_ctx::create(THD *thd,
                                              TABLE_LIST *view)
{
  View_creation_ctx *ctx= new (thd->mem_root) View_creation_ctx(thd);

  /* Throw a warning if there is NULL cs name. */

  if (!view->view_client_cs_name.str ||
      !view->view_connection_cl_name.str)
  {
    push_warning_printf(thd, Sql_condition::SL_NOTE,
                        ER_VIEW_NO_CREATION_CTX,
                        ER_THD(thd, ER_VIEW_NO_CREATION_CTX),
                        view->db,
                        view->table_name);

    ctx->m_client_cs= system_charset_info;
    ctx->m_connection_cl= system_charset_info;

    return ctx;
  }

  /* Resolve cs names. Throw a warning if there is unknown cs name. */

  bool invalid_creation_ctx;

  invalid_creation_ctx= resolve_charset(view->view_client_cs_name.str,
                                        system_charset_info,
                                        &ctx->m_client_cs);

  invalid_creation_ctx= resolve_collation(view->view_connection_cl_name.str,
                                          system_charset_info,
                                          &ctx->m_connection_cl) ||
                        invalid_creation_ctx;

  if (invalid_creation_ctx)
  {
    sql_print_warning("View '%s'.'%s': there is unknown charset/collation "
                      "names (client: '%s'; connection: '%s').",
                      view->db,
                      view->table_name,
                      view->view_client_cs_name.str,
                      view->view_connection_cl_name.str);

    push_warning_printf(thd, Sql_condition::SL_NOTE,
                        ER_VIEW_INVALID_CREATION_CTX,
                        ER_THD(thd, ER_VIEW_INVALID_CREATION_CTX),
                        view->db,
                        view->table_name);
  }

  return ctx;
}

/*************************************************************************/

GRANT_INFO::GRANT_INFO()
{
  grant_table= 0;
  version= 0;
  privilege= NO_ACCESS;
#ifndef DBUG_OFF
  want_privilege= 0;
#endif
}


/* Get column name from column hash */

const uchar *get_field_name(const uchar *arg, size_t *length)
{
  const Field * const * buff= reinterpret_cast<const Field * const *>(arg);
  *length= strlen((*buff)->field_name);
  return (uchar*) (*buff)->field_name;
}


/**
  Returns pointer to '.frm' extension of the file name.

  @param name       file name

    Checks file name part starting with the rightmost '.' character,
    and returns it if it is equal to '.frm'. 

  @todo
    It is a good idea to get rid of this function modifying the code
    to garantee that the functions presently calling fn_rext() always
    get arguments in the same format: either with '.frm' or without '.frm'.

  @return
    Pointer to the '.frm' extension. If there is no extension,
    or extension is not '.frm', pointer at the end of file name.
*/

char *fn_rext(char *name)
{
  char *res= strrchr(name, '.');
  if (res && !strcmp(res, reg_ext))
    return res;
  return name + strlen(name);
}


TABLE_CATEGORY get_table_category(const LEX_STRING &db,
                                  const LEX_STRING &name)
{
  DBUG_ASSERT(db.str != NULL);
  DBUG_ASSERT(name.str != NULL);

  if (is_infoschema_db(db.str, db.length))
    return TABLE_CATEGORY_INFORMATION;

  if (is_perfschema_db(db.str, db.length))
    return TABLE_CATEGORY_PERFORMANCE;

  if ((db.length == MYSQL_SCHEMA_NAME.length) &&
      (my_strcasecmp(system_charset_info,
                     MYSQL_SCHEMA_NAME.str,
                     db.str) == 0))
  {
    if (is_system_table_name(name.str, name.length))
      return TABLE_CATEGORY_SYSTEM;

    if ((name.length == GENERAL_LOG_NAME.length) &&
        (my_strcasecmp(system_charset_info,
                       GENERAL_LOG_NAME.str,
                       name.str) == 0))
      return TABLE_CATEGORY_LOG;

    if ((name.length == SLOW_LOG_NAME.length) &&
        (my_strcasecmp(system_charset_info,
                       SLOW_LOG_NAME.str,
                       name.str) == 0))
      return TABLE_CATEGORY_LOG;

    if ((name.length == RLI_INFO_NAME.length) &&
        (my_strcasecmp(system_charset_info,
                      RLI_INFO_NAME.str,
                      name.str) == 0))
      return TABLE_CATEGORY_RPL_INFO;

    if ((name.length == MI_INFO_NAME.length) &&
        (my_strcasecmp(system_charset_info,
                      MI_INFO_NAME.str,
                      name.str) == 0))
      return TABLE_CATEGORY_RPL_INFO;

    if ((name.length == WORKER_INFO_NAME.length) &&
        (my_strcasecmp(system_charset_info,
                      WORKER_INFO_NAME.str,
                      name.str) == 0))
      return TABLE_CATEGORY_RPL_INFO;

    if ((name.length == GTID_EXECUTED_NAME.length) &&
        (my_strcasecmp(system_charset_info,
                       GTID_EXECUTED_NAME.str,
                       name.str) == 0))
      return TABLE_CATEGORY_GTID;

    if (dd::get_dictionary()->is_dd_table_name(MYSQL_SCHEMA_NAME.str,
                                               name.str))
      return TABLE_CATEGORY_DICTIONARY;
  }

  return TABLE_CATEGORY_USER;
}


/**
  Allocate and setup a TABLE_SHARE structure

  @param table_list  structure from which database and table 
                     name can be retrieved
  @param key         table cache key (db \0 table_name \0...)
  @param key_length  length of the key

  @return            pointer to allocated table share
    @retval NULL     error (out of memory, too long path name)
*/

TABLE_SHARE *alloc_table_share(TABLE_LIST *table_list, const char *key,
                               size_t key_length)
{
  MEM_ROOT mem_root;
  TABLE_SHARE *share= NULL;
  char *key_buff, *path_buff;
  char path[FN_REFLEN + 1];
  size_t path_length;
  Table_cache_element **cache_element_array;
  bool was_truncated= false;
  DBUG_ENTER("alloc_table_share");
  DBUG_PRINT("enter", ("table: '%s'.'%s'",
                       table_list->db, table_list->table_name));

  /*
    There are FN_REFLEN - reg_ext_length bytes available for the 
    file path and the trailing '\0', which may be padded to the right 
    of the length indicated by the length parameter. The returned 
    path length does not include the trailing '\0'.
  */
  path_length= build_table_filename(path, sizeof(path) - 1 - reg_ext_length,
                                    table_list->db,
                                    table_list->table_name, "", 0,
                                    &was_truncated);

  /*
    The path now misses extension, but includes '\0'. Unless it was
    truncated, everything should be ok. 
  */
  if (was_truncated)
  {
    my_error(ER_IDENT_CAUSES_TOO_LONG_PATH, MYF(0), sizeof(path) - 1, path);
    DBUG_RETURN(NULL);
  }

  init_sql_alloc(key_memory_table_share, &mem_root, TABLE_ALLOC_BLOCK_SIZE, 0);
  if (multi_alloc_root(&mem_root,
                       &share, sizeof(*share),
                       &key_buff, key_length,
                       &path_buff, path_length + 1,
                       &cache_element_array,
                       table_cache_instances * sizeof(*cache_element_array),
                       NULL))
  {
    memset(share, 0, sizeof(*share));

    share->set_table_cache_key(key_buff, key, key_length);

    share->path.str= path_buff;
    share->path.length= path_length;
    my_stpcpy(share->path.str, path);
    share->normalized_path.str=    share->path.str;
    share->normalized_path.length= path_length;

    share->version=       refresh_version;

    /*
      Since alloc_table_share() can be called without any locking (for
      example, ha_create_table... functions), we do not assign a table
      map id here.  Instead we assign a value that is not used
      elsewhere, and then assign a table map id inside open_table()
      under the protection of the LOCK_open mutex.
    */
    share->table_map_id= ~0ULL;
    share->cached_row_logging_check= -1;

    share->m_flush_tickets.empty();

    memset(cache_element_array, 0,
           table_cache_instances * sizeof(*cache_element_array));
    share->cache_element= cache_element_array;

    memcpy((char*) &share->mem_root, (char*) &mem_root, sizeof(mem_root));
    mysql_mutex_init(key_TABLE_SHARE_LOCK_ha_data,
                     &share->LOCK_ha_data, MY_MUTEX_INIT_FAST);
  }
  DBUG_RETURN(share);
}


/**
  Initialize share for temporary tables

  @param thd         thread handle
  @param share	Share to fill
  @param key		Table_cache_key, as generated from create_table_def_key.
                must start with db name.
  @param key_length	Length of key
  @param table_name	Table name
  @param path	Path to file (possible in lower case) without .frm

  @note
    This is different from alloc_table_share() because temporary tables
    don't have to be shared between threads or put into the table def
    cache, so we can do some things notable simpler and faster

    If table is not put in thd->temporary_tables (happens only when
    one uses OPEN TEMPORARY) then one can specify 'db' as key and
    use key_length= 0 as neither table_cache_key or key_length will be used).
*/

void init_tmp_table_share(THD *thd, TABLE_SHARE *share, const char *key,
                          size_t key_length, const char *table_name,
                          const char *path)
{
  DBUG_ENTER("init_tmp_table_share");
  DBUG_PRINT("enter", ("table: '%s'.'%s'", key, table_name));

  memset(share, 0, sizeof(*share));
  init_sql_alloc(key_memory_table_share,
                 &share->mem_root, TABLE_ALLOC_BLOCK_SIZE, 0);
  share->table_category=         TABLE_CATEGORY_TEMPORARY;
  share->tmp_table=              INTERNAL_TMP_TABLE;
  share->db.str=                 (char*) key;
  share->db.length=		 strlen(key);
  share->table_cache_key.str=    (char*) key;
  share->table_cache_key.length= key_length;
  share->table_name.str=         (char*) table_name;
  share->table_name.length=      strlen(table_name);
  share->path.str=               (char*) path;
  share->normalized_path.str=    (char*) path;
  share->path.length= share->normalized_path.length= strlen(path);

  share->cached_row_logging_check= -1;

  /*
    table_map_id is also used for MERGE tables to suppress repeated
    compatibility checks.
  */
  share->table_map_id= (ulonglong) thd->query_id;

  share->m_flush_tickets.empty();

  DBUG_VOID_RETURN;
}


/**
  Release resources (plugins) used by the share and free its memory.
  TABLE_SHARE is self-contained -- it's stored in its own MEM_ROOT.
  Free this MEM_ROOT.
*/

void TABLE_SHARE::destroy()
{
  uint idx;
  KEY *info_it;

  DBUG_ENTER("TABLE_SHARE::destroy");
  DBUG_PRINT("info", ("db: %s table: %s", db.str, table_name.str));
  if (ha_share)
  {
    delete ha_share;
    ha_share= NULL;
  }
  if (m_part_info)
  {
    delete m_part_info;
    m_part_info= NULL;
  }
  /* The mutex is initialized only for shares that are part of the TDC */
  if (tmp_table == NO_TMP_TABLE)
    mysql_mutex_destroy(&LOCK_ha_data);
  my_hash_free(&name_hash);

  plugin_unlock(NULL, db_plugin);
  db_plugin= NULL;

  /* Release fulltext parsers */
  info_it= key_info;
  for (idx= keys; idx; idx--, info_it++)
  {
    if (info_it->flags & HA_USES_PARSER)
    {
      plugin_unlock(NULL, info_it->parser);
      info_it->flags= 0;
    }
  }

  /* Destroy dd::Table object associated with temporary table's share. */
  delete tmp_table_def;
  tmp_table_def= NULL;

  /* Delete the view object. */
  delete view_object;
  view_object= NULL;

#ifdef HAVE_PSI_TABLE_INTERFACE
  PSI_TABLE_CALL(release_table_share)(m_psi);
#endif

  /*
    Make a copy since the share is allocated in its own root,
    and free_root() updates its argument after freeing the memory.
  */
  MEM_ROOT own_root= std::move(mem_root);
  free_root(&own_root, MYF(0));
  DBUG_VOID_RETURN;
}

/**
  Free table share and memory used by it

  @param share		Table share
*/

void free_table_share(TABLE_SHARE *share)
{
  DBUG_ENTER("free_table_share");
  DBUG_PRINT("enter", ("table: %s.%s", share->db.str, share->table_name.str));
  DBUG_ASSERT(share->ref_count == 0);

  if (share->m_flush_tickets.is_empty())
  {
    /*
      No threads are waiting for this share to be flushed (the
      share is not old, is for a temporary table, or just nobody
      happens to be waiting for it). Destroy it.
    */
    share->destroy();
  }
  else
  {
    Wait_for_flush_list::Iterator it(share->m_flush_tickets);
    Wait_for_flush *ticket;
    /*
      We're about to iterate over a list that is used
      concurrently. Make sure this never happens without a lock.
    */
    mysql_mutex_assert_owner(&LOCK_open);

    while ((ticket= it++))
      (void) ticket->get_ctx()->m_wait.set_status(MDL_wait::GRANTED);
    /*
      If there are threads waiting for this share to be flushed,
      the last one to receive the notification will destroy the
      share. At this point the share is removed from the table
      definition cache, so is OK to proceed here without waiting
      for this thread to do the work.
    */
  }
  DBUG_VOID_RETURN;
}


/**
  Return TRUE if a table name matches one of the system table names.
  Currently these are:

  help_category, help_keyword, help_relation, help_topic,
  proc, event
  time_zone, time_zone_leap_second, time_zone_name, time_zone_transition,
  time_zone_transition_type

  This function trades accuracy for speed, so may return false
  positives. Presumably mysql.* database is for internal purposes only
  and should not contain user tables.
*/

inline bool is_system_table_name(const char *name, size_t length)
{
  CHARSET_INFO *ci= system_charset_info;

  return (
           /* mysql.proc table */
           (length == 4 &&
             my_tolower(ci, name[0]) == 'p' && 
             my_tolower(ci, name[1]) == 'r' &&
             my_tolower(ci, name[2]) == 'o' &&
             my_tolower(ci, name[3]) == 'c') ||

           (length > 4 &&
             (
               /* one of mysql.help* tables */
               (my_tolower(ci, name[0]) == 'h' &&
                 my_tolower(ci, name[1]) == 'e' &&
                 my_tolower(ci, name[2]) == 'l' &&
                 my_tolower(ci, name[3]) == 'p') ||

               /* one of mysql.time_zone* tables */
               (my_tolower(ci, name[0]) == 't' &&
                 my_tolower(ci, name[1]) == 'i' &&
                 my_tolower(ci, name[2]) == 'm' &&
                 my_tolower(ci, name[3]) == 'e') ||

               /* mysql.event table */
               (my_tolower(ci, name[0]) == 'e' &&
                 my_tolower(ci, name[1]) == 'v' &&
                 my_tolower(ci, name[2]) == 'e' &&
                 my_tolower(ci, name[3]) == 'n' &&
                 my_tolower(ci, name[4]) == 't')
             )
           )
         );
}


/**
  Initialize key_part_flag from source field.
*/

void KEY_PART_INFO::init_flags()
{
  DBUG_ASSERT(field);
  if (field->type() == MYSQL_TYPE_BLOB ||
      field->type() == MYSQL_TYPE_GEOMETRY)
    key_part_flag|= HA_BLOB_PART;
  else if (field->real_type() == MYSQL_TYPE_VARCHAR)
    key_part_flag|= HA_VAR_LENGTH_PART;
  else if (field->type() == MYSQL_TYPE_BIT)
    key_part_flag|= HA_BIT_PART;
}


/**
  Initialize KEY_PART_INFO from the given field.

  @param fld The field to initialize keypart from
*/

void KEY_PART_INFO::init_from_field(Field *fld)
{
  field= fld;
  fieldnr= field->field_index + 1;
  null_bit= field->null_bit;
  null_offset= field->null_offset();
  offset= field->offset(field->table->record[0]);
  length= (uint16) field->key_length();
  store_length= length;
  key_part_flag= 0;

  if (field->real_maybe_null())
    store_length+= HA_KEY_NULL_LENGTH;
  if (field->type() == MYSQL_TYPE_BLOB ||
      field->real_type() == MYSQL_TYPE_VARCHAR ||
      field->type() == MYSQL_TYPE_GEOMETRY)
  {
    store_length+= HA_KEY_BLOB_LENGTH;
  }
  init_flags();

  ha_base_keytype key_type= field->key_type();
  type=  (uint8) key_type;
  bin_cmp= key_type != HA_KEYTYPE_TEXT &&
           key_type != HA_KEYTYPE_VARTEXT1 &&
           key_type != HA_KEYTYPE_VARTEXT2;
}


/**
  Setup key-related fields of Field object for given key and key part.

  @param[in]     share         Pointer to TABLE_SHARE
  @param[in]     handler_file  Pointer to handler
  @param[in]     primary_key_n Primary key number
  @param[in]     keyinfo       Pointer to processed key
  @param[in]     key_n         Processed key number
  @param[in]     key_part_n    Processed key part number
  @param[in,out] usable_parts  Pointer to usable_parts variable
*/

void setup_key_part_field(TABLE_SHARE *share, handler *handler_file,
                          uint primary_key_n, KEY *keyinfo, uint key_n,
                          uint key_part_n, uint *usable_parts)
{
  KEY_PART_INFO *key_part= &keyinfo->key_part[key_part_n];
  Field *field= key_part->field;

  /* Flag field as unique if it is the only keypart in a unique index */
  if (key_part_n == 0 && key_n != primary_key_n)
    field->flags |= (((keyinfo->flags & HA_NOSAME) &&
                      (keyinfo->user_defined_key_parts == 1)) ?
                     UNIQUE_KEY_FLAG : MULTIPLE_KEY_FLAG);
  if (key_part_n == 0)
    field->key_start.set_bit(key_n);
  field->m_indexed= true;
  if (field->key_length() == key_part->length &&
      !(field->flags & BLOB_FLAG))
  {
    if (handler_file->index_flags(key_n, key_part_n, 0) & HA_KEYREAD_ONLY)
    {
      share->keys_for_keyread.set_bit(key_n);
      field->part_of_key.set_bit(key_n);
      field->part_of_key_not_clustered.set_bit(key_n);
    }
    if (handler_file->index_flags(key_n, key_part_n, 1) & HA_READ_ORDER)
      field->part_of_sortkey.set_bit(key_n);
  }

  if (!(key_part->key_part_flag & HA_REVERSE_SORT) &&
      *usable_parts == key_part_n)
    (*usable_parts)++;			// For FILESORT
}


/**
  Generate extended secondary keys by adding primary key parts to the
  existing secondary key. A primary key part is added if such part doesn't
  present in the secondary key or the part in the secondary key is a
  prefix of the key field. Key parts are added till:
  .) all parts were added
  .) number of key parts became bigger that MAX_REF_PARTS
  .) total key length became longer than MAX_REF_LENGTH
  depending on what occurs first first.
  Unlike existing secondary key parts which are initialized at
  open_binary_frm(), newly added ones are initialized here by copying
  KEY_PART_INFO structure from primary key part and calling
  setup_key_part_field().

  Function updates sk->actual/unused_key_parts and sk->actual_flags.

  @param[in]     sk            Secondary key
  @param[in]     sk_n          Secondary key number
  @param[in]     pk            Primary key
  @param[in]     pk_n          Primary key number
  @param[in]     share         Pointer to TABLE_SHARE
  @param[in]     handler_file  Pointer to handler
  @param[in,out] usable_parts  Pointer to usable_parts variable

  @retval                      Number of added key parts
*/

uint add_pk_parts_to_sk(KEY *sk, uint sk_n, KEY *pk, uint pk_n,
                        TABLE_SHARE *share, handler *handler_file,
                        uint *usable_parts)
{
  uint max_key_length= sk->key_length;
  bool is_unique_key= false;
  KEY_PART_INFO *current_key_part= &sk->key_part[sk->user_defined_key_parts];

  /* 
     For each keypart in the primary key: check if the keypart is
     already part of the secondary key and add it if not.
  */
  for (uint pk_part= 0; pk_part < pk->user_defined_key_parts; pk_part++)
  {
    KEY_PART_INFO *pk_key_part= &pk->key_part[pk_part];
    /* MySQL does not supports more key parts than MAX_REF_LENGTH */
    if (sk->actual_key_parts >= MAX_REF_PARTS)
      goto end;

    bool pk_field_is_in_sk= false;
    for (uint j= 0; j < sk->user_defined_key_parts; j++)
    {
      if (sk->key_part[j].fieldnr == pk_key_part->fieldnr &&
          share->field[pk_key_part->fieldnr - 1]->key_length() ==
          sk->key_part[j].length)
      {
        pk_field_is_in_sk= true;
        break;
      }
    }

    /* Add PK field to secondary key if it's not already  part of the key. */
    if (!pk_field_is_in_sk)
    {
      /* MySQL does not supports keys longer than MAX_KEY_LENGTH */
      if (max_key_length + pk_key_part->length > MAX_KEY_LENGTH)
        goto end;

      *current_key_part= *pk_key_part;
      setup_key_part_field(share, handler_file, pk_n, sk, sk_n,
                           sk->actual_key_parts, usable_parts);
      sk->actual_key_parts++;
      sk->unused_key_parts--;
      sk->rec_per_key[sk->actual_key_parts - 1]= 0;
      sk->set_records_per_key(sk->actual_key_parts - 1, REC_PER_KEY_UNKNOWN);
      current_key_part++;
      max_key_length+= pk_key_part->length;
      /*
        Secondary key will be unique if the key  does not exceed
        key length limitation and key parts limitation.
      */
      is_unique_key= true;
    }
  }
  if (is_unique_key)
    sk->actual_flags|= HA_NOSAME;

end:
  return (sk->actual_key_parts - sk->user_defined_key_parts);
}


//////////////////////////////////////////////////////////////////////////

/*
  The following section adds code for the interface with the .frm file.
  These defines and functions comes from the file sql/field.h in 5.7

  Note:
  These functions should not be used any where else in the code.
  They are only used in upgrade scenario for migrating old data directory
  to be compatible with current server. They will be removed in future release.

  Any new code should not be added in this section.
*/

#define FIELDFLAG_DECIMAL               1
#define FIELDFLAG_BINARY                1       // Shares same flag
#define FIELDFLAG_NUMBER                2
#define FIELDFLAG_ZEROFILL              4
#define FIELDFLAG_PACK                  120     // Bits used for packing
#define FIELDFLAG_INTERVAL              256     // mangled with decimals!
#define FIELDFLAG_BITFIELD              512     // mangled with decimals!
#define FIELDFLAG_BLOB                  1024    // mangled with decimals!
#define FIELDFLAG_GEOM                  2048    // mangled with decimals!
#define FIELDFLAG_JSON                  4096    /* mangled with decimals and
                                                   with bitfields! */

#define FIELDFLAG_TREAT_BIT_AS_CHAR     4096    /* use Field_bit_as_char */

#define FIELDFLAG_LEFT_FULLSCREEN       8192
#define FIELDFLAG_RIGHT_FULLSCREEN      16384
#define FIELDFLAG_FORMAT_NUMBER         16384   // predit: ###,,## in output
#define FIELDFLAG_NO_DEFAULT            16384   /* sql */
#define FIELDFLAG_SUM                   ((uint) 32768)// predit: +#fieldflag
#define FIELDFLAG_MAYBE_NULL            ((uint) 32768)// sql
#define FIELDFLAG_PACK_SHIFT            3
#define FIELDFLAG_DEC_SHIFT             8
#define FIELDFLAG_MAX_DEC               31
#define FIELDFLAG_NUM_SCREEN_TYPE       0x7F01
#define FIELDFLAG_ALFA_SCREEN_TYPE      0x7800

#define MTYP_TYPENR(type) (type & 127)  /* Remove bits from type */

#define FIELD_NR_MASK   16383           /* To get fieldnumber */

inline int f_is_dec(int x)
{
  return (x & FIELDFLAG_DECIMAL);
}
inline int f_is_num(int x)
{
  return (x & FIELDFLAG_NUMBER);
}
inline int f_is_zerofill(int x)
{
  return (x & FIELDFLAG_ZEROFILL);
}
inline int f_is_packed(int x)
{
  return (x & FIELDFLAG_PACK);
}
inline int f_packtype(int x)
{
  return ((x >> FIELDFLAG_PACK_SHIFT) & 15);
}
inline uint8 f_decimals(int x)
{
  return ((uint8) ((x >> FIELDFLAG_DEC_SHIFT) & FIELDFLAG_MAX_DEC));
}
inline int f_is_alpha(int x)
{
  return (!f_is_num(x));
}
inline int f_is_binary(int x)
{
  return (x & FIELDFLAG_BINARY); // 4.0- compatibility
}
inline int f_is_enum(int x)
{
  return ((x & (FIELDFLAG_INTERVAL | FIELDFLAG_NUMBER)) == FIELDFLAG_INTERVAL);
}
inline int f_is_bitfield(int x)
{
  return ((x & (FIELDFLAG_BITFIELD | FIELDFLAG_NUMBER)) == FIELDFLAG_BITFIELD);
}

inline int f_is_blob(int x)
{
  return ((x & (FIELDFLAG_BLOB | FIELDFLAG_NUMBER)) == FIELDFLAG_BLOB);
}
inline int f_is_geom(int x)
{
  return ((x & (FIELDFLAG_GEOM | FIELDFLAG_NUMBER)) == FIELDFLAG_GEOM);
}
inline int f_is_json(int x)
{
  return ((x & (FIELDFLAG_JSON | FIELDFLAG_NUMBER | FIELDFLAG_BITFIELD)) ==
          FIELDFLAG_JSON);
}
inline int f_is_equ(int x)
{
  return (x & (1+2+FIELDFLAG_PACK+31*256));
}
inline int f_settype(int x)
{
  return (x << FIELDFLAG_PACK_SHIFT);
}
inline int f_maybe_null(int x)
{
  return (x & FIELDFLAG_MAYBE_NULL);
}
inline int f_no_default(int x)
{
  return (x & FIELDFLAG_NO_DEFAULT);
}
inline int f_bit_as_char(int x)
{
  return (x & FIELDFLAG_TREAT_BIT_AS_CHAR);
}


/**
  Read string from a file with malloc

  @note We add an \0 at end of the read string to make reading of C strings
  easier. This function is added to read .frm file in upgrade scenario. It
  should not be used any where else in the code. This function will be removed
  later.

  @param[in]  file        file handler
  @param[out] to          pointer to read string
  @param[in]  length      length of string

  @retval 0  Error
  @retval 1  Success
*/

static int read_string(File file, uchar**to, size_t length)
{
  DBUG_ENTER("read_string");

  my_free(*to);
  if (!(*to= (uchar*) my_malloc(PSI_NOT_INSTRUMENTED,
                                length+1,MYF(MY_WME))) ||
      mysql_file_read(file, *to, length, MYF(MY_NABP)))
  {
     my_free(*to);                            /* purecov: inspected */
    *to= 0;                                   /* purecov: inspected */
    DBUG_RETURN(1);                           /* purecov: inspected */
  }
  *((char*) *to+length)= '\0';
  DBUG_RETURN (0);
} /* read_string */


/**
  Un-hex all elements in a typelib.

  @param[in] interval  TYPELIB (struct of pointer to values + lengths + count)

  @note This function is added to read .frm file in upgrade scenario. It should not
  be used any where else in the code. This function will be removed later.
*/

static void unhex_type2(TYPELIB *interval)
{
  for (uint pos= 0; pos < interval->count; pos++)
  {
    char *from, *to;
    for (from= to= (char*) interval->type_names[pos]; *from; )
    {
      /*
        Note, hexchar_to_int(*from++) doesn't work
        one some compilers, e.g. IRIX. Looks like a compiler
        bug in inline functions in combination with arguments
        that have a side effect. So, let's use from[0] and from[1]
        and increment 'from' by two later.
      */

      *to++= (char) (hexchar_to_int(from[0]) << 4) +
                     hexchar_to_int(from[1]);
      from+= 2;
    }
    interval->type_lengths[pos] /= 2;
  }
}


/**
 Search after a field with given start & length
 If an exact field isn't found, return longest field with starts
 at right position.

 @note This is needed because in some .frm fields 'fieldnr' was saved wrong.
 This function is added to read .frm file in upgrade scenario. It should not
 be used any where else in the code. This function will be removed later.

 @retval 0               error
 @retval field number +1 success
*/

static uint find_field(Field **fields, uchar *record, uint start, uint length)
{
  Field **field;
  uint i, pos;

  pos= 0;
  for (field= fields, i=1 ; *field ; i++,field++)
  {
    if ((*field)->offset(record) == start)
    {
      if ((*field)->key_length() == length)
        return (i);
      if (!pos || fields[pos-1]->pack_length() <
          (*field)->pack_length())
        pos= i;
    }
  }
  return (pos);
}


/**
  fix a str_type to a array type
  typeparts separated with some char. differents types are separated
  with a '\0'

  @note This function is added to read .frm file in upgrade scenario. It
  should not be used any where else in the code. This function will be
  removed later.

  @param[out]  array          Pointer to interval array
  @param[in]   point_to_type  Pointer to intervals
  @param[in]   types          number of intervals
  @param[out]  names          name of intervals

*/

static void
fix_type_pointers(const char ***array,
                  TYPELIB *point_to_type,
                  uint types,
                  char **names)
{
  char *type_name, *ptr;
  char chr;

  ptr= *names;
  while (types--)
  {
    point_to_type->name=0;
    point_to_type->type_names= *array;

    if ((chr= *ptr))            /* Test if empty type */
    {
      while ((type_name=strchr(ptr+1,chr)) != NullS)
      {
        *((*array)++) = ptr+1;
        *type_name= '\0';       /* End string */
        ptr=type_name;
      }
      ptr+=2;               /* Skip end mark and last 0 */
    }
    else
      ptr++;
    point_to_type->count= (uint) (*array - point_to_type->type_names);
    point_to_type++;
    *((*array)++)= NullS;       /* End of type */
  }
  *names=ptr;               /* Update end */
  return;
} /* fix_type_pointers */


/**
  Find where a form starts.

  @note This function is added to read .frm file in upgrade scenario. It should not
  be used any where else in the code. This function will be removed later.

  @param[in] file   File handler
  @param[in] head   The start of the form file.

  @remark If formname is NULL then only formnames is read.

  @retval The form position.
*/

static ulong get_form_pos(File file, uchar *head)
{
  uchar *pos, *buf;
  uint names, length;
  ulong ret_value=0;
  DBUG_ENTER("get_form_pos");

  names= uint2korr(head+8);

  if (!(names= uint2korr(head+8)))
    DBUG_RETURN(0);

  length= uint2korr(head+4);

  mysql_file_seek(file, 64L, MY_SEEK_SET, MYF(0));

  if (!(buf= (uchar*) my_malloc(PSI_NOT_INSTRUMENTED,
                                length+names*4, MYF(MY_WME))))
    DBUG_RETURN(0);

  if (mysql_file_read(file, buf, length+names*4, MYF(MY_NABP)))
  {
    my_free(buf);
    DBUG_RETURN(0);
  }

  pos= buf+length;
  ret_value= uint4korr(pos);

  my_free(buf);

  DBUG_RETURN(ret_value);
}

#define STORAGE_TYPE_MASK 7
#define COLUMN_FORMAT_MASK 7
#define COLUMN_FORMAT_SHIFT 3


/**
  Auxiliary function which creates Field object from in-memory
  representation of .FRM file.

  NOTES:
  This function is added to read .frm file in upgrade scenario. It should not
  be used any where else in the code. This function will be removed later.

  @param         thd                   Connection context.
  @param         share                 TABLE_SHARE for which Field object
                                       needs to be constructed.
  @param         frm_context           FRM_context for the structures removed
                                       from TABLE_SHARE.
  @param         new_frm_ver           .FRM file version.
  @param         use_hash              Indicates whether we use hash or linear
                                       search to lookup fields by name.
  @param         field_idx             Field index in TABLE_SHARE::field array.
  @param         strpos                Pointer to part of .FRM's screens
                                       section describing the field to be
                                       created.
  @param         format_section_fields Array where each byte contains packed
                                       values of COLUMN_FORMAT/STORAGE options
                                       for corresponding column.
  @param[in,out] comment_pos           Pointer to part of column comments
                                       section of .FRM which corresponds
                                       to current field. Advanced to the
                                       position corresponding to comment
                                       for the next column.
  @param[in,out] gcol_screen_pos       Pointer to part of generated columns
                                       section of .FRM which corresponds
                                       to current generated field. If field
                                       to be created is generated advanced
                                       to the position for the next column
  @param[in,out] null_pos              Current byte in the record preamble
                                       to be used for field's null/leftover
                                       bits if necessary.
  @param[in,out] null_bit_pos          Current bit in the current preamble
                                       byte to be used for field's null/
                                       leftover bits if necessary.
  @param[out]    errarg                Additional argument for the error to
                                       be reported.

  @retval 0      Success.
  @retval non-0  Error number (@sa open_table_def() for details).
*/

static int make_field_from_frm(THD *thd,
                               TABLE_SHARE *share,
                               FRM_context *frm_context,
                               uint new_frm_ver,
                               bool use_hash,
                               uint field_idx,
                               uchar *strpos,
                               uchar *format_section_fields,
                               char **comment_pos,
                               char **gcol_screen_pos,
                               uchar **null_pos,
                               uint *null_bit_pos,
                               int *errarg)
{
  uint pack_flag, interval_nr, unireg_type, recpos, field_length;
  uint gcol_info_length=0;
  enum_field_types field_type;
  const CHARSET_INFO *charset=NULL;
  Field::geometry_type geom_type= Field::GEOM_GEOMETRY;
  LEX_STRING comment;
  Generated_column *gcol_info= 0;
  bool fld_stored_in_db= true;
  Field *reg_field;

  if (new_frm_ver >= 3)
  {
    /* new frm file in 4.1 */
    field_length= uint2korr(strpos+3);
    recpos=       uint3korr(strpos+5);
    pack_flag=    uint2korr(strpos+8);
    unireg_type=  (uint) strpos[10];
    interval_nr=  (uint) strpos[12];
    uint comment_length=uint2korr(strpos+15);
    field_type=(enum_field_types) (uint) strpos[13];

    /* charset and geometry_type share the same byte in frm */
    if (field_type == MYSQL_TYPE_GEOMETRY)
    {
      geom_type= (Field::geometry_type) strpos[14];
      charset= &my_charset_bin;
    }
    else
    {
      uint csid= strpos[14] + (((uint) strpos[11]) << 8);
      if (!csid)
        charset= &my_charset_bin;
      else if (!(charset= get_charset(csid, MYF(0))))
      {
        // Unknown or unavailable charset
        *errarg= (int) csid;
        return 5;
      }
    }

    if (!comment_length)
    {
      comment.str= (char*) "";
      comment.length=0;
    }
    else
    {
      comment.str= *comment_pos;
      comment.length= comment_length;
      (*comment_pos)+= comment_length;
    }

    if (unireg_type & FRM_context::GENERATED_FIELD)
    {
      /*
        Get generated column data stored in the .frm file as follows:
        byte 1      = 1 (always 1 to allow for future extensions)
        byte 2,3    = expression length
        byte 4      = flags, as of now:
                        0 - no flags
                        1 - field is physically stored
        byte 5-...  = generated column expression (text data)
      */
      gcol_info= new Generated_column();
      if ((uint)(*gcol_screen_pos)[0] != 1)
        return 4;

      gcol_info_length= uint2korr(*gcol_screen_pos + 1);
      DBUG_ASSERT(gcol_info_length); // Expect non-null expression

      fld_stored_in_db= (bool) (uint) (*gcol_screen_pos)[3];
      gcol_info->set_field_stored(fld_stored_in_db);
      gcol_info->dup_expr_str(&share->mem_root,
                              *gcol_screen_pos + (uint)FRM_GCOL_HEADER_SIZE,
                              gcol_info_length);
      (*gcol_screen_pos)+= gcol_info_length + FRM_GCOL_HEADER_SIZE;
      share->vfields++;
    }
  }
  else
  {
    field_length= (uint) strpos[3];
    recpos=       uint2korr(strpos+4),
    pack_flag=    uint2korr(strpos+6);
    pack_flag&=   ~FIELDFLAG_NO_DEFAULT;     // Safety for old files
    unireg_type=  (uint) strpos[8];
    interval_nr=  (uint) strpos[10];

    /* old frm file */
    field_type= (enum_field_types) f_packtype(pack_flag);
    if (f_is_binary(pack_flag))
    {
      /*
        Try to choose the best 4.1 type:
        - for 4.0 "CHAR(N) BINARY" or "VARCHAR(N) BINARY"
          try to find a binary collation for character set.
        - for other types (e.g. BLOB) just use my_charset_bin.
      */
      if (!f_is_blob(pack_flag))
      {
        // 3.23 or 4.0 string
        if (!(charset= get_charset_by_csname(share->table_charset->csname,
                                             MY_CS_BINSORT, MYF(0))))
          charset= &my_charset_bin;
      }
      else
        charset= &my_charset_bin;
    }
    else
      charset= share->table_charset;
    memset(&comment, 0, sizeof(comment));
  }

  if (interval_nr && charset->mbminlen > 1)
  {
    /* Unescape UCS2 intervals from HEX notation */
    TYPELIB *interval= share->intervals + interval_nr - 1;
    unhex_type2(interval);
  }

  if (field_type == MYSQL_TYPE_NEWDECIMAL && !share->mysql_version)
  {
    /*
      Fix pack length of old decimal values from 5.0.3 -> 5.0.4
      The difference is that in the old version we stored precision
      in the .frm table while we now store the display_length
    */
    uint decimals= f_decimals(pack_flag);
    field_length= my_decimal_precision_to_length(field_length,
                                                 decimals,
                                                 f_is_dec(pack_flag) == 0);
    sql_print_error("Found incompatible DECIMAL field '%s' in %s; "
                    "Please do \"ALTER TABLE `%s` FORCE\" to fix it!",
                    frm_context->fieldnames.type_names[field_idx],
                    share->table_name.str,
                    share->table_name.str);
    push_warning_printf(thd, Sql_condition::SL_WARNING,
                        ER_CRASHED_ON_USAGE,
                        "Found incompatible DECIMAL field '%s' in %s; "
                        "Please do \"ALTER TABLE `%s` FORCE\" to fix it!",
                        frm_context->fieldnames.type_names[field_idx],
                        share->table_name.str,
                        share->table_name.str);
    share->crashed= 1;                        // Marker for CHECK TABLE
  }

  if (field_type == MYSQL_TYPE_YEAR && field_length != 4)
  {
    sql_print_error("Found incompatible YEAR(x) field '%s' in %s; "
                    "Please do \"ALTER TABLE `%s` FORCE\" to fix it!",
                    frm_context->fieldnames.type_names[field_idx],
                    share->table_name.str,
                    share->table_name.str);
    push_warning_printf(thd, Sql_condition::SL_WARNING,
                        ER_CRASHED_ON_USAGE,
                        "Found incompatible YEAR(x) field '%s' in %s; "
                        "Please do \"ALTER TABLE `%s` FORCE\" to fix it!",
                        frm_context->fieldnames.type_names[field_idx],
                        share->table_name.str,
                        share->table_name.str);
    share->crashed= 1;
  }


  FRM_context::utype unireg= (FRM_context::utype) MTYP_TYPENR(unireg_type);
  //Construct auto_flag
  uchar auto_flags= Field::NONE;

  if (unireg == FRM_context::TIMESTAMP_DN_FIELD ||
      unireg == FRM_context::TIMESTAMP_DNUN_FIELD)
    auto_flags|= Field::DEFAULT_NOW;
  if (unireg == FRM_context::TIMESTAMP_UN_FIELD ||
      unireg == FRM_context:: TIMESTAMP_DNUN_FIELD)
    auto_flags|= Field::ON_UPDATE_NOW;

  if (unireg == FRM_context::NEXT_NUMBER)
    auto_flags|= Field::NEXT_NUMBER;

  share->field[field_idx]= reg_field=
  make_field(share,
             share->default_values - 1 + recpos, // recpos starts from 1.
             (uint32) field_length,
             *null_pos, *null_bit_pos,
             field_type,
             charset,
             geom_type,
             auto_flags,
             (interval_nr ?
             share->intervals+interval_nr-1 :
             (TYPELIB*) 0),
             frm_context->fieldnames.type_names[field_idx],
             f_maybe_null(pack_flag),
             f_is_zerofill(pack_flag) != 0,
             f_is_dec(pack_flag) == 0,
             f_decimals(pack_flag),
             f_bit_as_char(pack_flag),
             0);
  if (!reg_field)
  {
    // Not supported field type
    return 4;
  }

  reg_field->field_index= field_idx;
  reg_field->comment=comment;
  reg_field->gcol_info= gcol_info;
  reg_field->stored_in_db= fld_stored_in_db;
  if (field_type == MYSQL_TYPE_BIT && !f_bit_as_char(pack_flag))
  {
    if (((*null_bit_pos)+= field_length & 7) > 7)
    {
      (*null_pos)++;
      (*null_bit_pos)-= 8;
    }
  }
  if (!(reg_field->flags & NOT_NULL_FLAG))
  {
    if (!(*null_bit_pos= (*null_bit_pos + 1) & 7))
      (*null_pos)++;
  }
  if (f_no_default(pack_flag))
    reg_field->flags|= NO_DEFAULT_VALUE_FLAG;

  if (unireg == FRM_context::NEXT_NUMBER)
    share->found_next_number_field= share->field + field_idx;

  if (use_hash)
    if (my_hash_insert(&share->name_hash, (uchar*)(share->field + field_idx)))
    {
      /*
        Set return code 8 here to indicate that an error has
        occurred but that the error message already has been
        sent (OOM).
      */
      return 8;
    }

  if (format_section_fields)
  {
    const uchar field_flags= format_section_fields[field_idx];
    const uchar field_storage= (field_flags & STORAGE_TYPE_MASK);
    const uchar field_column_format=
      ((field_flags >> COLUMN_FORMAT_SHIFT)& COLUMN_FORMAT_MASK);
    DBUG_PRINT("debug", ("field flags: %u, storage: %u, column_format: %u",
                         field_flags, field_storage, field_column_format));
    reg_field->set_storage_type((ha_storage_media)field_storage);
    reg_field->set_column_format((column_format_type)field_column_format);
  }

  if (!reg_field->stored_in_db)
  {
    frm_context->stored_fields--;
    if (share->stored_rec_length>=recpos)
      share->stored_rec_length= recpos-1;
  }

  return 0;
}


static const longlong FRM_VER= 6;
static const longlong FRM_VER_TRUE_VARCHAR= (FRM_VER + 4); /* 10 */

/**
  Read data from a binary .frm file from MySQL 3.23 - 5.0 into TABLE_SHARE

  @note Much of the logic here is duplicated in create_tmp_table()
  (see sql_select.cc). Hence, changes to this function may have to be
  repeated there.

  This function is added to read .frm file in upgrade scenario. It should not
  be used any where else in the code. This function will be removed later.

  @param  thd         thread handle
  @param  share       TABLE_SHARE to be populated.
  @param  frm_context structures removed from TABLE_SHARE
  @param  head        frm file header
  @param  file        File handle
*/

static int open_binary_frm(THD *thd, TABLE_SHARE *share,
                           FRM_context *frm_context,
                           uchar *head, File file)
{
  int error, errarg= 0;
  uint new_frm_ver, field_pack_length, new_field_pack_flag;
  uint interval_count, interval_parts, read_length, int_length;
  uint db_create_options, keys, key_parts, n_length;
  uint key_info_length, com_length, null_bit_pos, gcol_screen_length;
  uint extra_rec_buf_length;
  uint i,j;
  bool use_extended_sk;   // Supported extending of secondary keys with PK parts
  bool use_hash;
  char *keynames, *names, *comment_pos, *gcol_screen_pos;
  char *orig_comment_pos, *orig_gcol_screen_pos;
  uchar forminfo[288];
  uchar *record;
  uchar *disk_buff, *strpos, *null_flags, *null_pos;
  ulong pos, record_offset, *rec_per_key, rec_buff_length;
  rec_per_key_t *rec_per_key_float;
  handler *handler_file= 0;
  KEY   *keyinfo;
  KEY_PART_INFO *key_part;
  Field  **field_ptr;
  const char **interval_array;
  enum legacy_db_type legacy_db_type;
  my_bitmap_map *bitmaps;
  uchar *extra_segment_buff= 0;
  const uint format_section_header_size= 8;
  uchar *format_section_fields= 0;
  bool has_vgc= false;
  DBUG_ENTER("open_binary_frm");

  new_field_pack_flag= head[27];
  new_frm_ver= (head[2] - FRM_VER);
  field_pack_length= new_frm_ver < 2 ? 11 : 17;
  disk_buff= 0;

  error= 3;
  /* Position of the form in the form file. */
  if (!(pos= get_form_pos(file, head)))
    goto err;                                   /* purecov: inspected */

  mysql_file_seek(file,pos,MY_SEEK_SET,MYF(0));
  if (mysql_file_read(file, forminfo,288,MYF(MY_NABP)))
    goto err;
  frm_context->frm_version= head[2];
  /*
    Check if .frm file created by MySQL 5.0. In this case we want to
    display CHAR fields as CHAR and not as VARCHAR.
    We do it this way as we want to keep the old frm version to enable
    MySQL 4.1 to read these files.
  */
  if (frm_context->frm_version == FRM_VER_TRUE_VARCHAR -1 && head[33] == 5)
    frm_context->frm_version= FRM_VER_TRUE_VARCHAR;

  if (*(head+61) &&
      !(frm_context->default_part_db_type=
        ha_checktype(thd, (enum legacy_db_type) (uint) *(head+61), 1, 0)))
    goto err;
  DBUG_PRINT("info", ("default_part_db_type = %u", head[61]));
  legacy_db_type= (enum legacy_db_type) (uint) *(head+3);
  DBUG_ASSERT(share->db_plugin == NULL);
  /*
    if the storage engine is dynamic, no point in resolving it by its
    dynamically allocated legacy_db_type. We will resolve it later by name.
  */
  if (legacy_db_type > DB_TYPE_UNKNOWN &&
      legacy_db_type < DB_TYPE_FIRST_DYNAMIC)
    share->db_plugin= ha_lock_engine(NULL,
                                     ha_checktype(thd, legacy_db_type, 0, 0));
  share->db_create_options= db_create_options= uint2korr(head+30);
  share->db_options_in_use= share->db_create_options;
  share->mysql_version= uint4korr(head+51);
  frm_context->null_field_first= 0;
  if (!head[32])                // New frm file in 3.23
  {
    share->avg_row_length= uint4korr(head+34);
    share->row_type= (row_type) head[40];
    share->table_charset= get_charset((((uint) head[41]) << 8) +
                                        (uint) head[38],MYF(0));
    frm_context->null_field_first= 1;
    share->stats_sample_pages= uint2korr(head+42);
    share->stats_auto_recalc= static_cast<enum_stats_auto_recalc>(head[44]);
  }
  if (!share->table_charset)
  {
    /* unknown charset in head[38] or pre-3.23 frm */
    if (use_mb(default_charset_info))
    {
      /* Warn that we may be changing the size of character columns */
      sql_print_warning("'%s' had no or invalid character set, "
                        "and default character set is multi-byte, "
                        "so character column sizes may have changed",
                        share->path.str);
    }
    share->table_charset= default_charset_info;
  }
  share->db_record_offset= 1;
  /* Set temporarily a good value for db_low_byte_first */
  share->db_low_byte_first= MY_TEST(legacy_db_type != DB_TYPE_ISAM);
  error=4;
  share->max_rows= uint4korr(head+18);
  share->min_rows= uint4korr(head+22);

  /* Read keyinformation */
  key_info_length= (uint) uint2korr(head+28);
  mysql_file_seek(file, (ulong) uint2korr(head+6), MY_SEEK_SET, MYF(0));
  if (read_string(file, &disk_buff,key_info_length))
    goto err;                                   /* purecov: inspected */
  if (disk_buff[0] & 0x80)
  {
    share->keys=      keys=      (disk_buff[1] << 7) | (disk_buff[0] & 0x7f);
    share->key_parts= key_parts= uint2korr(disk_buff+2);
  }
  else
  {
    share->keys=      keys=      disk_buff[0];
    share->key_parts= key_parts= disk_buff[1];
  }
  share->keys_for_keyread.init(0);
  share->keys_in_use.init(keys);

  strpos=disk_buff+6;

  use_extended_sk=
    ha_check_storage_engine_flag(share->db_type(),
                                 HTON_SUPPORTS_EXTENDED_KEYS);

  uint total_key_parts;
  if (use_extended_sk)
  {
    uint primary_key_parts= keys ?
      (new_frm_ver >= 3) ? (uint) strpos[4] : (uint) strpos[3] : 0;
    total_key_parts= key_parts + primary_key_parts * (keys - 1);
  }
  else
    total_key_parts= key_parts;
  n_length= keys * sizeof(KEY) + total_key_parts * sizeof(KEY_PART_INFO);

  /*
    Allocate memory for the KEY object, the key part array, and the
    two rec_per_key arrays.
  */
  if (!multi_alloc_root(&share->mem_root,
                        &keyinfo, n_length + uint2korr(disk_buff + 4),
                        &rec_per_key, sizeof(ulong) * total_key_parts,
                        &rec_per_key_float,
                        sizeof(rec_per_key_t) * total_key_parts,
                        NULL))
    goto err;                                   /* purecov: inspected */

  memset(keyinfo, 0, n_length);
  share->key_info= keyinfo;
  key_part= reinterpret_cast<KEY_PART_INFO*>(keyinfo+keys);

  for (i=0 ; i < keys ; i++, keyinfo++)
  {
    keyinfo->table= 0;                           // Updated in open_frm
    if (new_frm_ver >= 3)
    {
      keyinfo->flags=      (uint) uint2korr(strpos) ^ HA_NOSAME;
      keyinfo->key_length= (uint) uint2korr(strpos+2);
      keyinfo->user_defined_key_parts= (uint) strpos[4];
      keyinfo->algorithm=  (enum ha_key_alg) strpos[5];
      keyinfo->block_size= uint2korr(strpos+6);
      strpos+=8;
    }
    else
    {
      keyinfo->flags=    ((uint) strpos[0]) ^ HA_NOSAME;
      keyinfo->key_length= (uint) uint2korr(strpos+1);
      keyinfo->user_defined_key_parts= (uint) strpos[3];
      // The algorithm was HA_KEY_ALG_UNDEF in 5.7
      keyinfo->algorithm= HA_KEY_ALG_SE_SPECIFIC;
      strpos+=4;
    }

    keyinfo->key_part= key_part;
    keyinfo->set_rec_per_key_array(rec_per_key, rec_per_key_float);
    keyinfo->set_in_memory_estimate(IN_MEMORY_ESTIMATE_UNKNOWN);

    for (j=keyinfo->user_defined_key_parts ; j-- ; key_part++)
    {
      *rec_per_key++ = 0;
      *rec_per_key_float++ = REC_PER_KEY_UNKNOWN;

      key_part->fieldnr=    (uint16) (uint2korr(strpos) & FIELD_NR_MASK);
      key_part->offset= (uint) uint2korr(strpos+2)-1;
      // key_part->field=   (Field*) 0; // Will be fixed later
      if (new_frm_ver >= 1)
      {
        key_part->key_part_flag= *(strpos+4);
        key_part->length=   (uint) uint2korr(strpos+7);
        strpos+=9;
      }
      else
      {
        key_part->length=   *(strpos+4);
        key_part->key_part_flag=0;
        if (key_part->length > 128)
        {
          key_part->length&=127;        /* purecov: inspected */
          key_part->key_part_flag=HA_REVERSE_SORT; /* purecov: inspected */
        }
        strpos+=7;
      }
      key_part->store_length=key_part->length;
    }
    /*
      Add primary key parts if engine supports primary key extension for
      secondary keys. Here we add unique first key parts to the end of
      secondary key parts array and increase actual number of key parts.
      Note that primary key is always first if exists. Later if there is no
      primary key in the table then number of actual keys parts is set to
      user defined key parts.
    */
    keyinfo->actual_key_parts= keyinfo->user_defined_key_parts;
    keyinfo->actual_flags= keyinfo->flags;
    if (use_extended_sk && i && !(keyinfo->flags & HA_NOSAME))
    {
      const uint primary_key_parts= share->key_info->user_defined_key_parts;
      keyinfo->unused_key_parts= primary_key_parts;
      key_part+= primary_key_parts;
      rec_per_key+= primary_key_parts;
      rec_per_key_float+= primary_key_parts;
      share->key_parts+= primary_key_parts;
    }
  }
  keynames=(char*) key_part;
  strpos+= (my_stpcpy(keynames, (char *) strpos) - keynames)+1;

  //reading index comments
  for (keyinfo= share->key_info, i=0; i < keys; i++, keyinfo++)
  {
    if (keyinfo->flags & HA_USES_COMMENT)
    {
      keyinfo->comment.length= uint2korr(strpos);
      keyinfo->comment.str= strmake_root(&share->mem_root, (char*) strpos+2,
                                         keyinfo->comment.length);
      strpos+= 2 + keyinfo->comment.length;
    }
    DBUG_ASSERT(MY_TEST(keyinfo->flags & HA_USES_COMMENT) ==
               (keyinfo->comment.length > 0));
  }

  share->reclength = uint2korr((head+16));
  share->stored_rec_length= share->reclength;
  if (*(head+26) == 1)
    share->system= 1;               /* one-record-database */

  record_offset= (ulong) (uint2korr(head+6)+
                          ((uint2korr(head+14) == 0xffff ?
                            uint4korr(head+47) : uint2korr(head+14))));

  if ((n_length= uint4korr(head+55)))
  {
    /* Read extra data segment */
    uchar *next_chunk, *buff_end;
    DBUG_PRINT("info", ("extra segment size is %u bytes", n_length));
    if (!(extra_segment_buff= (uchar*) my_malloc(PSI_NOT_INSTRUMENTED,
                                                 n_length, MYF(MY_WME))))
      goto err;
    next_chunk= extra_segment_buff;
    if (mysql_file_pread(file, extra_segment_buff,
                         n_length, record_offset + share->reclength,
                         MYF(MY_NABP)))
    {
      goto err;
    }
    share->connect_string.length= uint2korr(next_chunk);
    if (!(share->connect_string.str= strmake_root(&share->mem_root,
                                                  (char*) next_chunk + 2,
                                                  share->connect_string.
                                                  length)))
    {
      goto err;
    }
    next_chunk+= share->connect_string.length + 2;
    buff_end= extra_segment_buff + n_length;
    if (next_chunk + 2 < buff_end)
    {
      uint str_db_type_length= uint2korr(next_chunk);
      LEX_STRING name;
      name.str= (char*) next_chunk + 2;
      name.length= str_db_type_length;

      plugin_ref tmp_plugin= ha_resolve_by_name(thd, &name, FALSE);
      if (tmp_plugin != NULL && !plugin_equals(tmp_plugin, share->db_plugin))
      {
        if (legacy_db_type > DB_TYPE_UNKNOWN &&
            legacy_db_type < DB_TYPE_FIRST_DYNAMIC &&
            legacy_db_type !=
            ha_legacy_type(plugin_data<handlerton*>(tmp_plugin)))
        {
          /* bad file, legacy_db_type did not match the name */
          goto err;
        }
        /*
          tmp_plugin is locked with a local lock.
          we unlock the old value of share->db_plugin before
          replacing it with a globally locked version of tmp_plugin
        */
        plugin_unlock(NULL, share->db_plugin);
        share->db_plugin= my_plugin_lock(NULL, &tmp_plugin);
        DBUG_PRINT("info", ("setting dbtype to '%.*s' (%d)",
                            str_db_type_length, next_chunk + 2,
                            ha_legacy_type(share->db_type())));
      }
      else if (!tmp_plugin && str_db_type_length == 9 &&
               !strncmp((char *) next_chunk + 2, "partition", 9))
      {
          error= 8;
          my_error(ER_FEATURE_NOT_AVAILABLE, MYF(0), "partitioning",
                   "--skip-partition", "-DWITH_PARTITION_STORAGE_ENGINE=1");
          goto err;
      }
      else if (!tmp_plugin && name.length == 18 &&
               !strncmp(name.str, "PERFORMANCE_SCHEMA", name.length))
      {
        /*
          A FRM file is present on disk,
          for a PERFORMANCE_SCHEMA table,
          but this server binary is not compiled with the performance_schema,
          as ha_resolve_by_name() did not find the storage engine.
          This can happen:
          - (a) during tests with mysql-test-run,
            because the same database installed image is used
            for regular builds (with P_S) and embedded builds (without P_S)
          - (b) in production, when random binaries (without P_S) are thrown
            on top of random installed database instances on disk (with P_S).
          For the sake of robustness, pretend the table simply does not exist,
          so that in particular it does not pollute the information_schema
          with errors when scanning the disk for FRM files.
          Note that ER_NO_SUCH_TABLE has a special treatment
          in fill_schema_table_by_open()
        */
        error= 1;
        my_error(ER_NO_SUCH_TABLE, MYF(0), share->db.str, share->table_name.str);
        goto err;
      }
      else if (!tmp_plugin)
      {
        /* purecov: begin inspected */
        error= 8;
        name.str[name.length]=0;
        my_error(ER_UNKNOWN_STORAGE_ENGINE, MYF(0), name.str);
        goto err;
        /* purecov: end */
      }
      next_chunk+= str_db_type_length + 2;
    }
    if (next_chunk + 5 < buff_end)
    {
      uint32 partition_info_str_len = uint4korr(next_chunk);
      if ((share->partition_info_str_len= partition_info_str_len))
      {
        if (!(share->partition_info_str= (char*)
              memdup_root(&share->mem_root, next_chunk + 4,
                          partition_info_str_len + 1)))
        {
          goto err;
        }
      }
      next_chunk+= 5 + partition_info_str_len;
    }
    if (share->mysql_version >= 50110 && next_chunk < buff_end)
    {
      /* New auto_partitioned indicator introduced in 5.1.11 */
      share->auto_partitioned= *next_chunk;
      next_chunk++;
    }
    keyinfo= share->key_info;
    for (i= 0; i < keys; i++, keyinfo++)
    {
      if (keyinfo->flags & HA_USES_PARSER)
      {
        if (next_chunk >= buff_end)
        {
          DBUG_PRINT("error",
                     ("fulltext key uses parser that is not defined in .frm"));
          goto err;
        }
        LEX_CSTRING parser_name= {reinterpret_cast<char*>(next_chunk),
                                  strlen(reinterpret_cast<char*>(next_chunk))};
        next_chunk+= parser_name.length + 1;
        keyinfo->parser= my_plugin_lock_by_name(NULL, parser_name,
                                                MYSQL_FTPARSER_PLUGIN);
        if (! keyinfo->parser)
        {
          my_error(ER_PLUGIN_IS_NOT_LOADED, MYF(0), parser_name.str);
          goto err;
        }
      }
    }
    if (forminfo[46] == (uchar)255)
    {
      //reading long table comment
      if (next_chunk + 2 > buff_end)
      {
          DBUG_PRINT("error",
                     ("long table comment is not defined in .frm"));
          goto err;
      }
      share->comment.length = uint2korr(next_chunk);
      if (! (share->comment.str= strmake_root(&share->mem_root,
             (char*)next_chunk + 2, share->comment.length)))
      {
          goto err;
      }
      next_chunk+= 2 + share->comment.length;
    }

    if (next_chunk + format_section_header_size < buff_end)
    {
      /*
        New extra data segment called "format section" with additional
        table and column properties introduced by MySQL Cluster
        based on 5.1.20

        Table properties:
        TABLESPACE <ts> and STORAGE [DISK|MEMORY]

        Column properties:
        COLUMN_FORMAT [DYNAMIC|FIXED] and STORAGE [DISK|MEMORY]
      */
      DBUG_PRINT("info", ("Found format section"));

      /* header */
      const uint format_section_length= uint2korr(next_chunk);
      const uint format_section_flags= uint4korr(next_chunk+2);
      /* 2 bytes unused */

      if (next_chunk + format_section_length > buff_end)
      {
        DBUG_PRINT("error", ("format section length too long: %u",
                             format_section_length));
        goto err;
      }
      DBUG_PRINT("info", ("format_section_length: %u, format_section_flags: %u",
                          format_section_length, format_section_flags));

      share->default_storage_media=
        (enum ha_storage_media) (format_section_flags & 0x7);

      /* tablespace */
      const char *tablespace=
        (const char*)next_chunk + format_section_header_size;
      const size_t tablespace_length= strlen(tablespace);
      share->tablespace= NULL;
      if (tablespace_length)
      {
        Tablespace_name_error_handler error_handler;
        thd->push_internal_handler(&error_handler);
        Ident_name_check name_check= check_tablespace_name(tablespace);
        thd->pop_internal_handler();
        if (name_check == Ident_name_check::OK &&
          !(share->tablespace= strmake_root(&share->mem_root,
                                            tablespace, tablespace_length+1)))
        {
          goto err;
        }
      }
      DBUG_PRINT("info", ("tablespace: '%s'",
                          share->tablespace ? share->tablespace : "<null>"));

      /* pointer to format section for fields */
      format_section_fields=
        next_chunk + format_section_header_size + tablespace_length + 1;

      next_chunk+= format_section_length;
    }

    if (next_chunk + 2 <= buff_end)
    {
      share->compress.length = uint2korr(next_chunk);
      if (! (share->compress.str= strmake_root(&share->mem_root,
             (char*)next_chunk + 2, share->compress.length)))
      {
          goto err;
      }
      next_chunk+= 2 + share->compress.length;
    }

    if (next_chunk + 2 <= buff_end)
    {
      share->encrypt_type.length = uint2korr(next_chunk);
      if (! (share->encrypt_type.str= strmake_root(&share->mem_root,
             (char*)next_chunk + 2, share->encrypt_type.length)))
      {
          goto err;
      }
      next_chunk+= 2 + share->encrypt_type.length;
    }
  }
  share->key_block_size= uint2korr(head+62);

  error=4;
  extra_rec_buf_length= uint2korr(head+59);
  rec_buff_length= ALIGN_SIZE(share->reclength + 1 + extra_rec_buf_length);
  share->rec_buff_length= rec_buff_length;
  if (!(record= (uchar *) alloc_root(&share->mem_root,
                                     rec_buff_length)))
    goto err;                                   /* purecov: inspected */
  share->default_values= record;
  if (mysql_file_pread(file, record, (size_t) share->reclength,
                       record_offset, MYF(MY_NABP)))
    goto err;                                   /* purecov: inspected */

  mysql_file_seek(file, pos+288, MY_SEEK_SET, MYF(0));

  share->fields= uint2korr(forminfo+258);
  pos= uint2korr(forminfo+260);   /* Length of all screens */
  n_length= uint2korr(forminfo+268);
  interval_count= uint2korr(forminfo+270);
  interval_parts= uint2korr(forminfo+272);
  int_length= uint2korr(forminfo+274);
  share->null_fields= uint2korr(forminfo+282);
  com_length= uint2korr(forminfo+284);
  gcol_screen_length= uint2korr(forminfo+286);
  share->vfields= 0;
  frm_context->stored_fields= share->fields;
  if (forminfo[46] != (uchar)255)
  {
    share->comment.length=  (int) (forminfo[46]);
    share->comment.str= strmake_root(&share->mem_root, (char*) forminfo+47,
                                     share->comment.length);
  }

  DBUG_PRINT("info",("i_count: %d  i_parts: %d  index: %d  n_length: %d  int_length: %d  com_length: %d  gcol_screen_length: %d", interval_count,interval_parts, share->keys,n_length,int_length, com_length, gcol_screen_length));
  if (!(field_ptr = (Field **)
    alloc_root(&share->mem_root,
           (uint) ((share->fields+1)*sizeof(Field*)+
               interval_count*sizeof(TYPELIB)+
               (share->fields+interval_parts+
                keys+3)*sizeof(char *)+
               (n_length+int_length+com_length+
                   gcol_screen_length)))))
    goto err;                                   /* purecov: inspected */

  share->field= field_ptr;
  read_length=(uint) (share->fields * field_pack_length +
              pos+ (uint) (n_length+int_length+com_length+
                           gcol_screen_length));
  if (read_string(file, &disk_buff,read_length))
    goto err;                                   /* purecov: inspected */

  strpos= disk_buff+pos;

  share->intervals= (TYPELIB*) (field_ptr+share->fields+1);
  interval_array= (const char **) (share->intervals+interval_count);
  names= (char*) (interval_array+share->fields+interval_parts+keys+3);
  if (!interval_count)
    share->intervals= 0;            // For better debugging
  memcpy(names, strpos+(share->fields*field_pack_length),
     (uint) (n_length+int_length));
  orig_comment_pos= comment_pos= names+(n_length+int_length);
  memcpy(comment_pos, disk_buff+read_length-com_length-gcol_screen_length,
         com_length);
  orig_gcol_screen_pos= gcol_screen_pos= names+(n_length+int_length+com_length);
  memcpy(gcol_screen_pos, disk_buff+read_length-gcol_screen_length,
         gcol_screen_length);

  fix_type_pointers(&interval_array, &frm_context->fieldnames, 1, &names);
  if (frm_context->fieldnames.count != share->fields)
    goto err;
  fix_type_pointers(&interval_array, share->intervals, interval_count,
            &names);

  {
    /* Set ENUM and SET lengths */
    TYPELIB *interval;
    for (interval= share->intervals;
         interval < share->intervals + interval_count;
         interval++)
    {
      uint count= (uint) (interval->count + 1) * sizeof(uint);
      if (!(interval->type_lengths= (uint *) alloc_root(&share->mem_root,
                                                        count)))
        goto err;
      for (count= 0; count < interval->count; count++)
      {
        char *val= (char*) interval->type_names[count];
        interval->type_lengths[count]= strlen(val);
      }
      interval->type_lengths[count]= 0;
    }
  }

  if (keynames)
    fix_type_pointers(&interval_array, &share->keynames, 1, &keynames);

 /* Allocate handler */
  if (!(handler_file= get_new_handler(share,
                                      share->partition_info_str_len != 0,
                                      thd->mem_root, share->db_type())))
    goto err;

  if (handler_file->set_ha_share_ref(&share->ha_share))
    goto err;

  if (frm_context->null_field_first)
  {
    null_flags= null_pos= share->default_values;
    null_bit_pos= (db_create_options & HA_OPTION_PACK_RECORD) ? 0 : 1;
    /*
      null_bytes below is only correct under the condition that
      there are no bit fields.  Correct values is set below after the
      table struct is initialized
    */
    share->null_bytes= (share->null_fields + null_bit_pos + 7) / 8;
  }
  else
  {
    share->null_bytes= (share->null_fields+7)/8;
    null_flags= null_pos= share->default_values + share->reclength -
                          share->null_bytes;
    null_bit_pos= 0;
  }

  use_hash= share->fields >= MAX_FIELDS_BEFORE_HASH;
  if (use_hash)
    use_hash= !my_hash_init(&share->name_hash,
                            system_charset_info,
                            0,0,
                            (hash_get_key_function) get_field_name,0,0,
                            PSI_INSTRUMENT_ME);

  for (i=0 ; i < share->fields; i++, strpos+=field_pack_length)
  {
    if (new_frm_ver >= 3 &&
        (strpos[10] & FRM_context::GENERATED_FIELD) && // former Field::unireg_check
        ! (bool) (uint) (gcol_screen_pos[3]))    // Field::stored_in_db
    {
      /*
        Skip virtual generated columns as we will do separate pass for them.

        We still need to advance pointers to current comment and generated
        column info in for such fields.
      */
      comment_pos+= uint2korr(strpos+15);
      gcol_screen_pos+= uint2korr(gcol_screen_pos + 1) + FRM_GCOL_HEADER_SIZE;
      has_vgc= true;
    }
    else
    {
      if ((error= make_field_from_frm(thd, share, frm_context,
                                      new_frm_ver, use_hash,
                                      i, strpos,
                                      format_section_fields,
                                      &comment_pos,
                                      &gcol_screen_pos,
                                      &null_pos,
                                      &null_bit_pos,
                                      &errarg)))
        goto err;
    }
  }

  if (has_vgc)
  {
    /*
      We need to do separate pass through field descriptions for virtual
      generated columns to ensure that they get allocated null/leftover
      bits at the tail of record preamble.
    */
    strpos= disk_buff+pos;
    comment_pos= orig_comment_pos;
    gcol_screen_pos= orig_gcol_screen_pos;
    // Generated columns can be present only in new .FRMs.
    DBUG_ASSERT(new_frm_ver >= 3);
    for (i=0 ; i < share->fields; i++, strpos+=field_pack_length)
    {
      if ((strpos[10] & FRM_context::GENERATED_FIELD) && // former Field::unireg_check
          !(bool) (uint) (gcol_screen_pos[3]))     // Field::stored_in_db
      {
        if ((error= make_field_from_frm(thd, share, frm_context,
                                        new_frm_ver, use_hash,
                                        i, strpos,
                                        format_section_fields,
                                        &comment_pos,
                                        &gcol_screen_pos,
                                        &null_pos,
                                        &null_bit_pos,
                                        &errarg)))
          goto err;
      }
      else
      {
        /*
          Advance pointers to current comment and generated columns
          info for stored fields.
        */
        comment_pos+= uint2korr(strpos+15);
        if (strpos[10] & FRM_context::GENERATED_FIELD) // former Field::unireg_check
        {
          gcol_screen_pos+= uint2korr(gcol_screen_pos + 1) +
                            FRM_GCOL_HEADER_SIZE;
        }
      }
    }
  }
  error= 4;
  share->field[share->fields]= 0; // End marker
  /* Sanity checks: */
  DBUG_ASSERT(share->fields >= frm_context->stored_fields);
  DBUG_ASSERT(share->reclength >= share->stored_rec_length);

  /* Fix key->name and key_part->field */
  if (key_parts)
  {
    const int pk_off= find_type(primary_key_name, &share->keynames,
                                  FIND_TYPE_NO_PREFIX);
    uint primary_key= (pk_off > 0 ? pk_off-1 : MAX_KEY);

    longlong ha_option= handler_file->ha_table_flags();
    keyinfo= share->key_info;
    key_part= keyinfo->key_part;

    for (uint key=0 ; key < share->keys ; key++,keyinfo++)
    {
      uint usable_parts= 0;
      keyinfo->name=(char*) share->keynames.type_names[key];
      /* Fix fulltext keys for old .frm files */
      if (share->key_info[key].flags & HA_FULLTEXT)
    share->key_info[key].algorithm= HA_KEY_ALG_FULLTEXT;

      if (primary_key >= MAX_KEY && (keyinfo->flags & HA_NOSAME))
      {
        /*
          If the UNIQUE key doesn't have NULL columns and is not a part key
          declare this as a primary key.
        */
        primary_key=key;
        for (i=0 ; i < keyinfo->user_defined_key_parts ;i++)
        {
          DBUG_ASSERT(key_part[i].fieldnr > 0);
          // Table field corresponding to the i'th key part.
          Field *table_field= share->field[key_part[i].fieldnr - 1];

          // Index on virtual generated columns is not allowed to be PK
          // even when the conditions below are true, so this case must be
          // rejected here.
          if (table_field->is_virtual_gcol())
          {
            primary_key= MAX_KEY;               // Can't be used
            break;
          }

          /*
            If the key column is of NOT NULL BLOB type, then it
            will definitly have key prefix. And if key part prefix size
            is equal to the BLOB column max size, then we can promote
            it to primary key.
          */
          if (!table_field->real_maybe_null() &&
              table_field->type() == MYSQL_TYPE_BLOB &&
              table_field->field_length == key_part[i].length)
            continue;
          /*
            If the key column is of NOT NULL GEOMETRY type, specifically POINT
            type whose length is known internally (which is 25). And key part
            prefix size is equal to the POINT column max size, then we can
            promote it to primary key.
          */
          if (!table_field->real_maybe_null() &&
              table_field->type() == MYSQL_TYPE_GEOMETRY &&
              table_field->get_geometry_type() == Field::GEOM_POINT &&
              key_part[i].length == MAX_LEN_GEOM_POINT_FIELD)
            continue;

          if (table_field->real_maybe_null() ||
              table_field->key_length() != key_part[i].length)

          {
            primary_key= MAX_KEY;       // Can't be used
            break;
          }
        }
      }

      for (i=0 ; i < keyinfo->user_defined_key_parts ; key_part++,i++)
      {
        Field *field;
        if (new_field_pack_flag <= 1)
        key_part->fieldnr= (uint16) find_field(share->field,
                                               share->default_values,
                                               (uint) key_part->offset,
                                               (uint) key_part->length);
        if (!key_part->fieldnr)
        {
          error= 4;                             // Wrong file
          goto err;
        }
        field= key_part->field= share->field[key_part->fieldnr-1];
        key_part->type= field->key_type();
        if (field->real_maybe_null())
        {
          key_part->null_offset=field->null_offset(share->default_values);
          key_part->null_bit= field->null_bit;
          key_part->store_length+=HA_KEY_NULL_LENGTH;
          keyinfo->flags|=HA_NULL_PART_KEY;
          keyinfo->key_length+= HA_KEY_NULL_LENGTH;
        }
        if (field->type() == MYSQL_TYPE_BLOB ||
            field->real_type() == MYSQL_TYPE_VARCHAR ||
            field->type() == MYSQL_TYPE_GEOMETRY)
        {
          key_part->store_length+=HA_KEY_BLOB_LENGTH;
          if (i + 1 <= keyinfo->user_defined_key_parts)
            keyinfo->key_length+= HA_KEY_BLOB_LENGTH;
        }
        key_part->init_flags();

        if (field->is_virtual_gcol())
          keyinfo->flags|= HA_VIRTUAL_GEN_KEY;

        setup_key_part_field(share, handler_file, primary_key,
                             keyinfo, key, i, &usable_parts);

        field->flags|= PART_KEY_FLAG;
        if (key == primary_key)
        {
          field->flags|= PRI_KEY_FLAG;
          /*
            If this field is part of the primary key and all keys contains
            the primary key, then we can use any key to find this column
          */
          if (ha_option & HA_PRIMARY_KEY_IN_READ_INDEX)
          {
            if (field->key_length() == key_part->length &&
                !(field->flags & BLOB_FLAG))
              field->part_of_key= share->keys_in_use;
            if (field->part_of_sortkey.is_set(key))
              field->part_of_sortkey= share->keys_in_use;
          }
        }
        if (field->key_length() != key_part->length)
        {
          if (field->type() == MYSQL_TYPE_NEWDECIMAL)
          {
            /*
              Fix a fatal error in decimal key handling that causes crashes
              on Innodb. We fix it by reducing the key length so that
              InnoDB never gets a too big key when searching.
              This allows the end user to do an ALTER TABLE to fix the
              error.
            */
            keyinfo->key_length-= (key_part->length - field->key_length());
            key_part->store_length-= (uint16)(key_part->length -
                                              field->key_length());
            key_part->length= (uint16)field->key_length();
            sql_print_error("Found wrong key definition in %s; "
                            "Please do \"ALTER TABLE `%s` FORCE \" to fix it!",
                            share->table_name.str,
                            share->table_name.str);
            push_warning_printf(thd, Sql_condition::SL_WARNING,
                                ER_CRASHED_ON_USAGE,
                                "Found wrong key definition in %s; "
                                "Please do \"ALTER TABLE `%s` FORCE\" to fix "
                                "it!",
                                share->table_name.str,
                                share->table_name.str);
            share->crashed= 1;                // Marker for CHECK TABLE
            continue;
          }
          key_part->key_part_flag|= HA_PART_KEY_SEG;
        }
      }


      if (use_extended_sk && primary_key < MAX_KEY &&
          key && !(keyinfo->flags & HA_NOSAME))
        key_part+= add_pk_parts_to_sk(keyinfo, key, share->key_info, primary_key,
                                      share,  handler_file, &usable_parts);

      /* Skip unused key parts if they exist */
      key_part+= keyinfo->unused_key_parts;

      keyinfo->usable_key_parts= usable_parts; // Filesort

      set_if_bigger(share->max_key_length,keyinfo->key_length+
                    keyinfo->user_defined_key_parts);
      share->total_key_length+= keyinfo->key_length;
      /*
        MERGE tables do not have unique indexes. But every key could be
        an unique index on the underlying MyISAM table. (Bug #10400)
      */
      if ((keyinfo->flags & HA_NOSAME) ||
          (ha_option & HA_ANY_INDEX_MAY_BE_UNIQUE))
        set_if_bigger(share->max_unique_length,keyinfo->key_length);
    }
    if (primary_key < MAX_KEY && (share->keys_in_use.is_set(primary_key)))
    {
      share->primary_key= primary_key;
      /*
        If we are using an integer as the primary key then allow the user to
        refer to it as '_rowid'
      */
      if (share->key_info[primary_key].user_defined_key_parts == 1)
      {
        Field *field= share->key_info[primary_key].key_part[0].field;
        if (field && field->result_type() == INT_RESULT)
        {
          /* note that fieldnr here (and rowid_field_offset) starts from 1 */
          share->rowid_field_offset= (share->key_info[primary_key].key_part[0].
                                      fieldnr);
        }
      }
    }
    else
      share->primary_key = MAX_KEY; // we do not have a primary key
  }
  else
    share->primary_key= MAX_KEY;
  my_free(disk_buff);
  disk_buff=0;
  if (new_field_pack_flag <= 1)
  {
    /* Old file format with default as not null */
    uint null_length= (share->null_fields+7)/8;
    memset(share->default_values + (null_flags - record), 255,
           null_length);
  }

  if (share->found_next_number_field)
  {
    Field *reg_field= *share->found_next_number_field;
    if ((int) (share->next_number_index= (uint)
           find_ref_key(share->key_info, share->keys,
                            share->default_values, reg_field,
                &share->next_number_key_offset,
                            &share->next_number_keypart)) < 0)
    {
      /* Wrong field definition */
      error= 4;
      goto err;
    }
    else
      reg_field->flags |= AUTO_INCREMENT_FLAG;
  }

  if (share->blob_fields)
  {
    Field **ptr;
    uint k, *save;

    /* Store offsets to blob fields to find them fast */
    if (!(share->blob_field= save=
      (uint*) alloc_root(&share->mem_root,
                             (uint) (share->blob_fields* sizeof(uint)))))
      goto err;
    for (k=0, ptr= share->field ; *ptr ; ptr++, k++)
    {
      if ((*ptr)->flags & BLOB_FLAG)
        (*save++)= k;
    }
  }

  /*
    the correct null_bytes can now be set, since bitfields have been taken
    into account
  */
  share->null_bytes= (null_pos - null_flags +
                      (null_bit_pos + 7) / 8);
  share->last_null_bit_pos= null_bit_pos;

  share->db_low_byte_first= handler_file->low_byte_first();
  share->column_bitmap_size= bitmap_buffer_size(share->fields);

  if (!(bitmaps= (my_bitmap_map*) alloc_root(&share->mem_root,
                                             share->column_bitmap_size)))
    goto err;
  bitmap_init(&share->all_set, bitmaps, share->fields, FALSE);
  bitmap_set_all(&share->all_set);

  delete handler_file;
#ifndef DBUG_OFF
  if (use_hash)
    (void) my_hash_check(&share->name_hash);
#endif
  my_free(extra_segment_buff);
  DBUG_RETURN (0);

 err:
  my_free(disk_buff);
  my_free(extra_segment_buff);
  delete handler_file;
  my_hash_free(&share->name_hash);

  open_table_error(thd, share, error, my_errno(), errarg);
  DBUG_RETURN(error);
} /*open_binary_frm*/

//////////////////////////////////////////////////////////////////////////


/**
  @brief validate_generated_expr
    Validate the generated expression to see whether there are invalid
    Item objects.
  @note
    Needs to be done after fix_fields to allow checking references
    to other generated columns.

  @param field  Pointer of generated column

  @retval TRUE  The generated expression has some invalid objects
  @retval FALSE No illegal objects in the generated expression
 */
static bool validate_generated_expr(Field *field)
{
  DBUG_ENTER("validate_generate_expr");
  Item* expr= field->gcol_info->expr_item;
  const char *field_name= field->field_name;
  DBUG_ASSERT(expr);

  /**
    These are not allowed:
    1) SP/UDF
    2) System variables and parameters
    3) ROW values
    4) Subquery (already checked by parser, assert the condition)
   */
  if (expr->has_stored_program() ||             // 1)
      (expr->used_tables() &
       (RAND_TABLE_BIT | PARAM_TABLE_BIT)) ||   // 2)
      (expr->cols() != 1))                      // 3)
  {
    my_error(ER_GENERATED_COLUMN_FUNCTION_IS_NOT_ALLOWED, MYF(0), field_name);
    DBUG_RETURN(TRUE);
  }
  DBUG_ASSERT(!expr->has_subquery());           // 4)
  /*
    Walk through the Item tree, checking the validity of items
    belonging to the generated column.
  */
  int args[2];
  args[0]= field->field_index;
  args[1]= ER_GENERATED_COLUMN_FUNCTION_IS_NOT_ALLOWED; // default error code.
  if (expr->walk(&Item::check_gcol_func_processor, Item::WALK_POSTFIX,
                 pointer_cast<uchar*>(&args)))
  {
    my_error(args[1], MYF(0), field_name);
    DBUG_RETURN(TRUE);
  }

  DBUG_RETURN(FALSE);
}

/**
  @brief  fix_fields_gcol_func
    Process generated expression of the field.

  @param thd                The thread object
  @param field              The processed field

  @retval TRUE An error occurred, something was wrong with the function.
  @retval FALSE Ok, generated expression is fixed sucessfully 
 */
static bool fix_fields_gcol_func(THD *thd, Field *field)
{
  uint dir_length, home_dir_length;
  bool result= TRUE;
  Item* func_expr= field->gcol_info->expr_item;
  TABLE *table= field->table;
  TABLE_LIST tables;
  TABLE_LIST *save_table_list, *save_first_table, *save_last_table;
  int error;
  Name_resolution_context *context;
  const char *save_where;
  char* db_name;
  char db_name_string[FN_REFLEN];
  bool save_use_only_table_context;
  enum_mark_columns save_mark_used_columns= thd->mark_used_columns;
  DBUG_ASSERT(func_expr);
  DBUG_ENTER("fix_fields_gcol_func");

  /*
    Set-up the TABLE_LIST object to be a list with a single table
    Set the object to zero to create NULL pointers and set alias
    and real name to table name and get database name from file name.
  */

  memset((void*)&tables, 0, sizeof(TABLE_LIST));
  tables.alias= tables.table_name= table->s->table_name.str;
  tables.table= table;
  tables.next_local= 0;
  tables.next_name_resolution_table= 0;
  my_stpmov(db_name_string, table->s->normalized_path.str);
  dir_length= dirname_length(db_name_string);
  db_name_string[dir_length - 1]= 0;
  home_dir_length= dirname_length(db_name_string);
  db_name= &db_name_string[home_dir_length];
  tables.db= db_name;

  thd->mark_used_columns= MARK_COLUMNS_NONE;

  context= thd->lex->current_context();
  table->get_fields_in_item_tree= TRUE;
  save_table_list= context->table_list;
  save_first_table= context->first_name_resolution_table;
  save_last_table= context->last_name_resolution_table;
  context->table_list= &tables;
  context->first_name_resolution_table= &tables;
  context->last_name_resolution_table= NULL;
  func_expr->walk(&Item::change_context_processor, Item::WALK_POSTFIX,
                  (uchar*) context);
  save_where= thd->where;
  thd->where= "generated column function";

  /* Save the context before fixing the fields*/
  save_use_only_table_context= thd->lex->use_only_table_context;
  thd->lex->use_only_table_context= TRUE;

  /* Fix fields referenced to by the generated column function */
  Item *new_func= func_expr;
  error= func_expr->fix_fields(thd, &new_func);
  /* Restore the original context*/
  thd->lex->use_only_table_context= save_use_only_table_context;
  context->table_list= save_table_list;
  context->first_name_resolution_table= save_first_table;
  context->last_name_resolution_table= save_last_table;

  if (unlikely(error))
  {
    DBUG_PRINT("info", ("Field in generated column function not part of table"));
    goto end;
  }
  thd->where= save_where;
  /*
    Checking if all items are valid to be part of the generated column.
  */
  if (validate_generated_expr(field))
    goto end;

  // Virtual columns expressions that substitute themselves are invalid
  DBUG_ASSERT(new_func == func_expr);
  result= FALSE;

end:
  table->get_fields_in_item_tree= FALSE;
  thd->mark_used_columns= save_mark_used_columns;
  DBUG_RETURN(result);
}

/**
  Calculate the base_columns_map and num_non_virtual_base_cols members of
  this generated column

  @param table    Table with the checked field

  @retval true if error
 */

bool Generated_column::register_base_columns(TABLE *table)
{
  DBUG_ENTER("register_base_columns");
  my_bitmap_map *bitbuf=
    static_cast<my_bitmap_map *>(alloc_root(&table->mem_root,
                                bitmap_buffer_size(table->s->fields)));
  DBUG_ASSERT(num_non_virtual_base_cols == 0);
  bitmap_init(&base_columns_map, bitbuf, table->s->fields, 0);

  MY_BITMAP *save_old_read_set= table->read_set;
  table->read_set= &base_columns_map;
  Mark_field mark_fld(MARK_COLUMNS_TEMP);
  expr_item->walk(&Item::mark_field_in_map,
                  Item::WALK_PREFIX, (uchar *) &mark_fld);
  table->read_set= save_old_read_set;

  /* Calculate the number of non-virtual base columns */
  for (uint i= 0; i < table->s->fields; i++)
  {
    Field *field= table->field[i];
    if (bitmap_is_set(&base_columns_map, field->field_index) &&
        field->stored_in_db)
      num_non_virtual_base_cols++;
  }
  DBUG_RETURN(false);
}


void Generated_column::dup_expr_str(MEM_ROOT *root, const char *src,
                                    size_t len)
{
  expr_str.str= pointer_cast<char*>(memdup_root(root, src, len));
  expr_str.length= len;
}


void Generated_column::print_expr(THD *thd, String *out)
{
  out->length(0);
  sql_mode_t sql_mode= thd->variables.sql_mode;
  thd->variables.sql_mode&= ~MODE_ANSI_QUOTES;
  // Printing db and table name is useless
  auto flags= enum_query_type(QT_NO_DB | QT_NO_TABLE | QT_FORCE_INTRODUCERS);
  expr_item->print(out, flags);
  thd->variables.sql_mode= sql_mode;
}


/*
   Unpack the definition of a virtual column. Parses the text obtained from
   TABLE_SHARE and produces an Item.
*/
bool unpack_gcol_info(THD *thd,
                      TABLE *table,
                      Field *field,
                      bool is_create_table,
                      bool *error_reported)
{
  DBUG_ENTER("unpack_gcol_info");
  DBUG_ASSERT(field->table == table);
  LEX_STRING *gcol_expr= &field->gcol_info->expr_str;
  DBUG_ASSERT(gcol_expr);
  DBUG_ASSERT(!field->gcol_info->expr_item); // No Item in TABLE_SHARE
  /*
    Step 1: Construct a statement for the parser.
    The parsed string needs to take the following format:
    "PARSE_GCOL_EXPR (<expr_string_from_frm>)"
  */
  char *gcol_expr_str;
  int str_len= 0;
  const CHARSET_INFO *old_character_set_client;
  bool disable_strict_mode= false;
  bool status;

  Strict_error_handler strict_handler;

  if (!(gcol_expr_str= (char*) alloc_root(&table->mem_root,
                                          gcol_expr->length +
                                            PARSE_GCOL_KEYWORD.length + 3)))
  {
    DBUG_RETURN(TRUE);
  }
  memcpy(gcol_expr_str,
         PARSE_GCOL_KEYWORD.str,
         PARSE_GCOL_KEYWORD.length);
  str_len= PARSE_GCOL_KEYWORD.length;
  memcpy(gcol_expr_str + str_len, "(", 1);
  str_len++;
  memcpy(gcol_expr_str + str_len,
         gcol_expr->str,
         gcol_expr->length);
  str_len+= gcol_expr->length;
  memcpy(gcol_expr_str + str_len, ")", 1);
  str_len++;
  memcpy(gcol_expr_str + str_len, "\0", 1);
  str_len++;
  Gcol_expr_parser_state parser_state;
  parser_state.init(thd, gcol_expr_str, str_len);

  /*
    Step 2: Setup thd for parsing.
  */
  Query_arena *backup_stmt_arena_ptr= thd->stmt_arena;
  Query_arena backup_arena;
  Query_arena gcol_arena(&table->mem_root,
                         Query_arena::STMT_CONVENTIONAL_EXECUTION);
  thd->set_n_backup_active_arena(&gcol_arena, &backup_arena);
  thd->stmt_arena= &gcol_arena;
  ulong save_old_privilege= thd->want_privilege;
  thd->want_privilege= 0;

  old_character_set_client= thd->variables.character_set_client;
  // Subquery is not allowed in generated expression
  const bool save_allow_subselects= thd->lex->expr_allows_subselect;
  thd->lex->expr_allows_subselect= false;

  /*
    Step 3: Use the parser to build an Item object from.
  */
  if (parse_sql(thd, &parser_state, NULL))
  {
    goto parse_err;
  }
  thd->lex->expr_allows_subselect= save_allow_subselects;

  /*
    From now on use gcol_info generated by the parser. It has an expr_item,
    and no expr_str.
  */
  field->gcol_info= parser_state.result;
  /* Keep attribute of generated column */
  field->gcol_info->set_field_stored(field->stored_in_db);

  DBUG_ASSERT(field->gcol_info->expr_item && !field->gcol_info->expr_str.str);

  /* Use strict mode regardless of strict mode setting when validating */
  if (!thd->is_strict_mode())
  {
    thd->variables.sql_mode|= MODE_STRICT_ALL_TABLES;
    thd->push_internal_handler(&strict_handler);
    disable_strict_mode= true;
  }

  /* Validate the Item tree. */
  status= fix_fields_gcol_func(thd, field);

  // Permanent changes to the item_tree are completed.
  if (!thd->lex->is_ps_or_view_context_analysis())
    field->gcol_info->permanent_changes_completed= true;

  if (disable_strict_mode)
  {
    thd->pop_internal_handler();
    thd->variables.sql_mode&= ~MODE_STRICT_ALL_TABLES;
  }
  if (status)
  {
    if (is_create_table)
    {
      /*
        During CREATE/ALTER TABLE it is ok to receive errors here.
        It is not ok if it happens during the opening of an frm
        file as part of a normal query.
      */
      *error_reported= TRUE;
    }
    // Any memory allocated in this function is freed in parse_err
    field->gcol_info= 0;
    goto parse_err;
  }
  if (field->gcol_info->register_base_columns(table))
    goto parse_err;
  thd->stmt_arena= backup_stmt_arena_ptr;
  thd->restore_active_arena(&gcol_arena, &backup_arena);
  field->gcol_info->item_free_list= gcol_arena.free_list;
  thd->want_privilege= save_old_privilege;
  thd->lex->expr_allows_subselect= save_allow_subselects;

  DBUG_RETURN(FALSE);

parse_err:
  thd->free_items();
  thd->stmt_arena= backup_stmt_arena_ptr;
  thd->restore_active_arena(&gcol_arena, &backup_arena);
  thd->variables.character_set_client= old_character_set_client;
  thd->want_privilege= save_old_privilege;
  thd->lex->expr_allows_subselect= save_allow_subselects;
  DBUG_RETURN(TRUE);
}


// Unpack partition
bool unpack_partition_info(THD *thd,
                           TABLE *outparam,
                           TABLE_SHARE *share,
                           handlerton *engine_type,
                           bool is_create_table)
{
  /*
    Currently we still need to run the parser for extracting
    Item trees (for partition expression and COLUMNS values).
    To avoid too big refactoring in this patch, we still generate
    the syntax when reading the DD (read_from_dd_partitions) and
    parse it for each TABLE instance.
    TODO:
    To avoid multiple copies of information, we should try to
    point to the TABLE_SHARE where possible:
    - partition names etc. I.e. reuse the partition_elements!
    This is not possible with columns partitions, since they use
    Item for storing the values!?
    Also make sure that part_state is never altered without proper locks
    (like MDL exclusive locks on the table! since they would be shared by all
    instances of a table!)
    TODO: Use field images instead?
    TODO: Look on how DEFAULT values will be stored in the new DD
    and reuse that if possible!
    TODO: wl#7840 to get a more light weight parsing of expressions
    Create a new partition_info object on the table's mem_root,
    by parsing a minimalistic string generated from the share.
    And then fill in the missing parts from the part_info on the share.
  */

  /*
    In this execution we must avoid calling thd->change_item_tree since
    we might release memory before statement is completed. We do this
    by changing to a new statement arena. As part of this arena we also
    set the memory root to be the memory root of the table since we
    call the parser and fix_fields which both can allocate memory for
    item objects. We keep the arena to ensure that we can release the
    free_list when closing the table object.
    SEE Bug #21658
  */

  Query_arena *backup_stmt_arena_ptr= thd->stmt_arena;
  Query_arena backup_arena;
  Query_arena part_func_arena(&outparam->mem_root,
                              Query_arena::STMT_INITIALIZED);
  thd->set_n_backup_active_arena(&part_func_arena, &backup_arena);
  thd->stmt_arena= &part_func_arena;
  bool tmp;
  bool work_part_info_used;

  tmp= mysql_unpack_partition(thd, share->partition_info_str,
                              share->partition_info_str_len,
                              outparam, is_create_table,
                              engine_type,
                              &work_part_info_used);
  if (tmp)
  {
    thd->stmt_arena= backup_stmt_arena_ptr;
    thd->restore_active_arena(&part_func_arena, &backup_arena);
    return true;
  }
  outparam->part_info->is_auto_partitioned= share->auto_partitioned;
  DBUG_PRINT("info", ("autopartitioned: %u", share->auto_partitioned));
  /*
    We should perform the fix_partition_func in either local or
    caller's arena depending on work_part_info_used value.
  */
  if (!work_part_info_used)
    tmp= fix_partition_func(thd, outparam, is_create_table);
  thd->stmt_arena= backup_stmt_arena_ptr;
  thd->restore_active_arena(&part_func_arena, &backup_arena);
  if (!tmp)
  {
    if (work_part_info_used)
      tmp= fix_partition_func(thd, outparam, is_create_table);
  }
  outparam->part_info->item_free_list= part_func_arena.free_list;
  // TODO: Compare with share->part_info for validation of code!
  DBUG_ASSERT(!share->m_part_info ||
              share->m_part_info->column_list ==
                outparam->part_info->column_list);
  DBUG_ASSERT(!share->m_part_info ||
              outparam->part_info->list_of_part_fields ==
                share->m_part_info->list_of_part_fields);
  return tmp;
}


/**
  Open a table based on a TABLE_SHARE

  @param thd              Thread handler
  @param share            Table definition
  @param alias            Alias for table
  @param db_stat          Open flags (for example HA_OPEN_KEYFILE|
                          HA_OPEN_RNDFILE..) can be 0 (example in
                          ha_example_table)
  @param prgflag          READ_ALL etc..
  @param ha_open_flags    HA_OPEN_ABORT_IF_LOCKED etc..
  @param outparam         Result table.
  @param is_create_table  Indicates that table is opened as part
                          of CREATE or ALTER and does not yet exist in SE.
  @param table_def_param  dd::Table object describing the table to be
                          opened in SE. Can be nullptr, which case this
                          function will try to retrieve such object from
                          the data-dictionary before opening table in SE.

  @retval 0	ok
  @retval 1	Error (see open_table_error)
  @retval 2 Error (see open_table_error)
  @retval 4    Error (see open_table_error)
  @retval 7    Table definition has changed in engine
  @retval 8    Table row format has changed in engine
*/

int open_table_from_share(THD *thd, TABLE_SHARE *share, const char *alias,
                          uint db_stat, uint prgflag, uint ha_open_flags,
                          TABLE *outparam, bool is_create_table,
                          const dd::Table *table_def_param)
{
  int error;
  uint records, i, bitmap_size;
  bool error_reported= FALSE;
  uchar *record, *bitmaps;
  Field **field_ptr, **vfield_ptr= NULL;
  Field *fts_doc_id_field = NULL;
  DBUG_ENTER("open_table_from_share");
  DBUG_PRINT("enter",("name: '%s.%s'  form: %p", share->db.str,
                      share->table_name.str, outparam));

  error= 1;
  memset(outparam, 0, sizeof(*outparam));
  outparam->in_use= thd;
  outparam->s= share;
  outparam->db_stat= db_stat;
  outparam->write_row_record= NULL;

  init_sql_alloc(key_memory_TABLE,
                 &outparam->mem_root, TABLE_ALLOC_BLOCK_SIZE, 0);

  if (!(outparam->alias= my_strdup(key_memory_TABLE,
                                   alias, MYF(MY_WME))))
    goto err;
  outparam->quick_keys.init();
  outparam->possible_quick_keys.init();
  outparam->covering_keys.init();
  outparam->merge_keys.init();
  outparam->keys_in_use_for_query.init();

  /* Allocate handler */
  outparam->file= 0;
  if (!(prgflag & OPEN_FRM_FILE_ONLY))
  {
    if (!(outparam->file= get_new_handler(share,
                                          share->m_part_info != NULL,
                                          &outparam->mem_root,
                                          share->db_type())))
      goto err;
    if (outparam->file->set_ha_share_ref(&share->ha_share))
      goto err;
  }
  else
  {
    DBUG_ASSERT(!db_stat);
  }

  error= 4;
  outparam->reginfo.lock_type= TL_UNLOCK;
  outparam->current_lock= F_UNLCK;
  records=0;
  if ((db_stat & HA_OPEN_KEYFILE) || (prgflag & DELAYED_OPEN))
    records=1;
  if (prgflag & (READ_ALL+EXTRA_RECORD))
    records++;

  if (!(record= (uchar*) alloc_root(&outparam->mem_root,
                                   share->rec_buff_length * records)))
    goto err;                                   /* purecov: inspected */

  if (records == 0)
  {
    /* We are probably in hard repair, and the buffers should not be used */
    outparam->record[0]= outparam->record[1]= share->default_values;
  }
  else
  {
    outparam->record[0]= record;
    if (records > 1)
      outparam->record[1]= record+ share->rec_buff_length;
    else
      outparam->record[1]= outparam->record[0];   // Safety
  }

  if (!(field_ptr = (Field **) alloc_root(&outparam->mem_root,
                                          (uint) ((share->fields+1)*
                                                  sizeof(Field*)))))
    goto err;                                   /* purecov: inspected */

  outparam->field= field_ptr;

  record= (uchar*) outparam->record[0]-1;	/* Fieldstart = 1 */
  outparam->null_flags= (uchar*) record+1;

  /* Setup copy of fields from share, but use the right alias and record */
  for (i=0 ; i < share->fields; i++, field_ptr++)
  {
    Field *new_field= share->field[i]->clone(&outparam->mem_root);
    *field_ptr= new_field;
    if (new_field == NULL)
      goto err;
    new_field->init(outparam);
    new_field->
      move_field_offset((my_ptrdiff_t)
                        (reinterpret_cast<longlong>(outparam->record[0]) -
                         reinterpret_cast<longlong>(outparam
                                                    ->s->default_values)));
    /* Check if FTS_DOC_ID column is present in the table */
    if (outparam->file &&
        (outparam->file->ha_table_flags() & HA_CAN_FULLTEXT_EXT) &&
        !strcmp(outparam->field[i]->field_name, FTS_DOC_ID_COL_NAME))
      fts_doc_id_field= new_field;
  }
  (*field_ptr)= 0;                              // End marker

  if (share->found_next_number_field)
    outparam->found_next_number_field=
      outparam->field[(uint) (share->found_next_number_field - share->field)];

  /* Fix key->name and key_part->field */
  if (share->key_parts)
  {
    KEY	*key_info, *key_info_end;
    KEY_PART_INFO *key_part;
    uint n_length;
    n_length= share->keys * sizeof(KEY) +
      share->key_parts * sizeof(KEY_PART_INFO);

    if (!(key_info= (KEY*) alloc_root(&outparam->mem_root, n_length)))
      goto err;
    outparam->key_info= key_info;
    key_part= (reinterpret_cast<KEY_PART_INFO*>(key_info+share->keys));

    memcpy(key_info, share->key_info, sizeof(*key_info)*share->keys);
    memcpy(key_part, share->key_info[0].key_part, (sizeof(*key_part) *
                                                   share->key_parts));

    for (key_info_end= key_info + share->keys ;
         key_info < key_info_end ;
         key_info++)
    {
      KEY_PART_INFO *key_part_end;

      key_info->table= outparam;
      key_info->key_part= key_part;

      for (key_part_end= key_part + key_info->actual_key_parts ;
           key_part < key_part_end ;
           key_part++)
      {
        Field *field= key_part->field= outparam->field[key_part->fieldnr-1];

        if (field->key_length() != key_part->length &&
            !(field->flags & BLOB_FLAG))
        {
          /*
            We are using only a prefix of the column as a key:
            Create a new field for the key part that matches the index
          */
          field= key_part->field=field->new_field(&outparam->mem_root,
                                                  outparam, 0);
          field->field_length= key_part->length;
        }
      }
      /* Skip unused key parts if they exist */
      key_part+= key_info->unused_key_parts;
      
      /* Set TABLE::fts_doc_id_field for tables with FT KEY */
      if ((key_info->flags & HA_FULLTEXT))
        outparam->fts_doc_id_field= fts_doc_id_field;
    }
  }

  // Parse partition expression and create Items
  if (share->partition_info_str_len && outparam->file &&
      unpack_partition_info(thd, outparam, share,
                            share->m_part_info->default_engine_type,
                            is_create_table))
  {
<<<<<<< HEAD
    /*
      Currently we still need to run the parser for extracting
      Item trees (for partition expression and COLUMNS values).
      To avoid too big refactoring in this patch, we still generate
      the syntax when reading the DD (read_from_dd_partitions) and
      parse it for each TABLE instance.
      TODO:
      To avoid multiple copies of information, we should try to
      point to the TABLE_SHARE where possible:
      - partition names etc. I.e. reuse the partition_elements!
      This is not possible with columns partitions, since they use
      Item for storing the values!?
      Also make sure that part_state is never altered without proper locks
      (like MDL exclusive locks on the table! since they would be shared by all
      instances of a table!)
      TODO: Use field images instead?
      TODO: Look on how DEFAULT values will be stored in the new DD
      and reuse that if possible!
      TODO: wl#7840 to get a more light weight parsing of expressions
      Create a new partition_info object on the table's mem_root,
      by parsing a minimalistic string generated from the share.
      And then fill in the missing parts from the part_info on the share.
    */
  /*
    In this execution we must avoid calling thd->change_item_tree since
    we might release memory before statement is completed. We do this
    by changing to a new statement arena. As part of this arena we also
    set the memory root to be the memory root of the table since we
    call the parser and fix_fields which both can allocate memory for
    item objects. We keep the arena to ensure that we can release the
    free_list when closing the table object.
    SEE Bug #21658
  */

    Query_arena *backup_stmt_arena_ptr= thd->stmt_arena;
    Query_arena backup_arena;
    Query_arena part_func_arena(&outparam->mem_root,
                                Query_arena::STMT_INITIALIZED);
    thd->set_n_backup_active_arena(&part_func_arena, &backup_arena);
    thd->stmt_arena= &part_func_arena;
    bool tmp;
    bool work_part_info_used;

    tmp= mysql_unpack_partition(thd, share->partition_info_str,
                                share->partition_info_str_len,
                                outparam, is_create_table,
                                share->m_part_info->default_engine_type,
                                &work_part_info_used);
    if (tmp)
    {
      thd->stmt_arena= backup_stmt_arena_ptr;
      thd->restore_active_arena(&part_func_arena, &backup_arena);
      goto partition_err;
    }
    outparam->part_info->is_auto_partitioned= share->auto_partitioned;
    DBUG_PRINT("info", ("autopartitioned: %u", share->auto_partitioned));
    /*
      We should perform the fix_partition_func in either local or
      caller's arena depending on work_part_info_used value.
    */
    if (!work_part_info_used)
      tmp= fix_partition_func(thd, outparam, is_create_table);
    thd->stmt_arena= backup_stmt_arena_ptr;
    thd->restore_active_arena(&part_func_arena, &backup_arena);
    if (!tmp)
    {
      if (work_part_info_used)
        tmp= fix_partition_func(thd, outparam, is_create_table);
    }
    outparam->part_info->item_free_list= part_func_arena.free_list;
    // TODO: Compare with share->part_info for validation of code!
    DBUG_ASSERT(!share->m_part_info ||
                share->m_part_info->column_list ==
                  outparam->part_info->column_list);
    DBUG_ASSERT(!share->m_part_info ||
                outparam->part_info->list_of_part_fields ==
                  share->m_part_info->list_of_part_fields);
partition_err:
    if (tmp)
=======
    if (is_create_table)
>>>>>>> 57c3353a
    {
      /*
        During CREATE/ALTER TABLE it is ok to receive errors here.
        It is not ok if it happens during the opening of an frm
        file as part of a normal query.
      */
      error_reported= TRUE;
    }
    goto err;
  }

  /* Check generated columns against table's storage engine. */
  if (share->vfields && outparam->file &&
      !(outparam->file->ha_table_flags() & HA_GENERATED_COLUMNS))
  {
    my_error(ER_UNSUPPORTED_ACTION_ON_GENERATED_COLUMN,
             MYF(0),
             "Specified storage engine");
    error_reported= TRUE;
    goto err;
  }

  /*
    Allocate bitmaps
    This needs to be done prior to generated columns as they'll call
    fix_fields and functions might want to access bitmaps.
  */

  bitmap_size= share->column_bitmap_size;
  if (!(bitmaps= (uchar*) alloc_root(&outparam->mem_root, bitmap_size * 5)))
    goto err;
  bitmap_init(&outparam->def_read_set,
              (my_bitmap_map*) bitmaps, share->fields, FALSE);
  bitmap_init(&outparam->def_write_set,
              (my_bitmap_map*) (bitmaps+bitmap_size), share->fields, FALSE);
  bitmap_init(&outparam->tmp_set,
              (my_bitmap_map*) (bitmaps+bitmap_size*2), share->fields, FALSE);
  bitmap_init(&outparam->cond_set,
              (my_bitmap_map*) (bitmaps+bitmap_size*3), share->fields, FALSE);
  bitmap_init(&outparam->def_fields_set_during_insert,
              (my_bitmap_map*) (bitmaps + bitmap_size * 4), share->fields,
              FALSE);
  outparam->default_column_bitmaps();

  /*
    Process generated columns, if any.
  */
  outparam->vfield= vfield_ptr;
  if (share->vfields)
  {
    if (!(vfield_ptr = (Field **) alloc_root(&outparam->mem_root,
                                             (uint) ((share->vfields+1)*
                                                     sizeof(Field*)))))
      goto err;

    outparam->vfield= vfield_ptr;

    for (field_ptr= outparam->field; *field_ptr; field_ptr++)
    {
      if ((*field_ptr)->gcol_info)
      {
        if (unpack_gcol_info(thd, outparam, *field_ptr,
                             is_create_table, &error_reported))
        {
          *vfield_ptr= NULL;
          error= 4; // in case no error is reported
          goto err;
        }
        *(vfield_ptr++)= *field_ptr;
      }
    }
    *vfield_ptr= 0;                              // End marker
  }
  /* The table struct is now initialized;  Open the table */
  error= 2;
  if (db_stat)
  {
    const dd::Table *table_def= table_def_param;
    dd::cache::Dictionary_client::Auto_releaser releaser(thd->dd_client());

    if (!table_def && !(prgflag & OPEN_NO_DD_TABLE))
    {

      if (thd->dd_client()->acquire<dd::Table>(share->db.str,
                                               share->table_name.str,
                                               &table_def))
      {
        error_reported= true;
        goto err;
      }

      if (!table_def)
      {
        error= 1;
        set_my_errno(ENOENT);
        goto err;
      }
    }

    int ha_err;
    if ((ha_err= (outparam->file->
                  ha_open(outparam, share->normalized_path.str,
                          (db_stat & HA_READ_ONLY ? O_RDONLY : O_RDWR),
                          ((db_stat & HA_OPEN_TEMPORARY ? HA_OPEN_TMP_TABLE :
                            (db_stat & HA_WAIT_IF_LOCKED) ?
                            HA_OPEN_WAIT_IF_LOCKED :
                            (db_stat & (HA_ABORT_IF_LOCKED | HA_GET_INFO)) ?
                             HA_OPEN_ABORT_IF_LOCKED :
                             HA_OPEN_IGNORE_IF_LOCKED) | ha_open_flags),
                          table_def))))
    {
      /* Set a flag if the table is crashed and it can be auto. repaired */
      share->crashed= ((ha_err == HA_ERR_CRASHED_ON_USAGE) &&
                       outparam->file->auto_repair() &&
                       !(ha_open_flags & HA_OPEN_FOR_REPAIR));

      switch (ha_err)
      {
	case HA_ERR_TABLESPACE_MISSING:
          /*
            In case of Innodb table space header may be corrupted or
	    ibd file might be missing
          */
          error= 1;
          DBUG_ASSERT(my_errno() == HA_ERR_TABLESPACE_MISSING);
          break;
        case HA_ERR_NO_SUCH_TABLE:
	  /*
            The table did not exists in storage engine, use same error message
            as if the .frm file didn't exist
          */
	  error= 1;
	  set_my_errno(ENOENT);
          break;
        case EMFILE:
	  /*
            Too many files opened, use same error message as if the .frm
            file can't open
           */
          DBUG_PRINT("error", ("open file: %s failed, too many files opened (errno: %d)", 
		  share->normalized_path.str, ha_err));
	  error= 1;
	  set_my_errno(EMFILE);
          break;
        default:
          outparam->file->print_error(ha_err, MYF(0));
          error_reported= TRUE;
          if (ha_err == HA_ERR_TABLE_DEF_CHANGED)
            error= 7;
          else if (ha_err == HA_ERR_ROW_FORMAT_CHANGED)
            error= 8;
          break;
      }
      goto err;                                 /* purecov: inspected */
    }
  }

  if ((share->table_category == TABLE_CATEGORY_LOG) ||
      (share->table_category == TABLE_CATEGORY_RPL_INFO) ||
      (share->table_category == TABLE_CATEGORY_GTID))
  {
    outparam->no_replicate= TRUE;
  }
  else if (outparam->file)
  {
    handler::Table_flags flags= outparam->file->ha_table_flags();
    outparam->no_replicate= ! MY_TEST(flags & (HA_BINLOG_STMT_CAPABLE
                                               | HA_BINLOG_ROW_CAPABLE))
                            || MY_TEST(flags & HA_HAS_OWN_BINLOGGING);
  }
  else
  {
    outparam->no_replicate= FALSE;
  }

  /* Increment the opened_tables counter, only when open flags set. */
  if (db_stat)
    thd->status_var.opened_tables++;

  DBUG_RETURN (0);

 err:
  if (! error_reported)
    open_table_error(thd, share, error, my_errno(), 0);
  delete outparam->file;
  if (outparam->part_info)
    free_items(outparam->part_info->item_free_list);
  if (outparam->vfield)
  {
    for (Field **vfield= outparam->vfield; *vfield; vfield++)
      free_items((*vfield)->gcol_info->item_free_list);
  }
  outparam->file= 0;				// For easier error checking
  outparam->db_stat=0;
  free_root(&outparam->mem_root, MYF(0));
  my_free((void *) outparam->alias);
  DBUG_RETURN (error);
}


/**
  Free information allocated by openfrm

  @param table		TABLE object to free
  @param free_share		Is 1 if we also want to free table_share
*/

int closefrm(TABLE *table, bool free_share)
{
  int error=0;
  DBUG_ENTER("closefrm");
  DBUG_PRINT("enter", ("table: %p", table));

  if (table->db_stat)
    error=table->file->ha_close();
  my_free((void *) table->alias);
  table->alias= 0;
  if (table->field)
  {
    for (Field **ptr=table->field ; *ptr ; ptr++)
    {
      if ((*ptr)->gcol_info)
        free_items((*ptr)->gcol_info->item_free_list);
      delete *ptr;
    }
    table->field= 0;
  }
  delete table->file;
  table->file= 0;				/* For easier errorchecking */
  if (table->part_info)
  {
    /* Allocated through table->mem_root, freed below */
    free_items(table->part_info->item_free_list);
    table->part_info->item_free_list= 0;
    table->part_info= 0;
  }
  if (free_share)
  {
    if (table->s->tmp_table == NO_TMP_TABLE)
      release_table_share(table->s);
    else
      free_table_share(table->s);
  }
  free_root(&table->mem_root, MYF(0));
  DBUG_RETURN(error);
}


/* Deallocate temporary blob storage */

void free_blobs(TABLE *table)
{
  uint *ptr, *end;
  for (ptr= table->s->blob_field, end=ptr + table->s->blob_fields ;
       ptr != end ;
       ptr++)
  {
    /*
      Reduced TABLE objects which are used by row-based replication for
      type conversion might have some fields missing. Skip freeing BLOB
      buffers for such missing fields.
    */
    if (table->field[*ptr])
      ((Field_blob*) table->field[*ptr])->mem_free();
  }
}


/**
  Reclaims temporary blob storage which is bigger than a threshold.
  Resets blob pointer.

  @param table A handle to the TABLE object containing blob fields
  @param size The threshold value.
*/

void free_blob_buffers_and_reset(TABLE *table, uint32 size)
{
  uint *ptr, *end;
  for (ptr= table->s->blob_field, end= ptr + table->s->blob_fields ;
       ptr != end ;
       ptr++)
  {
    Field_blob *blob= down_cast<Field_blob*>(table->field[*ptr]);
    if (blob->get_field_buffer_size() > size)
      blob->mem_free();
    blob->reset();
  }
}


	/* error message when opening a table defintion */

static void open_table_error(THD *thd, TABLE_SHARE *share,
                             int error, int db_errno, int errarg)
{
  int err_no;
  char buff[FN_REFLEN];
  char errbuf[MYSYS_STRERROR_SIZE];
  myf errortype= ME_ERRORLOG;
  DBUG_ENTER("open_table_error");

  switch (error) {
  case 8:
  case 7:
  case 1:
    switch (db_errno) {
    case ENOENT:
      my_error(ER_NO_SUCH_TABLE, MYF(0), share->db.str, share->table_name.str);
      break;
    case HA_ERR_TABLESPACE_MISSING:
      my_snprintf(errbuf, MYSYS_STRERROR_SIZE, "`%s`.`%s`", share->db.str,
                  share->table_name.str);
      my_error(ER_TABLESPACE_MISSING, MYF(0), errbuf);
      break;
    default:
      strxmov(buff, share->normalized_path.str, reg_ext, NullS);
      my_error((db_errno == EMFILE) ? ER_CANT_OPEN_FILE : ER_FILE_NOT_FOUND,
               errortype, buff,
               db_errno, my_strerror(errbuf, sizeof(errbuf), db_errno));
    }
    break;
  case 2:
  {
    handler *file= 0;
    const char *datext= "";

    if (share->db_type() != NULL)
    {
      if ((file= get_new_handler(share,
                                 share->m_part_info != NULL,
                                 thd->mem_root,
                                 share->db_type())))
      {
        if (! file->ht->file_extensions ||
            ! (datext= file->ht->file_extensions[0]))
          datext= "";
      }
    }
    err_no= (db_errno == ENOENT) ? ER_FILE_NOT_FOUND : (db_errno == EAGAIN) ?
      ER_FILE_USED : ER_CANT_OPEN_FILE;
    strxmov(buff, share->normalized_path.str, datext, NullS);
    my_error(err_no,errortype, buff,
             db_errno, my_strerror(errbuf, sizeof(errbuf), db_errno));
    delete file;
    break;
  }
  default:				/* Better wrong error than none */
  case 4:
    strxmov(buff, share->normalized_path.str, reg_ext, NullS);
    my_error(ER_NOT_FORM_FILE, errortype, buff);
    break;
  }
  DBUG_VOID_RETURN;
} /* open_table_error */


	/* Check that the integer is in the internal */

int set_zone(int nr, int min_zone, int max_zone)
{
  if (nr<=min_zone)
    return (min_zone);
  if (nr>=max_zone)
    return (max_zone);
  return (nr);
} /* set_zone */


/**
  Store an SQL quoted string.

  @param res		result String
  @param pos		string to be quoted
  @param length	it's length

  NOTE
    This function works correctly with utf8 or single-byte charset strings.
    May fail with some multibyte charsets though.
*/

void append_unescaped(String *res, const char *pos, size_t length)
{
  const char *end= pos+length;

  if (res->reserve(length + 2))
    return;

  res->append('\'');

  for (; pos != end ; pos++)
  {
    switch (*pos) {
    case 0:				/* Must be escaped for 'mysql' */
      res->append('\\');
      res->append('0');
      break;
    case '\n':				/* Must be escaped for logs */
      res->append('\\');
      res->append('n');
      break;
    case '\r':
      res->append('\\');		/* This gives better readability */
      res->append('r');
      break;
    case '\\':
      res->append('\\');		/* Because of the sql syntax */
      res->append('\\');
      break;
    case '\'':
      res->append('\'');		/* Because of the sql syntax */
      res->append('\'');
      break;
    default:
      res->append(*pos);
      break;
    }
  }
  res->append('\'');
}


void update_create_info_from_table(HA_CREATE_INFO *create_info, TABLE *table)
{
  TABLE_SHARE *share= table->s;
  DBUG_ENTER("update_create_info_from_table");

  create_info->max_rows= share->max_rows;
  create_info->min_rows= share->min_rows;
  create_info->table_options= share->db_create_options;
  create_info->avg_row_length= share->avg_row_length;
  create_info->row_type= share->row_type;
  create_info->default_table_charset= share->table_charset;
  create_info->table_charset= 0;
  create_info->comment= share->comment;
  create_info->storage_media= share->default_storage_media;
  create_info->tablespace= share->tablespace;

  DBUG_VOID_RETURN;
}

int
rename_file_ext(const char * from,const char * to,const char * ext)
{
  char from_b[FN_REFLEN],to_b[FN_REFLEN];
  (void) strxmov(from_b,from,ext,NullS);
  (void) strxmov(to_b,to,ext,NullS);
  return (mysql_file_rename(key_file_frm, from_b, to_b, MYF(MY_WME)));
}


/**
  Allocate string field in MEM_ROOT and return it as String

  @param mem   	MEM_ROOT for allocating
  @param field 	Field for retrieving of string
  @param res    result String

  @retval  1   string is empty
  @retval  0	all ok
*/

bool get_field(MEM_ROOT *mem, Field *field, String *res)
{
  char buff[MAX_FIELD_WIDTH], *to;
  String str(buff,sizeof(buff),&my_charset_bin);
  size_t length;

  field->val_str(&str);
  if (!(length= str.length()))
  {
    res->length(0);
    return 1;
  }
  if (!(to= strmake_root(mem, str.ptr(), length)))
    length= 0;                                  // Safety fix
  res->set(to, length, field->charset());
  return 0;
}


/**
  Allocate string field in MEM_ROOT and return it as NULL-terminated string

  @param mem   	MEM_ROOT for allocating
  @param field 	Field for retrieving of string

  @retval  NullS  string is empty
  @retval  other  pointer to NULL-terminated string value of field
*/

char *get_field(MEM_ROOT *mem, Field *field)
{
  char buff[MAX_FIELD_WIDTH], *to;
  String str(buff,sizeof(buff),&my_charset_bin);
  size_t length;

  field->val_str(&str);
  length= str.length();
  if (!length || !(to= (char*) alloc_root(mem,length+1)))
    return NullS;
  memcpy(to,str.ptr(), length);
  to[length]=0;
  return to;
}


/**
  Check if database name is valid

  @param org_name             Name of database and length
  @param preserve_lettercase  Preserve lettercase if true

  @note If lower_case_table_names is true and preserve_lettercase
  is false then database is converted to lower case

  @retval  Ident_name_check::OK        Identifier name is Ok (Success)
  @retval  Ident_name_check::WRONG     Identifier name is Wrong
                                       (ER_WRONG_TABLE_NAME)
  @retval  Ident_name_check::TOO_LONG  Identifier name is too long if it is
                                       greater than 64 characters
                                       (ER_TOO_LONG_IDENT)

  @note In case of Ident_name_check::WRONG and Ident_name_check::TOO_LONG, this
        function reports an error (my_error)
*/

Ident_name_check check_and_convert_db_name(LEX_STRING *org_name,
                                           bool preserve_lettercase)
{
  char *name= org_name->str;
  size_t name_length= org_name->length;
  Ident_name_check ident_check_status;

  if (!name_length || name_length > NAME_LEN)
  {
    my_error(ER_WRONG_DB_NAME, MYF(0), org_name->str);
    return Ident_name_check::WRONG;
  }

  if (!preserve_lettercase && lower_case_table_names && name != any_db)
    my_casedn_str(files_charset_info, name);

  ident_check_status= check_table_name(name, name_length);
  if (ident_check_status == Ident_name_check::WRONG)
    my_error(ER_WRONG_DB_NAME, MYF(0), org_name->str);
  else if (ident_check_status == Ident_name_check::TOO_LONG)
    my_error(ER_TOO_LONG_IDENT, MYF(0), org_name->str);
  return ident_check_status;
}


/**
  Function to check if table name is valid or not. If it is invalid,
  return appropriate error in each case to the caller.

  @param name                  Table name
  @param length                Length of table name

  @retval  Ident_name_check::OK        Identifier name is Ok (Success)
  @retval  Ident_name_check::WRONG     Identifier name is Wrong
                                       (ER_WRONG_TABLE_NAME)
  @retval  Ident_name_check::TOO_LONG  Identifier name is too long if it is
                                       greater than 64 characters
                                       (ER_TOO_LONG_IDENT)

  @note Reporting error to the user is the responsiblity of the caller.
*/

Ident_name_check check_table_name(const char *name, size_t length)
{
  // name length in symbols
  size_t name_length= 0;
  const char *end= name+length;
  if (!length || length > NAME_LEN)
    return Ident_name_check::WRONG;
  bool last_char_is_space= FALSE;

  while (name != end)
  {
    last_char_is_space= my_isspace(system_charset_info, *name);
    if (use_mb(system_charset_info))
    {
      int len=my_ismbchar(system_charset_info, name, end);
      if (len)
      {
        name += len;
        name_length++;
        continue;
      }
    }
    name++;
    name_length++;
  }
  if (last_char_is_space)
   return Ident_name_check::WRONG;
  else if (name_length > NAME_CHAR_LEN)
   return Ident_name_check::TOO_LONG;
  return Ident_name_check::OK;
}


bool check_column_name(const char *name)
{
  // name length in symbols
  size_t name_length= 0;
  bool last_char_is_space= TRUE;

  while (*name)
  {
    last_char_is_space= my_isspace(system_charset_info, *name);
    if (use_mb(system_charset_info))
    {
      int len=my_ismbchar(system_charset_info, name, 
                          name+system_charset_info->mbmaxlen);
      if (len)
      {
        name += len;
        name_length++;
        continue;
      }
    }
    if (*name == NAMES_SEP_CHAR)
      return 1;
    name++;
    name_length++;
  }
  /* Error if empty or too long column name */
  return last_char_is_space || (name_length > NAME_CHAR_LEN);
}


/**
  Checks whether a table is intact. Should be done *just* after the table has
  been opened.

  @param[in] table             The table to check
  @param[in] table_def         Expected structure of the table (column name
                               and type)

  @retval  FALSE  OK
  @retval  TRUE   There was an error. An error message is output
                  to the error log.  We do not push an error
                  message into the error stack because this
                  function is currently only called at start up,
                  and such errors never reach the user.
*/

bool
Table_check_intact::check(THD *thd, TABLE *table,
                          const TABLE_FIELD_DEF *table_def)
{
  uint i;
  my_bool error= FALSE;
  const TABLE_FIELD_TYPE *field_def= table_def->field;
  DBUG_ENTER("table_check_intact");
  DBUG_PRINT("info",("table: %s  expected_count: %d",
                     table->alias, table_def->count));

  /* Whether the table definition has already been validated. */
  if (table->s->table_field_def_cache == table_def)
    DBUG_RETURN(FALSE);

  if (table->s->fields != table_def->count)
  {
    DBUG_PRINT("info", ("Column count has changed, checking the definition"));

    /* previous MySQL version */
    if (MYSQL_VERSION_ID > table->s->mysql_version)
    {
      report_error(ER_COL_COUNT_DOESNT_MATCH_PLEASE_UPDATE_V2,
                   ER_THD(thd, ER_COL_COUNT_DOESNT_MATCH_PLEASE_UPDATE_V2),
                   table->s->db.str, table->alias,
                   table_def->count, table->s->fields,
                   static_cast<int>(table->s->mysql_version),
                   MYSQL_VERSION_ID);
      DBUG_RETURN(TRUE);
    }
    else if (MYSQL_VERSION_ID == table->s->mysql_version)
    {
      report_error(ER_COL_COUNT_DOESNT_MATCH_CORRUPTED_V2,
                   ER_THD(thd, ER_COL_COUNT_DOESNT_MATCH_CORRUPTED_V2),
                   table->s->db.str, table->s->table_name.str,
                   table_def->count, table->s->fields);
      DBUG_RETURN(TRUE);
    }
    /*
      Something has definitely changed, but we're running an older
      version of MySQL with new system tables.
      Let's check column definitions. If a column was added at
      the end of the table, then we don't care much since such change
      is backward compatible.
    */
  }
  char buffer[STRING_BUFFER_USUAL_SIZE];
  for (i=0 ; i < table_def->count; i++, field_def++)
  {
    String sql_type(buffer, sizeof(buffer), system_charset_info);
    sql_type.length(0);
    if (i < table->s->fields)
    {
      Field *field= table->field[i];

      if (strncmp(field->field_name, field_def->name.str,
                  field_def->name.length))
      {
        /*
          Name changes are not fatal, we use ordinal numbers to access columns.
          Still this can be a sign of a tampered table, output an error
          to the error log.
        */
        report_error(0, "Incorrect definition of table %s.%s: "
                     "expected column '%s' at position %d, found '%s'.",
                     table->s->db.str, table->alias, field_def->name.str, i,
                     field->field_name);
      }
      field->sql_type(sql_type);
      /*
        Generally, if column types don't match, then something is
        wrong.

        However, we only compare column definitions up to the
        length of the original definition, since we consider the
        following definitions compatible:

        1. DATETIME and DATETIM
        2. INT(11) and INT(11
        3. SET('one', 'two') and SET('one', 'two', 'more')

        For SETs or ENUMs, if the same prefix is there it's OK to
        add more elements - they will get higher ordinal numbers and
        the new table definition is backward compatible with the
        original one.
       */
      if (strncmp(sql_type.c_ptr_safe(), field_def->type.str,
                  field_def->type.length - 1))
      {
        report_error(0, "Incorrect definition of table %s.%s: "
                     "expected column '%s' at position %d to have type "
                     "%s, found type %s.", table->s->db.str, table->alias,
                     field_def->name.str, i, field_def->type.str,
                     sql_type.c_ptr_safe());
        error= TRUE;
      }
      else if (field_def->cset.str && !field->has_charset())
      {
        report_error(0, "Incorrect definition of table %s.%s: "
                     "expected the type of column '%s' at position %d "
                     "to have character set '%s' but the type has no "
                     "character set.", table->s->db.str, table->alias,
                     field_def->name.str, i, field_def->cset.str);
        error= TRUE;
      }
      else if (field_def->cset.str &&
               strcmp(field->charset()->csname, field_def->cset.str))
      {
        report_error(0, "Incorrect definition of table %s.%s: "
                     "expected the type of column '%s' at position %d "
                     "to have character set '%s' but found "
                     "character set '%s'.", table->s->db.str, table->alias,
                     field_def->name.str, i, field_def->cset.str,
                     field->charset()->csname);
        error= TRUE;
      }
    }
    else
    {
      report_error(0, "Incorrect definition of table %s.%s: "
                   "expected column '%s' at position %d to have type %s "
                   " but the column is not found.",
                   table->s->db.str, table->alias,
                   field_def->name.str, i, field_def->type.str);
      error= TRUE;
    }
  }

  if (! error)
    table->s->table_field_def_cache= table_def;

  DBUG_RETURN(error);
}


/**
  Traverse portion of wait-for graph which is reachable through edge
  represented by this flush ticket in search for deadlocks.

  @retval TRUE  A deadlock is found. A victim is remembered
                by the visitor.
  @retval FALSE Success, no deadlocks.
*/

bool Wait_for_flush::accept_visitor(MDL_wait_for_graph_visitor *gvisitor)
{
  return m_share->visit_subgraph(this, gvisitor);
}


uint Wait_for_flush::get_deadlock_weight() const
{
  return m_deadlock_weight;
}


/**
  Traverse portion of wait-for graph which is reachable through this
  table share in search for deadlocks.

  @param wait_for_flush Undocumented.
  @param gvisitor        Deadlock detection visitor.

  @retval TRUE  A deadlock is found. A victim is remembered
                by the visitor.
  @retval FALSE No deadlocks, it's OK to begin wait.
*/

bool TABLE_SHARE::visit_subgraph(Wait_for_flush *wait_for_flush,
                                 MDL_wait_for_graph_visitor *gvisitor)
{
  TABLE *table;
  MDL_context *src_ctx= wait_for_flush->get_ctx();
  bool result= TRUE;
  bool locked= FALSE;

  /*
    To protect used_tables list from being concurrently modified
    while we are iterating through it we acquire LOCK_open.
    This does not introduce deadlocks in the deadlock detector
    because we won't try to acquire LOCK_open while
    holding a write-lock on MDL_lock::m_rwlock.
  */
  if (gvisitor->m_lock_open_count++ == 0)
  {
    locked= TRUE;
    table_cache_manager.lock_all_and_tdc();
  }

  Table_cache_iterator tables_it(this);

  /*
    In case of multiple searches running in parallel, avoid going
    over the same loop twice and shortcut the search.
    Do it after taking the lock to weed out unnecessary races.
  */
  if (src_ctx->m_wait.get_status() != MDL_wait::EMPTY)
  {
    result= FALSE;
    goto end;
  }

  if (gvisitor->enter_node(src_ctx))
    goto end;

  while ((table= tables_it++))
  {
    if (gvisitor->inspect_edge(&table->in_use->mdl_context))
    {
      goto end_leave_node;
    }
  }

  tables_it.rewind();
  while ((table= tables_it++))
  {
    if (table->in_use->mdl_context.visit_subgraph(gvisitor))
    {
      goto end_leave_node;
    }
  }

  result= FALSE;

end_leave_node:
  gvisitor->leave_node(src_ctx);

end:
  gvisitor->m_lock_open_count--;
  if (locked)
  {
    DBUG_ASSERT(gvisitor->m_lock_open_count == 0);
    table_cache_manager.unlock_all_and_tdc();
  }

  return result;
}


/**
  Wait until the subject share is removed from the table
  definition cache and make sure it's destroyed.

  @note This method may access the share concurrently with another
  thread if the share is in the process of being opened, i.e., that
  m_open_in_progress is true. In this case, close_cached_tables() may
  iterate over elements in the table definition cache, and call this
  method regardless of the share being opened or not. This works anyway
  since a new flush ticket is added below, and LOCK_open ensures
  that the share may not be destroyed by another thread in the time
  between finding this share (having an old version) and adding the flush
  ticket. Thus, after this thread has added the flush ticket, the thread
  opening the table will eventually call free_table_share (as a result of
  releasing the share after using it, or as a result of a failing
  open_table_def()), which will notify the owners of the flush tickets,
  and the last one being notified will actually destroy the share.

  @param thd Session.
  @param abstime         Timeout for waiting as absolute time value.
  @param deadlock_weight Weight of this wait for deadlock detector.

  @pre LOCK_open is write locked, the share is used (has
       non-zero reference count), is marked for flush and
       this connection does not reference the share.
       LOCK_open will be unlocked temporarily during execution.

  @retval FALSE - Success.
  @retval TRUE  - Error (OOM, deadlock, timeout, etc...).
*/

bool TABLE_SHARE::wait_for_old_version(THD *thd, struct timespec *abstime,
                                       uint deadlock_weight)
{
  MDL_context *mdl_context= &thd->mdl_context;
  Wait_for_flush ticket(mdl_context, this, deadlock_weight);
  MDL_wait::enum_wait_status wait_status;

  mysql_mutex_assert_owner(&LOCK_open);
  /*
    We should enter this method only when share's version is not
    up to date and the share is referenced. Otherwise our
    thread will never be woken up from wait.
  */
  DBUG_ASSERT(version != refresh_version && ref_count != 0);

  m_flush_tickets.push_front(&ticket);

  mdl_context->m_wait.reset_status();

  mysql_mutex_unlock(&LOCK_open);

  mdl_context->will_wait_for(&ticket);

  mdl_context->find_deadlock();

  DEBUG_SYNC(thd, "flush_complete");

  wait_status= mdl_context->m_wait.timed_wait(thd, abstime, TRUE,
                                              &stage_waiting_for_table_flush);

  mdl_context->done_waiting_for();

  mysql_mutex_lock(&LOCK_open);

  m_flush_tickets.remove(&ticket);

  if (m_flush_tickets.is_empty() && ref_count == 0)
  {
    /*
      If our thread was the last one using the share,
      we must destroy it here.
    */
    destroy();
  }

  DEBUG_SYNC(thd, "share_destroyed");

  /*
    In cases when our wait was aborted by KILL statement,
    a deadlock or a timeout, the share might still be referenced,
    so we don't delete it. Note, that we can't determine this
    condition by checking wait_status alone, since, for example,
    a timeout can happen after all references to the table share
    were released, but before the share is removed from the
    cache and we receive the notification. This is why
    we first destroy the share, and then look at
    wait_status.
  */
  switch (wait_status)
  {
  case MDL_wait::GRANTED:
    return FALSE;
  case MDL_wait::VICTIM:
    my_error(ER_LOCK_DEADLOCK, MYF(0));
    return TRUE;
  case MDL_wait::TIMEOUT:
    my_error(ER_LOCK_WAIT_TIMEOUT, MYF(0));
    return TRUE;
  case MDL_wait::KILLED:
    return TRUE;
  default:
    DBUG_ASSERT(0);
    return TRUE;
  }
}


ulonglong TABLE_SHARE::get_table_ref_version() const
{
  if (table_category == TABLE_CATEGORY_DICTIONARY ||
      tmp_table == SYSTEM_TMP_TABLE ||
      (is_view && view_object &&
       view_object->type() == dd::enum_table_type::SYSTEM_VIEW))
    return 0;

  return table_map_id.id();
}


Blob_mem_storage::Blob_mem_storage()
  : truncated_value(false)
{
  init_alloc_root(key_memory_blob_mem_storage,
                  &storage, MAX_FIELD_VARCHARLENGTH, 0);
}

Blob_mem_storage::~Blob_mem_storage()
{
  free_root(&storage, MYF(0));
}


/**
  Initialize TABLE instance (newly created, or coming either from table
  cache or THD::temporary_tables list) and prepare it for further use
  during statement execution. Set the 'alias' attribute from the specified
  TABLE_LIST element. Remember the TABLE_LIST element in the
  TABLE::pos_in_table_list member.

  @param thd  Thread context.
  @param tl   TABLE_LIST element.
*/

void TABLE::init(THD *thd, TABLE_LIST *tl)
{
  DBUG_ASSERT(s->ref_count > 0 || s->tmp_table != NO_TMP_TABLE);

  if (thd->lex->need_correct_ident())
    alias_name_used= my_strcasecmp(table_alias_charset,
                                   s->table_name.str,
                                   tl->alias);
  /* Fix alias if table name changes. */
  if (strcmp(alias, tl->alias))
  {
    size_t length= strlen(tl->alias)+1;
    alias= (char*) my_realloc(key_memory_TABLE,
                              (char*) alias, length, MYF(MY_WME));
    memcpy((char*) alias, tl->alias, length);
  }

  const_table= 0;
  null_row= 0;
  nullable= 0;
  force_index= 0;
  force_index_order= 0;
  force_index_group= 0;
  status= STATUS_GARBAGE | STATUS_NOT_FOUND;
  insert_values= 0;
  fulltext_searched= 0;
  file->ft_handler= 0;
  reginfo.impossible_range= 0;

  /* Catch wrong handling of the auto_increment_field_not_null. */
  DBUG_ASSERT(!auto_increment_field_not_null);
  auto_increment_field_not_null= FALSE;

  pos_in_table_list= tl;

  clear_column_bitmaps();

  DBUG_ASSERT(key_read == 0);
  no_keyread= false;

  /* Tables may be reused in a sub statement. */
  DBUG_ASSERT(!file->extra(HA_EXTRA_IS_ATTACHED_CHILDREN));
  
  bool error MY_ATTRIBUTE((unused))= refix_gc_items(thd);
  DBUG_ASSERT(!error);
}


bool TABLE::refix_gc_items(THD *thd)
{
  if (vfield)
  {
    for (Field **vfield_ptr= vfield; *vfield_ptr; vfield_ptr++)
    {
      Field *vfield= *vfield_ptr;
      DBUG_ASSERT(vfield->gcol_info && vfield->gcol_info->expr_item);
      if (!vfield->gcol_info->expr_item->fixed)
      {
        bool res= false;
        /*
          The call to fix_fields_gcol_func() may create new item objects in the
          item tree for the generated column expression. If these are permanent
          changes to the item tree, the new items must have the same life-span
          as the ones created during parsing of the generated expression
          string. We achieve this by temporarily switching to use the TABLE's
          mem_root if the permanent changes to the item tree haven't been
          completed (by checking the status of
          gcol_info->permanent_changes_completed) and this call is not part of
          context analysis (like prepare or show create table).
        */
        Query_arena *backup_stmt_arena_ptr= thd->stmt_arena;
        Query_arena backup_arena;
        Query_arena gcol_arena(&vfield->table->mem_root,
                               Query_arena::STMT_CONVENTIONAL_EXECUTION);
        if (!vfield->gcol_info->permanent_changes_completed &&
            !thd->lex->is_ps_or_view_context_analysis())
        {
          thd->set_n_backup_active_arena(&gcol_arena, &backup_arena);
          thd->stmt_arena= &gcol_arena;
        }

        /* 
          Temporarily disable privileges check; already done when first fixed,
          and then based on definer's (owner's) rights: this thread has
          invoker's rights
        */
        ulong sav_want_priv= thd->want_privilege;
        thd->want_privilege= 0;

        if (fix_fields_gcol_func(thd, vfield))
          res= true;

        if (!vfield->gcol_info->permanent_changes_completed &&
            !thd->lex->is_ps_or_view_context_analysis())
        {
          // Switch back to the original stmt_arena.
          thd->stmt_arena= backup_stmt_arena_ptr;
          thd->restore_active_arena(&gcol_arena, &backup_arena);

          // Append the new items to the original item_free_list.
          Item *item= vfield->gcol_info->item_free_list;
          while (item->next)
            item= item->next;
          item->next= gcol_arena.free_list;

          // Permanent changes to the item_tree are completed.
          vfield->gcol_info->permanent_changes_completed= true;
        }

        // Restore any privileges check
        thd->want_privilege= sav_want_priv;
        get_fields_in_item_tree= FALSE;

        /* error occurs */
        if (res)
          return res;
      }
    }
  }
  return false;
}
  

void TABLE::cleanup_gc_items()
{
  if (!has_gcol())
    return;

  for (Field **vfield_ptr= vfield; *vfield_ptr; vfield_ptr++)
    cleanup_items((*vfield_ptr)->gcol_info->item_free_list);
}

/**
  Create Item_field for each column in the table.

  SYNPOSIS
    TABLE::fill_item_list()
      item_list          a pointer to an empty list used to store items

    Create Item_field object for each column in the table and
    initialize it with the corresponding Field. New items are
    created in the current THD memory root.

  @retval 0 success
  @retval 1 out of memory
*/

bool TABLE::fill_item_list(List<Item> *item_list) const
{
  /*
    All Item_field's created using a direct pointer to a field
    are fixed in Item_field constructor.
  */
  uint i= 0;
  for (Field **ptr= visible_field_ptr(); *ptr; ptr++, i++)
  {
    Item_field *item= new Item_field(*ptr);
    if (!item || item_list->push_back(item))
      return TRUE;
  }
  return FALSE;
}

/**
  Reset an existing list of Item_field items to point to the
  Fields of this table.

  SYNPOSIS
    TABLE::reset_item_list()
      item_list          a non-empty list with Item_fields

    This is a counterpart of fill_item_list used to redirect
    Item_fields to the fields of a newly created table.
*/

void TABLE::reset_item_list(List<Item> *item_list) const
{
  List_iterator_fast<Item> it(*item_list);
  uint i= 0;
  for (Field **ptr= visible_field_ptr(); *ptr; ptr++, i++)
  {
    Item_field *item_field= (Item_field*) it++;
    DBUG_ASSERT(item_field != 0);
    item_field->reset_field(*ptr);
  }
}

/**
  Create a TABLE_LIST object representing a nested join

  @param allocator  Mem root allocator that object is created from.
  @param alias      Name of nested join object
  @param embedding  Pointer to embedding join nest (or NULL if top-most)
  @param belongs_to List of tables this nest belongs to (never NULL).
  @param select     The query block that this join nest belongs within.

  @returns Pointer to created join nest object, or NULL if error.
*/

TABLE_LIST *TABLE_LIST::new_nested_join(MEM_ROOT *allocator,
                            const char *alias,
                            TABLE_LIST *embedding,
                            List<TABLE_LIST> *belongs_to,
                            SELECT_LEX *select)
{
  DBUG_ASSERT(belongs_to && select);

  TABLE_LIST *const join_nest=
    (TABLE_LIST *) alloc_root(allocator, ALIGN_SIZE(sizeof(TABLE_LIST))+
                                                    sizeof(NESTED_JOIN));
  if (join_nest == NULL)
    return NULL;

  memset(join_nest, 0, ALIGN_SIZE(sizeof(TABLE_LIST)) + sizeof(NESTED_JOIN));
  join_nest->nested_join=
    (NESTED_JOIN *) ((uchar *)join_nest + ALIGN_SIZE(sizeof(TABLE_LIST)));

  join_nest->db= (char *)"";
  join_nest->db_length= 0;
  join_nest->table_name= (char *)"";
  join_nest->table_name_length= 0;
  join_nest->alias= (char *)alias;
  
  join_nest->embedding= embedding;
  join_nest->join_list= belongs_to;
  join_nest->select_lex= select;

  join_nest->nested_join->join_list.empty();

  return join_nest;
}

/**
  Merge tables from a query block into a nested join structure.

  @param select Query block containing tables to be merged into nested join

  @return false if success, true if error
*/

bool TABLE_LIST::merge_underlying_tables(SELECT_LEX *select)
{
  DBUG_ASSERT(nested_join->join_list.is_empty());

  List_iterator_fast<TABLE_LIST> li(select->top_join_list);
  TABLE_LIST *tl;
  while ((tl= li++))
  {
    tl->embedding= this;
    tl->join_list= &nested_join->join_list;
    if (nested_join->join_list.push_back(tl))
      return true;                  /* purecov: inspected */
  }

  return false;
}



/**
   Reset a table before starting optimization
*/
void TABLE_LIST::reset()
{
  // @todo If TABLE::init() was always called, this would not be necessary:
  table->const_table= 0;
  table->null_row= 0;
  table->status= STATUS_GARBAGE | STATUS_NOT_FOUND;

  table->force_index= force_index;
  table->force_index_order= table->force_index_group= 0;
  table->covering_keys= table->s->keys_for_keyread;
  table->merge_keys.clear_all();
  table->quick_keys.clear_all();
  table->possible_quick_keys.clear_all();
  table->set_keyread(false);
  table->reginfo.not_exists_optimize= false;
  memset(table->const_key_parts, 0, sizeof(key_part_map)*table->s->keys);
}


/**
  Merge WHERE condition of view or derived table into outer query.

  If the derived table is on the inner side of an outer join, its WHERE
  condition is merged into the respective join operation's join condition,
  otherwise the WHERE condition is merged with the derived table's
  join condition.

  @param thd    thread handler

  @return false if success, true if error
*/

bool TABLE_LIST::merge_where(THD *thd)
{
  DBUG_ENTER("TABLE_LIST::merge_where");

  DBUG_ASSERT(is_merged());

  Item *const condition= derived_unit()->first_select()->where_cond();

  if (!condition)
    DBUG_RETURN(false);

  /*
    Save the WHERE condition separately. This is needed because it is already
    resolved, so we need to explicitly update used tables information after
    merging this derived table into the outer query.
  */
  derived_where_cond= condition;

  Prepared_stmt_arena_holder ps_arena_holder(thd);

  /*
    Merge WHERE condition with the join condition of the outer join nest
    and attach it to join nest representing this derived table.
  */
  set_join_cond(and_conds(join_cond(), condition));
  if (!join_cond())
    DBUG_RETURN(true);        /* purecov: inspected */

  DBUG_RETURN(false);
}


/**
  Create field translation for merged derived table/view.

  @param thd  Thread handle

  @return false if success, true if error.
*/

bool TABLE_LIST::create_field_translation(THD *thd)
{
  Item *item;
  SELECT_LEX *select= derived->first_select();
  List_iterator_fast<Item> it(select->item_list);
  uint field_count= 0;

  DBUG_ASSERT(derived->is_prepared());

  DBUG_ASSERT(!field_translation);

  Prepared_stmt_arena_holder ps_arena_holder(thd);

  // Create view fields translation table
  Field_translator *transl=
    (Field_translator *)thd->stmt_arena->alloc(select->item_list.elements *
                                               sizeof(Field_translator));
  if (!transl)
    return true;                        /* purecov: inspected */

  while ((item= it++))
  {
    /*
      Notice that all items keep their nullability here.
      All items are later wrapped within Item_direct_view objects.
      If the view is used on the inner side of an outer join, these
      objects will reflect the correct nullability of the selected expressions.
    */
    transl[field_count].name= item->item_name.ptr();
    transl[field_count++].item= item;
  }
  field_translation= transl;
  field_translation_end= transl + field_count;

  return false;
}


/**
  Return merged WHERE clause and join conditions for a view

  @param thd          thread handle
  @param table        table for the VIEW
  @param[out] pcond   Pointer to the built condition (NULL if none)

  This function returns the result of ANDing the WHERE clause and the
  join conditions of the given view.

  @returns  false for success, true for error
*/

static bool merge_join_conditions(THD *thd, TABLE_LIST *table, Item **pcond)
{
  DBUG_ENTER("merge_join_conditions");

  *pcond= NULL;
  DBUG_PRINT("info", ("alias: %s", table->alias));
  if (table->join_cond())
  {
    if (!(*pcond= table->join_cond()->copy_andor_structure(thd)))
      DBUG_RETURN(true);                   /* purecov: inspected */
  }
  if (!table->nested_join)
    DBUG_RETURN(false);
  List_iterator<TABLE_LIST> li(table->nested_join->join_list);
  while (TABLE_LIST *tbl= li++)
  {
    if (tbl->is_view())
      continue;
    Item *cond;
    if (merge_join_conditions(thd, tbl, &cond))
      DBUG_RETURN(true);                   /* purecov: inspected */
    if (cond && !(*pcond= and_conds(*pcond, cond)))
      DBUG_RETURN(true);                   /* purecov: inspected */
  }
  DBUG_RETURN(false);
}


/**
  Prepare check option expression of table

  @param thd            thread handler
  @param is_cascaded     True if parent view requests that this view's
  filtering condition be treated as WITH CASCADED CHECK OPTION; this is for
  recursive calls; user code should omit this argument.

  @details

  This function builds check option condition for use in regular execution or
  subsequent SP/PS executions.

  This function must be called after the WHERE clause and join condition
  of this and all underlying derived tables/views have been resolved.

  The function will always call itself recursively for all underlying views
  and base tables.

  On first invocation, the check option condition is built bottom-up in
  statement mem_root, and check_option_processed is set true.

  On subsequent executions, check_option_processed is true and no
  expression building is necessary. However, the function needs to assure that
  the expression is resolved by calling fix_fields() on it.

  @returns false if success, true if error
*/

bool TABLE_LIST::prepare_check_option(THD *thd, bool is_cascaded)
{
  DBUG_ENTER("TABLE_LIST::prepare_check_option");
  DBUG_ASSERT(is_view());

  /*
    True if conditions of underlying views should be treated as WITH CASCADED
    CHECK OPTION
  */
  is_cascaded|= (with_check == VIEW_CHECK_CASCADED);

  for (TABLE_LIST *tbl= merge_underlying_list; tbl; tbl= tbl->next_local)
  {
    if (tbl->is_view() && tbl->prepare_check_option(thd, is_cascaded))
      DBUG_RETURN(true);                  /* purecov: inspected */
  }

  if (!check_option_processed)
  {
    Prepared_stmt_arena_holder ps_arena_holder(thd);
    if ((with_check || is_cascaded) &&
        merge_join_conditions(thd, this, &check_option))
      DBUG_RETURN(true);                  /* purecov: inspected */

    for (TABLE_LIST *tbl= merge_underlying_list; tbl; tbl= tbl->next_local)
    {
      if (tbl->check_option &&
          !(check_option= and_conds(check_option, tbl->check_option)))
          DBUG_RETURN(true);            /* purecov: inspected */
    }

    check_option_processed= true;
  }

  if (check_option && !check_option->fixed)
  {
    const char *save_where= thd->where;
    thd->where= "check option";
    if (check_option->fix_fields(thd, &check_option) ||
        check_option->check_cols(1))
      DBUG_RETURN(true);                  /* purecov: inspected */
    thd->where= save_where;
  }

  DBUG_RETURN(false);
}


/**
  Prepare replace filter for a table that is inserted into via a view.

  Used with REPLACE command to filter out rows that should not be deleted.
  Concatenate WHERE clauses from multiple views into one permanent field:
  TABLE::replace_filter.

  Since REPLACE is not possible against a join view, there is no need to
  process join conditions, only WHERE clause is needed. But we still call
  merge_join_conditions() since this is a general function that handles both
  join conditions (if any) and the original WHERE clause.

  @param thd            thread handler

  @returns false if success, true if error
*/

bool TABLE_LIST::prepare_replace_filter(THD *thd)
{
  DBUG_ENTER("TABLE_LIST::prepare_replace_filter");

  for (TABLE_LIST *tbl= merge_underlying_list; tbl; tbl= tbl->next_local)
  {
    if (tbl->is_view() && tbl->prepare_replace_filter(thd))
      DBUG_RETURN(true);
  }

  if (!replace_filter_processed)
  {
    Prepared_stmt_arena_holder ps_arena_holder(thd);

    if (merge_join_conditions(thd, this, &replace_filter))
      DBUG_RETURN(true);                 /* purecov: inspected */
    for (TABLE_LIST *tbl= merge_underlying_list; tbl; tbl= tbl->next_local)
    {
      if (tbl->replace_filter)
      {
        if (!(replace_filter= and_conds(replace_filter, tbl->replace_filter)))
          DBUG_RETURN(true);
      }
    }
    replace_filter_processed= true;
  }

  if (replace_filter && !replace_filter->fixed)
  {
    const char *save_where= thd->where;
    thd->where= "replace filter";
    if (replace_filter->fix_fields(thd, &replace_filter) ||
        replace_filter->check_cols(1))
      DBUG_RETURN(true);
    thd->where= save_where;
  }

  DBUG_RETURN(false);
}


/**
  Cleanup items belonged to view fields translation table
*/

void TABLE_LIST::cleanup_items()
{
  if (!field_translation)
    return;

  for (Field_translator *transl= field_translation;
       transl < field_translation_end;
       transl++)
    transl->item->walk(&Item::cleanup_processor, Item::WALK_POSTFIX, NULL);
}


/**
  Check CHECK OPTION condition

  @param thd       thread handler

  @retval VIEW_CHECK_OK     OK
  @retval VIEW_CHECK_ERROR  FAILED
  @retval VIEW_CHECK_SKIP   FAILED, but continue
*/

int TABLE_LIST::view_check_option(THD *thd) const
{
  if (check_option && check_option->val_int() == 0)
  {
    const TABLE_LIST *main_view= top_table();
    my_error(ER_VIEW_CHECK_FAILED, MYF(0), main_view->view_db.str,
             main_view->view_name.str);
    if (thd->lex->is_ignore())
      return(VIEW_CHECK_SKIP);
    return(VIEW_CHECK_ERROR);
  }
  return(VIEW_CHECK_OK);
}


/**
  Find table in underlying tables by map and check that only this
  table belong to given map.

  @param[out] table_ref reference to found table
		        (must be set to NULL by caller)
  @param      map       bit mask of tables

  @retval false table not found or found only one (table_ref is non-NULL)
  @retval true  found several tables
*/

bool TABLE_LIST::check_single_table(TABLE_LIST **table_ref, table_map map)
{
  for (TABLE_LIST *tbl= merge_underlying_list; tbl; tbl= tbl->next_local)
  {
    if (tbl->is_view_or_derived() && tbl->is_merged())
    {
      if (tbl->check_single_table(table_ref, map))
        return true;
    }
    else if (tbl->map() & map)
    {
      if (*table_ref)
        return true;

      *table_ref= tbl;
    }
  }
  return false;
}


/**
  Set insert_values buffer

  @param mem_root   memory pool for allocating

  @returns false if success, true if error (out of memory)
*/

bool TABLE_LIST::set_insert_values(MEM_ROOT *mem_root)
{
  if (table)
  {
    DBUG_ASSERT(table->insert_values == NULL);
    if (!table->insert_values &&
        !(table->insert_values= (uchar *)alloc_root(mem_root,
                                                    table->s->rec_buff_length)))
      return true;                       /* purecov: inspected */
  }
  else
  {
    DBUG_ASSERT(view && merge_underlying_list);
    for (TABLE_LIST *tbl= merge_underlying_list; tbl; tbl= tbl->next_local)
      if (tbl->set_insert_values(mem_root))
        return true;                     /* purecov: inspected */
  }
  return false;
}


/**
  Test if this is a leaf with respect to name resolution.


    A table reference is a leaf with respect to name resolution if
    it is either a leaf node in a nested join tree (table, view,
    schema table, subquery), or an inner node that represents a
    NATURAL/USING join, or a nested join with materialized join
    columns.

  @retval TRUE if a leaf, FALSE otherwise.
*/
bool TABLE_LIST::is_leaf_for_name_resolution() const
{
  return (is_view_or_derived() || is_natural_join || is_join_columns_complete ||
          !nested_join);
}


/**
  Retrieve the first (left-most) leaf in a nested join tree with
  respect to name resolution.


    Given that 'this' is a nested table reference, recursively walk
    down the left-most children of 'this' until we reach a leaf
    table reference with respect to name resolution.

    The left-most child of a nested table reference is the last element
    in the list of children because the children are inserted in
    reverse order.

  @retval If 'this' is a nested table reference - the left-most child of
  @retval the tree rooted in 'this',
    else return 'this'
*/

TABLE_LIST *TABLE_LIST::first_leaf_for_name_resolution()
{
  TABLE_LIST *cur_table_ref= NULL;
  NESTED_JOIN *cur_nested_join;

  if (is_leaf_for_name_resolution())
    return this;
  DBUG_ASSERT(nested_join);

  for (cur_nested_join= nested_join;
       cur_nested_join;
       cur_nested_join= cur_table_ref->nested_join)
  {
    List_iterator_fast<TABLE_LIST> it(cur_nested_join->join_list);
    cur_table_ref= it++;
    /*
      If the current nested join is a RIGHT JOIN, the operands in
      'join_list' are in reverse order, thus the first operand is
      already at the front of the list. Otherwise the first operand
      is in the end of the list of join operands.
    */
    if (!(cur_table_ref->outer_join & JOIN_TYPE_RIGHT))
    {
      TABLE_LIST *next;
      while ((next= it++))
        cur_table_ref= next;
    }
    if (cur_table_ref->is_leaf_for_name_resolution())
      break;
  }
  return cur_table_ref;
}


/**
  Retrieve the last (right-most) leaf in a nested join tree with
  respect to name resolution.


    Given that 'this' is a nested table reference, recursively walk
    down the right-most children of 'this' until we reach a leaf
    table reference with respect to name resolution.

    The right-most child of a nested table reference is the first
    element in the list of children because the children are inserted
    in reverse order.

  @retval - If 'this' is a nested table reference - the right-most child of
  @retval the tree rooted in 'this',
  @retval - else - 'this'
*/

TABLE_LIST *TABLE_LIST::last_leaf_for_name_resolution()
{
  TABLE_LIST *cur_table_ref= this;
  NESTED_JOIN *cur_nested_join;

  if (is_leaf_for_name_resolution())
    return this;
  DBUG_ASSERT(nested_join);

  for (cur_nested_join= nested_join;
       cur_nested_join;
       cur_nested_join= cur_table_ref->nested_join)
  {
    cur_table_ref= cur_nested_join->join_list.head();
    /*
      If the current nested is a RIGHT JOIN, the operands in
      'join_list' are in reverse order, thus the last operand is in the
      end of the list.
    */
    if ((cur_table_ref->outer_join & JOIN_TYPE_RIGHT))
    {
      List_iterator_fast<TABLE_LIST> it(cur_nested_join->join_list);
      TABLE_LIST *next;
      cur_table_ref= it++;
      while ((next= it++))
        cur_table_ref= next;
    }
    if (cur_table_ref->is_leaf_for_name_resolution())
      break;
  }
  return cur_table_ref;
}


/**
  Set privileges needed for columns of underlying tables

  @param want_privilege  Required privileges
*/

void TABLE_LIST::set_want_privilege(ulong want_privilege)
{
#ifndef DBUG_OFF
  // Remove SHOW_VIEW_ACL, because it will be checked during making view
  want_privilege&= ~SHOW_VIEW_ACL;

  grant.want_privilege= want_privilege & ~grant.privilege;
  if (table)
    table->grant.want_privilege= want_privilege & ~table->grant.privilege;
  for (TABLE_LIST *tbl= merge_underlying_list; tbl; tbl= tbl->next_local)
    tbl->set_want_privilege(want_privilege);
#endif
}


/**
  Load security context information for this view

  @param thd                  thread handler

  @retval FALSE OK
  @retval TRUE Error
*/

#ifndef NO_EMBEDDED_ACCESS_CHECKS
bool TABLE_LIST::prepare_view_security_context(THD *thd)
{
  DBUG_ENTER("TABLE_LIST::prepare_view_securety_context");
  DBUG_PRINT("enter", ("table: %s", alias));

  DBUG_ASSERT(!prelocking_placeholder && view);
  if (view_suid)
  {
    DBUG_PRINT("info", ("This table is suid view => load contest"));
    DBUG_ASSERT(view && view_sctx);
    if (acl_getroot(thd, view_sctx,
                    const_cast<char*>(definer.user.str),
                    const_cast<char*>(definer.host.str),
                    const_cast<char*>(definer.host.str),
                    thd->db().str))
    {
      if ((thd->lex->sql_command == SQLCOM_SHOW_CREATE) ||
          (thd->lex->sql_command == SQLCOM_SHOW_FIELDS))
      {
        push_warning_printf(thd, Sql_condition::SL_NOTE,
                            ER_NO_SUCH_USER, 
                            ER_THD(thd, ER_NO_SUCH_USER),
                            definer.user.str, definer.host.str);
      }
      else
      {
        if (thd->security_context()->check_access(SUPER_ACL))
        {
          my_error(ER_NO_SUCH_USER, MYF(0), definer.user.str, definer.host.str);

        }
        else
        {
          if (thd->password == 2)
            my_error(ER_ACCESS_DENIED_NO_PASSWORD_ERROR, MYF(0),
                     thd->security_context()->priv_user().str,
                     thd->security_context()->priv_host().str);
          else
            my_error(ER_ACCESS_DENIED_ERROR, MYF(0),
                     thd->security_context()->priv_user().str,
                     thd->security_context()->priv_host().str,
                     (thd->password ?  ER_THD(thd, ER_YES) : ER_THD(thd, ER_NO)));
        }
        DBUG_RETURN(TRUE);
      }
    }
  }
  DBUG_RETURN(FALSE);
}
#endif


/**
  Find security context of current view

  @param thd                  thread handler

*/

#ifndef NO_EMBEDDED_ACCESS_CHECKS
Security_context *TABLE_LIST::find_view_security_context(THD *thd)
{
  Security_context *sctx;
  TABLE_LIST *upper_view= this;
  DBUG_ENTER("TABLE_LIST::find_view_security_context");

  DBUG_ASSERT(view);
  while (upper_view && !upper_view->view_suid)
  {
    DBUG_ASSERT(!upper_view->prelocking_placeholder);
    upper_view= upper_view->referencing_view;
  }
  if (upper_view)
  {
    DBUG_PRINT("info", ("Security context of view %s will be used",
                        upper_view->alias));
    sctx= upper_view->view_sctx;
    DBUG_ASSERT(sctx);
  }
  else
  {
    DBUG_PRINT("info", ("Current global context will be used"));
    sctx= thd->security_context();
  }
  DBUG_RETURN(sctx);
}
#endif


/**
  Prepare security context and load underlying tables priveleges for view

  @param thd                  thread handler

  @retval FALSE OK
  @retval TRUE Error
*/

bool TABLE_LIST::prepare_security(THD *thd)
{
  List_iterator_fast<TABLE_LIST> tb(*view_tables);
  TABLE_LIST *tbl;
  DBUG_ENTER("TABLE_LIST::prepare_security");
#ifndef NO_EMBEDDED_ACCESS_CHECKS
  Security_context *save_security_ctx= thd->security_context();

  DBUG_ASSERT(!prelocking_placeholder);
  if (prepare_view_security_context(thd))
    DBUG_RETURN(TRUE);
  /* Acl_map was previously checked out by get_aclroot */
  thd->set_security_context(find_view_security_context(thd));
  opt_trace_disable_if_no_security_context_access(thd);
  while ((tbl= tb++))
  {
    DBUG_ASSERT(tbl->referencing_view);
    const char *local_db, *local_table_name;
    if (tbl->is_view())
    {
      local_db= tbl->view_db.str;
      local_table_name= tbl->view_name.str;
    }
    else if (tbl->is_derived())
    {
      /* Initialize privileges for derived tables */
      tbl->grant.privilege= SELECT_ACL;
      continue;
    }
    else
    {
      local_db= tbl->db;
      local_table_name= tbl->get_table_name();
    }
    fill_effective_table_privileges(thd, &tbl->grant, local_db,
                                    local_table_name);
    if (tbl->table)
      tbl->table->grant= grant;
  }
  thd->set_security_context(save_security_ctx);
#else
  while ((tbl= tb++))
    tbl->grant.privilege= ~NO_ACCESS;
#endif
  DBUG_RETURN(FALSE);
}


Natural_join_column::Natural_join_column(Field_translator *field_param,
                                         TABLE_LIST *tab)
{
  DBUG_ASSERT(tab->field_translation);
  view_field= field_param;
  table_field= NULL;
  table_ref= tab;
  is_common= FALSE;
}


Natural_join_column::Natural_join_column(Item_field *field_param,
                                         TABLE_LIST *tab)
{
  DBUG_ASSERT(tab->table == field_param->field->table);
  table_field= field_param;
  /*
    Cache table, to have no resolution problem after natural join nests have
    been changed to ordinary join nests.
  */
  if (tab->cacheable_table)
    field_param->cached_table= tab;
  view_field= NULL;
  table_ref= tab;
  is_common= FALSE;
}


const char *Natural_join_column::name()
{
  if (view_field)
  {
    DBUG_ASSERT(table_field == NULL);
    return view_field->name;
  }

  return table_field->field_name;
}


Item *Natural_join_column::create_item(THD *thd)
{
  if (view_field)
  {
    DBUG_ASSERT(table_field == NULL);
    SELECT_LEX *select= thd->lex->current_select();
    return create_view_field(thd, table_ref, &view_field->item,
                             view_field->name, &select->context);
  }
  return table_field;
}


Field *Natural_join_column::field()
{
  if (view_field)
  {
    DBUG_ASSERT(table_field == NULL);
    return NULL;
  }
  return table_field->field;
}


const char *Natural_join_column::table_name()
{
  DBUG_ASSERT(table_ref);
  return table_ref->alias;
}


const char *Natural_join_column::db_name()
{
  if (view_field)
    return table_ref->view_db.str;

  /*
    Test that TABLE_LIST::db is the same as TABLE_SHARE::db to
    ensure consistency. An exception are I_S schema tables, which
    are inconsistent in this respect.
  */
  DBUG_ASSERT(!strcmp(table_ref->db,
                      table_ref->table->s->db.str) ||
              (table_ref->schema_table &&
               is_infoschema_db(table_ref->table->s->db.str,
                                table_ref->table->s->db.length)));
  return table_ref->db;
}


GRANT_INFO *Natural_join_column::grant()
{
  if (view_field)
    return &(table_ref->grant);
  return &(table_ref->table->grant);
}


void Field_iterator_view::set(TABLE_LIST *table)
{
  DBUG_ASSERT(table->field_translation);
  view= table;
  ptr= table->field_translation;
  array_end= table->field_translation_end;
}


const char *Field_iterator_table::name()
{
  return (*ptr)->field_name;
}

Item *Field_iterator_table::create_item(THD *thd)
{
  SELECT_LEX *select= thd->lex->current_select();

  Item_field *item= new Item_field(thd, &select->context, *ptr);
  /*
    This function creates Item-s which don't go through fix_fields(); see same
    code in Item_field::fix_fields().
    */
  if (item && !thd->lex->in_sum_func &&
      select->resolve_place == SELECT_LEX::RESOLVE_SELECT_LIST)
  {
    if (select->with_sum_func && !select->group_list.elements)
      item->maybe_null= true;
  }
  return item;
}


const char *Field_iterator_view::name()
{
  return ptr->name;
}


Item *Field_iterator_view::create_item(THD *thd)
{
  SELECT_LEX *select= thd->lex->current_select();
  return create_view_field(thd, view, &ptr->item, ptr->name,
                           &select->context);
}

static Item *create_view_field(THD *thd, TABLE_LIST *view, Item **field_ref,
                               const char *name,
                               Name_resolution_context *context)
{
  Item *field= *field_ref;
  const char *table_name;
  DBUG_ENTER("create_view_field");

  if (view->schema_table_reformed)
  {
    /*
      Translation table items are always Item_fields and already fixed
      ('mysql_schema_table' function). So we can return directly the
      field. This case happens only for 'show & where' commands.
    */
    DBUG_ASSERT(field && field->fixed);
    DBUG_RETURN(field);
  }

  DBUG_ASSERT(field);
  if (!field->fixed)
  {
    if (field->fix_fields(thd, field_ref))
      DBUG_RETURN(NULL);               /* purecov: inspected */
    field= *field_ref;
  }

  /*
    Original table name of a field is calculated as follows:
    - For a view or base table, the view or base table name.
    - For a derived table, the base table name.
    - For an expression that is not a simple column reference, an empty string.
  */
  if (view->is_derived())
  {
    while (field->type() == Item::REF_ITEM)
    {
      field= down_cast<Item_ref *>(field)->ref[0];
    }
    if (field->type() == Item::FIELD_ITEM)
      table_name= thd->mem_strdup(down_cast<Item_field *>(field)->table_name);
    else
      table_name= "";
  }
  else
  {
    table_name= view->table_name;
  }
  /*
    @note Creating an Item_direct_view_ref object on top of an Item_field
          means that the underlying Item_field object may be shared by
          multiple occurrences of superior fields. This is a vulnerable
          practice, so special precaution must be taken to avoid programming
          mistakes, such as forgetting to mark the use of a field in both
          read_set and write_set (may happen e.g in an UPDATE statement).
  */
  Item *item= new Item_direct_view_ref(context, field_ref,
                                       view->alias, table_name,
                                       name, view);
  DBUG_RETURN(item);
}


void Field_iterator_natural_join::set(TABLE_LIST *table_ref)
{
  DBUG_ASSERT(table_ref->join_columns);
  column_ref_it.init(*(table_ref->join_columns));
  cur_column_ref= column_ref_it++;
}


void Field_iterator_natural_join::next()
{
  cur_column_ref= column_ref_it++;
  DBUG_ASSERT(!cur_column_ref || ! cur_column_ref->table_field ||
              cur_column_ref->table_ref->table ==
              cur_column_ref->table_field->field->table);
}


void Field_iterator_table_ref::set_field_iterator()
{
  DBUG_ENTER("Field_iterator_table_ref::set_field_iterator");
  /*
    If the table reference we are iterating over is a natural join, or it is
    an operand of a natural join, and TABLE_LIST::join_columns contains all
    the columns of the join operand, then we pick the columns from
    TABLE_LIST::join_columns, instead of the  orginial container of the
    columns of the join operator.
  */
  if (table_ref->is_join_columns_complete)
  {
    /* Necesary, but insufficient conditions. */
    DBUG_ASSERT(table_ref->is_natural_join ||
                table_ref->nested_join ||
                (table_ref->join_columns &&
                /* This is a merge view. */
                ((table_ref->field_translation &&
                  table_ref->join_columns->elements ==
                  (ulong)(table_ref->field_translation_end -
                          table_ref->field_translation)) ||
                 /* This is stored table or a tmptable view. */
                 (!table_ref->field_translation &&
                  table_ref->join_columns->elements ==
                  table_ref->table->s->fields))));
    field_it= &natural_join_it;
    DBUG_PRINT("info",("field_it for '%s' is Field_iterator_natural_join",
                       table_ref->alias));
  }
  /* This is a merge view, so use field_translation. */
  else if (table_ref->field_translation)
  {
    DBUG_ASSERT(table_ref->is_merged());
    field_it= &view_field_it;
    DBUG_PRINT("info", ("field_it for '%s' is Field_iterator_view",
                        table_ref->alias));
  }
  /* This is a base table or stored view. */
  else
  {
    DBUG_ASSERT(table_ref->table || table_ref->is_view());
    field_it= &table_field_it;
    DBUG_PRINT("info", ("field_it for '%s' is Field_iterator_table",
                        table_ref->alias));
  }
  field_it->set(table_ref);
  DBUG_VOID_RETURN;
}


void Field_iterator_table_ref::set(TABLE_LIST *table)
{
  DBUG_ASSERT(table);
  first_leaf= table->first_leaf_for_name_resolution();
  last_leaf=  table->last_leaf_for_name_resolution();
  DBUG_ASSERT(first_leaf && last_leaf);
  table_ref= first_leaf;
  set_field_iterator();
}


void Field_iterator_table_ref::next()
{
  /* Move to the next field in the current table reference. */
  field_it->next();
  /*
    If all fields of the current table reference are exhausted, move to
    the next leaf table reference.
  */
  if (field_it->end_of_fields() && table_ref != last_leaf)
  {
    table_ref= table_ref->next_name_resolution_table;
    DBUG_ASSERT(table_ref);
    set_field_iterator();
  }
}


const char *Field_iterator_table_ref::get_table_name()
{
  if (table_ref->is_view())
    return table_ref->view_name.str;
  else if (table_ref->is_natural_join)
    return natural_join_it.column_ref()->table_name();

  DBUG_ASSERT(!strcmp(table_ref->table_name,
                      table_ref->table->s->table_name.str));
  return table_ref->table_name;
}


const char *Field_iterator_table_ref::get_db_name()
{
  if (table_ref->is_view())
    return table_ref->view_db.str;
  else if (table_ref->is_natural_join)
    return natural_join_it.column_ref()->db_name();

  /*
    Test that TABLE_LIST::db is the same as TABLE_SHARE::db to
    ensure consistency. An exception are I_S schema tables, which
    are inconsistent in this respect.
  */
  DBUG_ASSERT(!strcmp(table_ref->db, table_ref->table->s->db.str) ||
              (table_ref->schema_table &&
               is_infoschema_db(table_ref->table->s->db.str,
                                table_ref->table->s->db.length)));

  return table_ref->db;
}


GRANT_INFO *Field_iterator_table_ref::grant()
{
  if (table_ref->is_view())
    return &(table_ref->grant);
  else if (table_ref->is_natural_join)
    return natural_join_it.column_ref()->grant();
  return &(table_ref->table->grant);
}


/**
  Create new or return existing column reference to a column of a
  natural/using join.

  @param thd Session.
  @param parent_table_ref  the parent table reference over which the
                      iterator is iterating

    Create a new natural join column for the current field of the
    iterator if no such column was created, or return an already
    created natural join column. The former happens for base tables or
    views, and the latter for natural/using joins. If a new field is
    created, then the field is added to 'parent_table_ref' if it is
    given, or to the original table referene of the field if
    parent_table_ref == NULL.

  @note
    This method is designed so that when a Field_iterator_table_ref
    walks through the fields of a table reference, all its fields
    are created and stored as follows:
    - If the table reference being iterated is a stored table, view or
      natural/using join, store all natural join columns in a list
      attached to that table reference.
    - If the table reference being iterated is a nested join that is
      not natural/using join, then do not materialize its result
      fields. This is OK because for such table references
      Field_iterator_table_ref iterates over the fields of the nested
      table references (recursively). In this way we avoid the storage
      of unnecessay copies of result columns of nested joins.

  @retval other Pointer to a column of a natural join (or its operand)
  @retval NULL No memory to allocate the column
*/

Natural_join_column *
Field_iterator_table_ref::get_or_create_column_ref(THD *thd, TABLE_LIST *parent_table_ref)
{
  Natural_join_column *nj_col;
  bool is_created= TRUE;
  uint field_count= 0;
  TABLE_LIST *add_table_ref= parent_table_ref ?
                             parent_table_ref : table_ref;

  if (field_it == &table_field_it)
  {
    /* The field belongs to a stored table. */
    Field *tmp_field= table_field_it.field();
    Item_field *tmp_item=
      new Item_field(thd, &thd->lex->current_select()->context, tmp_field);
    if (!tmp_item)
      return NULL;
    nj_col= new Natural_join_column(tmp_item, table_ref);
    field_count= table_ref->table->s->fields;
  }
  else if (field_it == &view_field_it)
  {
    /* The field belongs to a merge view or information schema table. */
    Field_translator *translated_field= view_field_it.field_translator();
    nj_col= new Natural_join_column(translated_field, table_ref);
    field_count= table_ref->field_translation_end -
                 table_ref->field_translation;
  }
  else
  {
    /*
      The field belongs to a NATURAL join, therefore the column reference was
      already created via one of the two constructor calls above. In this case
      we just return the already created column reference.
    */
    DBUG_ASSERT(table_ref->is_join_columns_complete);
    is_created= FALSE;
    nj_col= natural_join_it.column_ref();
    DBUG_ASSERT(nj_col);
  }
  DBUG_ASSERT(!nj_col->table_field ||
              nj_col->table_ref->table == nj_col->table_field->field->table);

  /*
    If the natural join column was just created add it to the list of
    natural join columns of either 'parent_table_ref' or to the table
    reference that directly contains the original field.
  */
  if (is_created)
  {
    /* Make sure not all columns were materialized. */
    DBUG_ASSERT(!add_table_ref->is_join_columns_complete);
    if (!add_table_ref->join_columns)
    {
      /* Create a list of natural join columns on demand. */
      if (!(add_table_ref->join_columns= new List<Natural_join_column>))
        return NULL;
      add_table_ref->is_join_columns_complete= FALSE;
    }
    add_table_ref->join_columns->push_back(nj_col);
    /*
      If new fields are added to their original table reference, mark if
      all fields were added. We do it here as the caller has no easy way
      of knowing when to do it.
      If the fields are being added to parent_table_ref, then the caller
      must take care to mark when all fields are created/added.
    */
    if (!parent_table_ref &&
        add_table_ref->join_columns->elements == field_count)
      add_table_ref->is_join_columns_complete= TRUE;
  }

  return nj_col;
}


/**
  Return an existing reference to a column of a natural/using join.


    The method should be called in contexts where it is expected that
    all natural join columns are already created, and that the column
    being retrieved is a Natural_join_column.

  @retval other Pointer to a column of a natural join (or its operand)
  @retval NULL No memory to allocate the column
*/

Natural_join_column *
Field_iterator_table_ref::get_natural_column_ref()
{
  Natural_join_column *nj_col;

  DBUG_ASSERT(field_it == &natural_join_it);
  /*
    The field belongs to a NATURAL join, therefore the column reference was
    already created via one of the two constructor calls above. In this case
    we just return the already created column reference.
  */
  nj_col= natural_join_it.column_ref();
  DBUG_ASSERT(nj_col &&
              (!nj_col->table_field ||
               nj_col->table_ref->table == nj_col->table_field->field->table));
  return nj_col;
}

/*****************************************************************************
  Functions to handle column usage bitmaps (read_set, write_set etc...)
*****************************************************************************/

/* Reset all columns bitmaps */

void TABLE::clear_column_bitmaps()
{
  /*
    Reset column read/write usage. It's identical to:
    bitmap_clear_all(&table->def_read_set);
    bitmap_clear_all(&table->def_write_set);
  */
  memset(def_read_set.bitmap, 0, s->column_bitmap_size*2);
  column_bitmaps_set(&def_read_set, &def_write_set);

  bitmap_clear_all(&def_fields_set_during_insert);
  fields_set_during_insert= &def_fields_set_during_insert;

  bitmap_clear_all(&tmp_set);
}


/**
  Tell handler we are going to call position() and rnd_pos() later.
  
  This is needed for handlers that uses the primary key to find the
  row. In this case we have to extend the read bitmap with the primary
  key fields.

  @note: Calling this function does not initialize the table for
  reading using rnd_pos(). rnd_init() still has to be called before
  rnd_pos().
*/

void TABLE::prepare_for_position()
{
  DBUG_ENTER("TABLE::prepare_for_position");

  if ((file->ha_table_flags() & HA_PRIMARY_KEY_REQUIRED_FOR_POSITION) &&
      s->primary_key < MAX_KEY)
  {
    mark_columns_used_by_index_no_reset(s->primary_key, read_set);
    /* signal change */
    file->column_bitmaps_signal();
  }
  DBUG_VOID_RETURN;
}


/**
  Mark column as either read or written (or none) according to mark_used.

  @note If marking a written field, set thd->dup_field if the column is
        already marked.

  @note If TABLE::get_fields_in_item_tree is set, set the flag bit
        GET_FIXED_FIELDS_FLAG for the field.

  @param thd      Thread handler (only used for duplicate handling)
  @param field    The column to be marked as used
  @param mark      =MARK_COLUMNS_NONE: Only update flag field, if applicable
                   =MARK_COLUMNS_READ: Mark column as read
                   =MARK_COLUMNS_WRITE: Mark column as written
                   =MARK_COLUMNS_TEMP: Mark column as read, used by filesort()
                                       and processing of generated columns
*/

void TABLE::mark_column_used(THD *thd, Field *field,
                             enum enum_mark_columns mark)
{
  DBUG_ENTER("TABLE::mark_column_used");

  switch (mark)
  {
  case MARK_COLUMNS_NONE:
    if (get_fields_in_item_tree)
      field->flags|= GET_FIXED_FIELDS_FLAG;
    break;

  case MARK_COLUMNS_READ:
    bitmap_set_bit(read_set, field->field_index);

    // Update covering_keys and merge_keys based on all fields that are read:
    covering_keys.intersect(field->part_of_key);
    merge_keys.merge(field->part_of_key);
    if (get_fields_in_item_tree)
      field->flags|= GET_FIXED_FIELDS_FLAG;
    if (field->is_virtual_gcol())
      mark_gcol_in_maps(field);
    break;

  case MARK_COLUMNS_WRITE:
    if (bitmap_fast_test_and_set(write_set, field->field_index))
    {
      /*
        This is relevant for INSERT only, but duplicate indication is set
        for all fields that are updated.
      */
      DBUG_PRINT("warning", ("Found duplicated field"));
      thd->dup_field= field;
    }
    DBUG_ASSERT(!get_fields_in_item_tree);

    if (field->is_gcol())
      mark_gcol_in_maps(field);
    break;

  case MARK_COLUMNS_TEMP:
    bitmap_set_bit(read_set, field->field_index);
    if (field->is_virtual_gcol())
      mark_gcol_in_maps(field);
    break;
  }
  DBUG_VOID_RETURN;
}


/*
  Mark that only fields from one key is used

  NOTE:
    This changes the bitmap to use the tmp bitmap
    After this, you can't access any other columns in the table until
    bitmaps are reset, for example with TABLE::clear_column_bitmaps().
*/

void TABLE::mark_columns_used_by_index(uint index)
{
  MY_BITMAP *bitmap= &tmp_set;
  DBUG_ENTER("TABLE::mark_columns_used_by_index");

  set_keyread(TRUE);
  bitmap_clear_all(bitmap);
  mark_columns_used_by_index_no_reset(index, bitmap);
  column_bitmaps_set(bitmap, bitmap);
  DBUG_VOID_RETURN;
}


/*
  mark columns used by key, but don't reset other fields

  The parameter key_parts is used for controlling how many of the
  key_parts that will be marked in the bitmap. It has the following
  interpretation:

  = 0:                 Use all regular key parts from the key 
                       (user_defined_key_parts)
  >= actual_key_parts: Use all regular and extended columns
  < actual_key_parts:  Use this exact number of key parts
 
  To use all regular key parts, the caller can use the default value (0).
  To use all regular and extended key parts, use UINT_MAX. 

  @note The bit map is not cleared by this function. Only bits
  corresponding to a column used by the index will be set. Bits
  representing columns not used by the index will not be changed.

  @param index     index number
  @param bitmap    bitmap to mark
  @param key_parts number of leading key parts to mark. Default is 0.

  @todo consider using actual_key_parts(key_info[index]) instead of
  key_info[index].user_defined_key_parts: if the PK suffix of a secondary
  index is usable it should be marked.
*/

void TABLE::mark_columns_used_by_index_no_reset(uint index,
                                                MY_BITMAP *bitmap,
                                                uint key_parts)
{
  // If key_parts has the default value, then include user defined key parts
  if (key_parts == 0)
    key_parts= key_info[index].user_defined_key_parts;
  else if (key_parts > key_info[index].actual_key_parts)
    key_parts= key_info[index].actual_key_parts;

  KEY_PART_INFO *key_part= key_info[index].key_part;
  KEY_PART_INFO *key_part_end= key_part + key_parts;
  for (;key_part != key_part_end; key_part++)
    bitmap_set_bit(bitmap, key_part->fieldnr-1);
}


/**
  Mark auto-increment fields as used fields in both read and write maps

  @note
    This is needed in insert & update as the auto-increment field is
    always set and sometimes read.
*/

void TABLE::mark_auto_increment_column()
{
  DBUG_ASSERT(found_next_number_field);
  /*
    We must set bit in read set as update_auto_increment() is using the
    store() to check overflow of auto_increment values
  */
  bitmap_set_bit(read_set, found_next_number_field->field_index);
  bitmap_set_bit(write_set, found_next_number_field->field_index);
  if (s->next_number_keypart)
    mark_columns_used_by_index_no_reset(s->next_number_index, read_set);
  file->column_bitmaps_signal();
}


/*
  Mark columns needed for doing an delete of a row

  DESCRIPTON
    Some table engines don't have a cursor on the retrieve rows
    so they need either to use the primary key or all columns to
    be able to delete a row.

    If the engine needs this, the function works as follows:
    - If primary key exits, mark the primary key columns to be read.
    - If not, mark all columns to be read

    If the engine has HA_REQUIRES_KEY_COLUMNS_FOR_DELETE, we will
    mark all key columns as 'to-be-read'. This allows the engine to
    loop over the given record to find all keys and doesn't have to
    retrieve the row again.
*/

void TABLE::mark_columns_needed_for_delete(THD *thd)
{
  mark_columns_per_binlog_row_image(thd);

  if (triggers && triggers->mark_fields(TRG_EVENT_DELETE))
    return;

  if (file->ha_table_flags() & HA_REQUIRES_KEY_COLUMNS_FOR_DELETE)
  {
    Field **reg_field;
    for (reg_field= field ; *reg_field ; reg_field++)
    {
      if ((*reg_field)->flags & PART_KEY_FLAG)
        bitmap_set_bit(read_set, (*reg_field)->field_index);
    }
    file->column_bitmaps_signal();
  }
  if (file->ha_table_flags() & HA_PRIMARY_KEY_REQUIRED_FOR_DELETE)
  {

    /*
      If the handler has no cursor capabilites we have to read
      either the primary key, the hidden primary key or all columns to
      be able to do an delete
    */
    if (s->primary_key == MAX_KEY)
    {
      /*
        If in RBR, we have alreay marked the full before image
        in mark_columns_per_binlog_row_image, if not, then use
        the hidden primary key
      */
      if (!(mysql_bin_log.is_open() && in_use &&
          in_use->is_current_stmt_binlog_format_row()))
        file->use_hidden_primary_key();
    }
    else
      mark_columns_used_by_index_no_reset(s->primary_key, read_set);

    file->column_bitmaps_signal();
  }
  if (vfield)
  {
    /*
      InnoDB's delete_row may need to log pre-image of the index entries to
      its UNDO log. Thus, indexed virtual generated column must be made ready
      for evaluation.
    */
    mark_generated_columns(true);
  }
}


/**
  @brief
  Mark columns needed for doing an update of a row

  @details
    Some engines needs to have all columns in an update (to be able to
    build a complete row). If this is the case, we mark all not
    updated columns to be read.

    If this is not the case, we do like in the delete case and mark
    if neeed, either the primary key column or all columns to be read.
    (see mark_columns_needed_for_delete() for details)

    If the engine has HA_REQUIRES_KEY_COLUMNS_FOR_DELETE, we will
    mark all USED key columns as 'to-be-read'. This allows the engine to
    loop over the given record to find all changed keys and doesn't have to
    retrieve the row again.

    Unlike other similar methods, it doesn't mark fields used by triggers,
    that is the responsibility of the caller to do, by using
    Table_trigger_dispatcher::mark_used_fields(TRG_EVENT_UPDATE)!

    Note: Marking additional columns as per binlog_row_image requirements will
    influence query execution plan. For example in the case of
    binlog_row_image=FULL the entire read_set and write_set needs to be flagged.
    This will influence update query to think that 'used key is being modified'
    and query will create a temporary table to process the update operation.
    Which will result in performance degradation. Hence callers who don't want
    their query execution to be influenced as per binlog_row_image requirements
    can skip marking binlog specific columns here and they should make an
    explicit call to 'mark_columns_per_binlog_row_image()' function to mark
    binlog_row_image specific columns.
*/

void TABLE::mark_columns_needed_for_update(THD *thd, bool mark_binlog_columns)
{

  DBUG_ENTER("mark_columns_needed_for_update");
  if (mark_binlog_columns)
    mark_columns_per_binlog_row_image(thd);
  if (file->ha_table_flags() & HA_REQUIRES_KEY_COLUMNS_FOR_DELETE)
  {
    /* Mark all used key columns for read */
    Field **reg_field;
    for (reg_field= field ; *reg_field ; reg_field++)
    {
      /* Merge keys is all keys that had a column refered to in the query */
      if (merge_keys.is_overlapping((*reg_field)->part_of_key))
        bitmap_set_bit(read_set, (*reg_field)->field_index);
    }
    file->column_bitmaps_signal();
  }

  if (file->ha_table_flags() & HA_PRIMARY_KEY_REQUIRED_FOR_DELETE)
  {
    /*
      If the handler has no cursor capabilites we have to read either
      the primary key, the hidden primary key or all columns to be
      able to do an update
    */
    if (s->primary_key == MAX_KEY)
    {
      /*
        If in RBR, we have alreay marked the full before image
        in mark_columns_per_binlog_row_image, if not, then use
        the hidden primary key
      */
      if (!(mysql_bin_log.is_open() && in_use &&
          in_use->is_current_stmt_binlog_format_row()))
        file->use_hidden_primary_key();
    }
    else
      mark_columns_used_by_index_no_reset(s->primary_key, read_set);

    file->column_bitmaps_signal();
  }
  /* Mark dependent generated columns as writable */
  if (vfield)
    mark_generated_columns(true);
  DBUG_VOID_RETURN;
}

/*
  Mark columns according the binlog row image option.

  When logging in RBR, the user can select whether to
  log partial or full rows, depending on the table
  definition, and the value of binlog_row_image.

  Semantics of the binlog_row_image are the following 
  (PKE - primary key equivalent, ie, PK fields if PK 
  exists, all fields otherwise):

  binlog_row_image= MINIMAL
    - This marks the PKE fields in the read_set
    - This marks all fields where a value was specified
      in the write_set

  binlog_row_image= NOBLOB
    - This marks PKE + all non-blob fields in the read_set
    - This marks all fields where a value was specified
      and all non-blob fields in the write_set

  binlog_row_image= FULL
    - all columns in the read_set
    - all columns in the write_set
    
  This marking is done without resetting the original 
  bitmaps. This means that we will strip extra fields in
  the read_set at binlogging time (for those cases that 
  we only want to log a PK and we needed other fields for
  execution).
 */
void TABLE::mark_columns_per_binlog_row_image(THD *thd)
{
  DBUG_ENTER("mark_columns_per_binlog_row_image");
  DBUG_ASSERT(read_set->bitmap);
  DBUG_ASSERT(write_set->bitmap);

  /**
    If in RBR we may need to mark some extra columns,
    depending on the binlog-row-image command line argument.
   */
  if ((mysql_bin_log.is_open() && in_use &&
       in_use->is_current_stmt_binlog_format_row() &&
       !ha_check_storage_engine_flag(s->db_type(), HTON_NO_BINLOG_ROW_OPT)))
  {
    /* if there is no PK, then mark all columns for the BI. */
    if (s->primary_key >= MAX_KEY)
      bitmap_set_all(read_set);

    switch (thd->variables.binlog_row_image)
    {
      case BINLOG_ROW_IMAGE_FULL:
        if (s->primary_key < MAX_KEY)
          bitmap_set_all(read_set);
        bitmap_set_all(write_set);
        break;
      case BINLOG_ROW_IMAGE_NOBLOB:
        /* for every field that is not set, mark it unless it is a blob */
        for (Field **ptr=field ; *ptr ; ptr++)
        {
          Field *my_field= *ptr;
          /* 
            bypass blob fields. These can be set or not set, we don't care.
            Later, at binlogging time, if we don't need them in the before 
            image, we will discard them.

            If set in the AI, then the blob is really needed, there is 
            nothing we can do about it.
           */
          if ((s->primary_key < MAX_KEY) && 
              ((my_field->flags & PRI_KEY_FLAG) || 
              (my_field->type() != MYSQL_TYPE_BLOB)))
            bitmap_set_bit(read_set, my_field->field_index);

          if (my_field->type() != MYSQL_TYPE_BLOB)
            bitmap_set_bit(write_set, my_field->field_index);
        }
        break;
      case BINLOG_ROW_IMAGE_MINIMAL:
        /* mark the primary key if available in the read_set */
        if (s->primary_key < MAX_KEY)
          mark_columns_used_by_index_no_reset(s->primary_key, read_set);
        break;

      default: 
        DBUG_ASSERT(FALSE);
    }
    file->column_bitmaps_signal();
  }

  DBUG_VOID_RETURN;
}



/**
  @brief
  Allocate space for keys

  @param key_count  number of keys to allocate.

  @details
  Allocate space enough to fit 'key_count' keys for this table.

  @retval FALSE space was successfully allocated.
  @retval TRUE OOM error occur.
*/

bool TABLE::alloc_keys(uint key_count)
{
  DBUG_ASSERT(!s->keys);
  max_keys= key_count;
  if (!(key_info= s->key_info=
        (KEY*) alloc_root(&mem_root, sizeof(KEY)*max_keys)))
    return TRUE;

  memset(key_info, 0, sizeof(KEY)*max_keys);
  return FALSE;
}


/**
  @brief Add one key to a temporary table.

  @param key_parts      bitmap of fields that take a part in the key.
  @param key_name       name of the key

  @details
  Creates a key for this table from fields which corresponds the bits set to 1
  in the 'key_parts' bitmap. The 'key_name' name is given to the newly created
  key.
  @see add_derived_key

  @todo somehow manage to create keys in tmp_table_param for unification
        purposes

  @return TRUE OOM error.
  @return FALSE the key was created or ignored (too long key).
*/

bool TABLE::add_tmp_key(Field_map *key_parts, char *key_name)
{
  DBUG_ASSERT(!created && s->keys < max_keys && key_parts);

  KEY* cur_key= key_info + s->keys;
  Field **reg_field;
  uint i;
  bool key_start= TRUE;
  uint field_count= 0;
  uchar *key_buf;
  KEY_PART_INFO* key_part_info;
  uint key_len= 0;

  for (i= 0, reg_field=field ; *reg_field; i++, reg_field++)
  {
    if (key_parts->is_set(i))
    {
      KEY_PART_INFO tkp;
      // Ensure that we're not creating a key over a blob field.
      DBUG_ASSERT(!((*reg_field)->flags & BLOB_FLAG));
      /*
        Check if possible key is too long, ignore it if so.
        The reason to use MI_MAX_KEY_LENGTH (myisam's default) is that it is
        smaller than MAX_KEY_LENGTH (heap's default) and it's unknown whether
        myisam or heap will be used for tmp table.
      */
      tkp.init_from_field(*reg_field);
      key_len+= tkp.store_length;
      if (key_len > MI_MAX_KEY_LENGTH)
      {
        max_keys--;
        return FALSE;
      }
    }
    field_count++;
  }
  const uint key_part_count= key_parts->bits_set();

  /*
    Allocate storage for the key part array and the two rec_per_key arrays in
    the tables' mem_root.
  */
  const size_t key_buf_size= sizeof(KEY_PART_INFO) * key_part_count;
  ulong *rec_per_key;
  rec_per_key_t *rec_per_key_float;

  if(!multi_alloc_root(&mem_root,
                       &key_buf, key_buf_size,
                       &rec_per_key, sizeof(ulong) * key_part_count,
                       &rec_per_key_float,
                       sizeof(rec_per_key_t) * key_part_count,
                       NULL))
    return true;                                /* purecov: inspected */

  memset(key_buf, 0, key_buf_size);
  cur_key->key_part= key_part_info= (KEY_PART_INFO*) key_buf;
  cur_key->usable_key_parts= cur_key->user_defined_key_parts= key_part_count;
  cur_key->actual_key_parts= cur_key->user_defined_key_parts;
  s->key_parts+= key_part_count;
  cur_key->key_length= key_len;
  cur_key->algorithm= HA_KEY_ALG_BTREE;
  cur_key->name= key_name;
  cur_key->actual_flags= cur_key->flags= HA_GENERATED_KEY;
  cur_key->set_rec_per_key_array(rec_per_key, rec_per_key_float);
  cur_key->set_in_memory_estimate(IN_MEMORY_ESTIMATE_UNKNOWN);
  cur_key->table= this;

  /* Initialize rec_per_key and rec_per_key_float */
  for (uint kp= 0; kp < key_part_count; ++kp)
  {
    cur_key->rec_per_key[kp]= 0;
    cur_key->set_records_per_key(kp, REC_PER_KEY_UNKNOWN);
  }

  if (field_count == key_part_count)
    covering_keys.set_bit(s->keys);

  keys_in_use_for_group_by.set_bit(s->keys);
  keys_in_use_for_order_by.set_bit(s->keys);
  for (i= 0, reg_field=field ; *reg_field; i++, reg_field++)
  {
    if (!(key_parts->is_set(i)))
      continue;

    if (key_start)
      (*reg_field)->key_start.set_bit(s->keys);
    key_start= FALSE;
    (*reg_field)->part_of_key.set_bit(s->keys);
    (*reg_field)->part_of_sortkey.set_bit(s->keys);
    (*reg_field)->flags|= PART_KEY_FLAG;
    key_part_info->init_from_field(*reg_field);
    key_part_info++;
  }
  set_if_bigger(s->max_key_length, cur_key->key_length);
  s->keys++;
  return FALSE;
}

/*
  @brief
  Save the specified index for later use for ref access.

  @param key_to_save the key to save

  @details
  Save given index as index #0. Table is configured to ignore other indexes.
  Memory occupied by other indexes and index parts will be freed along with
  the table. If the 'key_to_save' is negative then all indexes are freed.
  After keys info being changed, info in fields regarding taking part in keys
  becomes outdated. This function fixes this also.
  @see add_derived_key
*/

void TABLE::use_index(int key_to_save)
{
  DBUG_ASSERT(!created && s->keys && key_to_save < (int)s->keys);

  Field **reg_field;
  /*
    Reset the flags and maps associated with the fields. They are set
    only for the key chosen by the optimizer later.
   */
  for (reg_field=field ; *reg_field; reg_field++)
  {
    if (key_to_save < 0 || !(*reg_field)->part_of_key.is_set(key_to_save))
      (*reg_field)->key_start.clear_all();
    (*reg_field)->part_of_key.clear_all();
    (*reg_field)->part_of_sortkey.clear_all();
    (*reg_field)->flags&= ~PART_KEY_FLAG;
  }

  /* Drop all keys if none of them were chosen */
  if (key_to_save < 0)
  {
    key_info= s->key_info= 0;
    s->key_parts= 0;
    s->keys= 0;
    covering_keys.clear_all();
    keys_in_use_for_group_by.clear_all();
    keys_in_use_for_order_by.clear_all();
  }
  else
  {
    /* Set the flags and maps for the key chosen by the optimizer */
    uint i;
    KEY_PART_INFO *kp;
    for (kp= key_info[key_to_save].key_part, i= 0;
         i < key_info[key_to_save].user_defined_key_parts;
         i++, kp++)
    {
      if (kp->field->key_start.is_set(key_to_save))
        kp->field->key_start.set_prefix(1);
      kp->field->part_of_key.set_prefix(1);
      kp->field->part_of_sortkey.set_prefix(1);
      kp->field->flags|= PART_KEY_FLAG;
    }

    /* Save the given key. No need to copy key#0. */
    if (key_to_save > 0)
      key_info[0]= key_info[key_to_save];
    s->keys= 1;
    s->key_parts= key_info[0].user_defined_key_parts;
    if (covering_keys.is_set(key_to_save))
      covering_keys.set_prefix(1);
    else
      covering_keys.clear_all();
    keys_in_use_for_group_by.set_prefix(1);
    keys_in_use_for_order_by.set_prefix(1);
  }
}



/*
  Mark columns the handler needs for doing an insert

  For now, this is used to mark fields used by the trigger
  as changed.
*/

void TABLE::mark_columns_needed_for_insert(THD *thd)
{
  mark_columns_per_binlog_row_image(thd);
  if (triggers)
  {
    /*
      We don't need to mark columns which are used by ON DELETE and
      ON UPDATE triggers, which may be invoked in case of REPLACE or
      INSERT ... ON DUPLICATE KEY UPDATE, since before doing actual
      row replacement or update write_record() will mark all table
      fields as used.
    */
    if (triggers->mark_fields(TRG_EVENT_INSERT))
      return;
  }
  if (found_next_number_field)
    mark_auto_increment_column();
  /* Mark all generated columns as writable */
  if (vfield)
    mark_generated_columns(false);
}


/* 
  @brief Update the write/read_set for generated columns
         when doing update and insert operation.

  @param        is_update  TRUE means the operation is UPDATE.
                           FALSE means it's INSERT.

  @return       void

  @detail

  Prerequisites for INSERT:

  - write_map is filled with all base columns.

  - read_map is filled with base columns and generated columns to be read. 
  Otherwise, it is empty. covering_keys and merge_keys are adjusted according
  to read_map.

  Actions for INSERT:

  - Fill write_map with all generated columns.
  Stored columns are needed because their values will be stored.
  Virtual columns are needed because their values must be checked against
  constraints and it might be referenced by latter generated columns.

  - Fill read_map with base columns for all generated columns.
  This has no technical reason, but is required because the function that
  evaluates generated functions asserts that base columns are in the read_map.
  covering_keys and merge_keys are adjusted according to read_map.

  Prerequisites for UPDATE:

  - write_map is filled with base columns to be updated.

  - read_map is filled with base columns and generated columns to be read
  prior to the row update. covering_keys and merge_keys are adjusted
  according to read_map.

  Actions for UPDATE:

  - Fill write_map with generated columns that are dependent on updated base columns
  and all virtual generated columns.
  Stored columns are needed because their values will be stored.
  Virtual columns are needed because their values must be checked against
  constraints and might be referenced by latter generated columns.
*/

void TABLE::mark_generated_columns(bool is_update)
{
  Field **vfield_ptr, *tmp_vfield;
  bool bitmap_updated= FALSE;

  if (is_update)
  {
    MY_BITMAP dependent_fields;
    my_bitmap_map bitbuf[bitmap_buffer_size(MAX_FIELDS) / sizeof(my_bitmap_map)];
    bitmap_init(&dependent_fields, bitbuf, s->fields, 0);

    for (vfield_ptr= vfield; *vfield_ptr; vfield_ptr++)
    {
      tmp_vfield= *vfield_ptr;
      DBUG_ASSERT(tmp_vfield->gcol_info && tmp_vfield->gcol_info->expr_item);

      /*
        We need to evaluate the GC if:
        - it depends on any updated column
        - or it is virtual indexed, for example:
           * UPDATE changes the primary key's value, and the virtual index
           is a secondary index which includes the pk's value
           * the gcol is in a multi-column index, and UPDATE changes another
           column of this index
           * in both cases the entry in the index needs to change, so needs to
           be located first, for that the GC's value is needed.
      */
      if ((!tmp_vfield->stored_in_db && tmp_vfield->m_indexed) ||
          bitmap_is_overlapping(write_set,
                                &tmp_vfield->gcol_info->base_columns_map))
      {
        // The GC needs to be updated
        tmp_vfield->table->mark_column_used(in_use, tmp_vfield,
                                            MARK_COLUMNS_WRITE);
        // In order to update the new value, we have to read the old value
        tmp_vfield->table->mark_column_used(in_use, tmp_vfield,
                                            MARK_COLUMNS_READ);
        bitmap_updated= TRUE;
      }
    }
  }
  else // Insert needs to evaluate all generated columns
  {
    for (vfield_ptr= vfield; *vfield_ptr; vfield_ptr++)
    {
      tmp_vfield= *vfield_ptr;
      DBUG_ASSERT(tmp_vfield->gcol_info && tmp_vfield->gcol_info->expr_item);
      tmp_vfield->table->mark_column_used(in_use, tmp_vfield,
                                          MARK_COLUMNS_WRITE);
      bitmap_updated= TRUE;
    }
  }

  if (bitmap_updated)
    file->column_bitmaps_signal();
}

/*
  Check whether a base field is dependent on any generated columns.

  @return
    TRUE     The field is dependent by some GC.

*/
bool TABLE::is_field_used_by_generated_columns(uint field_index)
{
  MY_BITMAP dependent_fields;
  my_bitmap_map bitbuf[bitmap_buffer_size(MAX_FIELDS) / sizeof(my_bitmap_map)];
  bitmap_init(&dependent_fields, bitbuf, s->fields, 0);
  MY_BITMAP *save_old_read_set= read_set;
  read_set= &dependent_fields;

  for (Field **vfield_ptr= vfield; *vfield_ptr; vfield_ptr++)
  {
    Field *tmp_vfield= *vfield_ptr;
    DBUG_ASSERT(tmp_vfield->gcol_info && tmp_vfield->gcol_info->expr_item);
    Mark_field mark_fld(MARK_COLUMNS_TEMP);
    tmp_vfield->gcol_info->expr_item->walk(&Item::mark_field_in_map,
                                           Item::WALK_PREFIX, (uchar *) &mark_fld);
    if (bitmap_is_set(read_set, field_index))
    {
      read_set= save_old_read_set;
      return true;
    }
  }
  read_set= save_old_read_set;
  return false;
}


/**
  Cleanup this table for re-execution.

*/

void TABLE_LIST::reinit_before_use(THD *thd)
{
  /*
    Reset old pointers to TABLEs: they are not valid since the tables
    were closed in the end of previous prepare or execute call.
  */
  table= 0;

  /*
    Reset table_name and table_name_length for schema table.
    They are not valid as TABLEs were closed in the end of previous prepare
    or execute call.
  */
  if (schema_table_name)
  {
    table_name= schema_table_name;
    table_name_length= strlen(schema_table_name);
  }

  /* Reset is_schema_table_processed value(needed for I_S tables */
  schema_table_state= NOT_PROCESSED;

  mdl_request.ticket= NULL;

  /*
    Is this table part of a SECURITY DEFINER VIEW?
  */
#ifndef NO_EMBEDDED_ACCESS_CHECKS
  if (!prelocking_placeholder && view && view_suid && view_sctx)
  {
    /*
      The suid view needs to "login" again at this stage before privilege
      precheck is done. The THD::m_view_ctx list is used to keep track of the
      new authorized security context life time. When the THD is reset or
      destroyed the security context is safely logged out and and any Acl_maps
      returned to the Acl cache.
    */
    prepare_view_security_context(thd);
    thd->m_view_ctx_list.push_back(view_sctx);
  }
#endif
}


uint TABLE_LIST::query_block_id() const
{
  return derived ? derived->first_select()->select_number : 0;
}

/**
  Compiles the tagged hints list and fills up the bitmasks.

  @param tbl the TABLE to operate on.

    The parser collects the index hints for each table in a "tagged list" 
    (TABLE_LIST::index_hints). Using the information in this tagged list
    this function sets the members st_table::keys_in_use_for_query,
    st_table::keys_in_use_for_group_by, st_table::keys_in_use_for_order_by,
    st_table::force_index, st_table::force_index_order,
    st_table::force_index_group and st_table::covering_keys.

    Current implementation of the runtime does not allow mixing FORCE INDEX
    and USE INDEX, so this is checked here. Then the FORCE INDEX list 
    (if non-empty) is appended to the USE INDEX list and a flag is set.

    Multiple hints of the same kind are processed so that each clause 
    is applied to what is computed in the previous clause.
    For example:
        USE INDEX (i1) USE INDEX (i2)
    is equivalent to
        USE INDEX (i1,i2)
    and means "consider only i1 and i2".
        
    Similarly
        USE INDEX () USE INDEX (i1)
    is equivalent to
        USE INDEX (i1)
    and means "consider only the index i1"

    It is OK to have the same index several times, e.g. "USE INDEX (i1,i1)" is
    not an error.
        
    Different kind of hints (USE/FORCE/IGNORE) are processed in the following
    order:
      1. All indexes in USE (or FORCE) INDEX are added to the mask.
      2. All IGNORE INDEX

    e.g. "USE INDEX i1, IGNORE INDEX i1, USE INDEX i1" will not use i1 at all
    as if we had "USE INDEX i1, USE INDEX i1, IGNORE INDEX i1".

  @retval FALSE no errors found
  @retval TRUE found and reported an error.
*/
bool TABLE_LIST::process_index_hints(TABLE *tbl)
{
  /* initialize the result variables */
  tbl->keys_in_use_for_query= tbl->keys_in_use_for_group_by= 
    tbl->keys_in_use_for_order_by= tbl->s->usable_indexes();

  /* index hint list processing */
  if (index_hints)
  {
    /* Temporary variables used to collect hints of each kind. */
    Key_map index_join[INDEX_HINT_FORCE + 1];
    Key_map index_order[INDEX_HINT_FORCE + 1];
    Key_map index_group[INDEX_HINT_FORCE + 1];
    Index_hint *hint;
    bool have_empty_use_join= FALSE, have_empty_use_order= FALSE, 
         have_empty_use_group= FALSE;
    List_iterator <Index_hint> iter(*index_hints);

    /* iterate over the hints list */
    while ((hint= iter++))
    {
      uint pos;

      /* process empty USE INDEX () */
      if (hint->type == INDEX_HINT_USE && !hint->key_name.str)
      {
        if (hint->clause & INDEX_HINT_MASK_JOIN)
        {
          index_join[hint->type].clear_all();
          have_empty_use_join= TRUE;
        }
        if (hint->clause & INDEX_HINT_MASK_ORDER)
        {
          index_order[hint->type].clear_all();
          have_empty_use_order= TRUE;
        }
        if (hint->clause & INDEX_HINT_MASK_GROUP)
        {
          index_group[hint->type].clear_all();
          have_empty_use_group= TRUE;
        }
        continue;
      }

      /* 
        Check if an index with the given name exists and get his offset in 
        the keys bitmask for the table 
      */
      if (tbl->s->keynames.type_names == 0 ||
          (pos= find_type(&tbl->s->keynames, hint->key_name.str,
                          hint->key_name.length, 1)) <= 0 ||
          !tbl->s->key_info[pos - 1].is_visible)
      {
        my_error(ER_KEY_DOES_NOT_EXITS, MYF(0), hint->key_name.str, alias);
        return 1;
      }

      pos--;

      /* add to the appropriate clause mask */
      if (hint->clause & INDEX_HINT_MASK_JOIN)
        index_join[hint->type].set_bit (pos);
      if (hint->clause & INDEX_HINT_MASK_ORDER)
        index_order[hint->type].set_bit (pos);
      if (hint->clause & INDEX_HINT_MASK_GROUP)
        index_group[hint->type].set_bit (pos);
    }

    /* cannot mix USE INDEX and FORCE INDEX */
    if ((!index_join[INDEX_HINT_FORCE].is_clear_all() ||
         !index_order[INDEX_HINT_FORCE].is_clear_all() ||
         !index_group[INDEX_HINT_FORCE].is_clear_all()) &&
        (!index_join[INDEX_HINT_USE].is_clear_all() ||  have_empty_use_join ||
         !index_order[INDEX_HINT_USE].is_clear_all() || have_empty_use_order ||
         !index_group[INDEX_HINT_USE].is_clear_all() || have_empty_use_group))
    {
      my_error(ER_WRONG_USAGE, MYF(0), index_hint_type_name[INDEX_HINT_USE],
               index_hint_type_name[INDEX_HINT_FORCE]);
      return 1;
    }

    /* process FORCE INDEX as USE INDEX with a flag */
    if (!index_order[INDEX_HINT_FORCE].is_clear_all())
    {
      tbl->force_index_order= TRUE;
      index_order[INDEX_HINT_USE].merge(index_order[INDEX_HINT_FORCE]);
    }

    if (!index_group[INDEX_HINT_FORCE].is_clear_all())
    {
      tbl->force_index_group= TRUE;
      index_group[INDEX_HINT_USE].merge(index_group[INDEX_HINT_FORCE]);
    }

    /*
      TODO: get rid of tbl->force_index (on if any FORCE INDEX is specified) and
      create tbl->force_index_join instead.
      Then use the correct force_index_XX instead of the global one.
    */
    if (!index_join[INDEX_HINT_FORCE].is_clear_all() ||
        tbl->force_index_group || tbl->force_index_order)
    {
      tbl->force_index= TRUE;
      index_join[INDEX_HINT_USE].merge(index_join[INDEX_HINT_FORCE]);
    }

    /* apply USE INDEX */
    if (!index_join[INDEX_HINT_USE].is_clear_all() || have_empty_use_join)
      tbl->keys_in_use_for_query.intersect(index_join[INDEX_HINT_USE]);
    if (!index_order[INDEX_HINT_USE].is_clear_all() || have_empty_use_order)
      tbl->keys_in_use_for_order_by.intersect (index_order[INDEX_HINT_USE]);
    if (!index_group[INDEX_HINT_USE].is_clear_all() || have_empty_use_group)
      tbl->keys_in_use_for_group_by.intersect (index_group[INDEX_HINT_USE]);

    /* apply IGNORE INDEX */
    tbl->keys_in_use_for_query.subtract (index_join[INDEX_HINT_IGNORE]);
    tbl->keys_in_use_for_order_by.subtract (index_order[INDEX_HINT_IGNORE]);
    tbl->keys_in_use_for_group_by.subtract (index_group[INDEX_HINT_IGNORE]);
  }

  /* make sure covering_keys don't include indexes disabled with a hint */
  tbl->covering_keys.intersect(tbl->keys_in_use_for_query);
  return 0;
}


size_t max_row_length(TABLE *table, const uchar *data)
{
  TABLE_SHARE *table_s= table->s;
  size_t length= table_s->reclength + 2 * table_s->fields;
  uint *const beg= table_s->blob_field;
  uint *const end= beg + table_s->blob_fields;

  for (uint *ptr= beg ; ptr != end ; ++ptr)
  {
    Field_blob* const blob= (Field_blob*) table->field[*ptr];
    length+= blob->get_length((data + blob->offset(table->record[0]))) +
      HA_KEY_BLOB_LENGTH;
  }
  return length;
}

/**
   Helper function which allows to allocate metadata lock request
   objects for all elements of table list.
*/

void init_mdl_requests(TABLE_LIST *table_list)
{
  for ( ; table_list ; table_list= table_list->next_global)
    MDL_REQUEST_INIT(&table_list->mdl_request,
                     MDL_key::TABLE,
                     table_list->db, table_list->table_name,
                     mdl_type_for_dml(table_list->lock_type),
                     MDL_TRANSACTION);
}


/**
  @returns true if view or derived table is mergeable, based on
  technical constraints.
*/
bool TABLE_LIST::is_mergeable() const
{
  return is_view_or_derived() && algorithm != VIEW_ALGORITHM_TEMPTABLE &&
    derived->is_mergeable();
}

///  @returns true if materializable table contains one or zero rows
bool TABLE_LIST::materializable_is_const() const
{
  DBUG_ASSERT(uses_materialization());
  return derived_unit()->query_result()->estimated_rowcount <= 1;
}


/**
  Return the number of leaf tables for a merged view.
*/

uint TABLE_LIST::leaf_tables_count() const
{
  // Join nests are not permissible, except as merged views
  DBUG_ASSERT(nested_join == NULL || is_merged());
  if (!is_merged())  // Base table or materialized view
    return 1;

  uint count= 0;
  for (TABLE_LIST *tbl= merge_underlying_list; tbl; tbl= tbl->next_local)
    count+= tbl->leaf_tables_count();

  return count;
}


/**
  @brief
  Retrieve number of rows in the table

  @details
  Retrieve number of rows in the table referred by this TABLE_LIST and
  store it in the table's stats.records variable. If this TABLE_LIST refers
  to a materialized derived table/view, then the estimated number of rows of
  the derived table/view is used instead.

  @return 0          ok
  @return non zero   error
*/

int TABLE_LIST::fetch_number_of_rows()
{
  int error= 0;
  if (uses_materialization())
  {
    /*
      @todo: CostModel: This updates the stats.record value to the
      estimated number of records. This number is used when estimating 
      the cost of a table scan for a heap table (ie. it helps producing
      a reasonable good cost estimate for heap tables). If the materialized
      table is stored in MyISAM, this number is not used in the cost estimate
      for table scan. The table scan cost for MyISAM thus always becomes
      the estimate for an empty table.
    */
    table->file->stats.records= derived->query_result()->estimated_rowcount;
  }
  else
    error= table->file->info(HA_STATUS_VARIABLE | HA_STATUS_NO_LOCK);
  return error;
}


/**
  A helper function to add a derived key to the list of possible keys

  @param derived_key_list  list of all possible derived keys
  @param field             referenced field
  @param ref_by_tbl        the table that refers to given field

  @details The possible key to be used for join with table with ref_by_tbl
  table map is extended to include 'field'. If ref_by_tbl == 0 then the key
  that includes all referred fields is extended.

  @note
  Procedure of keys generation for result tables of materialized derived
  tables/views for allowing ref access to them.

  A key is generated for each equi-join pair (derived table, another table).
  Each generated key consists of fields of derived table used in equi-join.
  Example:

    SELECT * FROM (SELECT f1, f2, count(*) FROM t1 GROUP BY f1) tt JOIN
                  t1 ON tt.f1=t1.f3 and tt.f2=t1.f4;

  In this case for the derived table tt one key will be generated. It will
  consist of two parts f1 and f2.
  Example:

    SELECT * FROM (SELECT f1, f2, count(*) FROM t1 GROUP BY f1) tt JOIN
                  t1 ON tt.f1=t1.f3 JOIN
                  t2 ON tt.f2=t2.f4;

  In this case for the derived table tt two keys will be generated.
  One key over f1 field, and another key over f2 field.
  Currently optimizer may choose to use only one such key, thus the second
  one will be dropped after the range optimizer is finished.
  See also JOIN::drop_unused_derived_keys function.
  Example:

    SELECT * FROM (SELECT f1, f2, count(*) FROM t1 GROUP BY f1) tt JOIN
                  t1 ON tt.f1=a_function(t1.f3);

  In this case for the derived table tt one key will be generated. It will
  consist of one field - f1.
  In all cases beside one-per-table keys one additional key is generated.
  It includes all fields referenced by other tables.

  Implementation is split in two steps:
    gather information on all used fields of derived tables/view and
      store it in lists of possible keys, one per a derived table/view.
    add keys to result tables of derived tables/view using info from above
      lists.

  The above procedure is implemented in 4 functions:
    TABLE_LIST::update_derived_keys
                          Create/extend list of possible keys for one derived
                          table/view based on given field/used tables info.
                          (Step one)
    JOIN::generate_derived_keys
                          This function is called from update_ref_and_keys
                          when all possible info on keys is gathered and it's
                          safe to add keys - no keys or key parts would be
                          missed.  Walk over list of derived tables/views and
                          call to TABLE_LIST::generate_keys to actually
                          generate keys. (Step two)
    TABLE_LIST::generate_keys
                          Walks over list of possible keys for this derived
                          table/view to add keys to the result table.
                          Calls to TABLE::add_tmp_key to actually add
                          keys. (Step two)
    TABLE::add_tmp_key    Creates one index description according to given
                          bitmap of used fields. (Step two)
  There is also the fifth function called TABLE::use_index. It saves used
  key and frees others. It is called when the optimizer has chosen which key
  it will use, thus we don't need other keys anymore.

  @return TRUE  OOM
  @return FALSE otherwise
*/

static bool add_derived_key(List<Derived_key> &derived_key_list, Field *field,
                             table_map ref_by_tbl)
{
  uint key= 0;
  Derived_key *entry= 0;
  List_iterator<Derived_key> ki(derived_key_list);

  /* Search for already existing possible key. */
  while ((entry= ki++))
  {
    key++;
    if (ref_by_tbl)
    {
      /* Search for the entry for the specified table.*/
      if (entry->referenced_by & ref_by_tbl)
        break;
    }
    else
    {
      /*
        Search for the special entry that should contain fields referred
        from any table.
      */
      if (!entry->referenced_by)
        break;
    }
  }
  /* Add new possible key if nothing is found. */
  if (!entry)
  {
    THD *thd= field->table->in_use;
    key++;
    entry= new (thd->mem_root) Derived_key();
    if (!entry)
      return TRUE;
    entry->referenced_by= ref_by_tbl;
    entry->used_fields.clear_all();
    if (derived_key_list.push_back(entry, thd->mem_root))
      return TRUE;
    field->table->max_keys++;
  }
  /* Don't create keys longer than REF access can use. */
  if (entry->used_fields.bits_set() < MAX_REF_PARTS)
  {
    field->part_of_key.set_bit(key - 1);
    field->flags|= PART_KEY_FLAG;
    entry->used_fields.set_bit(field->field_index);
  }
  return FALSE;
}

/*
  @brief
  Update derived table's list of possible keys

  @param field      derived table's field to take part in a key
  @param values     array of values that a part of equality predicate with the
                    field above
  @param num_values number of elements in the array values

  @details
  This function creates/extends a list of possible keys for this derived
  table/view. For each table used by a value from the 'values' array the
  corresponding possible key is extended to include the 'field'.
  If there is no such possible key, then it is created. field's
  part_of_key bitmaps are updated accordingly.
  @see add_derived_key

  @return TRUE  new possible key can't be allocated.
  @return FALSE list of possible keys successfully updated.
*/

bool TABLE_LIST::update_derived_keys(Field *field, Item **values,
                                     uint num_values)
{
  /*
    Don't bother with keys for CREATE VIEW, BLOB fields and fields with
    zero length.
  */
  if (field->table->in_use->lex->is_ps_or_view_context_analysis() ||
      field->flags & BLOB_FLAG ||
      field->field_length == 0)
    return FALSE;

  /* Allow all keys to be used. */
  if (derived_key_list.elements == 0)
  {
    table->keys_in_use_for_query.set_all();
    table->s->uniques= 0;
  }

  for (uint i= 0; i < num_values; i++)
  {
    table_map tables= values[i]->used_tables() & ~PSEUDO_TABLE_BITS;
    if (!tables || values[i]->real_item()->type() != Item::FIELD_ITEM)
      continue;
    for (table_map tbl= 1; tables >= tbl; tbl<<= 1)
    {
      if (! (tables & tbl))
        continue;
      if (add_derived_key(derived_key_list, field, tbl))
        return TRUE;
    }
  }
  /* Extend key which includes all referenced fields. */
  if (add_derived_key(derived_key_list, field, (table_map)0))
    return TRUE;
  return FALSE;
}


/*
  Comparison function for Derived_key entries.
  See TABLE_LIST::generate_keys.
*/

static int Derived_key_comp(Derived_key *e1, Derived_key *e2, void *arg)
{
  /* Move entries for tables with greater table bit to the end. */
  return ((e1->referenced_by < e2->referenced_by) ? -1 :
          ((e1->referenced_by > e2->referenced_by) ? 1 : 0));
}


/**
  @brief
  Generate keys for a materialized derived table/view.

  @details
  This function adds keys to the result table by walking over the list of
  possible keys for this derived table/view and calling the
  TABLE::add_tmp_key to actually add keys. A name @<auto_keyN@>, where N is a
  sequential number, is given to each key to ease debugging.
  @see add_derived_key

  @return TRUE  an error occur.
  @return FALSE all keys were successfully added.
*/

bool TABLE_LIST::generate_keys()
{
  List_iterator<Derived_key> it(derived_key_list);
  Derived_key *entry;
  uint key= 0;
  char buf[NAME_CHAR_LEN];
  DBUG_ASSERT(uses_materialization());

  if (!derived_key_list.elements)
    return FALSE;

  if (table->alloc_keys(derived_key_list.elements))
    return TRUE;

  /* Sort entries to make key numbers sequence deterministic. */
  derived_key_list.sort((Node_cmp_func)Derived_key_comp, 0);
  while ((entry= it++))
  {
    sprintf(buf, "<auto_key%i>", key++);
    if (table->add_tmp_key(&entry->used_fields,
                           table->in_use->mem_strdup(buf)))
      return TRUE;
  }
  return FALSE;
}


/**
  Update TABLE::const_key_parts for single table UPDATE/DELETE query

  @param conds               WHERE clause expression

  @retval TRUE   error (OOM)
  @retval FALSE  success

  @note
    Set const_key_parts bits if key fields are equal to constants in
    the WHERE expression.
*/

bool TABLE::update_const_key_parts(Item *conds)
{
  memset(const_key_parts, 0, sizeof(key_part_map) * s->keys);

  if (conds == NULL)
    return FALSE;

  for (uint index= 0; index < s->keys; index++)
  {
    KEY_PART_INFO *keyinfo= key_info[index].key_part;
    KEY_PART_INFO *keyinfo_end= keyinfo + key_info[index].user_defined_key_parts;

    for (key_part_map part_map= (key_part_map)1; 
        keyinfo < keyinfo_end;
        keyinfo++, part_map<<= 1)
    {
      if (const_expression_in_where(conds, NULL, keyinfo->field))
        const_key_parts[index]|= part_map;
    }
  }
  return FALSE;
}


/**
  Read removal is possible if the selected quick read
  method is using full unique index

  @see HA_READ_BEFORE_WRITE_REMOVAL

  @param index              Number of the index used for read

  @retval true   success, read removal started
  @retval false  read removal not started
*/

bool TABLE::check_read_removal(uint index)
{
  bool retval= false;

  DBUG_ENTER("check_read_removal");
  DBUG_ASSERT(file->ha_table_flags() & HA_READ_BEFORE_WRITE_REMOVAL);
  DBUG_ASSERT(index != MAX_KEY);

  // Index must be unique
  if ((key_info[index].flags & HA_NOSAME) == 0)
    DBUG_RETURN(false);

  // Full index must be used
  bitmap_clear_all(&tmp_set);
  mark_columns_used_by_index_no_reset(index, &tmp_set);

  if (bitmap_cmp(&tmp_set, read_set))
  {
    // Start read removal in handler
    retval= file->start_read_removal();
  }

  bitmap_clear_all(&tmp_set);
  DBUG_RETURN(retval);
}


/**
  Test if the order list consists of simple field expressions

  @param order                Linked list of ORDER BY arguments

  @return TRUE if @a order is empty or consist of simple field expressions
*/

bool is_simple_order(ORDER *order)
{
  for (ORDER *ord= order; ord; ord= ord->next)
  {
    if (ord->item[0]->real_item()->type() != Item::FIELD_ITEM)
      return FALSE;
  }
  return TRUE;
}


/**
  Repoint a table's fields from old_rec to new_rec

  @param table     the table of fields needed to be repointed
  @param old_rec   the original record buffer fields point to
  @param new_rec   the target record buff fields need to repoint
*/

void repoint_field_to_record(TABLE *table, uchar *old_rec, uchar *new_rec)
{
  Field **fields= table->field;
  my_ptrdiff_t ptrdiff= new_rec - old_rec;
  for (uint i= 0; i < table->s->fields; i++)
    fields[i]->move_field_offset(ptrdiff);
}


/**
  Evaluate necessary virtual generated columns.
  This is used right after reading a row from the storage engine.

  @note this is not necessary for stored generated columns, as they are
  provided by the storage engine.

  @param [in,out] buf    the buffer to store data
  @param table           the TABLE object
  @param active_index    the number of key for index scan (MAX_KEY is default)

  @return true if error.

  @todo see below for potential conflict with Bug#21815348 .
 */
bool update_generated_read_fields(uchar *buf, TABLE *table, uint active_index)
{
  DBUG_ENTER("update_generated_read_fields");
  DBUG_ASSERT(table && table->vfield);
  DBUG_ASSERT(!table->in_use->is_error());
  if (active_index != MAX_KEY && table->key_read)
  {
    /*
      The covering index is providing all necessary columns, including
      generated ones.
      Note that this logic may have to be reconsidered when we fix
      Bug#21815348; indeed, for that bug it could be possible to implement the
      following optimization: if A is an indexed base column, and B is a
      virtual generated column dependent on A, "select B from t" could choose
      an index-only scan over the index of A and calculate values of B on the
      fly. In that case, we would come here, however calculation of B would
      still be needed.
      Currently MySQL doesn't choose an index scan in that case because it
      considers B as independent from A, in its index-scan decision logic.
    */
    DBUG_RETURN(false);
  }

  int error= 0;

  /*
    If the buffer storing the record data is not record[0], then the field
    objects must be temporarily changed to point into the supplied buffer.
    The field pointers are restored at the end of this function.
  */
  if (buf != table->record[0])
    repoint_field_to_record(table, table->record[0], buf);

  for (Field **vfield_ptr= table->vfield; *vfield_ptr; vfield_ptr++)
  {
    Field *vfield= *vfield_ptr;
    DBUG_ASSERT(vfield->gcol_info && vfield->gcol_info->expr_item);
    /*
      Only calculate those virtual generated fields that are marked in the
      read_set bitmap.
    */
    if (!vfield->stored_in_db &&
        bitmap_is_set(table->read_set, vfield->field_index))
    {
      if (vfield->type() == MYSQL_TYPE_BLOB)
        (down_cast<Field_blob*>(vfield))->need_to_keep_old_value();

      error= vfield->gcol_info->expr_item->save_in_field(vfield, 0);
      DBUG_PRINT("info", ("field '%s' - updated", vfield->field_name));
      if (error && !table->in_use->is_error())
      {
        /*
          Most likely a calculation error which only triggered a warning, so
          let's not make the read fail.
        */
        error= 0;
      }
    }
    else
    {
      DBUG_PRINT("info", ("field '%s' - skipped", vfield->field_name));
    }
  }

  if (buf != table->record[0])
    repoint_field_to_record(table, buf, table->record[0]);

  DBUG_RETURN(error != 0);
  /*
    @todo
    this function is used by ha_rnd/etc, those ha_* functions are expected to
    return 0 or a HA_ERR code (and such codes are picked up by
    handler::print_error), but update_generated_read_fields returns true/false
    (0/1), which is then returned by the ha_* functions. If it
    returns 1 we get:
    ERROR 1030 (HY000): Got error 1 from storage engine
    which isn't informative for the user.
  */
}

/**
  Calculate data for each generated field marked for write in the
  corresponding column map.

  @note We need calculate data for both virtual and stored generated
  fields.

  @param bitmap         Bitmap over fields to update
  @param table          the TABLE object

  @return
    @retval
      false  - Success
    @retval
      true   - Error occurred during the generation/calculation of a generated
               field value
 */
bool update_generated_write_fields(const MY_BITMAP *bitmap, TABLE *table)
{
  DBUG_ENTER("update_generated_write_fields");
  Field **vfield_ptr;
  int error= 0;

  DBUG_ASSERT(table->vfield);
  DBUG_ASSERT(!table->in_use->is_error());
  /* Iterate over generated fields in the table */
  for (vfield_ptr= table->vfield; *vfield_ptr; vfield_ptr++)
  {
    Field *vfield;
    vfield= (*vfield_ptr);
    DBUG_ASSERT(vfield->gcol_info && vfield->gcol_info->expr_item);

    /* Only update those fields that are marked in the bitmap */
    if (bitmap_is_set(bitmap, vfield->field_index))
    {
      /*
        For a virtual generated column of blob type, we have to keep
        the current blob value since this might be needed by the
        storage engine during updates.
      */
      if (vfield->type() == MYSQL_TYPE_BLOB && vfield->is_virtual_gcol())
        (down_cast<Field_blob*>(vfield))->keep_old_value();

      /* Generate the actual value of the generated fields */
      error= vfield->gcol_info->expr_item->save_in_field(vfield, 0);

      DBUG_PRINT("info", ("field '%s' - updated", vfield->field_name));
      if (error && !table->in_use->is_error())
        error= 0;
      if (table->fields_set_during_insert)
        bitmap_set_bit(table->fields_set_during_insert, vfield->field_index);
    }
    else
    {
      DBUG_PRINT("info", ("field '%s' - skipped", vfield->field_name));
    }
  }

  if (error > 0)
    DBUG_RETURN(TRUE);
  DBUG_RETURN(FALSE);
}




/**
  Adds a generated column and its dependencies to the read_set/write_set
  bitmaps.

  If the value of a generated column (gcol) must be calculated, it needs to
  be in write_set (to satisfy the assertion in Field::store); the value of
  its underlying base columns is necessary to the calculation so those must
  be in read_set.

  A gcol must be calculated in two cases:
  - we're sending the gcol to the engine
  - the gcol is virtual and we're reading it from the engine without using a
  covering index on it.
*/
void TABLE::mark_gcol_in_maps(Field *field)
{
  bitmap_set_bit(write_set, field->field_index);
  /*
    Note that underlying base columns are here added to read_set but not added
    to requirements for an index to be covering (covering_keys is not touched).
    So, if we have:
    SELECT gcol FROM t :
    - an index covering gcol only (not including base columns), can still be
    chosen by the optimizer; note that InnoDB's build_template_needs_field()
    properly ignores read_set when MySQL asks for "index only" reads
    (table->key_read == true); if it didn't, it would do useless reads.
    - but if gcol is not read from an index, we will read base columns because
    they are in read_set.
    - Note how this relies on InnoDB's behaviour.
  */
  for (uint i= 0; i < s->fields; i++)
  {
    if (bitmap_is_set(&field->gcol_info->base_columns_map, i))
    {
      bitmap_set_bit(read_set, i);
      if (this->field[i]->is_virtual_gcol())
        bitmap_set_bit(write_set, i);
    }
  }
}


st_lex_user *
st_lex_user::alloc(THD *thd, LEX_STRING *user_arg, LEX_STRING *host_arg)
{
  st_lex_user *ret= static_cast<st_lex_user *>(thd->alloc(sizeof(st_lex_user)));
  if (ret == NULL)
    return NULL;
  /*
    Trim whitespace as the values will go to a CHAR field
    when stored.
  */
  trim_whitespace(system_charset_info, user_arg);
  if (host_arg)
    trim_whitespace(system_charset_info, host_arg);

  ret->user.str= user_arg->str;
  ret->user.length= user_arg->length;
  ret->host.str= host_arg ? host_arg->str : "%";
  ret->host.length= host_arg ? host_arg->length : 1;
  ret->plugin= EMPTY_CSTR;
  ret->auth= NULL_CSTR;
  ret->uses_identified_by_clause= false;
  ret->uses_identified_with_clause= false;
  ret->uses_identified_by_password_clause= false;
  ret->uses_authentication_string_clause= false;
  ret->alter_status.account_locked= false;
  ret->alter_status.expire_after_days= 0;
  ret->alter_status.update_account_locked_column= false;
  ret->alter_status.update_password_expired_column= false;
  ret->alter_status.update_password_expired_fields= false;
  ret->alter_status.use_default_password_lifetime= false;
  if (check_string_char_length(ret->user, ER_THD(thd, ER_USERNAME),
                               USERNAME_CHAR_LENGTH,
                               system_charset_info, 0) ||
      (host_arg && check_host_name(ret->host)))
    return NULL;
  if (host_arg)
  {
    /*
      Convert hostname part of username to lowercase.
      It's OK to use in-place lowercase as long as
      the character set is utf8.
    */
    my_casedn_str(system_charset_info, host_arg->str);
    ret->host.str= host_arg->str;
  }
  return ret;
}


//////////////////////////////////////////////////////////////////////////

/*
  NOTE:

  The functions in this block are used to read .frm file.
  They should not be used any where else in the code. They are only used
  in upgrade scenario for migrating old data directory to be compatible
  with current server. They will be removed in future release.

  Any new code should not be added in this section.
*/

/**
  Open and Read .frm file.
  Based on header, it is decided if its a table or view.
  Prepare TABLE_SHARE if its a table.
  Prepare File_parser if its a view.

  @param  thd                       thread handle
  @param  share                     TABLE_SHARE object to be filled.
  @param  frm_context               FRM_context for structures removed from
                                    TABLE_SHARE
  @param  db                        database name
  @param  table                     table name
  @param  is_fix_view_cols_and_deps Flag to indicate that we are recreating view
                                    to create view dependency entry in DD tables

  @retval  true   Error
  @retval  false  Success
*/
static bool read_frm_file(THD *thd,
                          TABLE_SHARE *share,
                          FRM_context *frm_context,
                          const std::string &db,
                          const std::string &table,
                          bool is_fix_view_cols_and_deps)
{
  File file;
  uchar head[64];
  char path[FN_REFLEN + 1];
  MEM_ROOT **root_ptr, *old_root;

  strxnmov(path, sizeof(path) - 1, share->normalized_path.str, reg_ext, NullS);
  LEX_STRING pathstr= { path, strlen(path) };

  if ((file= mysql_file_open(key_file_frm,
                             path, O_RDONLY, MYF(0))) < 0)
  {
    sql_print_error("Unable to open file %s\n", path);
    return true;
  }

  if (mysql_file_read(file, head, 64, MYF(MY_NABP)))
  {
    sql_print_error("Error in reading file %s\n", path);
    goto err;
  }

  /*
    Checking if the given .frm file is TABLE or VIEW.
  */
  if (head[0] == (uchar) 254 && head[1] == 1)
  {
    if (head[2] == FRM_VER || head[2] == FRM_VER+1 ||
        (head[2] >= FRM_VER+3 && head[2] <= FRM_VER+4))
    {
      /*
        This means this is a BASE_TABLE.
        Don't read .frm file for tables if we are recreating views
        to resolve dependency. At this time, all tables are already upgraded.
        .frm file should be only read for views.
      */
       if (is_fix_view_cols_and_deps)
       {
          mysql_file_close(file, MYF(MY_WME));
          return false;
       }
       int error;
       root_ptr= my_thread_get_THR_MALLOC();
       old_root= *root_ptr;
       *root_ptr= &share->mem_root;

       error= open_binary_frm(thd, share, frm_context, head, file);

       *root_ptr= old_root;
       if (error)
       {
         sql_print_error("Error in reading file %s\n", path);
         goto err;
       }
    }
    else
    {
      sql_print_error("Table '%s' was created with a different version "
                      "of MySQL and cannot be read", table.c_str());
      goto err;
    }
  }
  else if (memcmp(head, STRING_WITH_LEN("TYPE=")) == 0)
  {
    if (memcmp(head+5, "VIEW", 4) == 0)
    {
      // View found
      share->is_view= 1;

      /*
        Create view file parser and hold it in
        FRM_context member view_def.
      */
      frm_context->view_def= sql_parse_prepare(&pathstr, &share->mem_root, true);
      if (!frm_context->view_def)
      {
        sql_print_error("Unable to read view %s \n", pathstr.str);
        goto err;
      }
    }
    else
    {
      sql_print_error("File %s has unknown type in its header.", pathstr.str);
      goto err;
    }
  }
  else
  {
    sql_print_error("Incorrect information in file %s", pathstr.str);
    goto err;
  }

  // Close file and return
  mysql_file_close(file, MYF(MY_WME));
  return false;

err:
  mysql_file_close(file, MYF(MY_WME));
  return true;
}



bool create_table_share_for_upgrade(THD *thd,
                                    const char *path,
                                    TABLE_SHARE *share,
                                    FRM_context *frm_context,
                                    const char *db_name,
                                    const char *table_name,
                                    bool is_fix_view_cols_and_deps)
{
  DBUG_ENTER("create_table_share_for_upgrade");

  init_tmp_table_share(thd, share, db_name, 0, table_name, path);

  // Fix table categories set by init_tmp_table_share
  share->table_category= TABLE_UNKNOWN_CATEGORY;
  share->tmp_table= NO_TMP_TABLE;
  mysql_mutex_init(key_TABLE_SHARE_LOCK_ha_data,
                     &share->LOCK_ha_data, MY_MUTEX_INIT_FAST);

  if (read_frm_file(thd, share, frm_context, db_name,
                    table_name, is_fix_view_cols_and_deps))
  {
    free_table_share(share);
    DBUG_RETURN(TRUE);
  }
  DBUG_RETURN(FALSE);
}

//////////////////////////////////////////////////////////////////////////<|MERGE_RESOLUTION|>--- conflicted
+++ resolved
@@ -3165,89 +3165,7 @@
                             share->m_part_info->default_engine_type,
                             is_create_table))
   {
-<<<<<<< HEAD
-    /*
-      Currently we still need to run the parser for extracting
-      Item trees (for partition expression and COLUMNS values).
-      To avoid too big refactoring in this patch, we still generate
-      the syntax when reading the DD (read_from_dd_partitions) and
-      parse it for each TABLE instance.
-      TODO:
-      To avoid multiple copies of information, we should try to
-      point to the TABLE_SHARE where possible:
-      - partition names etc. I.e. reuse the partition_elements!
-      This is not possible with columns partitions, since they use
-      Item for storing the values!?
-      Also make sure that part_state is never altered without proper locks
-      (like MDL exclusive locks on the table! since they would be shared by all
-      instances of a table!)
-      TODO: Use field images instead?
-      TODO: Look on how DEFAULT values will be stored in the new DD
-      and reuse that if possible!
-      TODO: wl#7840 to get a more light weight parsing of expressions
-      Create a new partition_info object on the table's mem_root,
-      by parsing a minimalistic string generated from the share.
-      And then fill in the missing parts from the part_info on the share.
-    */
-  /*
-    In this execution we must avoid calling thd->change_item_tree since
-    we might release memory before statement is completed. We do this
-    by changing to a new statement arena. As part of this arena we also
-    set the memory root to be the memory root of the table since we
-    call the parser and fix_fields which both can allocate memory for
-    item objects. We keep the arena to ensure that we can release the
-    free_list when closing the table object.
-    SEE Bug #21658
-  */
-
-    Query_arena *backup_stmt_arena_ptr= thd->stmt_arena;
-    Query_arena backup_arena;
-    Query_arena part_func_arena(&outparam->mem_root,
-                                Query_arena::STMT_INITIALIZED);
-    thd->set_n_backup_active_arena(&part_func_arena, &backup_arena);
-    thd->stmt_arena= &part_func_arena;
-    bool tmp;
-    bool work_part_info_used;
-
-    tmp= mysql_unpack_partition(thd, share->partition_info_str,
-                                share->partition_info_str_len,
-                                outparam, is_create_table,
-                                share->m_part_info->default_engine_type,
-                                &work_part_info_used);
-    if (tmp)
-    {
-      thd->stmt_arena= backup_stmt_arena_ptr;
-      thd->restore_active_arena(&part_func_arena, &backup_arena);
-      goto partition_err;
-    }
-    outparam->part_info->is_auto_partitioned= share->auto_partitioned;
-    DBUG_PRINT("info", ("autopartitioned: %u", share->auto_partitioned));
-    /*
-      We should perform the fix_partition_func in either local or
-      caller's arena depending on work_part_info_used value.
-    */
-    if (!work_part_info_used)
-      tmp= fix_partition_func(thd, outparam, is_create_table);
-    thd->stmt_arena= backup_stmt_arena_ptr;
-    thd->restore_active_arena(&part_func_arena, &backup_arena);
-    if (!tmp)
-    {
-      if (work_part_info_used)
-        tmp= fix_partition_func(thd, outparam, is_create_table);
-    }
-    outparam->part_info->item_free_list= part_func_arena.free_list;
-    // TODO: Compare with share->part_info for validation of code!
-    DBUG_ASSERT(!share->m_part_info ||
-                share->m_part_info->column_list ==
-                  outparam->part_info->column_list);
-    DBUG_ASSERT(!share->m_part_info ||
-                outparam->part_info->list_of_part_fields ==
-                  share->m_part_info->list_of_part_fields);
-partition_err:
-    if (tmp)
-=======
     if (is_create_table)
->>>>>>> 57c3353a
     {
       /*
         During CREATE/ALTER TABLE it is ok to receive errors here.
