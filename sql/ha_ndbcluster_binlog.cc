/*
  Copyright (c) 2000, 2016, Oracle and/or its affiliates. All rights reserved.

   This program is free software; you can redistribute it and/or modify
   it under the terms of the GNU General Public License as published by
   the Free Software Foundation; version 2 of the License.

   This program is distributed in the hope that it will be useful,
   but WITHOUT ANY WARRANTY; without even the implied warranty of
   MERCHANTABILITY or FITNESS FOR A PARTICULAR PURPOSE.  See the
   GNU General Public License for more details.

   You should have received a copy of the GNU General Public License
   along with this program; if not, write to the Free Software
   Foundation, Inc., 51 Franklin St, Fifth Floor, Boston, MA 02110-1301  USA
*/

#include "ha_ndbcluster_glue.h"
#include "ha_ndbcluster.h"
#include "ha_ndbcluster_connection.h"
#include "ndb_local_connection.h"
#include "ndb_thd.h"
#include "ndb_table_guard.h"
#include "ndb_global_schema_lock.h"
#include "ndb_global_schema_lock_guard.h"
#include "ndb_tdc.h"
#include "ndb_name_util.h"
#include <NdbSleep.h>

#include "rpl_injector.h"
#include "rpl_filter.h"
#include "rpl_slave.h"
#include "binlog.h"
#include "ha_ndbcluster_binlog.h"
#include <ndbapi/NdbDictionary.hpp>
#include <ndbapi/ndb_cluster_connection.hpp>
#include "mysqld_thd_manager.h"  // Global_THD_manager

#include <mysql/psi/mysql_thread.h>

extern my_bool opt_ndb_log_orig;
extern my_bool opt_ndb_log_bin;
extern my_bool opt_ndb_log_update_as_write;
extern my_bool opt_ndb_log_updated_only;
extern my_bool opt_ndb_log_binlog_index;
extern my_bool opt_ndb_log_apply_status;
extern ulong opt_ndb_extra_logging;
extern st_ndb_slave_state g_ndb_slave_state;
extern my_bool opt_ndb_log_transaction_id;
extern my_bool log_bin_use_v1_row_events;
extern my_bool opt_ndb_log_empty_update;
extern my_bool opt_ndb_clear_apply_status;

bool ndb_log_empty_epochs(void);

void ndb_index_stat_restart();

/*
  defines for cluster replication table names
*/
#include "ha_ndbcluster_tables.h"

#include "ndb_dist_priv_util.h"
#include "ndb_anyvalue.h"
#include "ndb_binlog_extra_row_info.h"
#include "ndb_event_data.h"
#include "ndb_schema_object.h"
#include "ndb_schema_dist.h"
#include "ndb_repl_tab.h"
#include "ndb_binlog_thread.h"
#include "ndb_find_files_list.h"

/*
  Timeout for syncing schema events between
  mysql servers, and between mysql server and the binlog
*/
static const int DEFAULT_SYNC_TIMEOUT= 120;

/* Column numbers in the ndb_binlog_index table */
enum Ndb_binlog_index_cols
{
  NBICOL_START_POS                 = 0
  ,NBICOL_START_FILE               = 1
  ,NBICOL_EPOCH                    = 2
  ,NBICOL_NUM_INSERTS              = 3
  ,NBICOL_NUM_UPDATES              = 4
  ,NBICOL_NUM_DELETES              = 5
  ,NBICOL_NUM_SCHEMAOPS            = 6
  /* Following colums in schema 'v2' */
  ,NBICOL_ORIG_SERVERID            = 7
  ,NBICOL_ORIG_EPOCH               = 8
  ,NBICOL_GCI                      = 9
  /* Following columns in schema 'v3' */
  ,NBICOL_NEXT_POS                 = 10
  ,NBICOL_NEXT_FILE                = 11
};

class Mutex_guard
{
public:
  Mutex_guard(mysql_mutex_t &mutex) : m_mutex(mutex)
  {
    mysql_mutex_lock(&m_mutex);
  }
  ~Mutex_guard()
  {
    mysql_mutex_unlock(&m_mutex);
  }
private:
  mysql_mutex_t &m_mutex;
};


/*
  Flag showing if the ndb binlog should be created, if so == TRUE
  FALSE if not
*/
my_bool ndb_binlog_running= FALSE;
static my_bool ndb_binlog_tables_inited= FALSE;
static my_bool ndb_binlog_is_ready= FALSE;

bool
ndb_binlog_is_read_only(void)
{
  if(!ndb_binlog_tables_inited)
  {
    /* the ndb_* system tables not setup yet */
    return true;
  }

  if (ndb_binlog_running && !ndb_binlog_is_ready)
  {
    /*
      The binlog thread is supposed to write to binlog
      but not ready (still initializing or has lost connection)
    */
    return true;
  }
  return false;
}

/*
  Global reference to the ndb injector thread THD oject

  Has one sole purpose, for setting the in_use table member variable
  in get_share(...)
*/
extern THD * injector_thd; // Declared in ha_ndbcluster.cc

/*
  Global reference to ndb injector thd object.

  Used mainly by the binlog index thread, but exposed to the client sql
  thread for one reason; to setup the events operations for a table
  to enable ndb injector thread receiving events.

  Must therefore always be used with a surrounding
  mysql_mutex_lock(&injector_mutex), when doing create/dropEventOperation
*/
static Ndb *injector_ndb= NULL;
static Ndb *schema_ndb= NULL;

static int ndbcluster_binlog_inited= 0;

/*
  Mutex and condition used for interacting between client sql thread
  and injector thread
*/
static mysql_mutex_t injector_mutex;
static mysql_cond_t  injector_cond;

/* NDB Injector thread (used for binlog creation) */
static ulonglong ndb_latest_applied_binlog_epoch= 0;
static ulonglong ndb_latest_handled_binlog_epoch= 0;
static ulonglong ndb_latest_received_binlog_epoch= 0;

NDB_SHARE *ndb_apply_status_share= 0;
NDB_SHARE *ndb_schema_share= 0;
static mysql_mutex_t ndb_schema_share_mutex;

extern my_bool opt_log_slave_updates;
static my_bool g_ndb_log_slave_updates;

static bool g_injector_v1_warning_emitted = false;

static void remove_all_event_operations(Ndb *s_ndb, Ndb *i_ndb);

bool ndb_schema_dist_is_ready(void)
{
  Mutex_guard schema_share_g(ndb_schema_share_mutex);
  if (ndb_schema_share)
    return true;

  DBUG_PRINT("info", ("ndb schema dist not ready"));
  return false;
}

#ifndef DBUG_OFF
static void print_records(TABLE *table, const uchar *record)
{
  for (uint j= 0; j < table->s->fields; j++)
  {
    char buf[40];
    int pos= 0;
    Field *field= table->field[j];
    const uchar* field_ptr= field->ptr - table->record[0] + record;
    int pack_len= field->pack_length();
    int n= pack_len < 10 ? pack_len : 10;

    for (int i= 0; i < n && pos < 20; i++)
    {
      pos+= sprintf(&buf[pos]," %x", (int) (uchar) field_ptr[i]);
    }
    buf[pos]= 0;
    DBUG_PRINT("info",("[%u]field_ptr[0->%d]: %s", j, n, buf));
  }
}
#else
#define print_records(a,b)
#endif


#ifndef DBUG_OFF
static void dbug_print_table(const char *info, TABLE *table)
{
  if (table == 0)
  {
    DBUG_PRINT("info",("%s: (null)", info));
    return;
  }
  DBUG_PRINT("info",
             ("%s: %s.%s s->fields: %d  "
              "reclength: %lu  rec_buff_length: %u  record[0]: 0x%lx  "
              "record[1]: 0x%lx",
              info,
              table->s->db.str,
              table->s->table_name.str,
              table->s->fields,
              table->s->reclength,
              table->s->rec_buff_length,
              (long) table->record[0],
              (long) table->record[1]));

  for (unsigned int i= 0; i < table->s->fields; i++) 
  {
    Field *f= table->field[i];
    DBUG_PRINT("info",
               ("[%d] \"%s\"(0x%lx:%s%s%s%s%s%s) type: %d  pack_length: %d  "
                "ptr: 0x%lx[+%d]  null_bit: %u  null_ptr: 0x%lx[+%d]",
                i,
                f->field_name,
                (long) f->flags,
                (f->flags & PRI_KEY_FLAG)  ? "pri"       : "attr",
                (f->flags & NOT_NULL_FLAG) ? ""          : ",nullable",
                (f->flags & UNSIGNED_FLAG) ? ",unsigned" : ",signed",
                (f->flags & ZEROFILL_FLAG) ? ",zerofill" : "",
                (f->flags & BLOB_FLAG)     ? ",blob"     : "",
                (f->flags & BINARY_FLAG)   ? ",binary"   : "",
                f->real_type(),
                f->pack_length(),
                (long) f->ptr, (int) (f->ptr - table->record[0]),
                f->null_bit,
                (long) f->null_offset(0),
                (int) f->null_offset()));
    if (f->type() == MYSQL_TYPE_BIT)
    {
      Field_bit *g= (Field_bit*) f;
      DBUG_PRINT("MYSQL_TYPE_BIT",("field_length: %d  bit_ptr: 0x%lx[+%d] "
                                   "bit_ofs: %d  bit_len: %u",
                                   g->field_length, (long) g->bit_ptr,
                                   (int) ((uchar*) g->bit_ptr -
                                          table->record[0]),
                                   g->bit_ofs, g->bit_len));
    }
  }
}
#else
#define dbug_print_table(a,b)
#endif


static void run_query(THD *thd, char *buf, char *end,
                      const int *no_print_error)
{
  /*
    NOTE! Don't use this function for new implementation, backward
    compat. only
  */

  Ndb_local_connection mysqld(thd);

  /*
    Run the query, suppress some errors from being printed
    to log and ignore any error returned
  */
  (void)mysqld.raw_run_query(buf, (end - buf),
                             no_print_error);
}

static void
ndb_binlog_close_shadow_table(NDB_SHARE *share)
{
  DBUG_ENTER("ndb_binlog_close_shadow_table");
  Ndb_event_data *event_data= share->event_data;
  if (event_data)
  {
    delete event_data;
    share->event_data= 0;
  }
  DBUG_VOID_RETURN;
}


/*
  Open a shadow table for the table given in share.
  - The shadow table is (mainly) used when an event is
    received from the data nodes which need to be written
    to the binlog injector.
*/

static int
ndb_binlog_open_shadow_table(THD *thd, NDB_SHARE *share)
{
  int error;
  DBUG_ASSERT(share->event_data == 0);
  Ndb_event_data *event_data= share->event_data= new Ndb_event_data(share);
  DBUG_ENTER("ndb_binlog_open_shadow_table");

  MEM_ROOT **root_ptr= my_thread_get_THR_MALLOC();
  MEM_ROOT *old_root= *root_ptr;
  init_sql_alloc(PSI_INSTRUMENT_ME, &event_data->mem_root, 1024, 0);
  *root_ptr= &event_data->mem_root;

  TABLE_SHARE *shadow_table_share=
    (TABLE_SHARE*)alloc_root(&event_data->mem_root, sizeof(TABLE_SHARE));
  TABLE *shadow_table=
    (TABLE*)alloc_root(&event_data->mem_root, sizeof(TABLE));

  init_tmp_table_share(thd, shadow_table_share,
                       share->db, 0,
                       share->table_name,
                       share->key_string());
  if ((error= open_table_def(thd, shadow_table_share, 0)) ||
      (error= open_table_from_share(thd, shadow_table_share, "", 0,
                                    (uint) (OPEN_FRM_FILE_ONLY | DELAYED_OPEN | READ_ALL),
                                    0, shadow_table,
                                    false
                                    )))
  {
    DBUG_PRINT("error", ("failed to open shadow table, error: %d my_errno: %d",
                         error, my_errno()));
    free_table_share(shadow_table_share);
    delete event_data;
    share->event_data= 0;
    *root_ptr= old_root;
    DBUG_RETURN(error);
  }
  event_data->shadow_table= shadow_table;

  mysql_mutex_lock(&LOCK_open);
  assign_new_table_id(shadow_table_share);
  mysql_mutex_unlock(&LOCK_open);

  shadow_table->in_use= injector_thd;
  

  // Allocate strings for db and table_name for shadow_table
  // in event_data's MEM_ROOT(where the shadow_table itself is allocated)
  lex_string_copy(&event_data->mem_root,
                  &shadow_table->s->db,
                  share->db);
  lex_string_copy(&event_data->mem_root,
                  &shadow_table->s->table_name,
                  share->table_name);

  /* We can't use 'use_all_columns()' as the file object is not setup yet */
  shadow_table->column_bitmaps_set_no_signal(&shadow_table->s->all_set,
                                             &shadow_table->s->all_set);

  share->set_binlog_flags_for_table(shadow_table);

#ifndef DBUG_OFF
  dbug_print_table("table", shadow_table);
#endif
  *root_ptr= old_root;
  DBUG_RETURN(0);
}


/*
  Initialize the binlog part of the NDB_SHARE
*/
int ndbcluster_binlog_init_share(THD *thd, NDB_SHARE *share, TABLE *_table)
{
  DBUG_ENTER("ndbcluster_binlog_init_share");

  if (!share->need_events(ndb_binlog_running))
  {
    share->set_binlog_flags_for_table(_table);
    DBUG_RETURN(0);
  }

  DBUG_RETURN(ndb_binlog_open_shadow_table(thd, share));
}

static int
get_ndb_blobs_value(TABLE* table, NdbValue* value_array,
                    uchar*& buffer, uint& buffer_size,
                    my_ptrdiff_t ptrdiff)
{
  DBUG_ENTER("get_ndb_blobs_value");

  // Field has no field number so cannot use TABLE blob_field
  // Loop twice, first only counting total buffer size
  for (int loop= 0; loop <= 1; loop++)
  {
    uint32 offset= 0;
    for (uint i= 0; i < table->s->fields; i++)
    {
      Field *field= table->field[i];
      NdbValue value= value_array[i];
      if (! (field->flags & BLOB_FLAG && field->stored_in_db))
        continue;
      if (value.blob == NULL)
      {
        DBUG_PRINT("info",("[%u] skipped", i));
        continue;
      }
      Field_blob *field_blob= (Field_blob *)field;
      NdbBlob *ndb_blob= value.blob;
      int isNull;
      if (ndb_blob->getNull(isNull) != 0)
        DBUG_RETURN(-1);
      if (isNull == 0) {
        Uint64 len64= 0;
        if (ndb_blob->getLength(len64) != 0)
          DBUG_RETURN(-1);
        // Align to Uint64
        uint32 size= Uint32(len64);
        if (size % 8 != 0)
          size+= 8 - size % 8;
        if (loop == 1)
        {
          uchar *buf= buffer + offset;
          uint32 len= buffer_size - offset;  // Size of buf
          if (ndb_blob->readData(buf, len) != 0)
            DBUG_RETURN(-1);
          DBUG_PRINT("info", ("[%u] offset: %u  buf: 0x%lx  len=%u  [ptrdiff=%d]",
                              i, offset, (long) buf, len, (int)ptrdiff));
          DBUG_ASSERT(len == len64);
          // Ugly hack assumes only ptr needs to be changed
          field_blob->set_ptr_offset(ptrdiff, len, buf);
        }
        offset+= size;
      }
      else if (loop == 1) // undefined or null
      {
        // have to set length even in this case
        uchar *buf= buffer + offset; // or maybe NULL
        uint32 len= 0;
        field_blob->set_ptr_offset(ptrdiff, len, buf);
        DBUG_PRINT("info", ("[%u] isNull=%d", i, isNull));
      }
    }
    if (loop == 0 && offset > buffer_size)
    {
      my_free(buffer);
      buffer_size= 0;
      DBUG_PRINT("info", ("allocate blobs buffer size %u", offset));
      buffer= (uchar*) my_malloc(PSI_INSTRUMENT_ME, offset, MYF(MY_WME));
      if (buffer == NULL)
      {
        sql_print_error("get_ndb_blobs_value: my_malloc(%u) failed", offset);
        DBUG_RETURN(-1);
      }
      buffer_size= offset;
    }
  }
  DBUG_RETURN(0);
}


/*****************************************************************
  functions called from master sql client threads
****************************************************************/

/*
  called in mysql_show_binlog_events and reset_logs to make sure we wait for
  all events originating from the 'thd' to arrive in the binlog.

  'thd' is expected to be non-NULL.

  Wait for the epoch in which the last transaction of the 'thd' is a part of.

  Wait a maximum of 30 seconds.
*/
static void ndbcluster_binlog_wait(THD *thd)
{
  if (ndb_binlog_running)
  {
    DBUG_ENTER("ndbcluster_binlog_wait");
    DBUG_ASSERT(thd);
    DBUG_ASSERT(thd_sql_command(thd) == SQLCOM_SHOW_BINLOG_EVENTS ||
                thd_sql_command(thd) == SQLCOM_FLUSH ||
                thd_sql_command(thd) == SQLCOM_RESET);
    /*
      Binlog Injector should not wait for itself
    */
    if (thd->system_thread == SYSTEM_THREAD_NDBCLUSTER_BINLOG)
      DBUG_VOID_RETURN;

    Thd_ndb *thd_ndb = get_thd_ndb(thd);
    if (!thd_ndb)
    {
      /*
       thd has not interfaced with ndb before
       so there is no need for waiting
      */
       DBUG_VOID_RETURN;
    }

    const char *save_info = thd->proc_info;
    thd->proc_info = "Waiting for ndbcluster binlog update to "
	"reach current position";

   /*
     Highest epoch that a transaction against Ndb has received
     as part of commit processing *in this thread*. This is a
     per-session 'most recent change' indicator.
    */
    const Uint64 session_last_committed_epoch =
      thd_ndb->m_last_commit_epoch_session;

    /*
     * Wait until the last committed epoch from the session enters Binlog.
     * Break any possible deadlock after 30s.
     */
    int count = 30;

<<<<<<< HEAD
    mysql_mutex_lock(&injector_mutex);
=======
    pthread_mutex_lock(&injector_mutex);
    const Uint64 start_handled_epoch = ndb_latest_handled_binlog_epoch;

>>>>>>> 0d02498f
    while (!thd->killed && count && ndb_binlog_running &&
           (ndb_latest_handled_binlog_epoch == 0 ||
            ndb_latest_handled_binlog_epoch < session_last_committed_epoch))
    {
      count--;
      struct timespec abstime;
      set_timespec(&abstime, 1);
      mysql_cond_timedwait(&injector_cond, &injector_mutex, &abstime);
    }
    mysql_mutex_unlock(&injector_mutex);

    if (count == 0)
    {
      sql_print_warning("NDB: Thread id %u timed out (30s) waiting for epoch %u/%u "
                        "to be handled.  Progress : %u/%u -> %u/%u.",
                        thd->thread_id(),
                        Uint32((session_last_committed_epoch >> 32) & 0xffffffff),
                        Uint32(session_last_committed_epoch & 0xffffffff),
                        Uint32((start_handled_epoch >> 32) & 0xffffffff),
                        Uint32(start_handled_epoch & 0xffffffff),
                        Uint32((ndb_latest_handled_binlog_epoch >> 32) & 0xffffffff),
                        Uint32(ndb_latest_handled_binlog_epoch & 0xffffffff));

      // Fail on wait/deadlock timeout in debug compile
      DBUG_ASSERT(false);
    }
    
    thd->proc_info= save_info;
    DBUG_VOID_RETURN;
  }
}

/*
 Called from MYSQL_BIN_LOG::reset_logs in log.cc when binlog is emptied
*/
static int ndbcluster_reset_logs(THD *thd)
{
  if (!ndb_binlog_running)
    return 0;

  /* only reset master should reset logs */
  if (!((thd->lex->sql_command == SQLCOM_RESET) &&
        (thd->lex->type & REFRESH_MASTER)))
    return 0;

  DBUG_ENTER("ndbcluster_reset_logs");

  /*
    Wait for all events originating from this mysql server has
    reached the binlog before continuing to reset
  */
  ndbcluster_binlog_wait(thd);

  /*
    Truncate mysql.ndb_binlog_index table, if table does not
    exist ignore the error as it is a "consistent" behavior
  */
  Ndb_local_connection mysqld(thd);
  const bool ignore_no_such_table = true;
  if(mysqld.truncate_table(STRING_WITH_LEN("mysql"),
                           STRING_WITH_LEN("ndb_binlog_index"),
                           ignore_no_such_table))
  {
    // Failed to truncate table
    DBUG_RETURN(1);
  }
  DBUG_RETURN(0);
}

/*
  Setup THD object
  'Inspired' from ha_ndbcluster.cc : ndb_util_thread_func
*/
THD *
ndb_create_thd(char * stackptr)
{
  DBUG_ENTER("ndb_create_thd");
  THD * thd= new THD; /* note that contructor of THD uses DBUG_ */
  if (thd == 0)
  {
    DBUG_RETURN(0);
  }
  THD_CHECK_SENTRY(thd);

  thd->thread_stack= stackptr; /* remember where our stack is */
  if (thd->store_globals())
  {
    delete thd;
    DBUG_RETURN(0);
  }

  thd->init_for_queries();
  thd_set_command(thd, COM_DAEMON);
  thd->system_thread= SYSTEM_THREAD_NDBCLUSTER_BINLOG;
  thd->get_protocol_classic()->set_client_capabilities(0);
  thd->lex->start_transaction_opt= 0;
  thd->security_context()->skip_grants();

  CHARSET_INFO *charset_connection= get_charset_by_csname("utf8",
                                                          MY_CS_PRIMARY,
                                                          MYF(MY_WME));
  thd->variables.character_set_client= charset_connection;
  thd->variables.character_set_results= charset_connection;
  thd->variables.collation_connection= charset_connection;
  thd->update_charset();
  DBUG_RETURN(thd);
}

/*
  Called from MYSQL_BIN_LOG::purge_logs in log.cc when the binlog "file"
  is removed
*/

static int
ndbcluster_binlog_index_purge_file(THD *passed_thd, const char *file)
{
  int stack_base = 0;
  int error = 0;
  DBUG_ENTER("ndbcluster_binlog_index_purge_file");
  DBUG_PRINT("enter", ("file: %s", file));

  if (!ndb_binlog_running || (passed_thd && passed_thd->slave_thread))
    DBUG_RETURN(0);

  /**
   * This function cannot safely reuse the passed thd object
   * due to the variety of places from which it is called.
   *   new/delete one...yuck!
   */
  THD* my_thd;
  if ((my_thd = ndb_create_thd((char*)&stack_base) /* stack ptr */) == 0)
  {
    /**
     * TODO return proper error code here,
     * BUT! return code is not (currently) checked in
     *      log.cc : purge_index_entry() so we settle for warning printout
     * Will sql_print_warning fail with no thd?
     */
    sql_print_warning("NDB: Unable to purge "
                      NDB_REP_DB "." NDB_REP_TABLE
                      " File=%s (failed to setup thd)", file);
    DBUG_RETURN(0);
  }


  /*
    delete rows from mysql.ndb_binlog_index table for the given
    filename, if table does not exist ignore the error as it
    is a "consistent" behavior
  */
  Ndb_local_connection mysqld(my_thd);
  const bool ignore_no_such_table = true;

  // Set needed isolation level to be independent from server settings
  my_thd->variables.tx_isolation= ISO_REPEATABLE_READ;
  // Turn autocommit on
  // This is needed to ensure calls to mysqld.delete_rows commits.
  my_thd->variables.option_bits&= ~OPTION_NOT_AUTOCOMMIT;

  if(mysqld.delete_rows(STRING_WITH_LEN("mysql"),
                        STRING_WITH_LEN("ndb_binlog_index"),
                        ignore_no_such_table,
                        "File='", file, "'", NULL))
  {
    // Failed to delete rows from table
    error = 1;
  }

  delete my_thd;
  
  if (passed_thd)
  {
    /* Relink passed THD with this thread */
    passed_thd->store_globals();
  }

  DBUG_RETURN(error);
}


// Determine if privilege tables are distributed, ie. stored in NDB
bool
Ndb_dist_priv_util::priv_tables_are_in_ndb(THD* thd)
{
  bool distributed= false;
  Ndb_dist_priv_util dist_priv;
  DBUG_ENTER("ndbcluster_distributed_privileges");

  Ndb *ndb= check_ndb_in_thd(thd);
  if (!ndb)
    DBUG_RETURN(false); // MAGNUS, error message?

  if (ndb->setDatabaseName(dist_priv.database()) != 0)
    DBUG_RETURN(false);

  const char* table_name;
  while((table_name= dist_priv.iter_next_table()))
  {
    DBUG_PRINT("info", ("table_name: %s", table_name));
    Ndb_table_guard ndbtab_g(ndb->getDictionary(), table_name);
    const NDBTAB *ndbtab= ndbtab_g.get_table();
    if (ndbtab)
    {
      distributed= true;
    }
    else if (distributed)
    {
      sql_print_error("NDB: Inconsistency detected in distributed "
                      "privilege tables. Table '%s.%s' is not distributed",
                      dist_priv.database(), table_name);
      DBUG_RETURN(false);
    }
  }
  DBUG_RETURN(distributed);
}


/*
  ndbcluster_binlog_log_query

   - callback function installed in handlerton->binlog_log_query
   - called by MySQL Server in places where no other handlerton
     function exists which can be used to notify about changes
   - used by ndbcluster to detect when
     -- databases are created or altered
     -- privilege tables have been modified
*/

static void
ndbcluster_binlog_log_query(handlerton *hton, THD *thd,
                            enum_binlog_command binlog_command,
                            const char *query, uint query_length,
                            const char *db, const char *table_name)
{
  DBUG_ENTER("ndbcluster_binlog_log_query");
  DBUG_PRINT("enter", ("db: %s  table_name: %s  query: %s",
                       db, table_name, query));
  enum SCHEMA_OP_TYPE type;
  /* Use random table_id and table_version  */
  const uint32 table_id = (uint32)rand();
  const uint32 table_version = (uint32)rand();
  switch (binlog_command)
  {
  case LOGCOM_CREATE_DB:
    DBUG_PRINT("info", ("New database '%s' created", db));
    type= SOT_CREATE_DB;
    break;

  case LOGCOM_ALTER_DB:
    DBUG_PRINT("info", ("The database '%s' was altered", db));
    type= SOT_ALTER_DB;
    break;

  case LOGCOM_ACL_NOTIFY:
    DBUG_PRINT("info", ("Privilege tables have been modified"));
    type= SOT_GRANT;
    if (!Ndb_dist_priv_util::priv_tables_are_in_ndb(thd))
    {
      DBUG_VOID_RETURN;
    }
    /*
      NOTE! Grant statements with db set to NULL is very rare but
      may be provoked by for example dropping the currently selected
      database. Since ndbcluster_log_schema_op does not allow
      db to be NULL(can't create a key for the ndb_schem_object nor
      writeNULL to ndb_schema), the situation is salvaged by setting db
      to the constant string "mysql" which should work in most cases.

      Interestingly enough this "hack" has the effect that grant statements
      are written to the remote binlog in same format as if db would have
      been NULL.
    */
    if (!db)
      db = "mysql";
    break;    

  default:
    DBUG_PRINT("info", ("Ignoring binlog_log_query notification"));
    DBUG_VOID_RETURN;
    break;

  }
  ndbcluster_log_schema_op(thd, query, query_length,
                           db, table_name, table_id, table_version, type,
                           NULL, NULL);
  DBUG_VOID_RETURN;
}

extern void ndb_util_thread_stop(void);

// Instantiate Ndb_binlog_thread component
static Ndb_binlog_thread ndb_binlog_thread;


/*
  End use of the NDB Cluster binlog
   - wait for binlog thread to shutdown
*/

int ndbcluster_binlog_end(THD *thd)
{
  DBUG_ENTER("ndbcluster_binlog_end");

  // Stop ndb_util_thread first since it uses THD(which
  // implicitly depend on binlog)
  ndb_util_thread_stop();

  if (ndbcluster_binlog_inited)
  {
    ndbcluster_binlog_inited= 0;

    ndb_binlog_thread.stop();
    ndb_binlog_thread.deinit();

    mysql_mutex_destroy(&injector_mutex);
    mysql_cond_destroy(&injector_cond);
    mysql_mutex_destroy(&ndb_schema_share_mutex);
  }

  DBUG_RETURN(0);
}

/*****************************************************************
  functions called from slave sql client threads
****************************************************************/
static void ndbcluster_reset_slave(THD *thd)
{
  if (!ndb_binlog_running)
    return;

  DBUG_ENTER("ndbcluster_reset_slave");

  /*
    delete all rows from mysql.ndb_apply_status table
    - if table does not exist ignore the error as it
      is a consistent behavior
  */
  if (opt_ndb_clear_apply_status)
  {
    Ndb_local_connection mysqld(thd);
    const bool ignore_no_such_table = true;
    if(mysqld.delete_rows(STRING_WITH_LEN("mysql"),
                          STRING_WITH_LEN("ndb_apply_status"),
                          ignore_no_such_table,
                          NULL))
    {
      // Failed to delete rows from table
    }
  }

  g_ndb_slave_state.atResetSlave();

  // pending fix for bug#59844 will make this function return int
  DBUG_VOID_RETURN;
}

/*
  Initialize the binlog part of the ndb handlerton
*/

static int ndbcluster_binlog_func(handlerton *hton, THD *thd, 
                                  enum_binlog_func fn, 
                                  void *arg)
{
  DBUG_ENTER("ndbcluster_binlog_func");
  int res= 0;
  switch(fn)
  {
  case BFN_RESET_LOGS:
    res= ndbcluster_reset_logs(thd);
    break;
  case BFN_RESET_SLAVE:
    ndbcluster_reset_slave(thd);
    break;
  case BFN_BINLOG_WAIT:
    ndbcluster_binlog_wait(thd);
    break;
  case BFN_BINLOG_END:
    res= ndbcluster_binlog_end(thd);
    break;
  case BFN_BINLOG_PURGE_FILE:
    res= ndbcluster_binlog_index_purge_file(thd, (const char *)arg);
    break;
  }
  DBUG_RETURN(res);
}

void ndbcluster_binlog_init(handlerton* h)
{
  h->binlog_func=      ndbcluster_binlog_func;
  h->binlog_log_query= ndbcluster_binlog_log_query;
}


static bool
create_cluster_sys_table(THD *thd, const char* db, size_t db_length,
                         const char* table, size_t table_length,
                         const char* create_definitions,
                         const char* create_options)
{
  /* Need a connection to create table, else retry later. */
  if (g_ndb_cluster_connection->get_no_ready() <= 0)
    return true; 

  if (opt_ndb_extra_logging)
    sql_print_information("NDB: Creating %s.%s", db, table);

  Ndb_local_connection mysqld(thd);

  /*
    Check if table exists in MySQL "dictionary"(i.e on disk)
    if so, remove it since there is none in Ndb
  */
  {
    char path[FN_REFLEN + 1];
    build_table_filename(path, sizeof(path) - 1,
                         db, table, reg_ext, 0);
    if (my_delete(path, MYF(0)) == 0)
    {
      /*
        The .frm file existed and was deleted from disk.
        It's possible that someone has tried to use it and thus
        it might have been inserted in the table definition cache.
        It must be flushed to avoid that it exist only in the
        table definition cache.
      */
      if (opt_ndb_extra_logging)
        sql_print_information("NDB: Flushing %s.%s", db, table);

      /* Flush mysql.ndb_apply_status table, ignore all errors */
      (void)mysqld.flush_table(db, db_length,
                               table, table_length);
    }
  }

  const bool create_if_not_exists = true;
  const bool res = mysqld.create_sys_table(db, db_length,
                                           table, table_length,
                                           create_if_not_exists,
                                           create_definitions,
                                           create_options);
  return res;
}


static bool
ndb_apply_table__create(THD *thd)
{
  DBUG_ENTER("ndb_apply_table__create");

  /* NOTE! Updating this table schema must be reflected in ndb_restore */
  const bool res =
    create_cluster_sys_table(thd,
                             STRING_WITH_LEN("mysql"),
                             STRING_WITH_LEN("ndb_apply_status"),
                             // table_definition
                             "server_id INT UNSIGNED NOT NULL,"
                             "epoch BIGINT UNSIGNED NOT NULL, "
                             "log_name VARCHAR(255) BINARY NOT NULL, "
                             "start_pos BIGINT UNSIGNED NOT NULL, "
                             "end_pos BIGINT UNSIGNED NOT NULL, "
                             "PRIMARY KEY USING HASH (server_id)",
                             // table_options
                             "ENGINE=NDB CHARACTER SET latin1");
  DBUG_RETURN(res);
}


static bool
ndb_schema_table__create(THD *thd)
{
  DBUG_ENTER("ndb_schema_table__create");

  /* NOTE! Updating this table schema must be reflected in ndb_restore */
  const bool res =
    create_cluster_sys_table(thd,
                             STRING_WITH_LEN("mysql"),
                             STRING_WITH_LEN("ndb_schema"),
                             // table_definition
                             "db VARBINARY("
                             NDB_MAX_DDL_NAME_BYTESIZE_STR
                             ") NOT NULL,"
                             "name VARBINARY("
                             NDB_MAX_DDL_NAME_BYTESIZE_STR
                             ") NOT NULL,"
                             "slock BINARY(32) NOT NULL,"
                             "query BLOB NOT NULL,"
                             "node_id INT UNSIGNED NOT NULL,"
                             "epoch BIGINT UNSIGNED NOT NULL,"
                             "id INT UNSIGNED NOT NULL,"
                             "version INT UNSIGNED NOT NULL,"
                             "type INT UNSIGNED NOT NULL,"
                             "PRIMARY KEY USING HASH (db,name)",
                             // table_options
                             "ENGINE=NDB CHARACTER SET latin1");
  DBUG_RETURN(res);
}


/*
   ndb_notify_tables_writable
   
   Called to notify any waiting threads that Ndb tables are
   now writable
*/ 
static void ndb_notify_tables_writable()
{
  mysql_mutex_lock(&ndbcluster_mutex);
  ndb_setup_complete= 1;
  mysql_cond_broadcast(&ndbcluster_cond);
  mysql_mutex_unlock(&ndbcluster_mutex);
}


/**
  Utility class encapsulating the code which setup the 'ndb binlog thread'
  to be "connected" to the cluster.
  This involves:
   - synchronizing the local mysqld data dictionary with that in NDB
   - subscribing to changes that happen in NDB, thus allowing:
    -- local mysqld data dictionary to be kept in synch
    -- binlog of changes in NDB to be written

*/

class Ndb_binlog_setup {

  THD* const m_thd;
  Thd_ndb* const m_thd_ndb;

/*
  Clean-up any stray files for non-existing NDB tables
  - "stray" means that there is a .frm + .ndb file on disk
    but there exists no such table in NDB. The two files
    can then be deleted from disk to get in synch with
    what's in NDB.
*/
static
void clean_away_stray_files(THD *thd, Thd_ndb* thd_ndb)
{
  DBUG_ENTER("Ndb_binlog_setup::clean_away_stray_files");

  // Populate list of databases
  Ndb_find_files_list db_names(thd);
  if (!db_names.find_databases(mysql_data_home))
  {
    thd->clear_error();
    DBUG_PRINT("info", ("Failed to find databases"));
    DBUG_VOID_RETURN;
  }

  LEX_STRING *db_name;
  while ((db_name= db_names.next()))
  {
    DBUG_PRINT("info", ("Found database %s", db_name->str));
    if (strcmp(NDB_REP_DB, db_name->str)) /* Skip system database */
    {

      sql_print_information("NDB: Cleaning stray tables from database '%s'",
                            db_name->str);

      char path[FN_REFLEN + 1];
      build_table_filename(path, sizeof(path) - 1, db_name->str, "", "", 0);
      
      /* Require that no binlog setup is attempted yet, that will come later
       * right now we just want to get rid of stray frms et al
       */
      Thd_ndb::Options_guard thd_ndb_options(thd_ndb);
      thd_ndb_options.set(Thd_ndb::SKIP_BINLOG_SETUP_IN_FIND_FILES);

      Ndb_find_files_list tab_names(thd);
      if (!tab_names.find_tables(db_name->str, path))
      {
        thd->clear_error();
        DBUG_PRINT("info", ("Failed to find tables"));
      }
    }
  }
  DBUG_VOID_RETURN;
}

/*
  Ndb has no representation of the database schema objects.
  The mysql.ndb_schema table contains the latest schema operations
  done via a mysqld, and thus reflects databases created/dropped/altered
  while a mysqld was disconnected.  This function tries to recover
  the correct state w.r.t created databases using the information in
  that table.
*/
static
int find_all_databases(THD *thd, Thd_ndb* thd_ndb)
{
  Ndb *ndb= thd_ndb->ndb;
  NDBDICT *dict= ndb->getDictionary();
  NdbTransaction *trans= NULL;
  NdbError ndb_error;
  int retries= 100;
  int retry_sleep= 30; /* 30 milliseconds, transaction */
  DBUG_ENTER("Ndb_binlog_setup::find_all_databases");

  /*
    Function should only be called while ndbcluster_global_schema_lock
    is held, to ensure that ndb_schema table is not being updated while
    scanning.
  */
  if (!thd_ndb->has_required_global_schema_lock("Ndb_binlog_setup::find_all_databases"))
    DBUG_RETURN(1);

  ndb->setDatabaseName(NDB_REP_DB);

  Thd_ndb::Options_guard thd_ndb_options(thd_ndb);
  thd_ndb_options.set(Thd_ndb::NO_LOG_SCHEMA_OP);
  thd_ndb_options.set(Thd_ndb::IS_SCHEMA_DIST_PARTICIPANT);
  while (1)
  {
    char db_buffer[FN_REFLEN];
    char *db= db_buffer+1;
    char name[FN_REFLEN];
    char query[64000];
    Ndb_table_guard ndbtab_g(dict, NDB_SCHEMA_TABLE);
    const NDBTAB *ndbtab= ndbtab_g.get_table();
    NdbScanOperation *op;
    NdbBlob *query_blob_handle;
    int r= 0;
    if (ndbtab == NULL)
    {
      ndb_error= dict->getNdbError();
      goto error;
    }
    trans= ndb->startTransaction();
    if (trans == NULL)
    {
      ndb_error= ndb->getNdbError();
      goto error;
    }
    op= trans->getNdbScanOperation(ndbtab);
    if (op == NULL)
    {
      ndb_error= trans->getNdbError();
      goto error;
    }

    op->readTuples(NdbScanOperation::LM_Read,
                   NdbScanOperation::SF_TupScan, 1);
    
    r|= op->getValue("db", db_buffer) == NULL;
    r|= op->getValue("name", name) == NULL;
    r|= (query_blob_handle= op->getBlobHandle("query")) == NULL;
    r|= query_blob_handle->getValue(query, sizeof(query));

    if (r)
    {
      ndb_error= op->getNdbError();
      goto error;
    }

    if (trans->execute(NdbTransaction::NoCommit))
    {
      ndb_error= trans->getNdbError();
      goto error;
    }

    while ((r= op->nextResult()) == 0)
    {
      unsigned db_len= db_buffer[0];
      unsigned name_len= name[0];
      /*
        name_len == 0 means no table name, hence the row
        is for a database
      */
      if (db_len > 0 && name_len == 0)
      {
        /* database found */
        db[db_len]= 0;

	/* find query */
        Uint64 query_length= 0;
        if (query_blob_handle->getLength(query_length))
        {
          ndb_error= query_blob_handle->getNdbError();
          goto error;
        }
        query[query_length]= 0;
        build_table_filename(name, sizeof(name), db, "", "", 0);
        int database_exists= !my_access(name, F_OK);
        if (native_strncasecmp("CREATE", query, 6) == 0)
        {
          /* Database should exist */
          if (!database_exists)
          {
            /* create missing database */
            sql_print_information("NDB: Discovered missing database '%s'", db);
            const int no_print_error[1]= {0};
            run_query(thd, query, query + query_length,
                      no_print_error);
          }
        }
        else if (native_strncasecmp("ALTER", query, 5) == 0)
        {
          /* Database should exist */
          if (!database_exists)
          {
            /* create missing database */
            sql_print_information("NDB: Discovered missing database '%s'", db);
            const int no_print_error[1]= {0};
            name_len= (unsigned)my_snprintf(name, sizeof(name), "CREATE DATABASE %s", db);
            run_query(thd, name, name + name_len,
                      no_print_error);
            run_query(thd, query, query + query_length,
                      no_print_error);
          }
        }
        else if (native_strncasecmp("DROP", query, 4) == 0)
        {
          /* Database should not exist */
          if (database_exists)
          {
            /* drop missing database */
            sql_print_information("NDB: Discovered remaining database '%s'", db);
          }
        }
      }
    }
    if (r == -1)
    {
      ndb_error= op->getNdbError();
      goto error;
    }
    ndb->closeTransaction(trans);
    trans= NULL;
    DBUG_RETURN(0); // success
  error:
    if (trans)
    {
      ndb->closeTransaction(trans);
      trans= NULL;
    }
    if (ndb_error.status == NdbError::TemporaryError && !thd->killed)
    {
      if (retries--)
      {
        sql_print_warning("NDB: ndbcluster_find_all_databases retry: %u - %s",
                          ndb_error.code,
                          ndb_error.message);
        do_retry_sleep(retry_sleep);
        continue; // retry
      }
    }
    if (!thd->killed)
    {
      sql_print_error("NDB: ndbcluster_find_all_databases fail: %u - %s",
                      ndb_error.code,
                      ndb_error.message);
    }

    DBUG_RETURN(1); // not temp error or too many retries
  }
}


/*
  find all tables in ndb and discover those needed
*/
static
int find_all_files(THD *thd, Ndb* ndb)
{
  char key[FN_REFLEN + 1];
  int unhandled= 0, retries= 5, skipped= 0;
  DBUG_ENTER("Ndb_binlog_setup::find_all_files");

  NDBDICT* dict= ndb->getDictionary();

  do
  {
    NdbDictionary::Dictionary::List list;
    if (dict->listObjects(list, NdbDictionary::Object::UserTable) != 0)
      DBUG_RETURN(1);
    unhandled= 0;
    skipped= 0;
    retries--;
    for (uint i= 0 ; i < list.count ; i++)
    {
      NDBDICT::List::Element& elmt= list.elements[i];
      if (IS_TMP_PREFIX(elmt.name) || IS_NDB_BLOB_PREFIX(elmt.name))
      {
        DBUG_PRINT("info", ("Skipping %s.%s in NDB", elmt.database, elmt.name));
        continue;
      }
      DBUG_PRINT("info", ("Found %s.%s in NDB", elmt.database, elmt.name));
      if (elmt.state != NDBOBJ::StateOnline &&
          elmt.state != NDBOBJ::StateBackup &&
          elmt.state != NDBOBJ::StateBuilding)
      {
        sql_print_information("NDB: skipping setup table %s.%s, in state %d",
                              elmt.database, elmt.name, elmt.state);
        skipped++;
        continue;
      }

      ndb->setDatabaseName(elmt.database);
      Ndb_table_guard ndbtab_g(dict, elmt.name);
      const NDBTAB *ndbtab= ndbtab_g.get_table();
      if (!ndbtab)
      {
        if (retries == 0)
          sql_print_error("NDB: failed to setup table %s.%s, error: %d, %s",
                          elmt.database, elmt.name,
                          dict->getNdbError().code,
                          dict->getNdbError().message);
        unhandled++;
        continue;
      }

      if (ndbtab->getFrmLength() == 0)
        continue;

      /* check if database exists */
      char *end= key +
        build_table_filename(key, sizeof(key) - 1, elmt.database, "", "", 0);
      if (my_access(key, F_OK))
      {
        /* no such database defined, skip table */
        continue;
      }
      /* finalize construction of path */
      end+= tablename_to_filename(elmt.name, end,
                                  (uint)(sizeof(key)-(end-key)));
      uchar *data= 0, *pack_data= 0;
      size_t length, pack_length;
      int discover= 0;
      if (readfrm(key, &data, &length) ||
          packfrm(data, length, &pack_data, &pack_length))
      {
        discover= 1;
        sql_print_information("NDB: missing frm for %s.%s, discovering...",
                              elmt.database, elmt.name);
      }
      else if (cmp_frm(ndbtab, pack_data, pack_length))
      {
        /* ndb_share reference temporary */
        NDB_SHARE *share= get_share(key, 0, FALSE);
        if (share)
        {
          DBUG_PRINT("NDB_SHARE", ("%s temporary  use_count: %u",
                                   share->key_string(), share->use_count));
        }
        if (!share || get_ndb_share_state(share) != NSS_ALTERED)
        {
          discover= 1;
          sql_print_information("NDB: mismatch in frm for %s.%s,"
                                " discovering...",
                                elmt.database, elmt.name);
        }
        if (share)
        {
          /* ndb_share reference temporary free */
          DBUG_PRINT("NDB_SHARE", ("%s temporary free  use_count: %u",
                                   share->key_string(), share->use_count));
          free_share(&share);  // temporary ref.
        }
      }
      my_free(data);
      my_free(pack_data);

      if (discover)
      {
        /* ToDo 4.1 database needs to be created if missing */
        if (ndb_create_table_from_engine(thd, elmt.database, elmt.name))
        {
          /* ToDo 4.1 handle error */
        }
      }
      else
      {
        /* set up replication for this table */
        if (ndbcluster_create_binlog_setup(thd, ndb, key,
                                           elmt.database, elmt.name, NULL))
        {
          unhandled++;
          continue;
        }
      }
    }
  }
  while (unhandled && retries);

  DBUG_RETURN(-(skipped + unhandled));
}

  Ndb_binlog_setup(const Ndb_binlog_setup&); // Not copyable
  Ndb_binlog_setup operator=(const Ndb_binlog_setup&); // Not assignable

public:

  Ndb_binlog_setup(THD* thd) :
    m_thd(thd),
    m_thd_ndb(get_thd_ndb(thd))
  {
    // Ndb* object in Thd_ndb should've been assigned
    assert(m_thd_ndb->ndb);
  }

bool
setup(void)
{
  if (ndb_binlog_tables_inited)
    return true; // Already setup -> OK

  /*
    Can't proceed unless ndb binlog thread has setup
    the schema_ndb pointer(since that pointer is used for
    creating the event operations owned by ndb_schema_share)
  */
  {
    Mutex_guard injector_mutex_g(injector_mutex);
    if (!schema_ndb)
      return false;
  }

  /* Test binlog_setup on this mysqld being slower (than other mysqld) */
  DBUG_EXECUTE_IF("ndb_binlog_setup_slow",
  {
    sql_print_information("ndb_binlog_setup: 'ndb_binlog_setup_slow' -> sleep");
    NdbSleep_SecSleep(10);
    sql_print_information("ndb_binlog_setup <- sleep");
  });

  while (true) //To allow 'break' out to error handling
  {
    DBUG_ASSERT(ndb_schema_share == NULL);
    DBUG_ASSERT(ndb_apply_status_share == NULL);

    /**
     * The Global Schema Lock (GSL) protects the discovery of the tables,
     * and creation of the schema change distribution event (ndb_schema_share)
     * to be atomic. This make sure that the schema does not change without 
     * being distributed to other mysqld's.
     */
    Ndb_global_schema_lock_guard global_schema_lock_guard(m_thd);
    if (global_schema_lock_guard.lock(false))
    {
      break;
    }

    /* Give additional 'binlog_setup rights' to this Thd_ndb */
    Thd_ndb::Options_guard thd_ndb_options(m_thd_ndb);
    thd_ndb_options.set(Thd_ndb::ALLOW_BINLOG_SETUP);

    if (ndb_create_table_from_engine(m_thd, NDB_REP_DB, NDB_SCHEMA_TABLE))
    {
      if (ndb_schema_table__create(m_thd))
        break;
    }
    if (ndb_schema_share == NULL)  //Needed for 'ndb_schema_dist_is_ready()'
      break;  

    /**
     * NOTE: At this point the creation of 'ndb_schema_share' has set
     * ndb_schema_dist_is_ready(), which also announced our subscription
     * (and handling) of schema change events.
     * We are excpected to act on any such changes (SLOCK) by all other mysqld.
     * However, this is not possible yet until setup has succesfully
     * completed, and our binlog-thread started to handle events.
     * Thus, if we fail to complete the setup below, the schema changes *must*
     * be unsubscribed as part of error handling. Any other mysqld's waiting
     * for us to reply, will then get an unsibscribe-event instead, which breaks
     * the wait.
     */
    assert(ndb_schema_dist_is_ready());

    /* Test handling of binlog_setup failing to complete *after* created 'ndb_schema' */
    DBUG_EXECUTE_IF("ndb_binlog_setup_incomplete",
    {
      sql_print_information("ndb_binlog_setup: 'ndb_binlog_setup_incomplete' -> return");
      break;
    });

    if (ndb_create_table_from_engine(m_thd, NDB_REP_DB, NDB_APPLY_TABLE))
    {
      if (ndb_apply_table__create(m_thd))
        break;
    }
    /* Note: Failure of creating APPLY_TABLE eventOp is retried
       by find_all_files(), and eventually failed.
    */

    clean_away_stray_files(m_thd, m_thd_ndb);

    if (find_all_databases(m_thd, m_thd_ndb))
      break;

    if (find_all_files(m_thd, m_thd_ndb->ndb))
      break;

    /* Shares w/ eventOp subscr. for NDB_SCHEMA_TABLE and NDB_APPLY_TABLE created? */
    DBUG_ASSERT(ndb_schema_share);
    DBUG_ASSERT(!ndb_binlog_running || ndb_apply_status_share);

    /* Signal injector thread that all is setup */
    ndb_binlog_tables_inited= TRUE;
<<<<<<< HEAD
    mysql_cond_signal(&injector_cond);
=======
    pthread_cond_broadcast(&injector_cond);
>>>>>>> 0d02498f

    DBUG_ASSERT(ndb_schema_dist_is_ready());
    return true;     // Setup completed -> OK
  } //end global schema lock

  /**
   * Error handling:
   * Failed to complete ndb_binlog_setup.
   * Remove all existing event operations from a possible partial setup
   */
  if (ndb_schema_dist_is_ready()) //Can't leave failed setup with 'dist_is_ready'
  {
    sql_print_information("ndb_binlog_setup: Clean up leftovers");
    remove_all_event_operations(schema_ndb, injector_ndb);
  }

  /* There should not be a partial setup left behind */
  DBUG_ASSERT(!ndb_schema_dist_is_ready());
  return false;
}

}; // class Ndb_binlog_setup


bool
ndb_binlog_setup(THD *thd)
{
  Ndb_binlog_setup binlog_setup(thd);
  return binlog_setup.setup();
}


/*
  Defines and struct for schema table.
  Should reflect table definition above.
*/
#define SCHEMA_DB_I 0u
#define SCHEMA_NAME_I 1u
#define SCHEMA_SLOCK_I 2u
#define SCHEMA_QUERY_I 3u
#define SCHEMA_NODE_ID_I 4u
#define SCHEMA_EPOCH_I 5u
#define SCHEMA_ID_I 6u
#define SCHEMA_VERSION_I 7u
#define SCHEMA_TYPE_I 8u
#define SCHEMA_SIZE 9u
#define SCHEMA_SLOCK_SIZE 32u


/*
  log query in schema table
*/
static void ndb_report_waiting(const char *key,
                               int the_time,
                               const char *op,
                               const char *obj,
                               const MY_BITMAP * map)
{
  ulonglong ndb_latest_epoch= 0;
  const char *proc_info= "<no info>";
  mysql_mutex_lock(&injector_mutex);
  if (injector_ndb)
    ndb_latest_epoch= injector_ndb->getLatestGCI();
  if (injector_thd)
    proc_info= injector_thd->proc_info;
  mysql_mutex_unlock(&injector_mutex);
  if (map == 0)
  {
    sql_print_information("NDB %s:"
                          " waiting max %u sec for %s %s."
                          "  epochs: (%u/%u,%u/%u,%u/%u)"
                          "  injector proc_info: %s"
                          ,key, the_time, op, obj
                          ,(uint)(ndb_latest_handled_binlog_epoch >> 32)
                          ,(uint)(ndb_latest_handled_binlog_epoch)
                          ,(uint)(ndb_latest_received_binlog_epoch >> 32)
                          ,(uint)(ndb_latest_received_binlog_epoch)
                          ,(uint)(ndb_latest_epoch >> 32)
                          ,(uint)(ndb_latest_epoch)
                          ,proc_info
                          );
  }
  else
  {
    sql_print_information("NDB %s:"
                          " waiting max %u sec for %s %s."
                          "  epochs: (%u/%u,%u/%u,%u/%u)"
                          "  injector proc_info: %s map: %x%08x"
                          ,key, the_time, op, obj
                          ,(uint)(ndb_latest_handled_binlog_epoch >> 32)
                          ,(uint)(ndb_latest_handled_binlog_epoch)
                          ,(uint)(ndb_latest_received_binlog_epoch >> 32)
                          ,(uint)(ndb_latest_received_binlog_epoch)
                          ,(uint)(ndb_latest_epoch >> 32)
                          ,(uint)(ndb_latest_epoch)
                          ,proc_info
                          ,map->bitmap[1]
                          ,map->bitmap[0]
                          );
  }
}


extern void update_slave_api_stats(Ndb*);

int ndbcluster_log_schema_op(THD *thd,
                             const char *query, int query_length,
                             const char *db, const char *table_name,
                             uint32 ndb_table_id,
                             uint32 ndb_table_version,
                             enum SCHEMA_OP_TYPE type,
                             const char *new_db, const char *new_table_name,
                             bool log_query_on_participant)
{
  DBUG_ENTER("ndbcluster_log_schema_op");
  Thd_ndb *thd_ndb= get_thd_ndb(thd);
  if (!thd_ndb)
  {
    if (!(thd_ndb= Thd_ndb::seize(thd)))
    {
      sql_print_error("Could not allocate Thd_ndb object");
      DBUG_RETURN(1);
    }
    thd_set_thd_ndb(thd, thd_ndb);
  }

  DBUG_PRINT("enter", ("query: %s  db: %s  table_name: %s",
                       query, db, table_name));
  if (!ndb_schema_share ||
      thd_ndb->check_option(Thd_ndb::NO_LOG_SCHEMA_OP))
  {
    if (thd->slave_thread)
      update_slave_api_stats(thd_ndb->ndb);

    DBUG_RETURN(0);
  }

  /* Check that the database name will fit within limits */
  if(strlen(db) > NDB_MAX_DDL_NAME_BYTESIZE)
  {
    // Catch unexpected commands with too long db length
    DBUG_ASSERT(type == SOT_CREATE_DB ||
                type == SOT_ALTER_DB ||
                type == SOT_DROP_DB);
    push_warning_printf(thd, Sql_condition::SL_WARNING,
                        ER_TOO_LONG_IDENT,
                        "Ndb has an internal limit of %u bytes on the size of schema identifiers",
                        NDB_MAX_DDL_NAME_BYTESIZE);
    DBUG_RETURN(ER_TOO_LONG_IDENT);
  }

  char tmp_buf2[FN_REFLEN];
  char quoted_table1[2 + 2 * FN_REFLEN + 1];
  char quoted_db1[2 + 2 * FN_REFLEN + 1];
  char quoted_db2[2 + 2 * FN_REFLEN + 1];
  char quoted_table2[2 + 2 * FN_REFLEN + 1];
  size_t id_length= 0;
  const char *type_str;
  uint32 log_type= (uint32)type;
  switch (type)
  {
  case SOT_DROP_TABLE:
    /* drop database command, do not log at drop table */
    if (thd->lex->sql_command ==  SQLCOM_DROP_DB)
      DBUG_RETURN(0);
    /*
      Rewrite the drop table query as it may contain several tables
      but drop_table() is called once for each table in the query
      ie. DROP TABLE t1, t2;
          -> DROP TABLE t1 + DROP TABLE t2
    */

    query= tmp_buf2;
    id_length= my_strmov_quoted_identifier (thd, (char *) quoted_table1,
                                            table_name, 0);
    quoted_table1[id_length]= '\0';
    id_length= my_strmov_quoted_identifier (thd, (char *) quoted_db1,
                                            db, 0);
    quoted_db1[id_length]= '\0';
    query_length= (uint) (strxmov(tmp_buf2, "drop table ", quoted_db1, ".",
                                  quoted_table1, NullS) - tmp_buf2);
    type_str= "drop table";
    break;
  case SOT_RENAME_TABLE_PREPARE:
    type_str= "rename table prepare";
    break;
  case SOT_RENAME_TABLE:
    /*
      Rewrite the rename table query as it may contain several tables
      but rename_table() is called once for each table in the query
      ie. RENAME TABLE t1 to tx, t2 to ty;
          -> RENAME TABLE t1 to tx + RENAME TABLE t2 to ty
    */
    query= tmp_buf2;
    id_length= my_strmov_quoted_identifier (thd, (char *) quoted_db1,
                                            db, 0);
    quoted_db1[id_length]= '\0';
    id_length= my_strmov_quoted_identifier (thd, (char *) quoted_table1,
                                            table_name, 0);
    quoted_table1[id_length]= '\0';
    id_length= my_strmov_quoted_identifier (thd, (char *) quoted_db2,
                                            new_db, 0);
    quoted_db2[id_length]= '\0';
    id_length= my_strmov_quoted_identifier (thd, (char *) quoted_table2,
                                            new_table_name, 0);
    quoted_table2[id_length]= '\0';
    query_length= (uint) (strxmov(tmp_buf2, "rename table ",
                                  quoted_db1, ".", quoted_table1, " to ",
                                  quoted_db2, ".", quoted_table2, NullS) - tmp_buf2);
    type_str= "rename table";
    break;
  case SOT_CREATE_TABLE:
    type_str= "create table";
    break;
  case SOT_ALTER_TABLE_COMMIT:
    type_str= "alter table";
    break;
  case SOT_ONLINE_ALTER_TABLE_PREPARE:
    type_str= "online alter table prepare";
    break;
  case SOT_ONLINE_ALTER_TABLE_COMMIT:
    type_str= "online alter table commit";
    break;
  case SOT_DROP_DB:
    type_str= "drop db";
    break;
  case SOT_CREATE_DB:
    type_str= "create db";
    break;
  case SOT_ALTER_DB:
    type_str= "alter db";
    break;
  case SOT_TABLESPACE:
    type_str= "tablespace";
    break;
  case SOT_LOGFILE_GROUP:
    type_str= "logfile group";
    break;
  case SOT_TRUNCATE_TABLE:
    type_str= "truncate table";
    break;
  case SOT_CREATE_USER:
    type_str= "create user";
    break;
  case SOT_DROP_USER:
    type_str= "drop user";
    break;
  case SOT_RENAME_USER:
    type_str= "rename user";
    break;
  case SOT_GRANT:
    type_str= "grant/revoke";
    break;
  case SOT_REVOKE:
    type_str= "revoke all";
    break;
  default:
    abort(); /* should not happen, programming error */
  }

  NDB_SCHEMA_OBJECT *ndb_schema_object;
  {
    char key[FN_REFLEN + 1];
    build_table_filename(key, sizeof(key) - 1, db, table_name, "", 0);
    ndb_schema_object= ndb_get_schema_object(key, true);
    ndb_schema_object->table_id= ndb_table_id;
    ndb_schema_object->table_version= ndb_table_version;
  }

  const NdbError *ndb_error= 0;
  // Use nodeid of the primary cluster connection since that is
  // the nodeid which the coordinator and participants listen to
  const uint32 node_id= g_ndb_cluster_connection->node_id();
  Uint64 epoch= 0;
  {
    /* begin protect ndb_schema_share */
    mysql_mutex_lock(&ndb_schema_share_mutex);
    if (ndb_schema_share == 0)
    {
      mysql_mutex_unlock(&ndb_schema_share_mutex);
      ndb_free_schema_object(&ndb_schema_object);
      DBUG_RETURN(0);
    }
    mysql_mutex_unlock(&ndb_schema_share_mutex);
  }

  Ndb *ndb= thd_ndb->ndb;
  char save_db[FN_REFLEN];
  strcpy(save_db, ndb->getDatabaseName());

  char tmp_buf[FN_REFLEN];
  NDBDICT *dict= ndb->getDictionary();
  ndb->setDatabaseName(NDB_REP_DB);
  Ndb_table_guard ndbtab_g(dict, NDB_SCHEMA_TABLE);
  const NDBTAB *ndbtab= ndbtab_g.get_table();
  NdbTransaction *trans= 0;
  int retries= 100;
  int retry_sleep= 30; /* 30 milliseconds, transaction */
  const NDBCOL *col[SCHEMA_SIZE];
  unsigned sz[SCHEMA_SIZE];

  if (ndbtab == 0)
  {
    if (strcmp(NDB_REP_DB, db) != 0 ||
        strcmp(NDB_SCHEMA_TABLE, table_name))
    {
      ndb_error= &dict->getNdbError();
    }
    goto end;
  }

  {
    uint i;
    for (i= 0; i < SCHEMA_SIZE; i++)
    {
      col[i]= ndbtab->getColumn(i);
      if (i != SCHEMA_QUERY_I)
      {
        sz[i]= col[i]->getLength();
        DBUG_ASSERT(sz[i] <= sizeof(tmp_buf));
      }
    }
  }

  while (1)
  {
    const char *log_db= db;
    const char *log_tab= table_name;
    const char *log_subscribers= (char*)ndb_schema_object->slock;
    if ((trans= ndb->startTransaction()) == 0)
      goto err;
    while (1)
    {
      NdbOperation *op= 0;
      int r= 0;
      r|= (op= trans->getNdbOperation(ndbtab)) == 0;
      DBUG_ASSERT(r == 0);
      r|= op->writeTuple();
      DBUG_ASSERT(r == 0);
      
      /* db */
      ndb_pack_varchar(col[SCHEMA_DB_I], tmp_buf, log_db, (int)strlen(log_db));
      r|= op->equal(SCHEMA_DB_I, tmp_buf);
      DBUG_ASSERT(r == 0);
      /* name */
      ndb_pack_varchar(col[SCHEMA_NAME_I], tmp_buf, log_tab,
                       (int)strlen(log_tab));
      r|= op->equal(SCHEMA_NAME_I, tmp_buf);
      DBUG_ASSERT(r == 0);
      /* slock */
      DBUG_ASSERT(sz[SCHEMA_SLOCK_I] ==
                  no_bytes_in_map(&ndb_schema_object->slock_bitmap));
      r|= op->setValue(SCHEMA_SLOCK_I, log_subscribers);
      DBUG_ASSERT(r == 0);
      /* query */
      {
        NdbBlob *ndb_blob= op->getBlobHandle(SCHEMA_QUERY_I);
        DBUG_ASSERT(ndb_blob != 0);
        uint blob_len= query_length;
        const char* blob_ptr= query;
        r|= ndb_blob->setValue(blob_ptr, blob_len);
        DBUG_ASSERT(r == 0);
      }
      /* node_id */
      r|= op->setValue(SCHEMA_NODE_ID_I, node_id);
      DBUG_ASSERT(r == 0);
      /* epoch */
      r|= op->setValue(SCHEMA_EPOCH_I, epoch);
      DBUG_ASSERT(r == 0);
      /* id */
      r|= op->setValue(SCHEMA_ID_I, ndb_table_id);
      DBUG_ASSERT(r == 0);
      /* version */
      r|= op->setValue(SCHEMA_VERSION_I, ndb_table_version);
      DBUG_ASSERT(r == 0);
      /* type */
      r|= op->setValue(SCHEMA_TYPE_I, log_type);
      DBUG_ASSERT(r == 0);
      /* any value */
      Uint32 anyValue = 0;
      if (! thd->slave_thread)
      {
        /* Schema change originating from this MySQLD, check SQL_LOG_BIN
         * variable and pass 'setting' to all logging MySQLDs via AnyValue  
         */
        if (thd_options(thd) & OPTION_BIN_LOG) /* e.g. SQL_LOG_BIN == on */
        {
          DBUG_PRINT("info", ("Schema event for binlogging"));
          ndbcluster_anyvalue_set_normal(anyValue);
        }
        else
        {
          DBUG_PRINT("info", ("Schema event not for binlogging")); 
          ndbcluster_anyvalue_set_nologging(anyValue);
        }

        if(!log_query_on_participant)
        {
          DBUG_PRINT("info", ("Forcing query not to be binlogged on participant"));
          ndbcluster_anyvalue_set_nologging(anyValue);
        }
      }
      else
      {
        /* 
           Slave propagating replicated schema event in ndb_schema
           In case replicated serverId is composite 
           (server-id-bits < 31) we copy it into the 
           AnyValue as-is
           This is for 'future', as currently Schema operations
           do not have composite AnyValues.
           In future it may be useful to support *not* mapping composite
           AnyValues to/from Binlogged server-ids.
        */
        DBUG_PRINT("info", ("Replicated schema event with original server id %d",
                            thd->server_id));
        anyValue = thd_unmasked_server_id(thd);
      }

#ifndef DBUG_OFF
      /*
        MySQLD will set the user-portion of AnyValue (if any) to all 1s
        This tests code filtering ServerIds on the value of server-id-bits.
      */
      const char* p = getenv("NDB_TEST_ANYVALUE_USERDATA");
      if (p != 0  && *p != 0 && *p != '0' && *p != 'n' && *p != 'N')
      {
        dbug_ndbcluster_anyvalue_set_userbits(anyValue);
      }
#endif  
      r|= op->setAnyValue(anyValue);
      DBUG_ASSERT(r == 0);
      break;
    }
    if (trans->execute(NdbTransaction::Commit, NdbOperation::DefaultAbortOption,
                       1 /* force send */) == 0)
    {
      DBUG_PRINT("info", ("logged: %s", query));
      dict->forceGCPWait(1);
      break;
    }
err:
    const NdbError *this_error= trans ?
      &trans->getNdbError() : &ndb->getNdbError();
    if (this_error->status == NdbError::TemporaryError && !thd->killed)
    {
      if (retries--)
      {
        if (trans)
          ndb->closeTransaction(trans);
        do_retry_sleep(retry_sleep);
        continue; // retry
      }
    }
    ndb_error= this_error;
    break;
  }
end:
  if (ndb_error)
    push_warning_printf(thd, Sql_condition::SL_WARNING,
                        ER_GET_ERRMSG, ER(ER_GET_ERRMSG),
                        ndb_error->code,
                        ndb_error->message,
                        "Could not log query '%s' on other mysqld's");
          
  if (trans)
    ndb->closeTransaction(trans);
  ndb->setDatabaseName(save_db);

  if (opt_ndb_extra_logging > 19)
  {
    sql_print_information("NDB: distributed %s.%s(%u/%u) type: %s(%u) query: \'%s\' to %x%08x",
                          db,
                          table_name,
                          ndb_table_id,
                          ndb_table_version,
                          get_schema_type_name(log_type),
                          log_type,
                          query,
                          ndb_schema_object->slock_bitmap.bitmap[1],
                          ndb_schema_object->slock_bitmap.bitmap[0]);
  }

  /*
    Wait for other mysqld's to acknowledge the table operation
  */
  if (ndb_error == 0 && !bitmap_is_clear_all(&ndb_schema_object->slock_bitmap))
  {
    int max_timeout= DEFAULT_SYNC_TIMEOUT;
    mysql_mutex_lock(&ndb_schema_object->mutex);
    while (true)
    {
      struct timespec abstime;
      set_timespec(&abstime, 1);

      // Wait for operation on ndb_schema_object to complete.
      // Condition for completion is that 'slock_bitmap' is cleared,
      // which is signaled by ::handle_clear_slock() on
      // 'ndb_schema_object->cond'
      const int ret= mysql_cond_timedwait(&ndb_schema_object->cond,
                                          &ndb_schema_object->mutex,
                                          &abstime);

      if (thd->killed)
        break;

      /* begin protect ndb_schema_share */
      mysql_mutex_lock(&ndb_schema_share_mutex);
      if (ndb_schema_share == 0)
      {
        mysql_mutex_unlock(&ndb_schema_share_mutex);
        break;
      }
      mysql_mutex_unlock(&ndb_schema_share_mutex);
      /* end protect ndb_schema_share */

      if (bitmap_is_clear_all(&ndb_schema_object->slock_bitmap))
        break; //Done, normal completion

      if (ret)
      {
        max_timeout--;
        if (max_timeout == 0)
        {
          sql_print_error("NDB %s: distributing %s timed out. Ignoring...",
                          type_str, ndb_schema_object->key);
          DBUG_ASSERT(false);
          break;
        }
        if (opt_ndb_extra_logging)
          ndb_report_waiting(type_str, max_timeout,
                             "distributing", ndb_schema_object->key,
                             &ndb_schema_object->slock_bitmap);
      }
    }
    mysql_mutex_unlock(&ndb_schema_object->mutex);
  }
  else if (ndb_error)
  {
    sql_print_error("NDB %s: distributing %s err: %u",
                    type_str, ndb_schema_object->key,
                    ndb_error->code);
  }
  else if (opt_ndb_extra_logging > 19)
  {
    sql_print_information("NDB %s: not waiting for distributing %s",
                          type_str, ndb_schema_object->key);
  }

  ndb_free_schema_object(&ndb_schema_object);

  if (opt_ndb_extra_logging > 19)
  {
    sql_print_information("NDB: distribution of %s.%s(%u/%u) type: %s(%u) query: \'%s\'"
                          " - complete!",
                          db,
                          table_name,
                          ndb_table_id,
                          ndb_table_version,
                          get_schema_type_name(log_type),
                          log_type,
                          query);
  }

  if (thd->slave_thread)
    update_slave_api_stats(ndb);

  DBUG_RETURN(0);
}


/*
  ndb_handle_schema_change

  Used when an event has been receieved telling that the table has been
  dropped or connection to cluster has failed. Function checks if the
  table needs to be removed from any of the many places where it's
  referenced or cached, finally the EventOperation is dropped and
  the event_data structure is released.

  The function may be called either by Ndb_schema_event_handler which
  listens to events only on mysql.ndb_schema or by the "injector" which
  listen to events on all the other tables.

*/

static
int
ndb_handle_schema_change(THD *thd, Ndb *is_ndb, NdbEventOperation *pOp,
                         const Ndb_event_data *event_data)
{
  DBUG_ENTER("ndb_handle_schema_change");
  DBUG_PRINT("enter", ("pOp: %p", pOp));

  // Only called for TE_DROP and TE_CLUSTER_FAILURE event
  DBUG_ASSERT(pOp->getEventType() == NDBEVENT::TE_DROP ||
              pOp->getEventType() == NDBEVENT::TE_CLUSTER_FAILURE);

  DBUG_ASSERT(event_data);
  DBUG_ASSERT(pOp->getCustomData() == event_data);


  NDB_SHARE *share= event_data->share;
  dbug_print_share("changed share: ", share);

  TABLE *shadow_table= event_data->shadow_table;
  const char *tabname= shadow_table->s->table_name.str;
  const char *dbname= shadow_table->s->db.str;
  {
    Thd_ndb *thd_ndb= get_thd_ndb(thd);
    Ndb *ndb= thd_ndb->ndb;
    NDBDICT *dict= ndb->getDictionary();
    ndb->setDatabaseName(dbname);
    Ndb_table_guard ndbtab_g(dict, tabname);
    const NDBTAB *ev_tab= pOp->getTable();
    const NDBTAB *cache_tab= ndbtab_g.get_table();
    if (cache_tab &&
        cache_tab->getObjectId() == ev_tab->getObjectId() &&
        cache_tab->getObjectVersion() <= ev_tab->getObjectVersion())
      ndbtab_g.invalidate();
  }

  mysql_mutex_lock(&share->mutex);
  DBUG_ASSERT(share->state == NSS_DROPPED || 
              share->op == pOp || share->new_op == pOp);
  share->new_op= NULL;
  share->op= NULL;
  mysql_mutex_unlock(&share->mutex);

  /* Signal ha_ndbcluster::delete/rename_table that drop is done */
  DBUG_PRINT("info", ("signal that drop is done"));
<<<<<<< HEAD
  (void) mysql_cond_signal(&injector_cond);
=======
  pthread_cond_broadcast(&injector_cond);
>>>>>>> 0d02498f

  ndb_tdc_close_cached_table(thd, dbname, tabname);

  mysql_mutex_lock(&ndbcluster_mutex);
  const bool is_remote_change= !ndb_has_node_id(pOp->getReqNodeId());
  if (is_remote_change && share->state != NSS_DROPPED)
  {
    /* Mark share as DROPPED will free the ref from list of open_tables */
    DBUG_PRINT("info", ("remote change"));
    ndbcluster_mark_share_dropped(&share);
    DBUG_ASSERT(share != NULL);
  }

  /* ndb_share reference binlog free */
  DBUG_PRINT("NDB_SHARE", ("%s binlog free  use_count: %u",
                           share->key_string(), share->use_count));
  free_share(&share, TRUE);
  mysql_mutex_unlock(&ndbcluster_mutex);

  // Remove pointer to event_data from the EventOperation
  pOp->setCustomData(NULL);

  DBUG_PRINT("info", ("Dropping event operation: %p", pOp));
  mysql_mutex_lock(&injector_mutex);
  is_ndb->dropEventOperation(pOp);
  mysql_mutex_unlock(&injector_mutex);

  // Finally delete the event_data and thus it's mem_root, shadow_table etc.
  DBUG_PRINT("info", ("Deleting event_data"));
  delete event_data;

  DBUG_RETURN(0);
}


/*
  Data used by the Ndb_schema_event_handler which lives
  as long as the NDB Binlog thread is connected to the cluster.

  NOTE! An Ndb_schema_event_handler instance only lives for one epoch

 */
class Ndb_schema_dist_data {
  static const uint max_ndb_nodes= 256; /* multiple of 32 */
  uchar m_data_node_id_list[max_ndb_nodes];
  /*
    The subscribers to ndb_schema are tracked separately for each
    data node. This avoids the need to know which data nodes are
    connected.
    An api counts as subscribed as soon as one of the data nodes
    report it as subscibed.
  */
  MY_BITMAP *subscriber_bitmap;
  unsigned m_num_bitmaps;

  // Holds the new key for a table to be renamed
  struct NDB_SHARE_KEY* m_prepared_rename_key;
public:
  Ndb_schema_dist_data(const Ndb_schema_dist_data&); // Not implemented
  Ndb_schema_dist_data() :
    subscriber_bitmap(NULL),
    m_num_bitmaps(0),
    m_prepared_rename_key(NULL)
  {}

  void init(Ndb_cluster_connection* cluster_connection)
  {
    const uint own_nodeid = cluster_connection->node_id();

    // Initialize "g_node_id_map" which maps from nodeid to index in
    // subscriber bitmaps array. The mapping array is only used when
    // the NDB binlog thread handles events on the mysql.ndb_schema table
    uint node_id, i= 0;
    Ndb_cluster_connection_node_iter node_iter;
    memset((void *)m_data_node_id_list, 0xFFFF, sizeof(m_data_node_id_list));
    while ((node_id= cluster_connection->get_next_node(node_iter)))
      m_data_node_id_list[node_id]= i++;

    {
      // Create array of bitmaps for keeping track of subscribed nodes
      unsigned no_nodes= cluster_connection->no_db_nodes();
      subscriber_bitmap= (MY_BITMAP*)my_malloc(PSI_INSTRUMENT_ME,
                                               no_nodes * sizeof(MY_BITMAP),
                                               MYF(MY_WME));
      for (unsigned i= 0; i < no_nodes; i++)
      {
        bitmap_init(&subscriber_bitmap[i],
                    (Uint32*)my_malloc(PSI_INSTRUMENT_ME,
                                       max_ndb_nodes/8, MYF(MY_WME)),
                    max_ndb_nodes, FALSE);
        DBUG_ASSERT(bitmap_is_clear_all(&subscriber_bitmap[i]));
        bitmap_set_bit(&subscriber_bitmap[i], own_nodeid); //'self' is always active
      }
      // Remember the number of bitmaps allocated
      m_num_bitmaps = no_nodes;
    }
  }

  void release(void)
  {
    if (!m_num_bitmaps)
    {
      // Allow release without init(), happens when binlog thread
      // is terminated before connection to cluster has been made
      // NOTE! Should be possible to use static memory for the arrays
      return;
    }

    for (unsigned i= 0; i < m_num_bitmaps; i++)
    {
      // Free memory allocated for the bitmap
      // allocated by my_malloc() and passed as "buf" to bitmap_init()
      bitmap_free(&subscriber_bitmap[i]);
    }
    // Free memory allocated for the bitmap array
    my_free(subscriber_bitmap);
    m_num_bitmaps = 0;

    // Release the prepared rename key, it's very unlikely
    // that the key is still around here, but just in case
    NDB_SHARE::free_key(m_prepared_rename_key);
    m_prepared_rename_key = NULL;
  }

  void report_data_node_failure(unsigned data_node_id)
  {
    uint8 idx= map2subscriber_bitmap_index(data_node_id);
    bitmap_clear_all(&subscriber_bitmap[idx]);
    DBUG_PRINT("info",("Data node %u failure", data_node_id));
    if (opt_ndb_extra_logging)
    {
      sql_print_information("NDB Schema dist: Data node: %d failed,"
                            " subscriber bitmask %x%08x",
                            data_node_id,
                            subscriber_bitmap[idx].bitmap[1],
                            subscriber_bitmap[idx].bitmap[0]);
    }
    check_wakeup_clients();
  }

  void report_subscribe(unsigned data_node_id, unsigned subscriber_node_id)
  {
    uint8 idx= map2subscriber_bitmap_index(data_node_id);
    DBUG_ASSERT(subscriber_node_id != 0);
    bitmap_set_bit(&subscriber_bitmap[idx], subscriber_node_id);
    DBUG_PRINT("info",("Data node %u reported node %u subscribed ",
                       data_node_id, subscriber_node_id));
    if (opt_ndb_extra_logging)
    {
      sql_print_information("NDB Schema dist: Data node: %d reports "
                            "subscribe from node %d, subscriber bitmask %x%08x",
                            data_node_id,
                            subscriber_node_id,
                            subscriber_bitmap[idx].bitmap[1],
                            subscriber_bitmap[idx].bitmap[0]);
    }
    //No 'wakeup_clients' now, as *adding* subscribers didn't complete anything
  }

  void report_unsubscribe(unsigned data_node_id, unsigned subscriber_node_id)
  {
    uint8 idx= map2subscriber_bitmap_index(data_node_id);
    DBUG_ASSERT(subscriber_node_id != 0);
    bitmap_clear_bit(&subscriber_bitmap[idx], subscriber_node_id);
    DBUG_PRINT("info",("Data node %u reported node %u unsubscribed ",
                       data_node_id, subscriber_node_id));
    if (opt_ndb_extra_logging)
    {
      sql_print_information("NDB Schema dist: Data node: %d reports "
                            "unsubscribe from node %d, subscriber bitmask %x%08x",
                            data_node_id,
                            subscriber_node_id,
                            subscriber_bitmap[idx].bitmap[1],
                            subscriber_bitmap[idx].bitmap[0]);
    }
    check_wakeup_clients();
  }

  void get_subscriber_bitmask(MY_BITMAP* servers) const
  {
    for (unsigned i= 0; i < m_num_bitmaps; i++)
    {
      bitmap_union(servers, &subscriber_bitmap[i]);
    }
  }

  void save_prepared_rename_key(NDB_SHARE_KEY* key)
  {
    m_prepared_rename_key = key;
  }

  NDB_SHARE_KEY* get_prepared_rename_key() const
  {
    return m_prepared_rename_key;
  }

private:

  // Map from nodeid to position in subscriber bitmaps array
  uint8 map2subscriber_bitmap_index(uint data_node_id) const
  {
    DBUG_ASSERT(data_node_id <
                (sizeof(m_data_node_id_list)/sizeof(m_data_node_id_list[0])));
    const uint8 bitmap_index = m_data_node_id_list[data_node_id];
    DBUG_ASSERT(bitmap_index != 0xFF);
    DBUG_ASSERT(bitmap_index < m_num_bitmaps);
    return bitmap_index;
  }

  void check_wakeup_clients() const
  {
    // Build bitmask of current participants
    uint32 participants_buf[256/32];
    MY_BITMAP participants;
    bitmap_init(&participants, participants_buf, 256, FALSE);
    get_subscriber_bitmask(&participants);

    // Check all Client's for wakeup
    NDB_SCHEMA_OBJECT::check_waiters(participants);
  }

}; //class Ndb_schema_dist_data


#include "ndb_local_schema.h"

class Ndb_schema_event_handler {

  class Ndb_schema_op
  {
    // Unpack Ndb_schema_op from event_data pointer
    void unpack_event(const Ndb_event_data *event_data)
    {
      TABLE *table= event_data->shadow_table;
      Field **field;
      /* unpack blob values */
      uchar* blobs_buffer= 0;
      uint blobs_buffer_size= 0;
      my_bitmap_map *old_map= dbug_tmp_use_all_columns(table, table->read_set);
      {
        ptrdiff_t ptrdiff= 0;
        int ret= get_ndb_blobs_value(table, event_data->ndb_value[0],
                                     blobs_buffer, blobs_buffer_size,
                                     ptrdiff);
        if (ret != 0)
        {
          my_free(blobs_buffer);
          DBUG_PRINT("info", ("blob read error"));
          DBUG_ASSERT(FALSE);
        }
      }
      /* db varchar 1 length uchar */
      field= table->field;
      db_length= *(uint8*)(*field)->ptr;
      DBUG_ASSERT(db_length <= (*field)->field_length);
      DBUG_ASSERT((*field)->field_length + 1 == sizeof(db));
      memcpy(db, (*field)->ptr + 1, db_length);
      db[db_length]= 0;
      /* name varchar 1 length uchar */
      field++;
      name_length= *(uint8*)(*field)->ptr;
      DBUG_ASSERT(name_length <= (*field)->field_length);
      DBUG_ASSERT((*field)->field_length + 1 == sizeof(name));
      memcpy(name, (*field)->ptr + 1, name_length);
      name[name_length]= 0;
      /* slock fixed length */
      field++;
      slock_length= (*field)->field_length;
      DBUG_ASSERT((*field)->field_length == sizeof(slock_buf));
      memcpy(slock_buf, (*field)->ptr, slock_length);
      /* query blob */
      field++;
      {
        Field_blob *field_blob= (Field_blob*)(*field);
        uint blob_len= field_blob->get_length((*field)->ptr);
        uchar *blob_ptr= 0;
        field_blob->get_ptr(&blob_ptr);
        DBUG_ASSERT(blob_len == 0 || blob_ptr != 0);
        query_length= blob_len;
        query= sql_strmake((char*) blob_ptr, blob_len);
      }
      /* node_id */
      field++;
      node_id= (Uint32)((Field_long *)*field)->val_int();
      /* epoch */
      field++;
      epoch= ((Field_long *)*field)->val_int();
      /* id */
      field++;
      id= (Uint32)((Field_long *)*field)->val_int();
      /* version */
      field++;
      version= (Uint32)((Field_long *)*field)->val_int();
      /* type */
      field++;
      type= (Uint32)((Field_long *)*field)->val_int();
      /* free blobs buffer */
      my_free(blobs_buffer);
      dbug_tmp_restore_column_map(table->read_set, old_map);
    }

  public:
    uchar db_length;
    char db[64];
    uchar name_length;
    char name[64];
    uchar slock_length;
    uint32 slock_buf[SCHEMA_SLOCK_SIZE/4];
    MY_BITMAP slock;
    unsigned short query_length;
    char *query;
    Uint64 epoch;
    uint32 node_id;
    uint32 id;
    uint32 version;
    uint32 type;
    uint32 any_value;

    /**
      Create a Ndb_schema_op from event_data
    */
    static Ndb_schema_op*
    create(const Ndb_event_data* event_data,
           Uint32 any_value)
    {
      DBUG_ENTER("Ndb_schema_op::create");
      Ndb_schema_op* schema_op=
        (Ndb_schema_op*)sql_alloc(sizeof(Ndb_schema_op));
      bitmap_init(&schema_op->slock,
                  schema_op->slock_buf, 8*SCHEMA_SLOCK_SIZE, FALSE);
      schema_op->unpack_event(event_data);
      schema_op->any_value= any_value;
      DBUG_PRINT("exit", ("%s.%s: query: '%s'  type: %d",
                          schema_op->db, schema_op->name,
                          schema_op->query,
                          schema_op->type));
      DBUG_RETURN(schema_op);
    }
  }; //class Ndb_schema_op

  static void
  print_could_not_discover_error(THD *thd,
                                 const Ndb_schema_op *schema)
  {
    sql_print_error("NDB Binlog: Could not discover table '%s.%s' from "
                    "binlog schema event '%s' from node %d. "
                    "my_errno: %d",
                    schema->db, schema->name, schema->query,
                    schema->node_id, my_errno());
    thd_print_warning_list(thd, "NDB Binlog");
  }


  static void
  write_schema_op_to_binlog(THD *thd, Ndb_schema_op *schema)
  {

    if (!ndb_binlog_running)
    {
      // This mysqld is not writing a binlog
      return;
    }

    /* any_value == 0 means local cluster sourced change that
     * should be logged
     */
    if (ndbcluster_anyvalue_is_reserved(schema->any_value))
    {
      /* Originating SQL node did not want this query logged */
      if (!ndbcluster_anyvalue_is_nologging(schema->any_value))
        sql_print_warning("NDB: unknown value for binlog signalling 0x%X, "
                          "query not logged",
                          schema->any_value);
      return;
    }

    Uint32 queryServerId = ndbcluster_anyvalue_get_serverid(schema->any_value);
    /*
       Start with serverId as received AnyValue, in case it's a composite
       (server_id_bits < 31).
       This is for 'future', as currently schema ops do not have composite
       AnyValues.
       In future it may be useful to support *not* mapping composite
       AnyValues to/from Binlogged server-ids.
    */
    Uint32 loggedServerId = schema->any_value;

    if (queryServerId)
    {
      /*
         AnyValue has non-zero serverId, must be a query applied by a slave
         mysqld.
         TODO : Assert that we are running in the Binlog injector thread?
      */
      if (! g_ndb_log_slave_updates)
      {
        /* This MySQLD does not log slave updates */
        return;
      }
    }
    else
    {
      /* No ServerId associated with this query, mark it as ours */
      ndbcluster_anyvalue_set_serverid(loggedServerId, ::server_id);
    }

    /*
      Write the DDL query to binlog with server_id set
      to the server_id where the query originated.
    */
    const uint32 thd_server_id_save= thd->server_id;
    DBUG_ASSERT(sizeof(thd_server_id_save) == sizeof(thd->server_id));
    thd->server_id = loggedServerId;

    LEX_CSTRING thd_db_save= thd->db();
    LEX_CSTRING schema_db_lex_cstr= {schema->db, strlen(schema->db)};
    thd->reset_db(schema_db_lex_cstr);

    int errcode = query_error_code(thd, thd->killed == THD::NOT_KILLED);
    thd->binlog_query(THD::STMT_QUERY_TYPE,
                      schema->query, schema->query_length,
                      false, // is_trans
                      true, // direct
                      schema->name[0] == 0 || thd->db().str[0] == 0,
                      errcode);

    // Commit the binlog write
    (void)trans_commit_stmt(thd);

    /*
      Restore original server_id and db after commit
      since the server_id is being used also in the commit logic
    */
    thd->server_id= thd_server_id_save;
    thd->reset_db(thd_db_save);
  }


  /*
    Acknowledge handling of schema operation
    - Inform the other nodes that schema op has
      been completed by this node (by updating the
      row for this op in ndb_schema table)
  */
  int
  ack_schema_op(Ndb_schema_op *schema) const
  {
    const char* const db = schema->db;
    const char* const table_name = schema->name;
    const uint32 table_id = schema->id;
    const uint32 table_version = schema->version;

    DBUG_ENTER("ack_schema_op");

    const NdbError *ndb_error= 0;
    Ndb *ndb= check_ndb_in_thd(m_thd);
    char save_db[FN_HEADLEN];
    strcpy(save_db, ndb->getDatabaseName());

    char tmp_buf[FN_REFLEN];
    NDBDICT *dict= ndb->getDictionary();
    ndb->setDatabaseName(NDB_REP_DB);
    Ndb_table_guard ndbtab_g(dict, NDB_SCHEMA_TABLE);
    const NDBTAB *ndbtab= ndbtab_g.get_table();
    NdbTransaction *trans= 0;
    int retries= 100;
    int retry_sleep= 30; /* 30 milliseconds, transaction */
    const NDBCOL *col[SCHEMA_SIZE];

    MY_BITMAP slock;
    uint32 bitbuf[SCHEMA_SLOCK_SIZE/4];
    bitmap_init(&slock, bitbuf, sizeof(bitbuf)*8, false);

    if (ndbtab == 0)
    {
      if (dict->getNdbError().code != 4009)
        abort();
      DBUG_RETURN(0);
    }

    {
      uint i;
      for (i= 0; i < SCHEMA_SIZE; i++)
      {
        col[i]= ndbtab->getColumn(i);
        if (i != SCHEMA_QUERY_I)
        {
          DBUG_ASSERT(col[i]->getLength() <= (int)sizeof(tmp_buf));
        }
      }
    }

    while (1)
    {
      if ((trans= ndb->startTransaction()) == 0)
        goto err;
      {
        NdbOperation *op= 0;
        int r= 0;

        /* read the bitmap exlusive */
        r|= (op= trans->getNdbOperation(ndbtab)) == 0;
        DBUG_ASSERT(r == 0);
        r|= op->readTupleExclusive();
        DBUG_ASSERT(r == 0);

        /* db */
        ndb_pack_varchar(col[SCHEMA_DB_I], tmp_buf, db, (int)strlen(db));
        r|= op->equal(SCHEMA_DB_I, tmp_buf);
        DBUG_ASSERT(r == 0);
        /* name */
        ndb_pack_varchar(col[SCHEMA_NAME_I], tmp_buf, table_name,
                         (int)strlen(table_name));
        r|= op->equal(SCHEMA_NAME_I, tmp_buf);
        DBUG_ASSERT(r == 0);
        /* slock */
        r|= op->getValue(SCHEMA_SLOCK_I, (char*)slock.bitmap) == 0;
        DBUG_ASSERT(r == 0);
      }
      if (trans->execute(NdbTransaction::NoCommit))
        goto err;

      char before_slock[32];
      if (unlikely(opt_ndb_extra_logging > 19))
      {
        /* Format 'before slock' into temp string */
        my_snprintf(before_slock, sizeof(before_slock), "%x%08x",
                    slock.bitmap[1], slock.bitmap[0]);
      }

      /**
       * The coordinator (only) knows the relative order of subscribe
       * events vs. other event ops. The subscribers known at the point
       * in time when it acks its own distrubution req, are the
       * participants in the schema distribution. Modify the initially
       * 'all_set' slock bitmap with the participating servers.
       */
      if (schema->node_id == own_nodeid())
      {
        // Build bitmask of subscribers known to Coordinator
        MY_BITMAP servers;
        uint32 bitbuf[SCHEMA_SLOCK_SIZE/4];
        bitmap_init(&servers, bitbuf, sizeof(bitbuf)*8, false);
        m_schema_dist_data.get_subscriber_bitmask(&servers);
        bitmap_intersect(&slock, &servers);
      }
      bitmap_clear_bit(&slock, own_nodeid());

      if (unlikely(opt_ndb_extra_logging > 19))
      {
        sql_print_information("NDB: reply to %s.%s(%u/%u) from %s to %x%08x",
                              db, table_name,
                              table_id, table_version,
                              before_slock,
                              slock.bitmap[1],
                              slock.bitmap[0]);
      }

      {
        NdbOperation *op= 0;
        int r= 0;

        /* now update the tuple */
        r|= (op= trans->getNdbOperation(ndbtab)) == 0;
        DBUG_ASSERT(r == 0);
        r|= op->updateTuple();
        DBUG_ASSERT(r == 0);

        /* db */
        ndb_pack_varchar(col[SCHEMA_DB_I], tmp_buf, db, (int)strlen(db));
        r|= op->equal(SCHEMA_DB_I, tmp_buf);
        DBUG_ASSERT(r == 0);
        /* name */
        ndb_pack_varchar(col[SCHEMA_NAME_I], tmp_buf, table_name,
                         (int)strlen(table_name));
        r|= op->equal(SCHEMA_NAME_I, tmp_buf);
        DBUG_ASSERT(r == 0);
        /* slock */
        r|= op->setValue(SCHEMA_SLOCK_I, (char*)slock.bitmap);
        DBUG_ASSERT(r == 0);
        /* node_id */
        r|= op->setValue(SCHEMA_NODE_ID_I, own_nodeid());
        DBUG_ASSERT(r == 0);
        /* type */
        r|= op->setValue(SCHEMA_TYPE_I, (uint32)SOT_CLEAR_SLOCK);
        DBUG_ASSERT(r == 0);
      }
      if (trans->execute(NdbTransaction::Commit,
                         NdbOperation::DefaultAbortOption, 1 /*force send*/) == 0)
      {
        DBUG_PRINT("info", ("node %d cleared lock on '%s.%s'",
                            own_nodeid(), db, table_name));
        dict->forceGCPWait(1);
        break;
      }
    err:
      const NdbError *this_error= trans ?
        &trans->getNdbError() : &ndb->getNdbError();
      if (this_error->status == NdbError::TemporaryError &&
          !thd_killed(m_thd))
      {
        if (retries--)
        {
          if (trans)
            ndb->closeTransaction(trans);
          do_retry_sleep(retry_sleep);
          continue; // retry
        }
      }
      ndb_error= this_error;
      break;
    }

    if (ndb_error)
    {
      sql_print_warning("NDB: Could not release slock on '%s.%s', "
                        "Error code: %d Message: %s",
                        db, table_name,
                        ndb_error->code, ndb_error->message);
    }
    if (trans)
      ndb->closeTransaction(trans);
    ndb->setDatabaseName(save_db);
    DBUG_RETURN(0);
  }


  bool check_is_ndb_schema_event(const Ndb_event_data* event_data) const
  {
    if (!event_data)
    {
      // Received event without event data pointer
      assert(false);
      return false;
    }

    NDB_SHARE *share= event_data->share;
    if (!share)
    {
      // Received event where the event_data is not properly initialized
      assert(false);
      return false;
    }
    assert(event_data->shadow_table);
    assert(event_data->ndb_value[0]);
    assert(event_data->ndb_value[1]);

    mysql_mutex_lock(&ndb_schema_share_mutex);
    if (share != ndb_schema_share)
    {
      // Received event from s_ndb not pointing at the ndb_schema_share
      mysql_mutex_unlock(&ndb_schema_share_mutex);
      assert(false);
      return false;
    }
    assert(!strncmp(share->db, STRING_WITH_LEN(NDB_REP_DB)));
    assert(!strncmp(share->table_name, STRING_WITH_LEN(NDB_SCHEMA_TABLE)));
    mysql_mutex_unlock(&ndb_schema_share_mutex);
    return true;
  }


  void
  handle_after_epoch(Ndb_schema_op* schema)
  {
    DBUG_ENTER("handle_after_epoch");
    DBUG_PRINT("info", ("Pushing Ndb_schema_op on list to be "
                        "handled after epoch"));
    assert(!is_post_epoch()); // Only before epoch
    m_post_epoch_handle_list.push_back(schema, m_mem_root);
    DBUG_VOID_RETURN;
  }


  void
  ack_after_epoch(Ndb_schema_op* schema)
  {
    DBUG_ENTER("ack_after_epoch");
    assert(!is_post_epoch()); // Only before epoch
    m_post_epoch_ack_list.push_back(schema, m_mem_root);
    DBUG_VOID_RETURN;
  }


  uint own_nodeid(void) const
  {
    return m_own_nodeid;
  }


  void
  ndbapi_invalidate_table(const char* db_name, const char* table_name) const
  {
    DBUG_ENTER("ndbapi_invalidate_table");
    Thd_ndb *thd_ndb= get_thd_ndb(m_thd);
    Ndb *ndb= thd_ndb->ndb;

    ndb->setDatabaseName(db_name);
    Ndb_table_guard ndbtab_g(ndb->getDictionary(), table_name);
    ndbtab_g.invalidate();
    DBUG_VOID_RETURN;
  }


  void
  mysqld_close_cached_table(const char* db_name, const char* table_name) const
  {
    DBUG_ENTER("mysqld_close_cached_table");
     // Just mark table as "need reopen"
    const bool wait_for_refresh = false;
    // Not waiting -> no timeout needed
    const ulong timeout = 0;

    TABLE_LIST table_list;
    memset(&table_list, 0, sizeof(table_list));
    table_list.db= (char*)db_name;
    table_list.alias= table_list.table_name= (char*)table_name;

    close_cached_tables(m_thd, &table_list,
                        wait_for_refresh, timeout);
    DBUG_VOID_RETURN;
  }


  void
  mysqld_write_frm_from_ndb(const char* db_name,
                            const char* table_name) const
  {
    DBUG_ENTER("mysqld_write_frm_from_ndb");
    Thd_ndb *thd_ndb= get_thd_ndb(m_thd);
    Ndb *ndb= thd_ndb->ndb;
    Ndb_table_guard ndbtab_g(ndb->getDictionary(), table_name);
    const NDBTAB *ndbtab= ndbtab_g.get_table();
    if (!ndbtab)
    {
      /*
        Bug#14773491 reports crash in 'cmp_frm' due to
        ndbtab* being NULL -> bail out here
      */
      sql_print_error("NDB schema: Could not find table '%s.%s' in NDB",
                      db_name, table_name);
      DBUG_ASSERT(false);
      DBUG_VOID_RETURN;
    }

    char key[FN_REFLEN];
    build_table_filename(key, sizeof(key)-1,
                         db_name, table_name, NullS, 0);

    uchar *data= 0, *pack_data= 0;
    size_t length, pack_length;

    if (readfrm(key, &data, &length) == 0 &&
        packfrm(data, length, &pack_data, &pack_length) == 0 &&
        cmp_frm(ndbtab, pack_data, pack_length))
    {
      DBUG_PRINT("info", ("Detected frm change of table %s.%s",
                          db_name, table_name));

      DBUG_DUMP("frm", (uchar*) ndbtab->getFrmData(),
                        ndbtab->getFrmLength());
      my_free(data);
      data= NULL;

      int error;
      if ((error= unpackfrm(&data, &length,
                            (const uchar*) ndbtab->getFrmData())) ||
          (error= writefrm(key, data, length)))
      {
        sql_print_error("NDB: Failed write frm for %s.%s, error %d",
                        db_name, table_name, error);
      }
    }
    my_free(data);
    my_free(pack_data);
    DBUG_VOID_RETURN;
  }


  NDB_SHARE* get_share(Ndb_schema_op* schema) const
  {
    DBUG_ENTER("get_share(Ndb_schema_op*)");
    char key[FN_REFLEN + 1];
    build_table_filename(key, sizeof(key) - 1,
                         schema->db, schema->name, "", 0);
    NDB_SHARE *share= ndbcluster_get_share(key, 0, FALSE, FALSE);
    if (share)
    {
      DBUG_PRINT("NDB_SHARE", ("%s temporary  use_count: %u",
                               share->key_string(), share->use_count));
    }
    DBUG_RETURN(share);
  }


  bool
  check_if_local_tables_in_db(const char *dbname) const
  {
    DBUG_ENTER("check_if_local_tables_in_db");
    DBUG_PRINT("info", ("Looking for files in directory %s", dbname));
    Ndb_find_files_list files(m_thd);
    char path[FN_REFLEN + 1];
    build_table_filename(path, sizeof(path) - 1, dbname, "", "", 0);
    if (!files.find_tables(dbname, path))
    {
      m_thd->clear_error();
      DBUG_PRINT("info", ("Failed to find files"));
      DBUG_RETURN(true);
    }
    DBUG_PRINT("info",("found: %d files", files.found_files()));

    LEX_STRING *tabname;
    while ((tabname= files.next()))
    {
      DBUG_PRINT("info", ("Found table %s", tabname->str));
      if (ndbcluster_check_if_local_table(dbname, tabname->str))
        DBUG_RETURN(true);
    }

    DBUG_RETURN(false);
  }


  bool is_local_table(const char* db_name, const char* table_name) const
  {
    return ndbcluster_check_if_local_table(db_name, table_name);
  }


  void handle_clear_slock(Ndb_schema_op* schema)
  {
    DBUG_ENTER("handle_clear_slock");

    assert(is_post_epoch());

    char key[FN_REFLEN + 1];
    build_table_filename(key, sizeof(key) - 1, schema->db, schema->name, "", 0);

    /* Ack to any SQL thread waiting for schema op to complete */
    NDB_SCHEMA_OBJECT *ndb_schema_object= ndb_get_schema_object(key, false);
    if (!ndb_schema_object)
    {
      /* Noone waiting for this schema op in this mysqld */
      if (opt_ndb_extra_logging > 19)
        sql_print_information("NDB: Discarding event...no obj: %s (%u/%u)",
                              key, schema->id, schema->version);
      DBUG_VOID_RETURN;
    }

    if (ndb_schema_object->table_id != schema->id ||
        ndb_schema_object->table_version != schema->version)
    {
      /* Someone waiting, but for another id/version... */
      if (opt_ndb_extra_logging > 19)
        sql_print_information("NDB: Discarding event...key: %s "
                              "non matching id/version [%u/%u] != [%u/%u]",
                              key,
                              ndb_schema_object->table_id,
                              ndb_schema_object->table_version,
                              schema->id,
                              schema->version);
      ndb_free_schema_object(&ndb_schema_object);
      DBUG_VOID_RETURN;
    }

    mysql_mutex_lock(&ndb_schema_object->mutex);
    DBUG_DUMP("ndb_schema_object->slock_bitmap.bitmap",
              (uchar*)ndb_schema_object->slock_bitmap.bitmap,
              no_bytes_in_map(&ndb_schema_object->slock_bitmap));

    char before_slock[32];
    if (unlikely(opt_ndb_extra_logging > 19))
    {
      /* Format 'before slock' into temp string */
      my_snprintf(before_slock, sizeof(before_slock), "%x%08x",
                  ndb_schema_object->slock[1],
                  ndb_schema_object->slock[0]);
    }

    /**
     * Remove any ack'ed schema-slocks. slock_bitmap is initially 'all-set'.
     * 'schema->slock' replied from any participant will have cleared its
     * own slock-bit. The Coordinator reply will in addition clear all bits
     * for servers not participating in the schema distribution.
     */
    bitmap_intersect(&ndb_schema_object->slock_bitmap, &schema->slock);

    if (unlikely(opt_ndb_extra_logging > 19))
    {
      /* Print updated slock together with before image of it */
      sql_print_information("NDB: CLEAR_SLOCK key: %s(%u/%u) %x%08x, from %s to %x%08x",
                            key, schema->id, schema->version, 
                            schema->slock_buf[1], schema->slock_buf[0],
                            before_slock,
                            ndb_schema_object->slock[1],
                            ndb_schema_object->slock[0]);
    }

    DBUG_DUMP("ndb_schema_object->slock_bitmap.bitmap",
              (uchar*)ndb_schema_object->slock_bitmap.bitmap,
              no_bytes_in_map(&ndb_schema_object->slock_bitmap));

    /* Wake up the waiter */
    mysql_mutex_unlock(&ndb_schema_object->mutex);
    mysql_cond_signal(&ndb_schema_object->cond);

    ndb_free_schema_object(&ndb_schema_object);
    DBUG_VOID_RETURN;
  }


  void
  handle_offline_alter_table_commit(Ndb_schema_op* schema)
  {
    DBUG_ENTER("handle_offline_alter_table_commit");

    assert(is_post_epoch()); // Always after epoch

    if (schema->node_id == own_nodeid())
      DBUG_VOID_RETURN;

    write_schema_op_to_binlog(m_thd, schema);
    ndbapi_invalidate_table(schema->db, schema->name);
    mysqld_close_cached_table(schema->db, schema->name);

    /**
     * Note about get_share() / free_share() referrences:
     *
     *  1) All shares have a ref count related to their 'discovery' by dictionary.
     *     Referred from 'ndbcluster_open_tables' until they are 'unrefed'
     *     with ndbcluster_mark_share_dropped().
     *  2) All shares are referred by the binlog thread if its DDL operations 
     *     should be replicated with schema events ('share->op != NULL')
     *     Unref with free_share() when binlog repl for share is removed.
     *  3) All shares are ref counted when they are temporarily referred
     *     inside a function. (as below). Unref with free_share() as last
     *     share related operation when all above has been completed.
     *  4) Each ha_ndbcluster instance may have a share reference (m_share)
     *     until it ::close() the handle, which will unref it with free_share().
     */
    NDB_SHARE *share= get_share(schema);  // 3) Temporary pin 'share'
    if (share)
    {
      mysql_mutex_lock(&share->mutex);
      if (share->op)
      {
        Ndb_event_data *event_data=
          (Ndb_event_data *) share->op->getCustomData();
        if (event_data)
          delete event_data;
        share->op->setCustomData(NULL);
        {
          Mutex_guard injector_mutex_g(injector_mutex);
          injector_ndb->dropEventOperation(share->op);
        }
        share->op= 0;
        free_share(&share);   // Free binlog ref, 2)
        DBUG_ASSERT(share);   // Still ref'ed by 1) & 3)
      }
      mysql_mutex_unlock(&share->mutex);

      mysql_mutex_lock(&ndbcluster_mutex);
      ndbcluster_mark_share_dropped(&share); // Unref. from dictionary, 1)
      DBUG_ASSERT(share);                    // Still ref'ed by temp, 3)
      free_share(&share,TRUE);               // Free temporary ref, 3)
      /**
       * If this was the last share ref, it is now deleted.
       * If there are more (trailing) references, the share will remain as an
       * instance in the dropped_tables-hash until remaining references are dropped.
       */
      mysql_mutex_unlock(&ndbcluster_mutex);
    } // if (share)

    if (is_local_table(schema->db, schema->name) &&
       !Ndb_dist_priv_util::is_distributed_priv_table(schema->db,
                                                      schema->name))
    {
      sql_print_error("NDB Binlog: Skipping locally defined table '%s.%s' "
                      "from binlog schema event '%s' from node %d.",
                      schema->db, schema->name, schema->query,
                      schema->node_id);
      DBUG_VOID_RETURN;
    }

    // Instantiate a new 'share' for the altered table.
    if (ndb_create_table_from_engine(m_thd, schema->db, schema->name))
    {
      print_could_not_discover_error(m_thd, schema);
    }
    DBUG_VOID_RETURN;
  }


  void
  handle_online_alter_table_prepare(Ndb_schema_op* schema)
  {
    assert(is_post_epoch()); // Always after epoch

    ndbapi_invalidate_table(schema->db, schema->name);
    mysqld_close_cached_table(schema->db, schema->name);

    if (schema->node_id != own_nodeid())
    {
      write_schema_op_to_binlog(m_thd, schema);
      if (!is_local_table(schema->db, schema->name))
      {
        mysqld_write_frm_from_ndb(schema->db, schema->name);
      }
    }
  }


  void
  handle_online_alter_table_commit(Ndb_schema_op* schema)
  {
    assert(is_post_epoch()); // Always after epoch

    NDB_SHARE *share= get_share(schema);
    if (share)
    {
      if (opt_ndb_extra_logging > 9)
        sql_print_information("NDB Binlog: handling online alter/rename");

      mysql_mutex_lock(&share->mutex);
      ndb_binlog_close_shadow_table(share);

      if (ndb_binlog_open_shadow_table(m_thd, share))
      {
        sql_print_error("NDB Binlog: Failed to re-open shadow table %s.%s",
                        schema->db, schema->name);
        mysql_mutex_unlock(&share->mutex);
      }
      else
      {
        /*
          Start subscribing to data changes to the new table definition
        */
        String event_name(INJECTOR_EVENT_LEN);
        ndb_rep_event_name(&event_name, schema->db, schema->name,
                           get_binlog_full(share));
        NdbEventOperation *tmp_op= share->op;
        share->new_op= 0;
        share->op= 0;

        Thd_ndb *thd_ndb= get_thd_ndb(m_thd);
        Ndb *ndb= thd_ndb->ndb;
        Ndb_table_guard ndbtab_g(ndb->getDictionary(), schema->name);
        const NDBTAB *ndbtab= ndbtab_g.get_table();
        if (ndbcluster_create_event_ops(m_thd, share, ndbtab,
                                        event_name.c_ptr()))
        {
          sql_print_error("NDB Binlog:"
                          "FAILED CREATE (DISCOVER) EVENT OPERATIONS Event: %s",
                          event_name.c_ptr());
        }
        else
        {
          share->new_op= share->op;
        }
        share->op= tmp_op;
        mysql_mutex_unlock(&share->mutex);

        if (opt_ndb_extra_logging > 9)
          sql_print_information("NDB Binlog: handling online "
                                "alter/rename done");
      }
      mysql_mutex_lock(&share->mutex);
      if (share->op && share->new_op)
      {
        Ndb_event_data *event_data=
          (Ndb_event_data *) share->op->getCustomData();
        if (event_data)
          delete event_data;
        share->op->setCustomData(NULL);
        {
          Mutex_guard injector_mutex_g(injector_mutex);
          injector_ndb->dropEventOperation(share->op);
        }
        share->op= share->new_op;
        share->new_op= 0;
        free_share(&share);
        DBUG_ASSERT(share);   // Should still be ref'ed
      }
      mysql_mutex_unlock(&share->mutex);

      free_share(&share);     // temporary ref.
    }
  }


  void
  handle_drop_table(Ndb_schema_op* schema)
  {
    DBUG_ENTER("handle_drop_table");

    assert(is_post_epoch()); // Always after epoch

    if (schema->node_id == own_nodeid())
      DBUG_VOID_RETURN;

    write_schema_op_to_binlog(m_thd, schema);

    // Participant never takes GSL
    assert(get_thd_ndb(m_thd)->check_option(Thd_ndb::IS_SCHEMA_DIST_PARTICIPANT));

    Ndb_local_schema::Table tab(m_thd, schema->db, schema->name);
    if (tab.is_local_table())
    {
      /* Table is not a NDB table in this mysqld -> leave it */
      sql_print_error("NDB Binlog: Skipping drop of locally "
                      "defined table '%s.%s' from binlog schema "
                      "event '%s' from node %d. ",
                      schema->db, schema->name, schema->query,
                      schema->node_id);

      // There should be no NDB_SHARE for this table
      assert(!get_share(schema));

      DBUG_VOID_RETURN;
    }

    tab.remove_table();

    NDB_SHARE *share= get_share(schema); // temporary ref.
    if (!share || !share->op)
    {
      ndbapi_invalidate_table(schema->db, schema->name);
      mysqld_close_cached_table(schema->db, schema->name);
    }
    if (share)
    {
      mysql_mutex_lock(&ndbcluster_mutex);
      ndbcluster_mark_share_dropped(&share); // server ref.
      DBUG_ASSERT(share);                    // Should still be ref'ed
      free_share(&share, TRUE);              // temporary ref.
      mysql_mutex_unlock(&ndbcluster_mutex);
    }

    ndbapi_invalidate_table(schema->db, schema->name);
    mysqld_close_cached_table(schema->db, schema->name);

    DBUG_VOID_RETURN;
  }


  /*
    The RENAME is performed in two steps.
    1) PREPARE_RENAME - sends the new table key to participants
    2) RENAME - perform the actual rename
  */

  void
  handle_rename_table_prepare(Ndb_schema_op* schema)
  {
    DBUG_ENTER("handle_rename_table_prepare");

    assert(is_post_epoch()); // Always after epoch

    if (schema->node_id == own_nodeid())
      DBUG_VOID_RETURN;

    const char* new_key_for_table= schema->query;
    DBUG_PRINT("info", ("new_key_for_table: '%s'", new_key_for_table));

    // Release potentially previously prepared new_key
    {
      NDB_SHARE_KEY* old_prepared_key =
          m_schema_dist_data.get_prepared_rename_key();
      if (old_prepared_key)
        NDB_SHARE::free_key(old_prepared_key);
    }

    // Create a new key save it, then hope for the best(i.e
    // that it can be found later when the RENAME arrives)
    NDB_SHARE_KEY* new_prepared_key =
        NDB_SHARE::create_key(new_key_for_table);
    m_schema_dist_data.save_prepared_rename_key(new_prepared_key);

    DBUG_VOID_RETURN;
  }


  void
  handle_rename_table(Ndb_schema_op* schema)
  {
    DBUG_ENTER("handle_rename_table");

    assert(is_post_epoch()); // Always after epoch

    if (schema->node_id == own_nodeid())
      DBUG_VOID_RETURN;

    write_schema_op_to_binlog(m_thd, schema);

    // Participant never takes GSL
    assert(get_thd_ndb(m_thd)->check_option(Thd_ndb::IS_SCHEMA_DIST_PARTICIPANT));

    Ndb_local_schema::Table from(m_thd, schema->db, schema->name);
    if (from.is_local_table())
    {
      /* Tables exists as a local table, print error and leave it */
      sql_print_error("NDB Binlog: Skipping renaming locally "
                      "defined table '%s.%s' from binlog schema "
                      "event '%s' from node %d. ",
                      schema->db, schema->name, schema->query,
                      schema->node_id);
      DBUG_VOID_RETURN;
    }

    NDB_SHARE *share= get_share(schema); // temporary ref.
    if (!share || !share->op)
    {
      ndbapi_invalidate_table(schema->db, schema->name);
      mysqld_close_cached_table(schema->db, schema->name);
    }
    if (share)
      free_share(&share);      // temporary ref.

    share= get_share(schema);  // temporary ref.
    if (!share)
    {
      // The RENAME need to find share so it can be renamed
      DBUG_ASSERT(share);
      DBUG_VOID_RETURN;
    }

    NDB_SHARE_KEY* prepared_key =
        m_schema_dist_data.get_prepared_rename_key();
    if (!prepared_key)
    {
      // The rename need to have new_key set
      // by a previous RENAME_PREPARE
      DBUG_ASSERT(prepared_key);
      DBUG_VOID_RETURN;
    }

    // Rename on participant is always from real to
    // real name(i.e neiher old or new name should be a temporary name)
    DBUG_ASSERT(!IS_TMP_PREFIX(schema->name));
    DBUG_ASSERT(!IS_TMP_PREFIX(NDB_SHARE::key_get_table_name(prepared_key)));

    // Rename the local table
    from.rename_table(NDB_SHARE::key_get_db_name(prepared_key),
                      NDB_SHARE::key_get_table_name(prepared_key));

    // Rename share and release the old key
    NDB_SHARE_KEY* old_key = share->key;
    ndbcluster_rename_share(m_thd, share, prepared_key);
    m_schema_dist_data.save_prepared_rename_key(NULL);
    NDB_SHARE::free_key(old_key);

    free_share(&share);  // temporary ref.

    ndbapi_invalidate_table(schema->db, schema->name);
    mysqld_close_cached_table(schema->db, schema->name);

    DBUG_VOID_RETURN;
  }


  void
  handle_drop_db(Ndb_schema_op* schema)
  {
    DBUG_ENTER("handle_drop_db");

    assert(is_post_epoch()); // Always after epoch

    if (schema->node_id == own_nodeid())
      DBUG_VOID_RETURN;

    write_schema_op_to_binlog(m_thd, schema);

    // Participant never takes GSL
    assert(get_thd_ndb(m_thd)->check_option(Thd_ndb::IS_SCHEMA_DIST_PARTICIPANT));

    if (check_if_local_tables_in_db(schema->db))
    {
      /* Tables exists as a local table, print error and leave it */
      sql_print_error("NDB Binlog: Skipping drop database '%s' since "
                      "it contained local tables "
                      "binlog schema event '%s' from node %d. ",
                      schema->db, schema->query,
                      schema->node_id);
      DBUG_VOID_RETURN;
    }

    const int no_print_error[1]= {0};
    run_query(m_thd, schema->query,
              schema->query + schema->query_length,
              no_print_error);

    DBUG_VOID_RETURN;
  }


  void
  handle_truncate_table(Ndb_schema_op* schema)
  {
    DBUG_ENTER("handle_truncate_table");

    assert(!is_post_epoch()); // Always directly

    if (schema->node_id == own_nodeid())
      DBUG_VOID_RETURN;

    write_schema_op_to_binlog(m_thd, schema);

    NDB_SHARE *share= get_share(schema);
    // invalidation already handled by binlog thread
    if (!share || !share->op)
    {
      ndbapi_invalidate_table(schema->db, schema->name);
      mysqld_close_cached_table(schema->db, schema->name);
    }
    if (share)
      free_share(&share); // temporary ref.

    if (is_local_table(schema->db, schema->name))
    {
      sql_print_error("NDB Binlog: Skipping locally defined table "
                      "'%s.%s' from binlog schema event '%s' from "
                      "node %d. ",
                      schema->db, schema->name, schema->query,
                      schema->node_id);
      DBUG_VOID_RETURN;
    }

    if (ndb_create_table_from_engine(m_thd, schema->db, schema->name))
    {
      print_could_not_discover_error(m_thd, schema);
    }

    DBUG_VOID_RETURN;
  }


  void
  handle_create_table(Ndb_schema_op* schema)
  {
    DBUG_ENTER("handle_create_table");

    assert(!is_post_epoch()); // Always directly

    if (schema->node_id == own_nodeid())
      DBUG_VOID_RETURN;

    write_schema_op_to_binlog(m_thd, schema);

    if (is_local_table(schema->db, schema->name))
    {
      sql_print_error("NDB Binlog: Skipping locally defined table '%s.%s' from "
                          "binlog schema event '%s' from node %d. ",
                          schema->db, schema->name, schema->query,
                          schema->node_id);
      DBUG_VOID_RETURN;
    }

    if (ndb_create_table_from_engine(m_thd, schema->db, schema->name))
    {
      print_could_not_discover_error(m_thd, schema);
    }

    DBUG_VOID_RETURN;
  }


  void
  handle_create_db(Ndb_schema_op* schema)
  {
    DBUG_ENTER("handle_create_db");

    assert(!is_post_epoch()); // Always directly

    if (schema->node_id == own_nodeid())
      DBUG_VOID_RETURN;

    write_schema_op_to_binlog(m_thd, schema);

    // Participant never takes GSL
    assert(get_thd_ndb(m_thd)->check_option(Thd_ndb::IS_SCHEMA_DIST_PARTICIPANT));

    const int no_print_error[1]= {0};
    run_query(m_thd, schema->query,
              schema->query + schema->query_length,
              no_print_error);

    DBUG_VOID_RETURN;
  }


  void
  handle_alter_db(Ndb_schema_op* schema)
  {
    DBUG_ENTER("handle_alter_db");

    assert(!is_post_epoch()); // Always directly

    if (schema->node_id == own_nodeid())
      DBUG_VOID_RETURN;

    write_schema_op_to_binlog(m_thd, schema);

    // Participant never takes GSL
    assert(get_thd_ndb(m_thd)->check_option(Thd_ndb::IS_SCHEMA_DIST_PARTICIPANT));

    const int no_print_error[1]= {0};
    run_query(m_thd, schema->query,
              schema->query + schema->query_length,
              no_print_error);

    DBUG_VOID_RETURN;
  }


  void
  handle_grant_op(Ndb_schema_op* schema)
  {
    DBUG_ENTER("handle_grant_op");

    assert(!is_post_epoch()); // Always directly

    if (schema->node_id == own_nodeid())
      DBUG_VOID_RETURN;

    write_schema_op_to_binlog(m_thd, schema);

    if (opt_ndb_extra_logging > 9)
      sql_print_information("Got dist_priv event: %s, "
                            "flushing privileges",
                            get_schema_type_name(schema->type));

    // Participant never takes GSL
    assert(get_thd_ndb(m_thd)->check_option(Thd_ndb::IS_SCHEMA_DIST_PARTICIPANT));

    const int no_print_error[1]= {0};
    char *cmd= (char *) "flush privileges";
    run_query(m_thd, cmd,
              cmd + strlen(cmd),
              no_print_error);

    DBUG_VOID_RETURN;
  }


  int
  handle_schema_op(Ndb_schema_op* schema)
  {
    DBUG_ENTER("handle_schema_op");
    {
      const SCHEMA_OP_TYPE schema_type= (SCHEMA_OP_TYPE)schema->type;

      if (opt_ndb_extra_logging > 19)
      {
        sql_print_information("NDB: got schema event on %s.%s(%u/%u) query: '%s' type: %s(%d) node: %u slock: %x%08x",
                              schema->db, schema->name,
                              schema->id, schema->version,
                              schema->query,
                              get_schema_type_name(schema_type),
                              schema_type,
                              schema->node_id,
                              schema->slock.bitmap[1],
                              schema->slock.bitmap[0]);
      }

      if ((schema->db[0] == 0) && (schema->name[0] == 0))
      {
        /**
         * This happens if there is a schema event on a table (object)
         *   that this mysqld does not know about.
         *   E.g it had a local table shadowing a ndb table...
         */
        DBUG_RETURN(0);
      }

      switch (schema_type)
      {
      case SOT_CLEAR_SLOCK:
        /*
          handle slock after epoch is completed to ensure that
          schema events get inserted in the binlog after any data
          events
        */
        handle_after_epoch(schema);
        DBUG_RETURN(0);

      case SOT_ALTER_TABLE_COMMIT:
      case SOT_RENAME_TABLE_PREPARE:
      case SOT_ONLINE_ALTER_TABLE_PREPARE:
      case SOT_ONLINE_ALTER_TABLE_COMMIT:
      case SOT_RENAME_TABLE:
      case SOT_DROP_TABLE:
      case SOT_DROP_DB:
        handle_after_epoch(schema);
        ack_after_epoch(schema);
        DBUG_RETURN(0);

      case SOT_TRUNCATE_TABLE:
        handle_truncate_table(schema);
        break;

      case SOT_CREATE_TABLE:
        handle_create_table(schema);
        break;

      case SOT_CREATE_DB:
        handle_create_db(schema);
        break;

      case SOT_ALTER_DB:
        handle_alter_db(schema);
        break;

      case SOT_CREATE_USER:
      case SOT_DROP_USER:
      case SOT_RENAME_USER:
      case SOT_GRANT:
      case SOT_REVOKE:
        handle_grant_op(schema);
        break;

      case SOT_TABLESPACE:
      case SOT_LOGFILE_GROUP:
        if (schema->node_id == own_nodeid())
          break;
        write_schema_op_to_binlog(m_thd, schema);
        break;

      case SOT_RENAME_TABLE_NEW:
        /*
          Only very old MySQL Server connected to the cluster may
          send this schema operation, ignore it
        */
        sql_print_error("NDB schema: Skipping old schema operation"
                        "(RENAME_TABLE_NEW) on %s.%s",
                        schema->db, schema->name);
        DBUG_ASSERT(false);
        break;

      }

      /* signal that schema operation has been handled */
      DBUG_DUMP("slock", (uchar*) schema->slock_buf, schema->slock_length);
      if (bitmap_is_set(&schema->slock, own_nodeid()))
      {
        ack_schema_op(schema);
      }
    }
    DBUG_RETURN(0);
  }


  void
  handle_schema_op_post_epoch(Ndb_schema_op* schema)
  {
    DBUG_ENTER("handle_schema_op_post_epoch");
    DBUG_PRINT("enter", ("%s.%s: query: '%s'  type: %d",
                         schema->db, schema->name,
                         schema->query, schema->type));

    {
      const SCHEMA_OP_TYPE schema_type= (SCHEMA_OP_TYPE)schema->type;
      if (opt_ndb_extra_logging > 9)
        sql_print_information("%s - %s.%s",
                              get_schema_type_name(schema_type),
                              schema->db, schema->name);

      switch (schema_type)
      {
      case SOT_CLEAR_SLOCK:
        handle_clear_slock(schema);
        break;

      case SOT_DROP_DB:
        handle_drop_db(schema);
        break;

      case SOT_DROP_TABLE:
        handle_drop_table(schema);
        break;

      case SOT_RENAME_TABLE_PREPARE:
        handle_rename_table_prepare(schema);
        break;

      case SOT_RENAME_TABLE:
        handle_rename_table(schema);
        break;

      case SOT_ALTER_TABLE_COMMIT:
        handle_offline_alter_table_commit(schema);
        break;

      case SOT_ONLINE_ALTER_TABLE_PREPARE:
        handle_online_alter_table_prepare(schema);
        break;

      case SOT_ONLINE_ALTER_TABLE_COMMIT:
        handle_online_alter_table_commit(schema);
        break;

      default:
        DBUG_ASSERT(FALSE);
      }
    }

    DBUG_VOID_RETURN;
  }

  THD* m_thd;
  MEM_ROOT* m_mem_root;
  uint m_own_nodeid;
  Ndb_schema_dist_data& m_schema_dist_data;
  bool m_post_epoch;

  bool is_post_epoch(void) const { return m_post_epoch; }

  List<Ndb_schema_op> m_post_epoch_handle_list;
  List<Ndb_schema_op> m_post_epoch_ack_list;

public:
  Ndb_schema_event_handler(); // Not implemented
  Ndb_schema_event_handler(const Ndb_schema_event_handler&); // Not implemented

  Ndb_schema_event_handler(THD* thd, MEM_ROOT* mem_root, uint own_nodeid,
                           Ndb_schema_dist_data& schema_dist_data):
    m_thd(thd), m_mem_root(mem_root), m_own_nodeid(own_nodeid),
    m_schema_dist_data(schema_dist_data),
    m_post_epoch(false)
  {
  }


  ~Ndb_schema_event_handler()
  {
    // There should be no work left todo...
    DBUG_ASSERT(m_post_epoch_handle_list.elements == 0);
    DBUG_ASSERT(m_post_epoch_ack_list.elements == 0);
  }


  void handle_event(Ndb* s_ndb, NdbEventOperation *pOp)
  {
    DBUG_ENTER("handle_event");

    const Ndb_event_data *event_data=
      static_cast<const Ndb_event_data*>(pOp->getCustomData());

    if (!check_is_ndb_schema_event(event_data))
      DBUG_VOID_RETURN;

    const NDBEVENT::TableEvent ev_type= pOp->getEventType();
    switch (ev_type)
    {
    case NDBEVENT::TE_INSERT:
    case NDBEVENT::TE_UPDATE:
    {
      /* ndb_schema table, row INSERTed or UPDATEed*/
      Ndb_schema_op* schema_op=
        Ndb_schema_op::create(event_data, pOp->getAnyValue());
      handle_schema_op(schema_op);
      break;
    }

    case NDBEVENT::TE_DELETE:
      /* ndb_schema table, row DELETEd */
      break;

    case NDBEVENT::TE_CLUSTER_FAILURE:
      if (opt_ndb_extra_logging)
        sql_print_information("NDB Schema dist: cluster failure "
                              "at epoch %u/%u.",
                              (uint)(pOp->getGCI() >> 32),
                              (uint)(pOp->getGCI()));
      // fall through
    case NDBEVENT::TE_DROP:
      /* ndb_schema table DROPped */
      if (opt_ndb_extra_logging &&
          ndb_binlog_tables_inited && ndb_binlog_running)
        sql_print_information("NDB Binlog: ndb tables initially "
                              "read only on reconnect.");
      /**
       * Removing the 'schema_ndb' reference prevents a race condition where
       * ndb_binlog_setup() may recreate the dropped schema dist table
       * and its eventOp before the binlog thread had handled all the
       * failure events. Thus, BI-thread never reached 'all EventOp dropped'
       * state required for it to restart.
       * Once restarted, a new schema_ndb is recreated and ndb_binlog_setup()
       * is allowed to do its tasks.
       */
      mysql_mutex_lock(&injector_mutex);
      schema_ndb= NULL;
      mysql_mutex_unlock(&injector_mutex);

      /* release the ndb_schema_share */
      mysql_mutex_lock(&ndb_schema_share_mutex);
      free_share(&ndb_schema_share);
      ndb_schema_share= NULL;
      ndb_binlog_tables_inited= FALSE;
      ndb_binlog_is_ready= FALSE;
      mysql_mutex_unlock(&ndb_schema_share_mutex);

      ndb_tdc_close_cached_tables();

      ndb_handle_schema_change(m_thd, s_ndb, pOp, event_data);
      break;

    case NDBEVENT::TE_ALTER:
      /* ndb_schema table ALTERed */
      break;

    case NDBEVENT::TE_NODE_FAILURE:
    {
      /* Remove all subscribers for node */
      m_schema_dist_data.report_data_node_failure(pOp->getNdbdNodeId());
      (void) mysql_cond_signal(&injector_cond);
      break;
    }

    case NDBEVENT::TE_SUBSCRIBE:
    {
      /* Add node as subscriber */
      m_schema_dist_data.report_subscribe(pOp->getNdbdNodeId(), pOp->getReqNodeId());
      (void) mysql_cond_signal(&injector_cond);
      break;
    }

    case NDBEVENT::TE_UNSUBSCRIBE:
    {
      /* Remove node as subscriber */
      m_schema_dist_data.report_unsubscribe(pOp->getNdbdNodeId(), pOp->getReqNodeId());
      (void) mysql_cond_signal(&injector_cond);
      break;
    }

    default:
    {
      sql_print_error("NDB Schema dist: unknown event %u, ignoring...",
                      ev_type);
    }
    }

    DBUG_VOID_RETURN;
  }


  void post_epoch()
  {
    if (unlikely(m_post_epoch_handle_list.elements > 0))
    {
      // Set the flag used to check that functions are called at correct time
      m_post_epoch= true;

      /*
       process any operations that should be done after
       the epoch is complete
      */
      Ndb_schema_op* schema;
      while ((schema= m_post_epoch_handle_list.pop()))
      {
        handle_schema_op_post_epoch(schema);
      }

      /*
       process any operations that should be unlocked/acked after
       the epoch is complete
      */
      while ((schema= m_post_epoch_ack_list.pop()))
      {
        ack_schema_op(schema);
      }
    }
    // There should be no work left todo...
    DBUG_ASSERT(m_post_epoch_handle_list.elements == 0);
    DBUG_ASSERT(m_post_epoch_ack_list.elements == 0);
  }
};

/*********************************************************************
  Internal helper functions for handling of the cluster replication tables
  - ndb_binlog_index
  - ndb_apply_status
*********************************************************************/

/*
  struct to hold the data to be inserted into the
  ndb_binlog_index table
*/
struct ndb_binlog_index_row {
  ulonglong epoch;
  const char *start_master_log_file;
  ulonglong start_master_log_pos;
  ulong n_inserts;
  ulong n_updates;
  ulong n_deletes;
  ulong n_schemaops;

  ulong orig_server_id;
  ulonglong orig_epoch;

  ulong gci;

  const char *next_master_log_file;
  ulonglong next_master_log_pos;

  struct ndb_binlog_index_row *next;
};


/**
  Utility class encapsulating the code which open and writes
  to the mysql.ndb_binlog_index table
*/
class Ndb_binlog_index_table_util
{

  /*
    Open the ndb_binlog_index table for writing
  */
  static int
  open_binlog_index_table(THD *thd,
                          TABLE **ndb_binlog_index)
  {
    const char *save_proc_info=
      thd_proc_info(thd, "Opening " NDB_REP_DB "." NDB_REP_TABLE);

    TABLE_LIST tables;
    tables.init_one_table(STRING_WITH_LEN(NDB_REP_DB),    // db
                          STRING_WITH_LEN(NDB_REP_TABLE), // name
                          NDB_REP_TABLE,                  // alias
                          TL_WRITE);                      // for write

    /* Only allow real table to be opened */
    tables.required_type= FRMTYPE_TABLE;

    const uint flags =
      MYSQL_LOCK_IGNORE_TIMEOUT; /* Wait for lock "infinitely" */
    if (open_and_lock_tables(thd, &tables, flags))
    {
      if (thd->killed)
        DBUG_PRINT("error", ("NDB Binlog: Opening ndb_binlog_index: killed"));
      else
        sql_print_error("NDB Binlog: Opening ndb_binlog_index: %d, '%s'",
                        thd->get_stmt_da()->mysql_errno(),
                        thd->get_stmt_da()->message_text());
      thd_proc_info(thd, save_proc_info);
      return -1;
    }
    *ndb_binlog_index= tables.table;
    thd_proc_info(thd, save_proc_info);
    return 0;
  }


  /*
    Write rows to the ndb_binlog_index table
  */
  static int
  write_rows_impl(THD *thd,
                  ndb_binlog_index_row *row)
  {
    int error= 0;
    ndb_binlog_index_row *first= row;
    TABLE *ndb_binlog_index= 0;
    // Save previous option settings
    ulonglong option_bits= thd->variables.option_bits;

    /*
      Assume this function is not called with an error set in thd
      (but clear for safety in release version)
     */
    assert(!thd->is_error());
    thd->clear_error();

    /*
      Turn off binlogging to prevent the table changes to be written to
      the binary log.
    */
    tmp_disable_binlog(thd);

    if (open_binlog_index_table(thd, &ndb_binlog_index))
    {
      if (thd->killed)
        DBUG_PRINT("error", ("NDB Binlog: Unable to lock table ndb_binlog_index, killed"));
      else
        sql_print_error("NDB Binlog: Unable to lock table ndb_binlog_index");
      error= -1;
      goto add_ndb_binlog_index_err;
    }

    // Set all columns to be written
    ndb_binlog_index->use_all_columns();

    // Turn off autocommit to do all writes in one transaction
    thd->variables.option_bits|= OPTION_NOT_AUTOCOMMIT;
    do
    {
      ulonglong epoch= 0, orig_epoch= 0;
      uint orig_server_id= 0;

      // Intialize ndb_binlog_index->record[0]
      empty_record(ndb_binlog_index);

      ndb_binlog_index->field[NBICOL_START_POS]
        ->store(first->start_master_log_pos, true);
      ndb_binlog_index->field[NBICOL_START_FILE]
        ->store(first->start_master_log_file,
                (uint)strlen(first->start_master_log_file),
                &my_charset_bin);
      ndb_binlog_index->field[NBICOL_EPOCH]
        ->store(epoch= first->epoch, true);
      if (ndb_binlog_index->s->fields > NBICOL_ORIG_SERVERID)
      {
        /* Table has ORIG_SERVERID / ORIG_EPOCH columns.
         * Write rows with different ORIG_SERVERID / ORIG_EPOCH
         * separately
         */
        ndb_binlog_index->field[NBICOL_NUM_INSERTS]
          ->store(row->n_inserts, true);
        ndb_binlog_index->field[NBICOL_NUM_UPDATES]
          ->store(row->n_updates, true);
        ndb_binlog_index->field[NBICOL_NUM_DELETES]
          ->store(row->n_deletes, true);
        ndb_binlog_index->field[NBICOL_NUM_SCHEMAOPS]
          ->store(row->n_schemaops, true);
        ndb_binlog_index->field[NBICOL_ORIG_SERVERID]
          ->store(orig_server_id= row->orig_server_id, true);
        ndb_binlog_index->field[NBICOL_ORIG_EPOCH]
          ->store(orig_epoch= row->orig_epoch, true);
        ndb_binlog_index->field[NBICOL_GCI]
          ->store(first->gci, true);

        if (ndb_binlog_index->s->fields > NBICOL_NEXT_POS)
        {
          /* Table has next log pos fields, fill them in */
          ndb_binlog_index->field[NBICOL_NEXT_POS]
            ->store(first->next_master_log_pos, true);
          ndb_binlog_index->field[NBICOL_NEXT_FILE]
            ->store(first->next_master_log_file,
                    (uint)strlen(first->next_master_log_file),
                    &my_charset_bin);
        }
        row= row->next;
      }
      else
      {
        /* Old schema : Table has no separate
         * ORIG_SERVERID / ORIG_EPOCH columns.
         * Merge operation counts and write one row
         */
        while ((row= row->next))
        {
          first->n_inserts+= row->n_inserts;
          first->n_updates+= row->n_updates;
          first->n_deletes+= row->n_deletes;
          first->n_schemaops+= row->n_schemaops;
        }
        ndb_binlog_index->field[NBICOL_NUM_INSERTS]
          ->store((ulonglong)first->n_inserts, true);
        ndb_binlog_index->field[NBICOL_NUM_UPDATES]
          ->store((ulonglong)first->n_updates, true);
        ndb_binlog_index->field[NBICOL_NUM_DELETES]
          ->store((ulonglong)first->n_deletes, true);
        ndb_binlog_index->field[NBICOL_NUM_SCHEMAOPS]
          ->store((ulonglong)first->n_schemaops, true);
      }

      error= ndb_binlog_index->file->ha_write_row(ndb_binlog_index->record[0]);

      /* Fault injection to test logging */
      DBUG_EXECUTE_IF("ndb_injector_binlog_index_write_fail_random",
                      {
                        if ((((uint32) rand()) % 10) == 9)
                        {
                          sql_print_error("NDB Binlog: Injecting random write failure");
                          error= ndb_binlog_index->file->ha_write_row(ndb_binlog_index->record[0]);
                        }
                      });
    
      if (error)
      {
        sql_print_error("NDB Binlog: Failed writing to ndb_binlog_index for epoch %u/%u "
                        " orig_server_id %u orig_epoch %u/%u "
                        "with error %d.",
                        uint(epoch >> 32), uint(epoch),
                        orig_server_id,
                        uint(orig_epoch >> 32), uint(orig_epoch),
                        error);
      
        bool seen_error_row = false;
        ndb_binlog_index_row* cursor= first;
        do
        {
          char tmp[128];
          if (ndb_binlog_index->s->fields > NBICOL_ORIG_SERVERID)
            my_snprintf(tmp, sizeof(tmp), "%u/%u,%u,%u/%u",
                        uint(epoch >> 32), uint(epoch),
                        uint(cursor->orig_server_id),
                        uint(cursor->orig_epoch >> 32), 
                        uint(cursor->orig_epoch));
        
          else
            my_snprintf(tmp, sizeof(tmp), "%u/%u", uint(epoch >> 32), uint(epoch));
        
          bool error_row = (row == (cursor->next));
          sql_print_error("NDB Binlog: Writing row (%s) to ndb_binlog_index - %s",
                          tmp,
                          (error_row?"ERROR":
                           (seen_error_row?"Discarded":
                            "OK")));
          seen_error_row |= error_row;

        } while ((cursor = cursor->next));
      
        error= -1;
        goto add_ndb_binlog_index_err;
      }
    } while (row);

  add_ndb_binlog_index_err:
    /*
      Explicitly commit or rollback the writes.
      If we fail to commit we rollback.
      Note, trans_rollback_stmt() is defined to never fail.
    */
    thd->get_stmt_da()->set_overwrite_status(true);
    if (error)
    {
      // Error, rollback
      trans_rollback_stmt(thd);
    }
    else
    {
      assert(!thd->is_error());
      // Commit
      const bool failed= trans_commit_stmt(thd);
      if (failed ||
          thd->transaction_rollback_request)
      {
        /*
          Transaction failed to commit or
          was rolled back internally by the engine
          print an error message in the log and return the
          error, which will cause replication to stop.
        */
        error= thd->get_stmt_da()->mysql_errno();
        sql_print_error("NDB Binlog: Failed committing transaction to ndb_binlog_index "
                        "with error %d.",
                        error);
        trans_rollback_stmt(thd);
      }
    }

    thd->get_stmt_da()->set_overwrite_status(false);

    // Restore previous option settings
    thd->variables.option_bits= option_bits;

    // Close the tables this thread has opened
    close_thread_tables(thd);

    // Release MDL locks on the opened table
    thd->mdl_context.release_transactional_locks();

    reenable_binlog(thd);
    return error;
  }

  /*
    Write rows to the ndb_binlog_index table using a separate THD
    to avoid the write being killed
  */
  static
  void write_rows_with_new_thd(ndb_binlog_index_row *rows)
  {
    // Create a new THD and retry the write
    THD* new_thd = new THD;
    new_thd->set_new_thread_id();
    new_thd->thread_stack = (char*)&new_thd;
    new_thd->store_globals();
    thd_set_command(new_thd, COM_DAEMON);
    new_thd->system_thread = SYSTEM_THREAD_NDBCLUSTER_BINLOG;
    new_thd->get_protocol_classic()->set_client_capabilities(0);
    new_thd->security_context()->skip_grants();
    new_thd->set_current_stmt_binlog_format_row();

    // Retry the write
    const int retry_result = write_rows_impl(new_thd, rows);
    if (retry_result)
    {
      sql_print_error("NDB Binlog: Failed writing to ndb_binlog_index table "
                      "while retrying after kill during shutdown");
      DBUG_ASSERT(false); // Crash in debug compile
    }

    new_thd->restore_globals();
    delete new_thd;
  }

public:

  /*
    Write rows to the ndb_binlog_index table
  */
  static inline
  int write_rows(THD *thd,
                 ndb_binlog_index_row *rows)
  {
    return write_rows_impl(thd, rows);
  }


  /*
    Retry write rows to the ndb_binlog_index table after the THD
    has been killed (which should only happen during mysqld shutdown).

    NOTE! The reason that the session(aka. THD) is being killed is that
    it's in the global list of session and mysqld thus ask it to stop
    during shutdown by setting the "killed" flag. It's not possible to
    prevent the THD from being killed and instead a brand new THD is
    used which is not in the global list of sessions. Furthermore it's
    a feature to have the THD in the list of global session since it
    should show up in SHOW PROCESSLIST.
  */
  static
  void write_rows_retry_after_kill(THD* orig_thd, ndb_binlog_index_row *rows)
  {
    // Should only be called when original THD has been killed
    DBUG_ASSERT(orig_thd->is_killed());

    write_rows_with_new_thd(rows);

    // Relink this thread with original THD
    orig_thd->store_globals();
  }
};


/*********************************************************************
  Functions for start, stop, wait for ndbcluster binlog thread
*********************************************************************/

int ndbcluster_binlog_start()
{
  DBUG_ENTER("ndbcluster_binlog_start");

  if (::server_id == 0)
  {
    sql_print_warning("NDB: server id set to zero - changes logged to "
                      "bin log with server id zero will be logged with "
                      "another server id by slave mysqlds");
  }

  /* 
     Check that ServerId is not using the reserved bit or bits reserved
     for application use
  */
  if ((::server_id & 0x1 << 31) ||                             // Reserved bit
      !ndbcluster_anyvalue_is_serverid_in_range(::server_id))  // server_id_bits
  {
    sql_print_error("NDB: server id provided is too large to be represented in "
                    "opt_server_id_bits or is reserved");
    DBUG_RETURN(-1);
  }

  /*
     Check that v2 events are enabled if log-transaction-id is set
  */
  if (opt_ndb_log_transaction_id &&
      log_bin_use_v1_row_events)
  {
    sql_print_error("NDB: --ndb-log-transaction-id requires v2 Binlog row events "
                    "but server is using v1.");
    DBUG_RETURN(-1);
  }

  ndb_binlog_thread.init();

  mysql_mutex_init(PSI_INSTRUMENT_ME, &injector_mutex, MY_MUTEX_INIT_FAST);
  mysql_cond_init(PSI_INSTRUMENT_ME, &injector_cond);
  mysql_mutex_init(PSI_INSTRUMENT_ME, &ndb_schema_share_mutex,
                   MY_MUTEX_INIT_FAST);

  // The binlog thread globals has been initied and should be freed
  ndbcluster_binlog_inited= 1;

  /* Start ndb binlog thread */
  if (ndb_binlog_thread.start())
  {
    DBUG_PRINT("error", ("Could not start ndb binlog thread"));
    DBUG_RETURN(-1);
  }

  DBUG_RETURN(0);
}


/**************************************************************
  Internal helper functions for creating/dropping ndb events
  used by the client sql threads
**************************************************************/
void
ndb_rep_event_name(String *event_name,const char *db, const char *tbl,
                   bool full, bool allow_hardcoded_name)
{
  if (allow_hardcoded_name &&
      strcmp(db,  NDB_REP_DB) == 0 &&
      strcmp(tbl, NDB_SCHEMA_TABLE) == 0)
  {
    // Always use REPL$ as prefix for the event on mysql.ndb_schema
    // (unless when dropping events and allow_hardcoded_name is set to false)
    full = false;
  }
 
  if (full)
    event_name->set_ascii("REPLF$", 6);
  else
    event_name->set_ascii("REPL$", 5);
  event_name->append(db);
#ifdef NDB_WIN32
  /*
   * Some bright spark decided that we should sometimes have backslashes.
   * This causes us pain as the event is db/table and not db\table so trying
   * to drop db\table when we meant db/table ends in the event lying around
   * after drop table, leading to all sorts of pain.
  */
  String backslash_sep(1);
  backslash_sep.set_ascii("\\",1);

  int bsloc;
  if((bsloc= event_name->strstr(backslash_sep,0))!=-1)
	  event_name->replace(bsloc, 1, "/", 1);
#endif
  if (tbl)
  {
    event_name->append('/');
    event_name->append(tbl);
  }
  DBUG_PRINT("info", ("ndb_rep_event_name: %s", event_name->c_ptr()));
}

#ifdef HAVE_NDB_BINLOG
static void 
set_binlog_flags(NDB_SHARE *share,
                 Ndb_binlog_type ndb_binlog_type)
{
  DBUG_ENTER("set_binlog_flags");
  switch (ndb_binlog_type)
  {
  case NBT_NO_LOGGING:
    DBUG_PRINT("info", ("NBT_NO_LOGGING"));
    set_binlog_nologging(share);
    DBUG_VOID_RETURN;
  case NBT_DEFAULT:
    DBUG_PRINT("info", ("NBT_DEFAULT"));
    if (opt_ndb_log_updated_only)
    {
      set_binlog_updated_only(share);
    }
    else
    {
      set_binlog_full(share);
    }
    if (opt_ndb_log_update_as_write)
    {
      set_binlog_use_write(share);
    }
    else
    {
      set_binlog_use_update(share);
    }
    break;
  case NBT_UPDATED_ONLY:
    DBUG_PRINT("info", ("NBT_UPDATED_ONLY"));
    set_binlog_updated_only(share);
    set_binlog_use_write(share);
    break;
  case NBT_USE_UPDATE:
    DBUG_PRINT("info", ("NBT_USE_UPDATE"));
  case NBT_UPDATED_ONLY_USE_UPDATE:
    DBUG_PRINT("info", ("NBT_UPDATED_ONLY_USE_UPDATE"));
    set_binlog_updated_only(share);
    set_binlog_use_update(share);
    break;
  case NBT_FULL:
    DBUG_PRINT("info", ("NBT_FULL"));
    set_binlog_full(share);
    set_binlog_use_write(share);
    break;
  case NBT_FULL_USE_UPDATE:
    DBUG_PRINT("info", ("NBT_FULL_USE_UPDATE"));
    set_binlog_full(share);
    set_binlog_use_update(share);
    break;
  }
  set_binlog_logging(share);
  DBUG_VOID_RETURN;
}


/*
  ndbcluster_get_binlog_replication_info

  This function retrieves the data for the given table
  from the ndb_replication table.

  If the table is not found, or the table does not exist,
  then defaults are returned.
*/
int
ndbcluster_get_binlog_replication_info(THD *thd, Ndb *ndb,
                                       const char* db,
                                       const char* table_name,
                                       uint server_id,
                                       Uint32* binlog_flags,
                                       const st_conflict_fn_def** conflict_fn,
                                       st_conflict_fn_arg* args,
                                       Uint32* num_args)
{
  DBUG_ENTER("ndbcluster_get_binlog_replication_info");

  /* Override for ndb_apply_status when logging */
  if (opt_ndb_log_apply_status)
  {
    if (strcmp(db, NDB_REP_DB) == 0 &&
        strcmp(table_name, NDB_APPLY_TABLE) == 0)
    {
      /*
        Ensure that we get all columns from ndb_apply_status updates
        by forcing FULL event type
        Also, ensure that ndb_apply_status events are always logged as
        WRITES.
      */
      DBUG_PRINT("info", ("ndb_apply_status defaulting to FULL, USE_WRITE"));
      sql_print_information("NDB: ndb-log-apply-status forcing "
                            "%s.%s to FULL USE_WRITE",
                            NDB_REP_DB, NDB_APPLY_TABLE);
      *binlog_flags = NBT_FULL;
      *conflict_fn = NULL;
      *num_args = 0;
      DBUG_RETURN(0);
    }
  }

  Ndb_rep_tab_reader rep_tab_reader;

  int rc = rep_tab_reader.lookup(ndb,
                                 db,
                                 table_name,
                                 server_id);

  const char* msg = rep_tab_reader.get_warning_message();
  if (msg != NULL)
  {
    push_warning_printf(thd, Sql_condition::SL_WARNING,
                        ER_NDB_REPLICATION_SCHEMA_ERROR,
                        ER(ER_NDB_REPLICATION_SCHEMA_ERROR),
                        msg);
    sql_print_warning("NDB Binlog: %s",
                      msg);
  }

  if (rc != 0)
    DBUG_RETURN(ER_NDB_REPLICATION_SCHEMA_ERROR);

  *binlog_flags= rep_tab_reader.get_binlog_flags();
  const char* conflict_fn_spec= rep_tab_reader.get_conflict_fn_spec();

  if (conflict_fn_spec != NULL)
  {
    char msgbuf[ FN_REFLEN ];
    if (parse_conflict_fn_spec(conflict_fn_spec,
                               conflict_fn,
                               args,
                               num_args,
                               msgbuf,
                               sizeof(msgbuf)) != 0)
    {
        push_warning_printf(thd, Sql_condition::SL_WARNING,
                          ER_CONFLICT_FN_PARSE_ERROR,
                          ER(ER_CONFLICT_FN_PARSE_ERROR),
                          msgbuf);

      /*
        Log as well, useful for contexts where the thd's stack of
        warnings are ignored
      */
      if (opt_ndb_extra_logging)
      {
        sql_print_warning("NDB Slave: Table %s.%s : Parse error on conflict fn : %s",
                          db, table_name,
                          msgbuf);
      }

      DBUG_RETURN(ER_CONFLICT_FN_PARSE_ERROR);
    }
  }
  else
  {
    /* No conflict function specified */
    conflict_fn= NULL;
    num_args= 0;
  }

  DBUG_RETURN(0);
}

int
ndbcluster_apply_binlog_replication_info(THD *thd,
                                         NDB_SHARE *share,
                                         const NDBTAB* ndbtab,
                                         const st_conflict_fn_def* conflict_fn,
                                         const st_conflict_fn_arg* args,
                                         Uint32 num_args,
                                         Uint32 binlog_flags)
{
  DBUG_ENTER("ndbcluster_apply_binlog_replication_info");
  char tmp_buf[FN_REFLEN];

  DBUG_PRINT("info", ("Setting binlog flags to %u", binlog_flags));
  set_binlog_flags(share, (enum Ndb_binlog_type)binlog_flags);

  if (conflict_fn != NULL)
  {
    if (setup_conflict_fn(get_thd_ndb(thd)->ndb, 
                          &share->m_cfn_share,
                          share->db,
                          share->table_name,
                          ((share->flags & NSF_BLOB_FLAG) != 0),
                          get_binlog_use_update(share),
                          ndbtab,
                          tmp_buf, sizeof(tmp_buf),
                          conflict_fn,
                          args,
                          num_args) == 0)
    {
      if (opt_ndb_extra_logging)
      {
        sql_print_information("%s", tmp_buf);
      }
    }
    else
    {
      /*
        Dump setup failure message to error log
        for cases where thd warning stack is
        ignored
      */
      sql_print_warning("NDB Slave: Table %s.%s : %s",
                        share->db,
                        share->table_name,
                        tmp_buf);

      push_warning_printf(thd, Sql_condition::SL_WARNING,
                          ER_CONFLICT_FN_PARSE_ERROR,
                          ER(ER_CONFLICT_FN_PARSE_ERROR),
                          tmp_buf);

      DBUG_RETURN(-1);
    }
  }
  else
  {
    /* No conflict function specified */
    slave_reset_conflict_fn(share->m_cfn_share);
  }

  DBUG_RETURN(0);
}

int
ndbcluster_read_binlog_replication(THD *thd, Ndb *ndb,
                                   NDB_SHARE *share,
                                   const NDBTAB *ndbtab,
                                   uint server_id)
{
  DBUG_ENTER("ndbcluster_read_binlog_replication");
  Uint32 binlog_flags;
  const st_conflict_fn_def* conflict_fn= NULL;
  st_conflict_fn_arg args[MAX_CONFLICT_ARGS];
  Uint32 num_args = MAX_CONFLICT_ARGS;

  if ((ndbcluster_get_binlog_replication_info(thd, ndb,
                                              share->db,
                                              share->table_name,
                                              server_id,
                                              &binlog_flags,
                                              &conflict_fn,
                                              args,
                                              &num_args) != 0) ||
      (ndbcluster_apply_binlog_replication_info(thd,
                                                share,
                                                ndbtab,
                                                conflict_fn,
                                                args,
                                                num_args,
                                                binlog_flags) != 0))
  {
    DBUG_RETURN(-1);
  }

  DBUG_RETURN(0);
}
#endif /* HAVE_NDB_BINLOG */

bool
ndbcluster_check_if_local_table(const char *dbname, const char *tabname)
{
  char key[FN_REFLEN + 1];
  char ndb_file[FN_REFLEN + 1];

  DBUG_ENTER("ndbcluster_check_if_local_table");
  build_table_filename(key, sizeof(key)-1, dbname, tabname, reg_ext, 0);
  build_table_filename(ndb_file, sizeof(ndb_file)-1,
                       dbname, tabname, ha_ndb_ext, 0);
  /* Check that any defined table is an ndb table */
  DBUG_PRINT("info", ("Looking for file %s and %s", key, ndb_file));
  if ((! my_access(key, F_OK)) && my_access(ndb_file, F_OK))
  {
    DBUG_PRINT("info", ("table file %s not on disk, local table", ndb_file));   
  
  
    DBUG_RETURN(true);
  }

  DBUG_RETURN(false);
}


/*
  Common function for setting up everything for logging a table at
  create/discover.
*/
static
int ndbcluster_create_binlog_setup(THD *thd, Ndb *ndb,
                                   NDB_SHARE *share)
{
  DBUG_ENTER("ndbcluster_create_binlog_setup");

  Mutex_guard share_g(share->mutex);
  if (get_binlog_nologging(share) || share->op != 0 || share->new_op != 0)
  {
    DBUG_RETURN(0);     // replication already setup, or should not
  }

  if (!share->need_events(ndb_binlog_running))
  {
    set_binlog_nologging(share);
    DBUG_RETURN(0);
  }

  while (share && !IS_TMP_PREFIX(share->table_name))
  {
    /*
      ToDo make sanity check of share so that the table is actually the same
      I.e. we need to do open file from frm in this case
      Currently awaiting this to be fixed in the 4.1 tree in the general
      case
    */

    /* Create the event in NDB */
    ndb->setDatabaseName(share->db);

    NDBDICT *dict= ndb->getDictionary();
    Ndb_table_guard ndbtab_g(dict, share->table_name);
    const NDBTAB *ndbtab= ndbtab_g.get_table();
    if (ndbtab == 0)
    {
      if (opt_ndb_extra_logging)
        sql_print_information("NDB Binlog: Failed to get table %s from ndb: "
                              "%s, %d",
                              share->key_string(),
                              dict->getNdbError().message,
                              dict->getNdbError().code);
      break; // error
    }
#ifdef HAVE_NDB_BINLOG
    /*
     */
    ndbcluster_read_binlog_replication(thd, ndb, share, ndbtab,
                                       ::server_id);
#endif
    /*
      check if logging turned off for this table
    */
    if ((share->flags & NSF_HIDDEN_PK) &&
        (share->flags & NSF_BLOB_FLAG) &&
        !(share->flags & NSF_NO_BINLOG))
    {
      DBUG_PRINT("NDB_SHARE", ("NSF_HIDDEN_PK && NSF_BLOB_FLAG -> NSF_NO_BINLOG"));
      share->flags |= NSF_NO_BINLOG;
    }
    if (get_binlog_nologging(share))
    {
      if (opt_ndb_extra_logging)
        sql_print_information("NDB Binlog: NOT logging %s",
                              share->key_string());
      DBUG_RETURN(0);
    }

    String event_name(INJECTOR_EVENT_LEN);
    ndb_rep_event_name(&event_name, share->db, share->table_name, get_binlog_full(share));
    /*
      event should have been created by someone else,
      but let's make sure, and create if it doesn't exist
    */
    const NDBEVENT *ev= dict->getEvent(event_name.c_ptr());
    if (!ev)
    {
      if (ndbcluster_create_event(thd, ndb, ndbtab, event_name.c_ptr(), share))
      {
        sql_print_error("NDB Binlog: "
                        "FAILED CREATE (DISCOVER) TABLE Event: %s",
                        event_name.c_ptr());
        break; // error
      }
      if (opt_ndb_extra_logging)
        sql_print_information("NDB Binlog: "
                              "CREATE (DISCOVER) TABLE Event: %s",
                              event_name.c_ptr());
    }
    else
    {
      delete ev;
      if (opt_ndb_extra_logging)
        sql_print_information("NDB Binlog: DISCOVER TABLE Event: %s",
                              event_name.c_ptr());
    }

    /*
      create the event operations for receiving logging events
    */
    if (ndbcluster_create_event_ops(thd, share,
                                    ndbtab, event_name.c_ptr()))
    {
      sql_print_error("NDB Binlog:"
                      "FAILED CREATE (DISCOVER) EVENT OPERATIONS Event: %s",
                      event_name.c_ptr());
      /* a warning has been issued to the client */
      break;
    }
    DBUG_RETURN(0);
  }
  DBUG_RETURN(-1);
}

int ndbcluster_create_binlog_setup(THD *thd, Ndb *ndb, const char *key,
                                   const char *db,
                                   const char *table_name,
                                   TABLE * table)
{
  DBUG_ENTER("ndbcluster_create_binlog_setup");
  DBUG_PRINT("enter",("key: %s %s.%s",
                      key, db, table_name));
  DBUG_ASSERT(! IS_NDB_BLOB_PREFIX(table_name));

  // Get a temporary ref AND a ref from open_tables iff created.
  NDB_SHARE* share= get_share(key, table, true, false);
  if (share == NULL)
  {
    /**
     * Failed to create share
     */
    DBUG_RETURN(-1);
  }

  // Before 'schema_dist_is_ready', Thd_ndb::ALLOW_BINLOG_SETUP is required
  int ret= 0;
  if (ndb_schema_dist_is_ready() ||
      get_thd_ndb(thd)->check_option(Thd_ndb::ALLOW_BINLOG_SETUP))
  {
    ret= ndbcluster_create_binlog_setup(thd, ndb, share);
  }
  free_share(&share); // temporary ref.
  DBUG_RETURN(ret);
}

int
ndbcluster_create_event(THD *thd, Ndb *ndb, const NDBTAB *ndbtab,
                        const char *event_name, NDB_SHARE *share,
                        int push_warning)
{
  DBUG_ENTER("ndbcluster_create_event");
  DBUG_PRINT("enter", ("table: '%s', version: %d",
                      ndbtab->getName(), ndbtab->getObjectVersion()));
  DBUG_PRINT("enter", ("event: '%s', share->key: '%s'",
                       event_name, share->key_string()));

  // Never create event on table with temporary name
  DBUG_ASSERT(! IS_TMP_PREFIX(ndbtab->getName()));
  // Never create event on the blob table(s)
  DBUG_ASSERT(! IS_NDB_BLOB_PREFIX(ndbtab->getName()));
  DBUG_ASSERT(share);

  if (get_binlog_nologging(share))
  {
    if (opt_ndb_extra_logging && ndb_binlog_running)
      sql_print_information("NDB Binlog: NOT logging %s",
                            share->key_string());
    DBUG_PRINT("info", ("share->flags & NSF_NO_BINLOG, flags: %x %d",
                        share->flags, share->flags & NSF_NO_BINLOG));
    DBUG_RETURN(0);
  }

  ndb->setDatabaseName(share->db);
  NDBDICT *dict= ndb->getDictionary();
  NDBEVENT my_event(event_name);
  my_event.setTable(*ndbtab);
  my_event.addTableEvent(NDBEVENT::TE_ALL);
  if (share->flags & NSF_HIDDEN_PK)
  {
    if (share->flags & NSF_BLOB_FLAG)
    {
      sql_print_error("NDB Binlog: logging of table %s "
                      "with BLOB attribute and no PK is not supported",
                      share->key_string());
      if (push_warning)
        push_warning_printf(thd, Sql_condition::SL_WARNING,
                            ER_ILLEGAL_HA_CREATE_OPTION,
                            ER(ER_ILLEGAL_HA_CREATE_OPTION),
                            ndbcluster_hton_name,
                            "Binlog of table with BLOB attribute and no PK");

      set_binlog_nologging(share);
      DBUG_RETURN(-1);
    }
    /* No primary key, subscribe for all attributes */
    my_event.setReport((NDBEVENT::EventReport)
                       (NDBEVENT::ER_ALL | NDBEVENT::ER_DDL));
    DBUG_PRINT("info", ("subscription all"));
  }
  else
  {
    if (strcmp(share->db, NDB_REP_DB) == 0 &&
        strcmp(share->table_name, NDB_SCHEMA_TABLE) == 0)
    {
      /**
       * ER_SUBSCRIBE is only needed on NDB_SCHEMA_TABLE
       */
      my_event.setReport((NDBEVENT::EventReport)
                         (NDBEVENT::ER_ALL |
                          NDBEVENT::ER_SUBSCRIBE |
                          NDBEVENT::ER_DDL));
      DBUG_PRINT("info", ("subscription all and subscribe"));
    }
    else
    {
      if (get_binlog_full(share))
      {
        my_event.setReport((NDBEVENT::EventReport)
                           (NDBEVENT::ER_ALL | NDBEVENT::ER_DDL));
        DBUG_PRINT("info", ("subscription all"));
      }
      else
      {
        my_event.setReport((NDBEVENT::EventReport)
                           (NDBEVENT::ER_UPDATED | NDBEVENT::ER_DDL));
        DBUG_PRINT("info", ("subscription only updated"));
      }
    }
  }
  if (share->flags & NSF_BLOB_FLAG)
    my_event.mergeEvents(TRUE);

  /* add all columns to the event */
  int n_cols= ndbtab->getNoOfColumns();
  for(int a= 0; a < n_cols; a++)
    my_event.addEventColumn(a);

  if (dict->createEvent(my_event)) // Add event to database
  {
    if (dict->getNdbError().classification != NdbError::SchemaObjectExists)
    {
      /*
        failed, print a warning
      */
      if (push_warning > 1)
        push_warning_printf(thd, Sql_condition::SL_WARNING,
                            ER_GET_ERRMSG, ER(ER_GET_ERRMSG),
                            dict->getNdbError().code,
                            dict->getNdbError().message, "NDB");
      sql_print_error("NDB Binlog: Unable to create event in database. "
                      "Event: %s  Error Code: %d  Message: %s", event_name,
                      dict->getNdbError().code, dict->getNdbError().message);
      DBUG_RETURN(-1);
    }

    /*
      try retrieving the event, if table version/id matches, we will get
      a valid event.  Otherwise we have a trailing event from before
    */
    const NDBEVENT *ev;
    if ((ev= dict->getEvent(event_name)))
    {
      delete ev;
      DBUG_RETURN(0);
    }

    /*
      trailing event from before; an error, but try to correct it
    */
    if (dict->getNdbError().code == NDB_INVALID_SCHEMA_OBJECT &&
        dict->dropEvent(my_event.getName(), 1))
    {
      if (push_warning > 1)
        push_warning_printf(thd, Sql_condition::SL_WARNING,
                            ER_GET_ERRMSG, ER(ER_GET_ERRMSG),
                            dict->getNdbError().code,
                            dict->getNdbError().message, "NDB");
      sql_print_error("NDB Binlog: Unable to create event in database. "
                      " Attempt to correct with drop failed. "
                      "Event: %s Error Code: %d Message: %s",
                      event_name,
                      dict->getNdbError().code,
                      dict->getNdbError().message);
      DBUG_RETURN(-1);
    }

    /*
      try to add the event again
    */
    if (dict->createEvent(my_event))
    {
      if (push_warning > 1)
        push_warning_printf(thd, Sql_condition::SL_WARNING,
                            ER_GET_ERRMSG, ER(ER_GET_ERRMSG),
                            dict->getNdbError().code,
                            dict->getNdbError().message, "NDB");
      sql_print_error("NDB Binlog: Unable to create event in database. "
                      " Attempt to correct with drop ok, but create failed. "
                      "Event: %s Error Code: %d Message: %s",
                      event_name,
                      dict->getNdbError().code,
                      dict->getNdbError().message);
      DBUG_RETURN(-1);
    }
  }

  DBUG_RETURN(0);
}


inline int is_ndb_compatible_type(Field *field)
{
  return
    !(field->flags & BLOB_FLAG) &&
    field->type() != MYSQL_TYPE_BIT &&
    field->pack_length() != 0;
}

/*
  - create eventOperations for receiving log events
  - setup ndb recattrs for reception of log event data
  - "start" the event operation

  used at create/discover of tables
*/
int
ndbcluster_create_event_ops(THD *thd, NDB_SHARE *share,
                            const NDBTAB *ndbtab, const char *event_name)
{
  /*
    we are in either create table or rename table so table should be
    locked, hence we can work with the share without locks
  */

  DBUG_ENTER("ndbcluster_create_event_ops");
  DBUG_PRINT("enter", ("table: '%s' event: '%s', share->key: '%s'",
                       ndbtab->getName(), event_name, share->key_string()));

  // Never create event on table with temporary name
  DBUG_ASSERT(! IS_TMP_PREFIX(ndbtab->getName()));
  // Never create event on the blob table(s)
  DBUG_ASSERT(! IS_NDB_BLOB_PREFIX(ndbtab->getName()));
  DBUG_ASSERT(share);

  if (get_binlog_nologging(share))
  {
    DBUG_PRINT("info", ("share->flags & NSF_NO_BINLOG, flags: %x",
                        share->flags));
    DBUG_RETURN(0);
  }

  // Don't allow event ops to be created on distributed priv tables
  // they are distributed via ndb_schema
  assert(!Ndb_dist_priv_util::is_distributed_priv_table(share->db,
                                                        share->table_name));

  int do_ndb_schema_share= 0, do_ndb_apply_status_share= 0;
  if (!ndb_schema_share && strcmp(share->db, NDB_REP_DB) == 0 &&
      strcmp(share->table_name, NDB_SCHEMA_TABLE) == 0)
    do_ndb_schema_share= 1;
  else if (!ndb_apply_status_share && strcmp(share->db, NDB_REP_DB) == 0 &&
           strcmp(share->table_name, NDB_APPLY_TABLE) == 0)
    do_ndb_apply_status_share= 1;
  else
#ifdef HAVE_NDB_BINLOG
    if (!binlog_filter->db_ok(share->db) ||
        !ndb_binlog_running ||
        is_exceptions_table(share->table_name))
#endif
  {
    set_binlog_nologging(share);
    DBUG_RETURN(0);
  }

  // Check that the share agrees
  DBUG_ASSERT(share->need_events(ndb_binlog_running));

  Ndb_event_data *event_data= share->event_data;
  if (share->op)
  {
    event_data= (Ndb_event_data *) share->op->getCustomData();
    assert(event_data->share == share);
    assert(share->event_data == 0);

    DBUG_ASSERT(share->use_count > 1);
    sql_print_error("NDB Binlog: discover reusing old ev op");
    /* ndb_share reference ToDo free */
    DBUG_PRINT("NDB_SHARE", ("%s ToDo free  use_count: %u",
                             share->key_string(), share->use_count));
    free_share(&share); // old event op already has reference
    assert(false);   //OJA, possibly ndbcluster_mark_share_dropped()?
    DBUG_RETURN(0);
  }

  DBUG_ASSERT(event_data != 0);
  TABLE *table= event_data->shadow_table;

  int retries= 100;
  int retry_sleep= 0;
  while (1)
  {
    if (retry_sleep > 0)
    {
      do_retry_sleep(retry_sleep);
    }
    Mutex_guard injector_mutex_g(injector_mutex);
    Ndb *ndb= injector_ndb;
    if (do_ndb_schema_share)
      ndb= schema_ndb;

    if (ndb == NULL)
      DBUG_RETURN(-1);

    NdbEventOperation* op;
    if (do_ndb_schema_share)
      op= ndb->createEventOperation(event_name);
    else
    {
      // set injector_ndb database/schema from table internal name
      int ret= ndb->setDatabaseAndSchemaName(ndbtab);
      assert(ret == 0); NDB_IGNORE_VALUE(ret);
      op= ndb->createEventOperation(event_name);
      // reset to catch errors
      ndb->setDatabaseName("");
    }
    if (!op)
    {
      sql_print_error("NDB Binlog: Creating NdbEventOperation failed for"
                      " %s",event_name);
      push_warning_printf(thd, Sql_condition::SL_WARNING,
                          ER_GET_ERRMSG, ER(ER_GET_ERRMSG),
                          ndb->getNdbError().code,
                          ndb->getNdbError().message,
                          "NDB");
      DBUG_RETURN(-1);
    }

    if (share->flags & NSF_BLOB_FLAG)
      op->mergeEvents(TRUE); // currently not inherited from event

    const uint n_columns= ndbtab->getNoOfColumns();
    const uint n_stored_fields= table->s->stored_fields;
    const uint val_length= sizeof(NdbValue) * n_columns;

    /*
       Allocate memory globally so it can be reused after online alter table
    */
    if (my_multi_malloc(PSI_INSTRUMENT_ME,
                        MYF(MY_WME),
                        &event_data->ndb_value[0],
                        val_length,
                        &event_data->ndb_value[1],
                        val_length,
                        NULL) == 0)
    {
      DBUG_PRINT("info", ("Failed to allocate records for event operation"));
      DBUG_RETURN(-1);
    }

    Ndb_table_map map(table);
    for (uint j= 0; j < n_columns; j++)
    {
      const char *col_name= ndbtab->getColumn(j)->getName();
      NdbValue attr0, attr1;
      if (j < n_stored_fields)
      {
        Field *f= table->field[map.get_field_for_column(j)];
        if (is_ndb_compatible_type(f))
        {
          DBUG_PRINT("info", ("%s compatible", col_name));
          attr0.rec= op->getValue(col_name, (char*) f->ptr);
          attr1.rec= op->getPreValue(col_name,
                                     (f->ptr - table->record[0]) +
                                     (char*) table->record[1]);
        }
        else if (! (f->flags & BLOB_FLAG))
        {
          DBUG_PRINT("info", ("%s non compatible", col_name));
          attr0.rec= op->getValue(col_name);
          attr1.rec= op->getPreValue(col_name);
        }
        else
        {
          DBUG_PRINT("info", ("%s blob", col_name));
          DBUG_ASSERT(share->flags & NSF_BLOB_FLAG);
          attr0.blob= op->getBlobHandle(col_name);
          attr1.blob= op->getPreBlobHandle(col_name);
          if (attr0.blob == NULL || attr1.blob == NULL)
          {
            sql_print_error("NDB Binlog: Creating NdbEventOperation"
                            " blob field %u handles failed (code=%d) for %s",
                            j, op->getNdbError().code, event_name);
            push_warning_printf(thd, Sql_condition::SL_WARNING,
                                ER_GET_ERRMSG, ER(ER_GET_ERRMSG),
                                op->getNdbError().code,
                                op->getNdbError().message,
                                "NDB");
            ndb->dropEventOperation(op);
            DBUG_RETURN(-1);
          }
        }
      }
      else
      {
        DBUG_PRINT("info", ("%s hidden key", col_name));
        attr0.rec= op->getValue(col_name);
        attr1.rec= op->getPreValue(col_name);
      }
      event_data->ndb_value[0][j].ptr= attr0.ptr;
      event_data->ndb_value[1][j].ptr= attr1.ptr;
      DBUG_PRINT("info", ("&event_data->ndb_value[0][%d]: 0x%lx  "
                          "event_data->ndb_value[0][%d]: 0x%lx",
                          j, (long) &event_data->ndb_value[0][j],
                          j, (long) attr0.ptr));
      DBUG_PRINT("info", ("&event_data->ndb_value[1][%d]: 0x%lx  "
                          "event_data->ndb_value[1][%d]: 0x%lx",
                          j, (long) &event_data->ndb_value[0][j],
                          j, (long) attr1.ptr));
    }
    op->setCustomData((void *) event_data); // set before execute
    share->event_data= 0;                   // take over event data
    share->op= op; // assign op in NDB_SHARE

    /* Check if user explicitly requires monitoring of empty updates */
    if (opt_ndb_log_empty_update)
      op->setAllowEmptyUpdate(true);

    if (op->execute())
    {
      share->op= NULL;
      retries--;
      if (op->getNdbError().status != NdbError::TemporaryError &&
          op->getNdbError().code != 1407)
        retries= 0;
      if (retries == 0)
      {
        push_warning_printf(thd, Sql_condition::SL_WARNING,
                            ER_GET_ERRMSG, ER(ER_GET_ERRMSG), 
                            op->getNdbError().code, op->getNdbError().message,
                            "NDB");
        sql_print_error("NDB Binlog: ndbevent->execute failed for %s; %d %s",
                        event_name,
                        op->getNdbError().code, op->getNdbError().message);
      }
      share->event_data= event_data;
      op->setCustomData(NULL);
      ndb->dropEventOperation(op);
      if (retries && !thd->killed)
      {
        /*
          100 milliseconds, temporary error on schema operation can
          take some time to be resolved
        */
        retry_sleep = 100;
        continue;
      }
      DBUG_RETURN(-1);
    }
    break;
  }

  /* ndb_share reference binlog */
  get_share(share);
  DBUG_PRINT("NDB_SHARE", ("%s binlog  use_count: %u",
                           share->key_string(), share->use_count));
  if (do_ndb_apply_status_share)
  {
    /* ndb_share reference binlog extra */
    ndb_apply_status_share= get_share(share);
    DBUG_PRINT("NDB_SHARE", ("%s binlog extra  use_count: %u",
<<<<<<< HEAD
                             share->key_string(), share->use_count));
    (void) mysql_cond_signal(&injector_cond);
    DBUG_ASSERT(get_thd_ndb(thd)->check_option(Thd_ndb::ALLOW_BINLOG_SETUP));
=======
                             share->key, share->use_count));
    pthread_cond_broadcast(&injector_cond);
    DBUG_ASSERT(get_thd_ndb(thd)->options & TNO_ALLOW_BINLOG_SETUP);
>>>>>>> 0d02498f
  }
  else if (do_ndb_schema_share)
  {
    /* ndb_share reference binlog extra */
    ndb_schema_share= get_share(share);
    DBUG_PRINT("NDB_SHARE", ("%s binlog extra  use_count: %u",
<<<<<<< HEAD
                             share->key_string(), share->use_count));
    (void) mysql_cond_signal(&injector_cond);
    DBUG_ASSERT(get_thd_ndb(thd)->check_option(Thd_ndb::ALLOW_BINLOG_SETUP));
=======
                             share->key, share->use_count));
    pthread_cond_broadcast(&injector_cond);
    DBUG_ASSERT(get_thd_ndb(thd)->options & TNO_ALLOW_BINLOG_SETUP);
>>>>>>> 0d02498f
  }

  DBUG_PRINT("info",("%s share->op: 0x%lx  share->use_count: %u",
                     share->key_string(), (long) share->op,
                     share->use_count));

  if (opt_ndb_extra_logging)
    sql_print_information("NDB Binlog: logging %s (%s,%s)",
                          share->key_string(),
                          get_binlog_full(share) ? "FULL" : "UPDATED",
                          get_binlog_use_update(share) ? "USE_UPDATE" : "USE_WRITE");
  DBUG_RETURN(0);
}

int
ndbcluster_drop_event(THD *thd, Ndb *ndb, NDB_SHARE *share,
                      const char *dbname,
                      const char *tabname)
{
  DBUG_ENTER("ndbcluster_drop_event");
  /*
    There might be 2 types of events setup for the table, we cannot know
    which ones are supposed to be there as they may have been created
    differently for different mysqld's.  So we drop both
  */
  for (uint i= 0; i < 2; i++)
  {
    NDBDICT *dict= ndb->getDictionary();
    String event_name(INJECTOR_EVENT_LEN);
    ndb_rep_event_name(&event_name, dbname, tabname, i,
                       false /* don't allow hardcoded event name */);
    
    if (!dict->dropEvent(event_name.c_ptr()))
      continue;

    if (dict->getNdbError().code != 4710 &&
        dict->getNdbError().code != 1419)
    {
      /* drop event failed for some reason, issue a warning */
      push_warning_printf(thd, Sql_condition::SL_WARNING,
                          ER_GET_ERRMSG, ER(ER_GET_ERRMSG),
                          dict->getNdbError().code,
                          dict->getNdbError().message, "NDB");
      /* error is not that the event did not exist */
      sql_print_error("NDB Binlog: Unable to drop event in database. "
                      "Event: %s Error Code: %d Message: %s",
                      event_name.c_ptr(),
                      dict->getNdbError().code,
                      dict->getNdbError().message);
      /* ToDo; handle error? */
      if (share && share->op &&
          share->op->getState() == NdbEventOperation::EO_EXECUTING &&
          dict->getNdbError().mysql_code != HA_ERR_NO_CONNECTION)
      {
        DBUG_ASSERT(FALSE);
        DBUG_RETURN(-1);
      }
    }
  }
  DBUG_RETURN(0);
}

/*
  when entering the calling thread should have a share lock id share != 0
  then the injector thread will have  one as well, i.e. share->use_count == 0
  (unless it has already dropped... then share->op == 0)
*/

int
ndbcluster_handle_drop_table(THD *thd, Ndb *ndb, NDB_SHARE *share,
                             const char *type_str,
                             const char * dbname, const char * tabname)
{
  DBUG_ENTER("ndbcluster_handle_drop_table");

  if (dbname && tabname)
  {
    if (ndbcluster_drop_event(thd, ndb, share, dbname, tabname))
      DBUG_RETURN(-1);
  }

  if (share == 0 || share->op == 0)
  {
    DBUG_RETURN(0);
  }

/*
  Syncronized drop between client thread and injector thread is
  neccessary in order to maintain ordering in the binlog,
  such that the drop occurs _after_ any inserts/updates/deletes.

  The penalty for this is that the drop table becomes slow.

  This wait is however not strictly neccessary to produce a binlog
  that is usable.  However the slave does not currently handle
  these out of order.
*/
  const char *save_proc_info= thd->proc_info;
  thd->proc_info= "Syncing ndb table schema operation and binlog";

  mysql_mutex_lock(&share->mutex);
  int max_timeout= DEFAULT_SYNC_TIMEOUT;
  while (share->op)
  {
    struct timespec abstime;
    set_timespec(&abstime, 1);

    // Unlock the share and wait for injector to signal that
    // something has happened. (NOTE! convoluted in order to
    // only use injector_cond with injector_mutex)
    mysql_mutex_unlock(&share->mutex);
    mysql_mutex_lock(&injector_mutex);
    const int ret= mysql_cond_timedwait(&injector_cond,
                                        &injector_mutex,
                                        &abstime);
    mysql_mutex_unlock(&injector_mutex);
    mysql_mutex_lock(&share->mutex);

    if (thd->killed ||
        share->op == 0)
      break;
    if (ret)
    {
      max_timeout--;
      if (max_timeout == 0)
      {
        sql_print_error("NDB %s: %s timed out. Ignoring...",
                        type_str, share->key_string());
        DBUG_ASSERT(false);
        break;
      }
      if (opt_ndb_extra_logging)
        ndb_report_waiting(type_str, max_timeout,
                           type_str, share->key_string(), 0);
    }
  }
  mysql_mutex_unlock(&share->mutex);

  thd->proc_info= save_proc_info;

  DBUG_RETURN(0);
}


/********************************************************************
  Internal helper functions for differentd events from the stoarage nodes
  used by the ndb injector thread
********************************************************************/

/*
  Unpack a record read from NDB 

  SYNOPSIS
    ndb_unpack_record()
    buf                 Buffer to store read row

  NOTE
    The data for each row is read directly into the
    destination buffer. This function is primarily 
    called in order to check if any fields should be 
    set to null.
*/

static void ndb_unpack_record(TABLE *table, NdbValue *value,
                              MY_BITMAP *defined, uchar *buf)
{
  Field **p_field= table->field, *field= *p_field;
  my_ptrdiff_t row_offset= (my_ptrdiff_t) (buf - table->record[0]);
  my_bitmap_map *old_map= dbug_tmp_use_all_columns(table, table->write_set);
  DBUG_ENTER("ndb_unpack_record");

  /*
    Set the filler bits of the null byte, since they are
    not touched in the code below.
    
    The filler bits are the MSBs in the last null byte
  */ 
  if (table->s->null_bytes > 0)
       buf[table->s->null_bytes - 1]|= 256U - (1U <<
					       table->s->last_null_bit_pos);
  /*
    Set null flag(s)
  */
  for ( ; field; p_field++, field= *p_field)
  {
    if(field->is_virtual_gcol())
      continue;

    field->set_notnull(row_offset);
    if ((*value).ptr)
    {
      if (!(field->flags & BLOB_FLAG))
      {
        int is_null= (*value).rec->isNULL();
        if (is_null)
        {
          if (is_null > 0)
          {
            DBUG_PRINT("info",("[%u] NULL", field->field_index));
            field->set_null(row_offset);
          }
          else
          {
            DBUG_PRINT("info",("[%u] UNDEFINED", field->field_index));
            bitmap_clear_bit(defined, field->field_index);
          }
        }
        else if (field->type() == MYSQL_TYPE_BIT)
        {
          Field_bit *field_bit= static_cast<Field_bit*>(field);

          /*
            Move internal field pointer to point to 'buf'.  Calling
            the correct member function directly since we know the
            type of the object.
           */
          field_bit->Field_bit::move_field_offset(row_offset);
          if (field->pack_length() < 5)
          {
            DBUG_PRINT("info", ("bit field H'%.8X", 
                                (*value).rec->u_32_value()));
            field_bit->Field_bit::store((longlong) (*value).rec->u_32_value(),
                                        TRUE);
          }
          else
          {
            DBUG_PRINT("info", ("bit field H'%.8X%.8X",
                                *(Uint32 *)(*value).rec->aRef(),
                                *((Uint32 *)(*value).rec->aRef()+1)));
#ifdef WORDS_BIGENDIAN
            /* lsw is stored first */
            Uint32 *buf= (Uint32 *)(*value).rec->aRef();
            field_bit->Field_bit::store((((longlong)*buf)
                                         & 0x00000000FFFFFFFFLL)
                                        |
                                        ((((longlong)*(buf+1)) << 32)
                                         & 0xFFFFFFFF00000000LL),
                                        TRUE);
#else
            field_bit->Field_bit::store((longlong)
                                        (*value).rec->u_64_value(), TRUE);
#endif
          }
          /*
            Move back internal field pointer to point to original
            value (usually record[0]).
           */
          field_bit->Field_bit::move_field_offset(-row_offset);
          DBUG_PRINT("info",("[%u] SET",
                             (*value).rec->getColumn()->getColumnNo()));
          DBUG_DUMP("info", (const uchar*) field->ptr, field->pack_length());
        }
        else
        {
          DBUG_ASSERT(!strcmp((*value).rec->getColumn()->getName(), field->field_name));
          DBUG_PRINT("info",("[%u] SET",
                             (*value).rec->getColumn()->getColumnNo()));
          DBUG_DUMP("info", (const uchar*) field->ptr, field->pack_length());
        }
      }
      else
      {
        NdbBlob *ndb_blob= (*value).blob;
        const uint field_no= field->field_index;
        int isNull;
        ndb_blob->getDefined(isNull);
        if (isNull == 1)
        {
          DBUG_PRINT("info",("[%u] NULL", field_no));
          field->set_null(row_offset);
        }
        else if (isNull == -1)
        {
          DBUG_PRINT("info",("[%u] UNDEFINED", field_no));
          bitmap_clear_bit(defined, field_no);
        }
        else
        {
#ifndef DBUG_OFF
          // pointer vas set in get_ndb_blobs_value
          Field_blob *field_blob= (Field_blob*)field;
          uchar* ptr;
          field_blob->get_ptr(&ptr, row_offset);
          uint32 len= field_blob->get_length(row_offset);
          DBUG_PRINT("info",("[%u] SET ptr: 0x%lx  len: %u",
                             field_no, (long) ptr, len));
#endif
        }
      } // else
    } // if ((*value).ptr)
    value++;  // this field was not virtual
  } // for()
  dbug_tmp_restore_column_map(table->write_set, old_map);
  DBUG_VOID_RETURN;
}

/*
  Handle error states on events from the storage nodes
*/
static int
handle_error(NdbEventOperation *pOp)
{
  Ndb_event_data *event_data= (Ndb_event_data *) pOp->getCustomData();
  NDB_SHARE *share= event_data->share;
  DBUG_ENTER("handle_error");

  sql_print_error("NDB Binlog: unhandled error %d for table %s",
                  pOp->hasError(), share->key_string());
  pOp->clearError();
  DBUG_RETURN(0);
}


/*
  Handle _non_ data events from the storage nodes
*/

static
void
handle_non_data_event(THD *thd,
                      NdbEventOperation *pOp,
                      ndb_binlog_index_row &row)
{
  const Ndb_event_data* event_data=
    static_cast<const Ndb_event_data*>(pOp->getCustomData());
  NDB_SHARE *share= event_data->share;
  const NDBEVENT::TableEvent type= pOp->getEventType();

  DBUG_ENTER("handle_non_data_event");
  DBUG_PRINT("enter", ("pOp: %p, event_data: %p, share: %p",
                       pOp, event_data, share));
  DBUG_PRINT("enter", ("type: %d", type));

  if (type == NDBEVENT::TE_DROP ||
      type == NDBEVENT::TE_ALTER)
  {
    // Count schema events
    row.n_schemaops++;
  }

  switch (type)
  {
  case NDBEVENT::TE_CLUSTER_FAILURE:
    if (opt_ndb_extra_logging)
      sql_print_information("NDB Binlog: cluster failure for %s at epoch %u/%u.",
                            share->key_string(),
                            (uint)(pOp->getGCI() >> 32),
                            (uint)(pOp->getGCI()));
    // fallthrough
  case NDBEVENT::TE_DROP:
    if (ndb_apply_status_share == share)
    {
      if (opt_ndb_extra_logging &&
          ndb_binlog_tables_inited && ndb_binlog_running)
        sql_print_information("NDB Binlog: ndb tables initially "
                              "read only on reconnect.");

      /* release the ndb_apply_status_share */
      free_share(&ndb_apply_status_share);
      ndb_apply_status_share= 0;
      ndb_binlog_tables_inited= FALSE;
    }

    ndb_handle_schema_change(thd, injector_ndb, pOp, event_data);
    break;

  case NDBEVENT::TE_ALTER:
    DBUG_PRINT("info", ("TE_ALTER"));
    break;

  case NDBEVENT::TE_NODE_FAILURE:
  case NDBEVENT::TE_SUBSCRIBE:
  case NDBEVENT::TE_UNSUBSCRIBE:
    /* ignore */
    break;

  default:
    sql_print_error("NDB Binlog: unknown non data event %d for %s. "
                    "Ignoring...", (unsigned) type, share->key_string());
    break;
  }

  DBUG_VOID_RETURN;
}

/*
  Handle data events from the storage nodes
*/
inline ndb_binlog_index_row *
ndb_find_binlog_index_row(ndb_binlog_index_row **rows,
                          uint orig_server_id, int flag)
{
  ndb_binlog_index_row *row= *rows;
  if (opt_ndb_log_orig)
  {
    ndb_binlog_index_row *first= row, *found_id= 0;
    for (;;)
    {
      if (row->orig_server_id == orig_server_id)
      {
        /* */
        if (!flag || !row->orig_epoch)
          return row;
        if (!found_id)
          found_id= row;
      }
      if (row->orig_server_id == 0)
        break;
      row= row->next;
      if (row == NULL)
      {
        row= (ndb_binlog_index_row*)sql_alloc(sizeof(ndb_binlog_index_row));
        memset(row, 0, sizeof(ndb_binlog_index_row));
        row->next= first;
        *rows= row;
        if (found_id)
        {
          /*
            If we found index_row with same server id already
            that row will contain the current stats.
            Copy stats over to new and reset old.
          */
          row->n_inserts= found_id->n_inserts;
          row->n_updates= found_id->n_updates;
          row->n_deletes= found_id->n_deletes;
          found_id->n_inserts= 0;
          found_id->n_updates= 0;
          found_id->n_deletes= 0;
        }
        /* keep track of schema ops only on "first" index_row */
        row->n_schemaops= first->n_schemaops;
        first->n_schemaops= 0;
        break;
      }
    }
    row->orig_server_id= orig_server_id;
  }
  return row;
}


static int
handle_data_event(THD* thd, Ndb *ndb, NdbEventOperation *pOp,
                  ndb_binlog_index_row **rows,
                  injector::transaction &trans,
                  unsigned &trans_row_count,
                  unsigned &trans_slave_row_count)
{
  Ndb_event_data *event_data= (Ndb_event_data *) pOp->getCustomData();
  TABLE *table= event_data->shadow_table;
  NDB_SHARE *share= event_data->share;
  bool reflected_op = false;
  bool refresh_op = false;
  bool read_op = false;

  if (pOp != share->op)
  {
    return 0;
  }

  uint32 anyValue= pOp->getAnyValue();
  if (ndbcluster_anyvalue_is_reserved(anyValue))
  {
    if (ndbcluster_anyvalue_is_nologging(anyValue))
      return 0;
    
    if (ndbcluster_anyvalue_is_reflect_op(anyValue))
    {
      DBUG_PRINT("info", ("Anyvalue -> Reflect (%u)", anyValue));
      reflected_op = true;
      anyValue = 0;
    }
    else if (ndbcluster_anyvalue_is_refresh_op(anyValue))
    {
      DBUG_PRINT("info", ("Anyvalue -> Refresh"));
      refresh_op = true;
      anyValue = 0;
    }
    else if (ndbcluster_anyvalue_is_read_op(anyValue))
    {
      DBUG_PRINT("info", ("Anyvalue -> Read"));
      read_op = true;
      anyValue = 0;
    }
    else
    {
      sql_print_warning("NDB: unknown value for binlog signalling 0x%X, "
                        "event not logged",
                        anyValue);
      return 0;
    }
  }

  uint32 originating_server_id= ndbcluster_anyvalue_get_serverid(anyValue);
  bool log_this_slave_update = g_ndb_log_slave_updates;
  bool count_this_event = true;

  if (share == ndb_apply_status_share)
  {
    /* 
       Note that option values are read without synchronisation w.r.t. 
       thread setting option variable or epoch boundaries.
    */
    if (opt_ndb_log_apply_status ||
        opt_ndb_log_orig)
    {
      Uint32 ndb_apply_status_logging_server_id= originating_server_id;
      Uint32 ndb_apply_status_server_id= 0;
      Uint64 ndb_apply_status_epoch= 0;
      bool event_has_data = false;

      switch(pOp->getEventType())
      {
      case NDBEVENT::TE_INSERT:
      case NDBEVENT::TE_UPDATE:
        event_has_data = true;
        break;

      case NDBEVENT::TE_DELETE:
        break;
      default:
        /* We should REALLY never get here */
        abort();
      }
      
      if (likely( event_has_data ))
      {
        /* unpack data to fetch orig_server_id and orig_epoch */
        uint n_fields= table->s->fields;
        MY_BITMAP b;
        uint32 bitbuf[128 / (sizeof(uint32) * 8)];
        bitmap_init(&b, bitbuf, n_fields, FALSE);
        bitmap_copy(&b, & (share->stored_columns));
        ndb_unpack_record(table, event_data->ndb_value[0], &b, table->record[0]);
        ndb_apply_status_server_id= (uint)((Field_long *)table->field[0])->val_int();
        ndb_apply_status_epoch= ((Field_longlong *)table->field[1])->val_int();
        
        if (opt_ndb_log_apply_status)
        {
          /* 
             Determine if event came from our immediate Master server
             Ignore locally manually sourced and reserved events 
          */
          if ((ndb_apply_status_logging_server_id != 0) &&
              (! ndbcluster_anyvalue_is_reserved(ndb_apply_status_logging_server_id)))
          {
            bool isFromImmediateMaster = (ndb_apply_status_server_id ==
                                          ndb_apply_status_logging_server_id);
            
            if (isFromImmediateMaster)
            {
              /* 
                 We log this event with our server-id so that it 
                 propagates back to the originating Master (our
                 immediate Master)
              */
              assert(ndb_apply_status_logging_server_id != ::server_id);
              
              originating_server_id= 0; /* Will be set to our ::serverid below */
            }
          }
        }

        if (opt_ndb_log_orig)
        {
          /* store */
          ndb_binlog_index_row *row= ndb_find_binlog_index_row
            (rows, ndb_apply_status_server_id, 1);
          row->orig_epoch= ndb_apply_status_epoch;
        }
      }
    } // opt_ndb_log_apply_status || opt_ndb_log_orig)

    if (opt_ndb_log_apply_status)
    {
      /* We are logging ndb_apply_status changes
       * Don't count this event as making an epoch non-empty
       * Log this event in the Binlog
       */
      count_this_event = false;
      log_this_slave_update = true;
    }
    else
    {
      /* Not logging ndb_apply_status updates, discard this event now */
      return 0;
    }
  }
  
  if (originating_server_id == 0)
    originating_server_id= ::server_id;
  else 
  {
    assert(!reflected_op && !refresh_op);
    /* Track that we received a replicated row event */
    if (likely( count_this_event ))
      trans_slave_row_count++;
    
    if (!log_this_slave_update)
    {
      /*
        This event comes from a slave applier since it has an originating
        server id set. Since option to log slave updates is not set, skip it.
      */
      return 0;
    }
  }

  /* 
     Start with logged_server_id as AnyValue in case it's a composite
     (server_id_bits < 31).  This way any user-values are passed-through
     to the Binlog in the high bits of the event's Server Id.
     In future it may be useful to support *not* mapping composite
     AnyValues to/from Binlogged server-ids.
  */
  uint32 logged_server_id= anyValue;
  ndbcluster_anyvalue_set_serverid(logged_server_id, originating_server_id);

  /*
     Get NdbApi transaction id for this event to put into Binlog
  */
  Ndb_binlog_extra_row_info extra_row_info;
  const uchar* extra_row_info_ptr = NULL;
  Uint16 erif_flags = 0;
  if (opt_ndb_log_transaction_id)
  {
    erif_flags |= Ndb_binlog_extra_row_info::NDB_ERIF_TRANSID;
    extra_row_info.setTransactionId(pOp->getTransId());
  }

  /* Set conflict flags member if necessary */
  Uint16 event_conflict_flags = 0;
  assert(! (reflected_op && refresh_op));
  if (reflected_op)
  {
    event_conflict_flags |= NDB_ERIF_CFT_REFLECT_OP;
  }
  else if (refresh_op)
  {
    event_conflict_flags |= NDB_ERIF_CFT_REFRESH_OP;
  }
  else if (read_op)
  {
    event_conflict_flags |= NDB_ERIF_CFT_READ_OP;
  }
    
  DBUG_EXECUTE_IF("ndb_injector_set_event_conflict_flags",
                  {
                    event_conflict_flags = 0xfafa;
                  });
  if (event_conflict_flags != 0)
  {
    erif_flags |= Ndb_binlog_extra_row_info::NDB_ERIF_CFT_FLAGS;
    extra_row_info.setConflictFlags(event_conflict_flags);
  }

  if (erif_flags != 0)
  {
    extra_row_info.setFlags(erif_flags);
    if (likely(!log_bin_use_v1_row_events))
    {
      extra_row_info_ptr = extra_row_info.generateBuffer();
    }
    else
    {
      /**
       * Can't put the metadata in a v1 event
       * Produce 1 warning at most
       */
      if (!g_injector_v1_warning_emitted)
      {
        sql_print_error("NDB: Binlog Injector discarding row event "
                        "meta data as server is using v1 row events. "
                        "(%u %x)",
                        opt_ndb_log_transaction_id,
                        event_conflict_flags);

        g_injector_v1_warning_emitted = true;
      }
    }
  }

  DBUG_ASSERT(trans.good());
  DBUG_ASSERT(table != 0);

  dbug_print_table("table", table);

  uint n_fields= table->s->fields;
  DBUG_PRINT("info", ("Assuming %u columns for table %s",
                      n_fields, table->s->table_name.str));
  MY_BITMAP b;
  /* Potential buffer for the bitmap */
  uint32 bitbuf[128 / (sizeof(uint32) * 8)];
  const bool own_buffer = n_fields <= sizeof(bitbuf) * 8;
  bitmap_init(&b, own_buffer ? bitbuf : NULL, n_fields, FALSE); 
  bitmap_copy(&b, & (share->stored_columns));

  /*
   row data is already in table->record[0]
   As we told the NdbEventOperation to do this
   (saves moving data about many times)
  */

  /*
    for now malloc/free blobs buffer each time
    TODO if possible share single permanent buffer with handlers
   */
  uchar* blobs_buffer[2] = { 0, 0 };
  uint blobs_buffer_size[2] = { 0, 0 };

  ndb_binlog_index_row *row=
    ndb_find_binlog_index_row(rows, originating_server_id, 0);

  switch(pOp->getEventType())
  {
  case NDBEVENT::TE_INSERT:
    if (likely( count_this_event ))
    {
      row->n_inserts++;
      trans_row_count++;
    }
    DBUG_PRINT("info", ("INSERT INTO %s.%s",
                        table->s->db.str, table->s->table_name.str));
    {
      int ret;
      if (share->flags & NSF_BLOB_FLAG)
      {
        my_ptrdiff_t ptrdiff= 0;
        ret = get_ndb_blobs_value(table, event_data->ndb_value[0],
                                  blobs_buffer[0],
                                  blobs_buffer_size[0],
                                  ptrdiff);
        assert(ret == 0);
      }
      ndb_unpack_record(table, event_data->ndb_value[0], &b, table->record[0]);
      ret = trans.write_row(logged_server_id,
                            injector::transaction::table(table, true),
                            &b, n_fields, table->record[0],
                            extra_row_info_ptr);
      assert(ret == 0);
    }
    break;
  case NDBEVENT::TE_DELETE:
    if (likely( count_this_event ))
    {
      row->n_deletes++;
      trans_row_count++;
    }
    DBUG_PRINT("info",("DELETE FROM %s.%s",
                       table->s->db.str, table->s->table_name.str));
    {
      /*
        table->record[0] contains only the primary key in this case
        since we do not have an after image
      */
      int n;
      if (!get_binlog_full(share) && table->s->primary_key != MAX_KEY)
        n= 0; /*
                use the primary key only as it save time and space and
                it is the only thing needed to log the delete
              */
      else
        n= 1; /*
                we use the before values since we don't have a primary key
                since the mysql server does not handle the hidden primary
                key
              */

      int ret;
      if (share->flags & NSF_BLOB_FLAG)
      {
        my_ptrdiff_t ptrdiff= table->record[n] - table->record[0];
        ret = get_ndb_blobs_value(table, event_data->ndb_value[n],
                                  blobs_buffer[n],
                                  blobs_buffer_size[n],
                                  ptrdiff);
        assert(ret == 0);
      }
      ndb_unpack_record(table, event_data->ndb_value[n], &b, table->record[n]);
      DBUG_EXECUTE("info", print_records(table, table->record[n]););
      ret = trans.delete_row(logged_server_id,
                             injector::transaction::table(table, true),
                             &b, n_fields, table->record[n],
                             extra_row_info_ptr);
      assert(ret == 0);
    }
    break;
  case NDBEVENT::TE_UPDATE:
    if (likely( count_this_event ))
    {
      row->n_updates++;
      trans_row_count++;
    }
    DBUG_PRINT("info", ("UPDATE %s.%s",
                        table->s->db.str, table->s->table_name.str));
    {
      int ret;
      if (share->flags & NSF_BLOB_FLAG)
      {
        my_ptrdiff_t ptrdiff= 0;
        ret = get_ndb_blobs_value(table, event_data->ndb_value[0],
                                  blobs_buffer[0],
                                  blobs_buffer_size[0],
                                  ptrdiff);
        assert(ret == 0);
      }
      ndb_unpack_record(table, event_data->ndb_value[0],
                        &b, table->record[0]);
      DBUG_EXECUTE("info", print_records(table, table->record[0]););
      if (table->s->primary_key != MAX_KEY &&
          !get_binlog_use_update(share)) 
      {
        /*
          since table has a primary key, we can do a write
          using only after values
        */
        ret = trans.write_row(logged_server_id,
                              injector::transaction::table(table, true),
                              &b, n_fields, table->record[0],// after values
                              extra_row_info_ptr);
        assert(ret == 0);
      }
      else
      {
        /*
          mysql server cannot handle the ndb hidden key and
          therefore needs the before image as well
        */
        if (share->flags & NSF_BLOB_FLAG)
        {
          my_ptrdiff_t ptrdiff= table->record[1] - table->record[0];
          ret = get_ndb_blobs_value(table, event_data->ndb_value[1],
                                    blobs_buffer[1],
                                    blobs_buffer_size[1],
                                    ptrdiff);
          assert(ret == 0);
        }
        ndb_unpack_record(table, event_data->ndb_value[1], &b, table->record[1]);
        DBUG_EXECUTE("info", print_records(table, table->record[1]););
        ret = trans.update_row(logged_server_id,
                               injector::transaction::table(table, true),
                               &b, n_fields,
                               table->record[1], // before values
                               table->record[0], // after values
                               extra_row_info_ptr);
        assert(ret == 0);
      }
    }
    break;
  default:
    /* We should REALLY never get here. */
    DBUG_PRINT("info", ("default - uh oh, a brain exploded."));
    break;
  }

  if (share->flags & NSF_BLOB_FLAG)
  {
    my_free(blobs_buffer[0]);
    my_free(blobs_buffer[1]);
  }

  if (!own_buffer)
  {
    bitmap_free(&b);
  }

  return 0;
}


/****************************************************************
  Injector thread main loop
****************************************************************/

static void
remove_event_operations(Ndb* ndb)
{
  DBUG_ENTER("remove_event_operations");
  NdbEventOperation *op;
  while ((op= ndb->getEventOperation()))
  {
    DBUG_ASSERT(!IS_NDB_BLOB_PREFIX(op->getEvent()->getTable()->getName()));
    DBUG_PRINT("info", ("removing event operation on %s",
                        op->getEvent()->getName()));

    Ndb_event_data *event_data= (Ndb_event_data *) op->getCustomData();
    DBUG_ASSERT(event_data);

    NDB_SHARE *share= event_data->share;
    DBUG_ASSERT(share != NULL);
    DBUG_ASSERT(share->op == op || share->new_op == op);
    DBUG_ASSERT(share->event_data == NULL);
    share->event_data= event_data; // Give back event_data ownership
    op->setCustomData(NULL);

    mysql_mutex_lock(&share->mutex);
    share->op= 0;
    share->new_op= 0;
    mysql_mutex_unlock(&share->mutex);

    DBUG_PRINT("NDB_SHARE", ("%s binlog free  use_count: %u",
                             share->key_string(), share->use_count));
    free_share(&share);

    ndb->dropEventOperation(op);
  }
  DBUG_VOID_RETURN;
}

static void remove_all_event_operations(Ndb *s_ndb, Ndb *i_ndb)
{
  DBUG_ENTER("remove_all_event_operations");

  /* protect ndb_schema_share */
  mysql_mutex_lock(&ndb_schema_share_mutex);
  if (ndb_schema_share)
  {
    /* ndb_share reference binlog extra free */
    if (ndb_apply_status_share)
    {
      DBUG_PRINT("NDB_SHARE", ("%s binlog extra free  use_count: %u",
                               ndb_apply_status_share->key_string(),
                               ndb_apply_status_share->use_count));
    }
    free_share(&ndb_schema_share);
    ndb_schema_share= NULL;
  }
  mysql_mutex_unlock(&ndb_schema_share_mutex);
  /* end protect ndb_schema_share */

  /**
   * '!ndb_schema_dist_is_ready()' allows us relax the concurrency control
   * below as 'not ready' guarantees that no event subscribtion will be created.
   */
  if (ndb_apply_status_share)
  {
    /* ndb_share reference binlog extra free */
    DBUG_PRINT("NDB_SHARE", ("%s binlog extra free  use_count: %u",
                             ndb_apply_status_share->key_string(),
                             ndb_apply_status_share->use_count));
    free_share(&ndb_apply_status_share);
    ndb_apply_status_share= NULL;
  }

  if (s_ndb)
    remove_event_operations(s_ndb);

  if (i_ndb)
    remove_event_operations(i_ndb);

  if (opt_ndb_extra_logging > 15)
  {
    mysql_mutex_lock(&ndbcluster_mutex);
    if (ndbcluster_open_tables.records)
    {
      sql_print_information("remove_all_event_operations: Remaining open tables: ");
      for (uint i= 0; i < ndbcluster_open_tables.records; i++)
      {
        NDB_SHARE* share = (NDB_SHARE*)my_hash_element(&ndbcluster_open_tables,i);
        sql_print_information("  %s.%s, use_count: %u",
                              share->db,
                              share->table_name,
                              share->use_count);
      }
    }
    mysql_mutex_unlock(&ndbcluster_mutex);
  }
  DBUG_VOID_RETURN;
}

extern long long g_event_data_count;
extern long long g_event_nondata_count;
extern long long g_event_bytes_count;

void updateInjectorStats(Ndb* schemaNdb, Ndb* dataNdb)
{
  /* Update globals to sum of totals from each listening
   * Ndb object
   */
  g_event_data_count = 
    schemaNdb->getClientStat(Ndb::DataEventsRecvdCount) + 
    dataNdb->getClientStat(Ndb::DataEventsRecvdCount);
  g_event_nondata_count = 
    schemaNdb->getClientStat(Ndb::NonDataEventsRecvdCount) + 
    dataNdb->getClientStat(Ndb::NonDataEventsRecvdCount);
  g_event_bytes_count = 
    schemaNdb->getClientStat(Ndb::EventBytesRecvdCount) + 
    dataNdb->getClientStat(Ndb::EventBytesRecvdCount);
}

/**
   injectApplyStatusWriteRow

   Inject a WRITE_ROW event on the ndb_apply_status table into
   the Binlog.
   This contains our server_id and the supplied epoch number.
   When applied on the Slave it gives a transactional position
   marker
*/
static
bool
injectApplyStatusWriteRow(injector::transaction& trans,
                          ulonglong gci)
{
  DBUG_ENTER("injectApplyStatusWriteRow");
  if (ndb_apply_status_share == NULL)
  {
    sql_print_error("NDB: Could not get apply status share");
    DBUG_ASSERT(ndb_apply_status_share != NULL);
    DBUG_RETURN(false);
  }

  longlong gci_to_store = (longlong) gci;

#ifndef DBUG_OFF
  DBUG_EXECUTE_IF("ndb_binlog_injector_cycle_gcis",
                  {
                    ulonglong gciHi = ((gci_to_store >> 32) 
                                       & 0xffffffff);
                    ulonglong gciLo = (gci_to_store & 0xffffffff);
                    gciHi = (gciHi % 3);
                    sql_print_warning("NDB Binlog injector cycling gcis (%llu -> %llu)",
                                      gci_to_store, (gciHi << 32) + gciLo);
                    gci_to_store = (gciHi << 32) + gciLo;
                  });
  DBUG_EXECUTE_IF("ndb_binlog_injector_repeat_gcis",
                  {
                    ulonglong gciHi = ((gci_to_store >> 32) 
                                       & 0xffffffff);
                    ulonglong gciLo = (gci_to_store & 0xffffffff);
                    gciHi=0xffffff00;
                    gciLo=0;
                    sql_print_warning("NDB Binlog injector repeating gcis (%llu -> %llu)",
                                      gci_to_store, (gciHi << 32) + gciLo);
                    gci_to_store = (gciHi << 32) + gciLo;
                  });
#endif

  /* Build row buffer for generated ndb_apply_status
     WRITE_ROW event
     First get the relevant table structure.
  */
  DBUG_ASSERT(!ndb_apply_status_share->event_data);
  DBUG_ASSERT(ndb_apply_status_share->op);
  Ndb_event_data* event_data=
    (Ndb_event_data *) ndb_apply_status_share->op->getCustomData();
  DBUG_ASSERT(event_data);
  DBUG_ASSERT(event_data->shadow_table);
  TABLE* apply_status_table= event_data->shadow_table;

  /*
    Intialize apply_status_table->record[0]

    When iterating past the end of the last epoch, the first event of
    the new epoch may be on ndb_apply_status.  Its event data saved
    in record[0] would be overwritten here by a subsequent event on a
    normal table.  So save and restore its record[0].
  */
  static const ulong sav_max= 512; // current is 284
  const ulong sav_len= apply_status_table->s->reclength;
  DBUG_ASSERT(sav_len <= sav_max);
  uchar sav_buf[sav_max];
  memcpy(sav_buf, apply_status_table->record[0], sav_len);
  empty_record(apply_status_table);

  apply_status_table->field[0]->store((longlong)::server_id, true);
  apply_status_table->field[1]->store((longlong)gci_to_store, true);
  apply_status_table->field[2]->store("", 0, &my_charset_bin);
  apply_status_table->field[3]->store((longlong)0, true);
  apply_status_table->field[4]->store((longlong)0, true);
#ifndef DBUG_OFF
  const LEX_STRING &name= apply_status_table->s->table_name;
  DBUG_PRINT("info", ("use_table: %.*s",
                      (int) name.length, name.str));
#endif
  injector::transaction::table tbl(apply_status_table, true);
  int ret = trans.use_table(::server_id, tbl);
  assert(ret == 0); NDB_IGNORE_VALUE(ret);

  ret= trans.write_row(::server_id,
                       injector::transaction::table(apply_status_table,
                                                    true),
                       &apply_status_table->s->all_set,
                       apply_status_table->s->fields,
                       apply_status_table->record[0]);

  assert(ret == 0);

  memcpy(apply_status_table->record[0], sav_buf, sav_len);
  DBUG_RETURN(true);
}


extern ulong opt_ndb_report_thresh_binlog_epoch_slip;
extern ulong opt_ndb_report_thresh_binlog_mem_usage;
extern ulong opt_ndb_eventbuffer_max_alloc;
extern uint opt_ndb_eventbuffer_free_percent;

Ndb_binlog_thread::Ndb_binlog_thread()
  : Ndb_component("Binlog")
{
}


Ndb_binlog_thread::~Ndb_binlog_thread()
{
}


void Ndb_binlog_thread::do_wakeup()
{
  log_info("Wakeup");

  /*
    The binlog thread is normally waiting for another
    event from the cluster with short timeout and should
    soon(within 1 second) detect that stop has been requested.

    There are really no purpose(yet) to signal some condition
    trying to wake the thread up should it be waiting somewhere
    else since those waits are also short.
  */
}


/*
  Events are handled one epoch at a time.
  Handle the lowest available epoch first.
*/
static
Uint64
find_epoch_to_handle(const NdbEventOperation *s_pOp, 
                     const NdbEventOperation *i_pOp)
{
  if (i_pOp != NULL)
  {
    if (s_pOp != NULL)
    {
      return std::min(i_pOp->getEpoch(),s_pOp->getEpoch());
    }
    return i_pOp->getEpoch();
  }
  if (s_pOp != NULL)
  {
    if (ndb_binlog_running)
    {
      return std::min(ndb_latest_received_binlog_epoch,s_pOp->getEpoch());
    }
    return s_pOp->getEpoch();
  }
  // 'latest_received' is '0' if not binlogging
  return ndb_latest_received_binlog_epoch;
}


void
Ndb_binlog_thread::do_run()
{
  THD *thd; /* needs to be first for thread_stack */
  Ndb *i_ndb= NULL;
  Ndb *s_ndb= NULL;
  Thd_ndb *thd_ndb=NULL;
  injector *inj= injector::instance();
  uint incident_id= 0;
  Global_THD_manager *thd_manager= Global_THD_manager::get_instance();

  enum { BCCC_starting, BCCC_running, BCCC_restart,  } binlog_thread_state;

  /**
   * If we get error after having reported incident
   *   but before binlog started...we do "Restarting Cluster Binlog"
   *   in that case, don't report incident again
   */
  bool do_incident = true;

  DBUG_ENTER("ndb_binlog_thread");

  mysql_mutex_lock(&injector_mutex);

  log_info("Starting...");

  thd= new THD; /* note that contructor of THD uses DBUG_ */
  THD_CHECK_SENTRY(thd);

  /* We need to set thd->thread_id before thd->store_globals, or it will
     set an invalid value for thd->variables.pseudo_thread_id.
  */
  thd->set_new_thread_id();

  thd->thread_stack= (char*) &thd; /* remember where our stack is */
  if (thd->store_globals())
  {
    delete thd;
<<<<<<< HEAD
    mysql_mutex_unlock(&injector_mutex);
    mysql_cond_signal(&injector_cond);
=======
    pthread_mutex_unlock(&injector_mutex);
    pthread_cond_broadcast(&injector_cond);
>>>>>>> 0d02498f
    DBUG_VOID_RETURN;
  }

  thd_set_command(thd, COM_DAEMON);
  thd->system_thread= SYSTEM_THREAD_NDBCLUSTER_BINLOG;
  thd->get_protocol_classic()->set_client_capabilities(0);
  thd->security_context()->skip_grants();
  // Create thd->net vithout vio
  thd->get_protocol_classic()->init_net((st_vio *) 0);

  // Ndb binlog thread always use row format
  thd->set_current_stmt_binlog_format_row();

  thd->real_id= my_thread_self();
  thd_manager->add_thd(thd);
  thd->lex->start_transaction_opt= 0;

  log_info("Started");

  Ndb_schema_dist_data schema_dist_data;

restart_cluster_failure:
  /**
   * Maintain a current schema & injector eventOp to be handled.
   * s_pOp and s_ndb handle events from the 'ndb_schema' dist table,
   * while i_pOp and i_ndb is for binlogging 'everything else'.
   */
  NdbEventOperation *s_pOp= NULL;
  NdbEventOperation *i_pOp= NULL;

  int have_injector_mutex_lock= 0;
  binlog_thread_state= BCCC_starting;

  log_verbose(1, "Setting up");

  if (!(thd_ndb= Thd_ndb::seize(thd)))
  {
    log_error("Creating Thd_ndb object failed");
<<<<<<< HEAD
    mysql_mutex_unlock(&injector_mutex);
    mysql_cond_signal(&injector_cond);
=======
    pthread_mutex_unlock(&injector_mutex);
    pthread_cond_broadcast(&injector_cond);
>>>>>>> 0d02498f
    goto err;
  }

  if (!(s_ndb= new Ndb(g_ndb_cluster_connection, NDB_REP_DB)) ||
      s_ndb->setNdbObjectName("Ndb Binlog schema change monitoring") ||
      s_ndb->init())
  {
    log_error("Creating schema Ndb object failed");
<<<<<<< HEAD
    mysql_mutex_unlock(&injector_mutex);
    mysql_cond_signal(&injector_cond);
=======
    pthread_mutex_unlock(&injector_mutex);
    pthread_cond_broadcast(&injector_cond);
>>>>>>> 0d02498f
    goto err;
  }
  log_info("Created schema Ndb object, reference: 0x%x, name: '%s'",
           s_ndb->getReference(), s_ndb->getNdbObjectName());

  // empty database
  if (!(i_ndb= new Ndb(g_ndb_cluster_connection, "")) ||
      i_ndb->setNdbObjectName("Ndb Binlog data change monitoring") ||
      i_ndb->init())
  {
    log_error("Creating injector Ndb object failed");
<<<<<<< HEAD
    mysql_mutex_unlock(&injector_mutex);
    mysql_cond_signal(&injector_cond);
=======
    pthread_mutex_unlock(&injector_mutex);
    pthread_cond_broadcast(&injector_cond);
>>>>>>> 0d02498f
    goto err;
  }
  log_info("Created injector Ndb object, reference: 0x%x, name: '%s'",
                      i_ndb->getReference(), i_ndb->getNdbObjectName());

  /* Set free percent event buffer needed to resume buffering */
  if (i_ndb->set_eventbuffer_free_percent(opt_ndb_eventbuffer_free_percent))
  {
    log_error("Setting ventbuffer free percent failed");
<<<<<<< HEAD
    mysql_mutex_unlock(&injector_mutex);
    mysql_cond_signal(&injector_cond);
=======
    pthread_mutex_unlock(&injector_mutex);
    pthread_cond_broadcast(&injector_cond);
>>>>>>> 0d02498f
    goto err;
  }

  log_verbose(10, "Exposing global references");
  /*
    Expose global reference to our ndb object.

    Used by both sql client thread and binlog thread to interact
    with the storage
  */
  injector_thd= thd;
  injector_ndb= i_ndb;
  schema_ndb= s_ndb;
  DBUG_PRINT("info", ("set schema_ndb to s_ndb"));

  if (opt_bin_log && opt_ndb_log_bin)
  {
    ndb_binlog_running= TRUE;
  }

  log_verbose(1, "Setup completed");

  /* Thread start up completed  */
<<<<<<< HEAD
  mysql_mutex_unlock(&injector_mutex);
  mysql_cond_signal(&injector_cond);
=======
  pthread_mutex_unlock(&injector_mutex);
  pthread_cond_broadcast(&injector_cond);
>>>>>>> 0d02498f

  log_verbose(1, "Wait for server start completed");
  /*
    wait for mysql server to start (so that the binlog is started
    and thus can receive the first GAP event)
  */
  mysql_mutex_lock(&LOCK_server_started);
  while (!mysqld_server_started)
  {
    struct timespec abstime;
    set_timespec(&abstime, 1);
    mysql_cond_timedwait(&COND_server_started, &LOCK_server_started,
                         &abstime);
    if (is_stop_requested())
    {
      mysql_mutex_unlock(&LOCK_server_started);
      goto err;
    }
  }
  mysql_mutex_unlock(&LOCK_server_started);

  // Defer call of THD::init_for_query until after mysqld_server_started
  // to ensure that the parts of MySQL Server it uses has been created
  thd->init_for_queries();
  lex_start(thd);

  log_verbose(1, "Check for incidents");

  while (do_incident && ndb_binlog_running)
  {
    /*
      check if it is the first log, if so we do not insert a GAP event
      as there is really no log to have a GAP in
    */
    if (incident_id == 0)
    {
      LOG_INFO log_info;
      mysql_bin_log.get_current_log(&log_info);
      int len=  (uint)strlen(log_info.log_file_name);
      uint no= 0;
      if ((sscanf(log_info.log_file_name + len - 6, "%u", &no) == 1) &&
          no == 1)
      {
        /* this is the fist log, so skip GAP event */
        break;
      }
    }

    /*
      Always insert a GAP event as we cannot know what has happened
      in the cluster while not being connected.
    */
    LEX_STRING const msg[2]=
      {
        { C_STRING_WITH_LEN("mysqld startup")    },
        { C_STRING_WITH_LEN("cluster disconnect")}
      };
    int ret = inj->record_incident(thd,
                                   binary_log::Incident_event::INCIDENT_LOST_EVENTS,
                                   msg[incident_id]);
    assert(ret == 0); NDB_IGNORE_VALUE(ret);
    do_incident = false; // Don't report incident again, unless we get started
    break;
  }
  incident_id= 1;
  {
    log_verbose(1, "Wait for cluster to start");
    thd->proc_info= "Waiting for ndbcluster to start";

    mysql_mutex_lock(&injector_mutex);
    while (!ndb_binlog_tables_inited)
    {
      if (!thd_ndb->valid_ndb())
      {
        /*
          Cluster has gone away before setup was completed.
          Keep lock on injector_mutex to prevent further
          usage of the injector_ndb, and restart binlog
          thread to get rid of any garbage on the ndb objects
        */
        have_injector_mutex_lock= 1;
        binlog_thread_state= BCCC_restart;
        goto err;
      }
      /* ndb not connected yet */
      struct timespec abstime;
      set_timespec(&abstime, 1);
      mysql_cond_timedwait(&injector_cond, &injector_mutex, &abstime);
      if (is_stop_requested())
      {
        mysql_mutex_unlock(&injector_mutex);
        goto err;
      }
      if (thd->killed == THD::KILL_CONNECTION)
      {
        /*
          Since the ndb binlog thread adds itself to the "global thread list"
          it need to look at the "killed" flag and stop the thread to avoid
          that the server hangs during shutdown while waiting for the "global
          thread list" to be emtpy.
        */
        sql_print_information("NDB Binlog: Server shutdown detected while "
                              "waiting for ndbcluster to start...");
        mysql_mutex_unlock(&injector_mutex);
        goto err;
      }
    } //while (!ndb_binlog_tables_inited)
    DBUG_ASSERT(ndb_schema_dist_is_ready());
    DBUG_ASSERT(!ndb_binlog_running || ndb_apply_status_share);
    mysql_mutex_unlock(&injector_mutex);

    DBUG_ASSERT(ndbcluster_hton->slot != ~(uint)0);
    thd_set_thd_ndb(thd, thd_ndb);

    thd_ndb->set_option(Thd_ndb::NO_LOG_SCHEMA_OP);

    /*
      Prevent schema dist participant from (implicitly)
      taking GSL lock as part of taking MDL lock
    */
    thd_ndb->set_option(Thd_ndb::IS_SCHEMA_DIST_PARTICIPANT);

    thd->query_id= 0; // to keep valgrind quiet
  }

  schema_dist_data.init(g_ndb_cluster_connection);

  {
    log_verbose(1, "Wait for first event");
    // wait for the first event
    thd->proc_info= "Waiting for first event from ndbcluster";
    int schema_res, res;
    Uint64 schema_gci;
    do
    {
      DBUG_PRINT("info", ("Waiting for the first event"));

      if (is_stop_requested())
        goto err;

      my_thread_yield();
      mysql_mutex_lock(&injector_mutex);
      schema_res= s_ndb->pollEvents(100, &schema_gci);
      mysql_mutex_unlock(&injector_mutex);
    } while (schema_gci == 0 || ndb_latest_received_binlog_epoch == schema_gci);

    if (ndb_binlog_running)
    {
      Uint64 gci= i_ndb->getLatestGCI();
      while (gci < schema_gci || gci == ndb_latest_received_binlog_epoch)
      {
        if (is_stop_requested())
          goto err;

        my_thread_yield();
        mysql_mutex_lock(&injector_mutex);
        res= i_ndb->pollEvents(10, &gci);
        mysql_mutex_unlock(&injector_mutex);
      }
      if (gci > schema_gci)
      {
        schema_gci= gci;
      }
    }
    // now check that we have epochs consistent with what we had before the restart
    DBUG_PRINT("info", ("schema_res: %d  schema_gci: %u/%u", schema_res,
                        (uint)(schema_gci >> 32),
                        (uint)(schema_gci)));
    {
      i_ndb->flushIncompleteEvents(schema_gci);
      s_ndb->flushIncompleteEvents(schema_gci);
      if (schema_gci < ndb_latest_handled_binlog_epoch)
      {
        sql_print_error("NDB Binlog: cluster has been restarted --initial or with older filesystem. "
                        "ndb_latest_handled_binlog_epoch: %u/%u, while current epoch: %u/%u. "
                        "RESET MASTER should be issued. Resetting ndb_latest_handled_binlog_epoch.",
                        (uint)(ndb_latest_handled_binlog_epoch >> 32),
                        (uint)(ndb_latest_handled_binlog_epoch),
                        (uint)(schema_gci >> 32),
                        (uint)(schema_gci));
        ndb_set_latest_trans_gci(0);
        ndb_latest_handled_binlog_epoch= 0;
        ndb_latest_applied_binlog_epoch= 0;
        ndb_latest_received_binlog_epoch= 0;
        ndb_index_stat_restart();
      }
      else if (ndb_latest_applied_binlog_epoch > 0)
      {
        sql_print_warning("NDB Binlog: cluster has reconnected. "
                          "Changes to the database that occured while "
                          "disconnected will not be in the binlog");
      }
      if (opt_ndb_extra_logging)
      {
        sql_print_information("NDB Binlog: starting log at epoch %u/%u",
                              (uint)(schema_gci >> 32),
                              (uint)(schema_gci));
      }
    }
    log_verbose(1, "Got first event");
  }
  /*
    binlog thread is ready to receive events
    - client threads may now start updating data, i.e. tables are
    no longer read only
  */
  ndb_binlog_is_ready= TRUE;

  if (opt_ndb_extra_logging)
    sql_print_information("NDB Binlog: ndb tables writable");
  ndb_tdc_close_cached_tables();

  /* 
     Signal any waiting thread that ndb table setup is
     now complete
  */
  ndb_notify_tables_writable();

  {
    static LEX_CSTRING db_lex_cstr= EMPTY_CSTR;
    thd->reset_db(db_lex_cstr);
  }

  log_verbose(1, "Startup and setup completed");

  /*
    Main NDB Injector loop
  */
  do_incident = true; // If we get disconnected again...do incident report
  binlog_thread_state= BCCC_running;

  /**
   * Injector loop runs until itself bring it out of 'BCCC_running' state,
   * or we get a stop-request from outside. In the later case we ensure that
   * all ongoing transaction epochs are completed first.
   */
  while (binlog_thread_state == BCCC_running &&
          (!is_stop_requested() ||
           ndb_latest_handled_binlog_epoch < ndb_get_latest_trans_gci()))
  {
#ifndef DBUG_OFF
    /**
     * As the Binlog thread is not a client thread, the 'set debug' commands
     * does not affect it. Update our thread-local debug settings from 'global'
     */
    {
      char buf[256];
      DBUG_EXPLAIN_INITIAL(buf, sizeof(buf));
      DBUG_SET(buf);
    }
#endif

    /*
      now we don't want any events before next gci is complete
    */
    thd->proc_info= "Waiting for event from ndbcluster";
    thd->set_time();

    /**
     * The binlog-thread holds the injector_mutex when waiting for
     * pollEvents() - which is >99% of the elapsed time. As the
     * native mutex guarantees no 'fairness', there is no guarantee
     * that another thread waiting for the mutex will immeditately
     * get the lock when unlocked by this thread. Thus this thread
     * may lock it again rather soon and starve the waiting thread.
     * To avoid this, my_thread_yield() is used to give any waiting
     * threads a chance to run and grab the injector_mutex when
     * it is available. The same pattern is used multiple places
     * in the BI-thread where there are wait-loops holding this mutex.
     */
    my_thread_yield();

    /* Can't hold injector_mutex too long, so wait for events in 10ms steps */
    int tot_poll_wait= 10;

    // If there are remaining unhandled injector eventOp we continue
    // handling of these, else poll for more.
    if (i_pOp == NULL)
    {
      // Capture any dynamic changes to max_alloc
      i_ndb->set_eventbuf_max_alloc(opt_ndb_eventbuffer_max_alloc);

      mysql_mutex_lock(&injector_mutex);
      Uint64 latest_epoch= 0;
      const int poll_wait= (ndb_binlog_running) ? tot_poll_wait : 0;
      const int res= i_ndb->pollEvents(poll_wait, &latest_epoch);
      (void)res; // Unused except DBUG_PRINT
      mysql_mutex_unlock(&injector_mutex);
      i_pOp = i_ndb->nextEvent();
      if (ndb_binlog_running)
      {
        ndb_latest_received_binlog_epoch= latest_epoch;
        tot_poll_wait= 0;
      }
      DBUG_PRINT("info", ("pollEvents res: %d", res));
    }

    // Epoch to handle from i_ndb. Use latest 'empty epoch' if no events.
    const Uint64 i_epoch = (i_pOp != NULL)
                             ? i_pOp->getEpoch()
                             : ndb_latest_received_binlog_epoch;

    // If there are remaining unhandled schema eventOp we continue
    // handling of these, else poll for more.
    if (s_pOp == NULL)
    { 
      DBUG_EXECUTE_IF("ndb_binlog_injector_yield_before_schema_pollEvent",
      {
        /**
         * Simulate that the binlog thread yields the CPU inbetween 
         * these two pollEvents, which can result in reading a
         * 'schema_gci > gci'. (Likely due to mutex locking)
         */
        NdbSleep_MilliSleep(50);
      });
  
      Uint64 schema_epoch= 0;
      mysql_mutex_lock(&injector_mutex);
      int schema_res= s_ndb->pollEvents(tot_poll_wait, &schema_epoch);
      mysql_mutex_unlock(&injector_mutex);
      s_pOp = s_ndb->nextEvent();

      /*
        Make sure we have seen any schema epochs upto the injector epoch,
        or we have an earlier schema event to handle.
      */
      while (s_pOp == NULL && i_epoch > schema_epoch && schema_res >= 0)
      {
        static char buf[64];
        thd->proc_info= "Waiting for schema epoch";
        my_snprintf(buf, sizeof(buf), "%s %u/%u(%u/%u)", thd->proc_info,
                    (uint)(schema_epoch >> 32),
                    (uint)(schema_epoch),
                    (uint)(ndb_latest_received_binlog_epoch >> 32),
                    (uint)(ndb_latest_received_binlog_epoch));
        thd->proc_info= buf;

        my_thread_yield();
        mysql_mutex_lock(&injector_mutex);
        schema_res= s_ndb->pollEvents(10, &schema_epoch);
        mysql_mutex_unlock(&injector_mutex);
        s_pOp = s_ndb->nextEvent();
      }
    }

    /*
      We have now a (possibly empty) set of available events which the
      binlog injects should apply. These could span either a single,
      or possibly multiple epochs. In order to get the ordering between
      schema events and 'ordinary' events injected in a correct order
      relative to each other, we apply them one epoch at a time, with
      the schema events always applied first.
    */

    // Calculate the epoch to handle events from in this iteration.
    const Uint64 current_epoch = find_epoch_to_handle(s_pOp,i_pOp);
    DBUG_ASSERT(current_epoch != 0 || !ndb_binlog_running);

    // Did someone else request injector thread to stop?
    DBUG_ASSERT(binlog_thread_state == BCCC_running);
    if (is_stop_requested() &&
        (ndb_latest_handled_binlog_epoch >= ndb_get_latest_trans_gci() ||
         !ndb_binlog_running))
      break; /* Stopping thread */

    if (thd->killed == THD::KILL_CONNECTION)
    {
      /*
        Since the ndb binlog thread adds itself to the "global thread list"
        it need to look at the "killed" flag and stop the thread to avoid
        that the server hangs during shutdown while waiting for the "global
        thread list" to be emtpy.
        In pre 5.6 versions the thread was also added to "global thread
        list" but the "global thread *count*" variable was not incremented
        and thus the same problem didn't exist.
        The only reason for adding the ndb binlog thread to "global thread
        list" is to be able to see the thread state using SHOW PROCESSLIST
        and I_S.PROCESSLIST
      */
      sql_print_information("NDB Binlog: Server shutdown detected...");
      break;
    }

    MEM_ROOT **root_ptr= my_thread_get_THR_MALLOC();
    MEM_ROOT *old_root= *root_ptr;
    MEM_ROOT mem_root;
    init_sql_alloc(PSI_INSTRUMENT_ME, &mem_root, 4096, 0);

    // The Ndb_schema_event_handler does not necessarily need
    // to use the same memroot(or vice versa)
    Ndb_schema_event_handler
      schema_event_handler(thd, &mem_root,
                           g_ndb_cluster_connection->node_id(),
                           schema_dist_data);

    *root_ptr= &mem_root;

    if (unlikely(s_pOp != NULL && s_pOp->getEpoch() == current_epoch))
    {
      thd->proc_info= "Processing events from schema table";
      g_ndb_log_slave_updates= opt_log_slave_updates;
      s_ndb->
        setReportThreshEventGCISlip(opt_ndb_report_thresh_binlog_epoch_slip);
      s_ndb->
        setReportThreshEventFreeMem(opt_ndb_report_thresh_binlog_mem_usage);

      // Handle all schema event, limit within 'current_epoch'
      while (s_pOp != NULL && s_pOp->getEpoch() == current_epoch)
      {
        if (!s_pOp->hasError())
        {
          schema_event_handler.handle_event(s_ndb, s_pOp);

          DBUG_EXECUTE_IF("ndb_binlog_slow_failure_handling",
          {
            if (!ndb_binlog_is_ready)
            {
	      sql_print_information("NDB Binlog: Just lost schema connection, hanging around");
              NdbSleep_SecSleep(10);
              /* There could be a race where client side reconnect before we 
               * are able to detect 's_ndb->getEventOperation() == NULL'.
               * Thus, we never restart the binlog thread as supposed to.
               * -> 'ndb_binlog_is_ready' remains false and we get stuck in RO-mode
               */
	      sql_print_information("NDB Binlog: ...and on our way");
            }
          });

          DBUG_PRINT("info", ("s_ndb first: %s", s_ndb->getEventOperation() ?
                              s_ndb->getEventOperation()->getEvent()->getTable()->getName() :
                              "<empty>"));
          DBUG_PRINT("info", ("i_ndb first: %s", i_ndb->getEventOperation() ?
                              i_ndb->getEventOperation()->getEvent()->getTable()->getName() :
                              "<empty>"));
        }
        else
          sql_print_error("NDB: error %lu (%s) on handling "
                          "binlog schema event",
                          (ulong) s_pOp->getNdbError().code,
                          s_pOp->getNdbError().message);
        s_pOp = s_ndb->nextEvent();
      }
      updateInjectorStats(s_ndb, i_ndb);
    }

    Uint64 inconsistent_epoch= 0;
    if (!ndb_binlog_running)
    {
      /*
        Just consume any events, not used if no binlogging
        e.g. node failure events
      */
      while (i_pOp != NULL && i_pOp->getEpoch() == current_epoch)
      {
        if ((unsigned) i_pOp->getEventType() >=
            (unsigned) NDBEVENT::TE_FIRST_NON_DATA_EVENT)
        {
          ndb_binlog_index_row row;
          handle_non_data_event(thd, i_pOp, row);
        }
        i_pOp= i_ndb->nextEvent();
      }
      updateInjectorStats(s_ndb, i_ndb);
    }

    // i_pOp == NULL means an inconsistent epoch or the queue is empty
    else if (i_pOp == NULL && !i_ndb->isConsistent(inconsistent_epoch))
    {
      char errmsg[64];
      uint end= sprintf(&errmsg[0],
                        "Detected missing data in GCI %llu, "
                        "inserting GAP event", inconsistent_epoch);
      errmsg[end]= '\0';
      DBUG_PRINT("info",
                 ("Detected missing data in GCI %llu, "
                  "inserting GAP event", inconsistent_epoch));
      LEX_STRING const msg= { C_STRING_WITH_LEN(errmsg) };
      inj->record_incident(thd,
                           binary_log::Incident_event::INCIDENT_LOST_EVENTS,
                           msg);
    }

    /* Handle all events withing 'current_epoch', or possible
     * log an empty epoch if log_empty_epoch is specified.
     */
    else if ((i_pOp != NULL && i_pOp->getEpoch() == current_epoch) ||
             (ndb_log_empty_epochs() &&
              current_epoch > ndb_latest_handled_binlog_epoch))
    {
      thd->proc_info= "Processing events";
      ndb_binlog_index_row _row;
      ndb_binlog_index_row *rows= &_row;
      injector::transaction trans;
      unsigned trans_row_count= 0;
      unsigned trans_slave_row_count= 0;

      if (i_pOp == NULL || i_pOp->getEpoch() != current_epoch)
      {
        /*
          Must be an empty epoch since the condition
          (ndb_log_empty_epochs() &&
           current_epoch > ndb_latest_handled_binlog_epoch)
          must be true we write empty epoch into
          ndb_binlog_index
        */
        DBUG_ASSERT(ndb_log_empty_epochs());
        DBUG_ASSERT(current_epoch > ndb_latest_handled_binlog_epoch);
        DBUG_PRINT("info", ("Writing empty epoch for gci %llu", current_epoch));
        DBUG_PRINT("info", ("Initializing transaction"));
        inj->new_trans(thd, &trans);
        rows= &_row;
        memset(&_row, 0, sizeof(_row));
        thd->variables.character_set_client= &my_charset_latin1;
        goto commit_to_binlog;
      }
      else
      {
        assert(i_pOp != NULL && i_pOp->getEpoch() == current_epoch);
        rows= &_row;

        DBUG_PRINT("info", ("Handling epoch: %u/%u",
                            (uint)(current_epoch >> 32),
                            (uint)(current_epoch)));
        // sometimes get TE_ALTER with invalid table
        DBUG_ASSERT(i_pOp->getEventType() == NdbDictionary::Event::TE_ALTER ||
                    ! IS_NDB_BLOB_PREFIX(i_pOp->getEvent()->getTable()->getName()));
        DBUG_ASSERT(current_epoch <= ndb_latest_received_binlog_epoch);

        /* Update our thread-local debug settings based on the global */
#ifndef DBUG_OFF
        /* Get value of global...*/
        {
          char buf[256];
          DBUG_EXPLAIN_INITIAL(buf, sizeof(buf));
          //  fprintf(stderr, "Ndb Binlog Injector, setting debug to %s\n",
          //          buf);
          DBUG_SET(buf);
        }
#endif

        /* initialize some variables for this epoch */

        i_ndb->set_eventbuf_max_alloc(opt_ndb_eventbuffer_max_alloc);
        g_ndb_log_slave_updates= opt_log_slave_updates;
        i_ndb->
          setReportThreshEventGCISlip(opt_ndb_report_thresh_binlog_epoch_slip);
        i_ndb->setReportThreshEventFreeMem(opt_ndb_report_thresh_binlog_mem_usage);

        memset(&_row, 0, sizeof(_row));
        thd->variables.character_set_client= &my_charset_latin1;
        DBUG_PRINT("info", ("Initializing transaction"));
        inj->new_trans(thd, &trans);
        trans_row_count= 0;
        trans_slave_row_count= 0;
        // pass table map before epoch
        {
          Uint32 iter= 0;
          const NdbEventOperation *gci_op;
          Uint32 event_types;

          while ((gci_op= i_ndb->getGCIEventOperations(&iter, &event_types))
                 != NULL)
          {
            Ndb_event_data *event_data=
              (Ndb_event_data *) gci_op->getCustomData();
            NDB_SHARE *share= (event_data)?event_data->share:NULL;
            DBUG_PRINT("info", ("per gci_op: 0x%lx  share: 0x%lx  event_types: 0x%x",
                                (long) gci_op, (long) share, event_types));
            // workaround for interface returning TE_STOP events
            // which are normally filtered out below in the nextEvent loop
            if ((event_types & ~NdbDictionary::Event::TE_STOP) == 0)
            {
              DBUG_PRINT("info", ("Skipped TE_STOP on table %s",
                                  gci_op->getEvent()->getTable()->getName()));
              continue;
            }
            // this should not happen
            if (share == NULL || event_data->shadow_table == NULL)
            {
              DBUG_PRINT("info", ("no share or table %s!",
                                  gci_op->getEvent()->getTable()->getName()));
              continue;
            }
            if (share == ndb_apply_status_share)
            {
              // skip this table, it is handled specially
              continue;
            }
            TABLE *table= event_data->shadow_table;
#ifndef DBUG_OFF
            const LEX_STRING &name= table->s->table_name;
#endif
            if ((event_types & (NdbDictionary::Event::TE_INSERT |
                                NdbDictionary::Event::TE_UPDATE |
                                NdbDictionary::Event::TE_DELETE)) == 0)
            {
              DBUG_PRINT("info", ("skipping non data event table: %.*s",
                                  (int) name.length, name.str));
              continue;
            }
            if (!trans.good())
            {
              DBUG_PRINT("info",
                         ("Found new data event, initializing transaction"));
              inj->new_trans(thd, &trans);
            }
            DBUG_PRINT("info", ("use_table: %.*s, cols %u",
                                (int) name.length, name.str,
                                table->s->fields));
            injector::transaction::table tbl(table, true);
            int ret = trans.use_table(::server_id, tbl);
            assert(ret == 0); NDB_IGNORE_VALUE(ret);
          }
        }
        if (trans.good())
        {
          /* Inject ndb_apply_status WRITE_ROW event */
          if (!injectApplyStatusWriteRow(trans, current_epoch))
          {
            sql_print_error("NDB Binlog: Failed to inject apply status write row");
          }
        }

        do
        {
          if (i_pOp->hasError() &&
              handle_error(i_pOp) < 0)
            goto err;

#ifndef DBUG_OFF
          {
            Ndb_event_data *event_data=
              (Ndb_event_data *) i_pOp->getCustomData();
            NDB_SHARE *share= (event_data)?event_data->share:NULL;
            DBUG_PRINT("info",
                       ("EVENT TYPE: %d  Epoch: %u/%u last applied: %u/%u  "
                        "share: 0x%lx (%s.%s)", i_pOp->getEventType(),
                        (uint)(current_epoch >> 32),
                        (uint)(current_epoch),
                        (uint)(ndb_latest_applied_binlog_epoch >> 32),
                        (uint)(ndb_latest_applied_binlog_epoch),
                        (long) share,
                        share ? share->db :  "'NULL'",
                        share ? share->table_name : "'NULL'"));
            DBUG_ASSERT(share != 0);
          }
          // assert that there is consistancy between gci op list
          // and event list
          {
            Uint32 iter= 0;
            const NdbEventOperation *gci_op;
            Uint32 event_types;
            while ((gci_op= i_ndb->getGCIEventOperations(&iter, &event_types))
                   != NULL)
            {
              if (gci_op == i_pOp)
                break;
            }
            DBUG_ASSERT(gci_op == i_pOp);
            DBUG_ASSERT((event_types & i_pOp->getEventType()) != 0);
          }
#endif

          if ((unsigned) i_pOp->getEventType() <
              (unsigned) NDBEVENT::TE_FIRST_NON_DATA_EVENT)
            handle_data_event(thd, i_ndb, i_pOp, &rows, trans,
                              trans_row_count, trans_slave_row_count);
          else
          {
            handle_non_data_event(thd, i_pOp, *rows);
            DBUG_PRINT("info", ("s_ndb first: %s", s_ndb->getEventOperation() ?
                                s_ndb->getEventOperation()->getEvent()->getTable()->getName() :
                                "<empty>"));
            DBUG_PRINT("info", ("i_ndb first: %s", i_ndb->getEventOperation() ?
                                i_ndb->getEventOperation()->getEvent()->getTable()->getName() :
                                "<empty>"));
          }

          // Capture any dynamic changes to max_alloc
          i_ndb->set_eventbuf_max_alloc(opt_ndb_eventbuffer_max_alloc);

          i_pOp = i_ndb->nextEvent();
        } while (i_pOp && i_pOp->getEpoch() == current_epoch);

        updateInjectorStats(s_ndb, i_ndb);
        
        /*
          NOTE: i_pOp is now referring to an event in the next epoch
          or is == NULL
        */

        while (trans.good())
        {
      commit_to_binlog:
          if (!ndb_log_empty_epochs())
          {
            /*
              If 
                - We did not add any 'real' rows to the Binlog AND
                - We did not apply any slave row updates, only
                  ndb_apply_status updates
              THEN
                Don't write the Binlog transaction which just
                contains ndb_apply_status updates.
                (For cicular rep with log_apply_status, ndb_apply_status
                updates will propagate while some related, real update
                is propagating)
            */
            if ((trans_row_count == 0) &&
                (! (opt_ndb_log_apply_status &&
                    trans_slave_row_count) ))
            {
              /* nothing to commit, rollback instead */
              if (int r= trans.rollback())
              {
                sql_print_error("NDB Binlog: "
                                "Error during ROLLBACK of GCI %u/%u. Error: %d",
                                uint(current_epoch >> 32), uint(current_epoch), r);
                /* TODO: Further handling? */
              }
              break;
            }
          }
          thd->proc_info= "Committing events to binlog";
          if (int r= trans.commit())
          {
            sql_print_error("NDB Binlog: "
                            "Error during COMMIT of GCI. Error: %d",
                            r);
            /* TODO: Further handling? */
          }
          injector::transaction::binlog_pos start= trans.start_pos();
          injector::transaction::binlog_pos next = trans.next_pos();
          rows->gci= (Uint32)(current_epoch >> 32); // Expose gci hi/lo
          rows->epoch= current_epoch;
          rows->start_master_log_file= start.file_name();
          rows->start_master_log_pos= start.file_pos();
          if ((next.file_pos() == 0) &&
              ndb_log_empty_epochs())
          {
            /* Empty transaction 'committed' due to log_empty_epochs
             * therefore no next position
             */
            rows->next_master_log_file= start.file_name();
            rows->next_master_log_pos= start.file_pos();
          }
          else
          {
            rows->next_master_log_file= next.file_name();
            rows->next_master_log_pos= next.file_pos();
          }

          DBUG_PRINT("info", ("COMMIT epoch: %lu", (ulong) current_epoch));
          if (opt_ndb_log_binlog_index)
          {
            if (Ndb_binlog_index_table_util::write_rows(thd, rows))
            {
              /* 
                 Writing to ndb_binlog_index failed, check if it's because THD have
                 been killed and retry in such case
              */
              if (thd->killed)
              {
                DBUG_PRINT("error", ("Failed to write to ndb_binlog_index at shutdown, retrying"));
                Ndb_binlog_index_table_util::write_rows_retry_after_kill(thd, rows);
              }
            }
          }
          ndb_latest_applied_binlog_epoch= current_epoch;
          break;
        } //while (trans.good())

        /*
          NOTE: There are possible more i_pOp available.
          However, these are from another epoch and should be handled
          in next iteration of the binlog injector loop.
        */
      }
    } //end: 'handled a 'current_epoch' of i_pOp's

    // Notify the schema event handler about post_epoch so it may finish
    // any outstanding business
    schema_event_handler.post_epoch();

    free_root(&mem_root, MYF(0));
    *root_ptr= old_root;

    if (current_epoch > ndb_latest_handled_binlog_epoch)
    {
      Mutex_guard injector_mutex_g(injector_mutex);
      ndb_latest_handled_binlog_epoch= current_epoch;
      // Signal ndbcluster_binlog_wait'ers
      pthread_cond_broadcast(&injector_cond);
    }

    // If all eventOp subscriptions has been teared down,
    // the binlog thread should now restart.
    DBUG_ASSERT(binlog_thread_state == BCCC_running);
    if (i_ndb->getEventOperation() == NULL &&
        s_ndb->getEventOperation() == NULL)
    {
      DBUG_PRINT("info", ("binlog_thread_state= BCCC_restart"));
      if (ndb_latest_handled_binlog_epoch < ndb_get_latest_trans_gci() && ndb_binlog_running)
      {
        sql_print_error("NDB Binlog: latest transaction in epoch %u/%u not in binlog "
                        "as latest handled epoch is %u/%u",
                        (uint)(ndb_get_latest_trans_gci() >> 32),
                        (uint)(ndb_get_latest_trans_gci()),
                        (uint)(ndb_latest_handled_binlog_epoch >> 32),
                        (uint)(ndb_latest_handled_binlog_epoch));
      }
      binlog_thread_state= BCCC_restart;
      break;
    }
  }
 err:
  if (binlog_thread_state != BCCC_restart)
  {
    log_info("Shutting down");
    thd->proc_info= "Shutting down";
  }
  else
  { 
    log_info("Restarting");
    thd->proc_info= "Restarting";
  }
  if (!have_injector_mutex_lock)
    mysql_mutex_lock(&injector_mutex);
  /* don't mess with the injector_ndb anymore from other threads */
  injector_thd= NULL;
  injector_ndb= NULL;
  schema_ndb= NULL;
  mysql_mutex_unlock(&injector_mutex);
  thd->reset_db(NULL_CSTR); // as not to try to free memory

  /*
    This will cause the util thread to start to try to initialize again
    via ndbcluster_setup_binlog_table_shares.  But since injector_ndb is
    set to NULL it will not succeed until injector_ndb is reinitialized.
  */
  ndb_binlog_tables_inited= FALSE;

  remove_all_event_operations(s_ndb, i_ndb);

  delete s_ndb;
  s_ndb= NULL;

  delete i_ndb;
  i_ndb= NULL;

  if (thd_ndb)
  {
    Thd_ndb::release(thd_ndb);
    thd_set_thd_ndb(thd, NULL);
    thd_ndb= NULL;
  }

  /**
   * release all extra references from tables
   */
  {
    if (opt_ndb_extra_logging > 9)
      sql_print_information("NDB Binlog: Release extra share references");

    mysql_mutex_lock(&ndbcluster_mutex);
    while (ndbcluster_open_tables.records)
    {
      NDB_SHARE * share = (NDB_SHARE*)my_hash_element(&ndbcluster_open_tables,0);
      /*
        The share kept by the server has not been freed, free it
        Will also take it out of _open_tables list
      */
      DBUG_ASSERT(share->use_count > 0);
      DBUG_ASSERT(share->state != NSS_DROPPED);
      ndbcluster_mark_share_dropped(&share);
    }
    mysql_mutex_unlock(&ndbcluster_mutex);
  }
  log_info("Stopping...");

  ndb_tdc_close_cached_tables();
  if (opt_ndb_extra_logging > 15)
  {
    sql_print_information("NDB Binlog: remaining open tables: ");
    mysql_mutex_lock(&ndbcluster_mutex);
    for (uint i= 0; i < ndbcluster_open_tables.records; i++)
    {
      NDB_SHARE* share = (NDB_SHARE*)my_hash_element(&ndbcluster_open_tables,i);
      sql_print_information("  %s.%s state: %u use_count: %u",
                            share->db,
                            share->table_name,
                            (uint)share->state,
                            share->use_count);
    }
    mysql_mutex_unlock(&ndbcluster_mutex);
  }

  schema_dist_data.release();

  if (binlog_thread_state == BCCC_restart)
  {
    mysql_mutex_lock(&injector_mutex);
    goto restart_cluster_failure;
  }

  // Release the thd->net created without vio
  thd->get_protocol_classic()->end_net();
  thd->release_resources();
  thd_manager->remove_thd(thd);
  delete thd;

  ndb_binlog_running= FALSE;
<<<<<<< HEAD
  (void) mysql_cond_signal(&injector_cond);
=======
  pthread_cond_broadcast(&injector_cond);
>>>>>>> 0d02498f

  log_info("Stopped");

  DBUG_PRINT("exit", ("ndb_binlog_thread"));
  DBUG_VOID_RETURN;
}


/*
  Return string containing current status of ndb binlog as
  comma separated name value pairs.

  Used by ndbcluster_show_status() to fill the "binlog" row
  in result of SHOW ENGINE NDB STATUS

  @param     buf     The buffer where to print status string
  @param     bufzies Size of the buffer

  @return    Length of the string printed to "buf" or 0 if no string
             is printed
*/

size_t
ndbcluster_show_status_binlog(char *buf, size_t buf_size)
{
  DBUG_ENTER("ndbcluster_show_status_binlog");
  
  mysql_mutex_lock(&injector_mutex);
  if (injector_ndb)
  {
    const ulonglong latest_epoch= injector_ndb->getLatestGCI();
    mysql_mutex_unlock(&injector_mutex);

    // Get highest trans gci seen by the cluster connections
    const ulonglong latest_trans_epoch = ndb_get_latest_trans_gci();

    const size_t buf_len =
      my_snprintf(buf, buf_size,
                  "latest_epoch=%llu, "
                  "latest_trans_epoch=%llu, "
                  "latest_received_binlog_epoch=%llu, "
                  "latest_handled_binlog_epoch=%llu, "
                  "latest_applied_binlog_epoch=%llu",
                  latest_epoch,
                  latest_trans_epoch,
                  ndb_latest_received_binlog_epoch,
                  ndb_latest_handled_binlog_epoch,
                  ndb_latest_applied_binlog_epoch);
      DBUG_RETURN(buf_len);
  }
  else
    mysql_mutex_unlock(&injector_mutex);
  DBUG_RETURN(0);
}<|MERGE_RESOLUTION|>--- conflicted
+++ resolved
@@ -537,13 +537,9 @@
      */
     int count = 30;
 
-<<<<<<< HEAD
     mysql_mutex_lock(&injector_mutex);
-=======
-    pthread_mutex_lock(&injector_mutex);
     const Uint64 start_handled_epoch = ndb_latest_handled_binlog_epoch;
 
->>>>>>> 0d02498f
     while (!thd->killed && count && ndb_binlog_running &&
            (ndb_latest_handled_binlog_epoch == 0 ||
             ndb_latest_handled_binlog_epoch < session_last_committed_epoch))
@@ -1544,11 +1540,7 @@
 
     /* Signal injector thread that all is setup */
     ndb_binlog_tables_inited= TRUE;
-<<<<<<< HEAD
-    mysql_cond_signal(&injector_cond);
-=======
-    pthread_cond_broadcast(&injector_cond);
->>>>>>> 0d02498f
+    mysql_cond_broadcast(&injector_cond);
 
     DBUG_ASSERT(ndb_schema_dist_is_ready());
     return true;     // Setup completed -> OK
@@ -2180,11 +2172,7 @@
 
   /* Signal ha_ndbcluster::delete/rename_table that drop is done */
   DBUG_PRINT("info", ("signal that drop is done"));
-<<<<<<< HEAD
-  (void) mysql_cond_signal(&injector_cond);
-=======
-  pthread_cond_broadcast(&injector_cond);
->>>>>>> 0d02498f
+  mysql_cond_broadcast(&injector_cond);
 
   ndb_tdc_close_cached_table(thd, dbname, tabname);
 
@@ -3899,7 +3887,7 @@
     {
       /* Remove all subscribers for node */
       m_schema_dist_data.report_data_node_failure(pOp->getNdbdNodeId());
-      (void) mysql_cond_signal(&injector_cond);
+      mysql_cond_broadcast(&injector_cond);
       break;
     }
 
@@ -3907,7 +3895,7 @@
     {
       /* Add node as subscriber */
       m_schema_dist_data.report_subscribe(pOp->getNdbdNodeId(), pOp->getReqNodeId());
-      (void) mysql_cond_signal(&injector_cond);
+      mysql_cond_broadcast(&injector_cond);
       break;
     }
 
@@ -3915,7 +3903,7 @@
     {
       /* Remove node as subscriber */
       m_schema_dist_data.report_unsubscribe(pOp->getNdbdNodeId(), pOp->getReqNodeId());
-      (void) mysql_cond_signal(&injector_cond);
+      mysql_cond_broadcast(&injector_cond);
       break;
     }
 
@@ -5286,30 +5274,18 @@
     /* ndb_share reference binlog extra */
     ndb_apply_status_share= get_share(share);
     DBUG_PRINT("NDB_SHARE", ("%s binlog extra  use_count: %u",
-<<<<<<< HEAD
                              share->key_string(), share->use_count));
-    (void) mysql_cond_signal(&injector_cond);
+    mysql_cond_broadcast(&injector_cond);
     DBUG_ASSERT(get_thd_ndb(thd)->check_option(Thd_ndb::ALLOW_BINLOG_SETUP));
-=======
-                             share->key, share->use_count));
-    pthread_cond_broadcast(&injector_cond);
-    DBUG_ASSERT(get_thd_ndb(thd)->options & TNO_ALLOW_BINLOG_SETUP);
->>>>>>> 0d02498f
   }
   else if (do_ndb_schema_share)
   {
     /* ndb_share reference binlog extra */
     ndb_schema_share= get_share(share);
     DBUG_PRINT("NDB_SHARE", ("%s binlog extra  use_count: %u",
-<<<<<<< HEAD
                              share->key_string(), share->use_count));
-    (void) mysql_cond_signal(&injector_cond);
+    mysql_cond_broadcast(&injector_cond);
     DBUG_ASSERT(get_thd_ndb(thd)->check_option(Thd_ndb::ALLOW_BINLOG_SETUP));
-=======
-                             share->key, share->use_count));
-    pthread_cond_broadcast(&injector_cond);
-    DBUG_ASSERT(get_thd_ndb(thd)->options & TNO_ALLOW_BINLOG_SETUP);
->>>>>>> 0d02498f
   }
 
   DBUG_PRINT("info",("%s share->op: 0x%lx  share->use_count: %u",
@@ -6503,13 +6479,8 @@
   if (thd->store_globals())
   {
     delete thd;
-<<<<<<< HEAD
     mysql_mutex_unlock(&injector_mutex);
-    mysql_cond_signal(&injector_cond);
-=======
-    pthread_mutex_unlock(&injector_mutex);
-    pthread_cond_broadcast(&injector_cond);
->>>>>>> 0d02498f
+    mysql_cond_broadcast(&injector_cond);
     DBUG_VOID_RETURN;
   }
 
@@ -6548,13 +6519,8 @@
   if (!(thd_ndb= Thd_ndb::seize(thd)))
   {
     log_error("Creating Thd_ndb object failed");
-<<<<<<< HEAD
     mysql_mutex_unlock(&injector_mutex);
-    mysql_cond_signal(&injector_cond);
-=======
-    pthread_mutex_unlock(&injector_mutex);
-    pthread_cond_broadcast(&injector_cond);
->>>>>>> 0d02498f
+    mysql_cond_broadcast(&injector_cond);
     goto err;
   }
 
@@ -6563,13 +6529,8 @@
       s_ndb->init())
   {
     log_error("Creating schema Ndb object failed");
-<<<<<<< HEAD
     mysql_mutex_unlock(&injector_mutex);
-    mysql_cond_signal(&injector_cond);
-=======
-    pthread_mutex_unlock(&injector_mutex);
-    pthread_cond_broadcast(&injector_cond);
->>>>>>> 0d02498f
+    mysql_cond_broadcast(&injector_cond);
     goto err;
   }
   log_info("Created schema Ndb object, reference: 0x%x, name: '%s'",
@@ -6581,13 +6542,8 @@
       i_ndb->init())
   {
     log_error("Creating injector Ndb object failed");
-<<<<<<< HEAD
     mysql_mutex_unlock(&injector_mutex);
-    mysql_cond_signal(&injector_cond);
-=======
-    pthread_mutex_unlock(&injector_mutex);
-    pthread_cond_broadcast(&injector_cond);
->>>>>>> 0d02498f
+    mysql_cond_broadcast(&injector_cond);
     goto err;
   }
   log_info("Created injector Ndb object, reference: 0x%x, name: '%s'",
@@ -6597,13 +6553,8 @@
   if (i_ndb->set_eventbuffer_free_percent(opt_ndb_eventbuffer_free_percent))
   {
     log_error("Setting ventbuffer free percent failed");
-<<<<<<< HEAD
     mysql_mutex_unlock(&injector_mutex);
-    mysql_cond_signal(&injector_cond);
-=======
-    pthread_mutex_unlock(&injector_mutex);
-    pthread_cond_broadcast(&injector_cond);
->>>>>>> 0d02498f
+    mysql_cond_broadcast(&injector_cond);
     goto err;
   }
 
@@ -6627,13 +6578,8 @@
   log_verbose(1, "Setup completed");
 
   /* Thread start up completed  */
-<<<<<<< HEAD
   mysql_mutex_unlock(&injector_mutex);
-  mysql_cond_signal(&injector_cond);
-=======
-  pthread_mutex_unlock(&injector_mutex);
-  pthread_cond_broadcast(&injector_cond);
->>>>>>> 0d02498f
+  mysql_cond_broadcast(&injector_cond);
 
   log_verbose(1, "Wait for server start completed");
   /*
@@ -7426,7 +7372,7 @@
       Mutex_guard injector_mutex_g(injector_mutex);
       ndb_latest_handled_binlog_epoch= current_epoch;
       // Signal ndbcluster_binlog_wait'ers
-      pthread_cond_broadcast(&injector_cond);
+      mysql_cond_broadcast(&injector_cond);
     }
 
     // If all eventOp subscriptions has been teared down,
@@ -7546,11 +7492,7 @@
   delete thd;
 
   ndb_binlog_running= FALSE;
-<<<<<<< HEAD
-  (void) mysql_cond_signal(&injector_cond);
-=======
-  pthread_cond_broadcast(&injector_cond);
->>>>>>> 0d02498f
+  mysql_cond_broadcast(&injector_cond);
 
   log_info("Stopped");
 
