--- conflicted
+++ resolved
@@ -290,17 +290,12 @@
 
   inline void update_change_flags(THD *thd) {
     tx_changed &= ~TX_CHG_STATE;
-<<<<<<< HEAD
-    tx_changed |= (tx_curr_state != tx_reported_state) ? TX_CHG_STATE : 0;
-    if (tx_changed != TX_CHG_NONE) mark_as_changed(thd, nullptr);
-=======
     // Flag state changes other than "is DML"
     tx_changed |=
         ((tx_curr_state & ~TX_STMT_DML) != (tx_reported_state & ~TX_STMT_DML))
             ? TX_CHG_STATE
             : 0;
-    if (tx_changed != TX_CHG_NONE) mark_as_changed(thd, NULL);
->>>>>>> e9246490
+    if (tx_changed != TX_CHG_NONE) mark_as_changed(thd, nullptr);
   }
 };
 
