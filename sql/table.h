#ifndef TABLE_INCLUDED
#define TABLE_INCLUDED

/* Copyright (c) 2000, 2017, Oracle and/or its affiliates. All rights reserved.

   This program is free software; you can redistribute it and/or modify
   it under the terms of the GNU General Public License as published by
   the Free Software Foundation; version 2 of the License.

   This program is distributed in the hope that it will be useful,
   but WITHOUT ANY WARRANTY; without even the implied warranty of
   MERCHANTABILITY or FITNESS FOR A PARTICULAR PURPOSE.  See the
   GNU General Public License for more details.

   You should have received a copy of the GNU General Public License
   along with this program; if not, write to the Free Software
   Foundation, Inc., 51 Franklin St, Fifth Floor, Boston, MA 02110-1301  USA */

#include <string.h>
#include <sys/types.h>
#include <string>

#include "binary_log_types.h"
#include "lex_string.h"
#include "m_ctype.h"
#include "map_helpers.h"
#include "my_alloc.h"
#include "my_base.h"
#include "my_bitmap.h"
#include "my_compiler.h"
#include "my_dbug.h"
#include "my_inttypes.h"
#include "my_sys.h"
#include "my_table_map.h"
#include "mysql/components/services/mysql_mutex_bits.h"
#include "mysql/components/services/psi_table_bits.h"
#include "sql/dd/types/foreign_key.h" // dd::Foreign_key::enum_rule
#include "sql/enum_query_type.h" // enum_query_type
#include "sql/key.h"
#include "sql/key_spec.h"
#include "sql/mdl.h"       // MDL_wait_for_subgraph
#include "sql/mem_root_array.h"
#include "sql/opt_costmodel.h" // Cost_model_table
#include "sql/record_buffer.h" // Record_buffer
#include "sql/sql_bitmap.h" // Bitmap
#include "sql/sql_const.h"
#include "sql/sql_list.h"
#include "sql/sql_plist.h"
#include "sql/sql_plugin_ref.h"
#include "sql/sql_sort.h"  // Filesort_info
#include "table_id.h"      // Table_id
#include "thr_lock.h"
#include "typelib.h"


#include "sql/mem_root_array.h"

class Field;

namespace histograms
{
  class Histogram;
};

class ACL_internal_schema_access;
class ACL_internal_table_access;
class COND_EQUAL;
class Field_json;
/* Structs that defines the TABLE */
class File_parser;
class GRANT_TABLE;
class Handler_share;
class Index_hint;
class Item;
class Item_field;
class Json_diff_vector;
class Json_seekable_path;
class Json_wrapper;
class Opt_hints_qb;
class Opt_hints_table;
class Query_result_union;
class SELECT_LEX;
class SELECT_LEX_UNIT;
class Security_context;
class String;
class THD;
class Table_cache_element;
class Table_trigger_dispatcher;
class Temp_table_param;
class handler;
class partition_info;
enum enum_stats_auto_recalc : int;
enum row_type : int;
struct HA_CREATE_INFO;
struct LEX;
struct NESTED_JOIN;
struct Partial_update_info;
struct TABLE;
struct TABLE_LIST;
struct TABLE_SHARE;
struct handlerton;
typedef int8 plan_idx;

namespace dd {
  class Table;
  class View;

  enum class enum_table_type;
}
class Common_table_expr;

typedef Mem_root_array_YY<LEX_CSTRING> Create_col_name_list;

typedef int64 query_id_t;

enum class enum_json_diff_operation;

#define store_record(A,B) memcpy((A)->B,(A)->record[0],(size_t) (A)->s->reclength)
#define restore_record(A,B) memcpy((A)->record[0],(A)->B,(size_t) (A)->s->reclength)
#define cmp_record(A,B) memcmp((A)->record[0],(A)->B,(size_t) (A)->s->reclength)
#define empty_record(A) { \
                          restore_record((A),s->default_values); \
                          if ((A)->s->null_bytes > 0) \
                          memset((A)->null_flags, 255, (A)->s->null_bytes);\
                        }
<<<<<<< HEAD
#endif /* !UNIV_HOTBACKUP */
=======

/*
  Used to identify NESTED_JOIN structures within a join (applicable to
  structures representing outer joins that have not been simplified away).
*/
typedef ulonglong nested_join_map;
>>>>>>> 87692b62

#define tmp_file_prefix "#sql"			/**< Prefix for tmp tables */
#define tmp_file_prefix_length 4
#define TMP_TABLE_KEY_EXTRA 8
#define PLACEHOLDER_TABLE_ROW_ESTIMATE 2

/**
  Enumerate possible types of a table from re-execution
  standpoint.
  TABLE_LIST class has a member of this type.
  At prepared statement prepare, this member is assigned a value
  as of the current state of the database. Before (re-)execution
  of a prepared statement, we check that the value recorded at
  prepare matches the type of the object we obtained from the
  table definition cache.

  @sa check_and_update_table_version()
  @sa Execute_observer
  @sa Prepared_statement::reprepare()
*/

enum enum_table_ref_type
{
  /** Initial value set by the parser */
  TABLE_REF_NULL= 0,
  TABLE_REF_VIEW,
  TABLE_REF_BASE_TABLE,
  TABLE_REF_I_S_TABLE,
  TABLE_REF_TMP_TABLE
};

/**
 Enumerate possible status of a identifier name while determining
 its validity
*/
enum class Ident_name_check
{
  OK,
  WRONG,
  TOO_LONG
};

/*************************************************************************/

/**
 Object_creation_ctx -- interface for creation context of database objects
 (views, stored routines, events, triggers). Creation context -- is a set
 of attributes, that should be fixed at the creation time and then be used
 each time the object is parsed or executed.
*/

class Object_creation_ctx
{
public:
  Object_creation_ctx *set_n_backup(THD *thd);

  void restore_env(THD *thd, Object_creation_ctx *backup_ctx);

protected:
  Object_creation_ctx() {}
  virtual Object_creation_ctx *create_backup_ctx(THD *thd) const = 0;
  virtual void delete_backup_ctx() = 0;

  virtual void change_env(THD *thd) const = 0;

public:
  virtual ~Object_creation_ctx()
  { }
};

/*************************************************************************/

/**
 Default_object_creation_ctx -- default implementation of
 Object_creation_ctx.
*/

class Default_object_creation_ctx : public Object_creation_ctx
{
public:
  const CHARSET_INFO *get_client_cs()
  {
    return m_client_cs;
  }

  const CHARSET_INFO *get_connection_cl()
  {
    return m_connection_cl;
  }

protected:
  Default_object_creation_ctx(THD *thd);

  Default_object_creation_ctx(const CHARSET_INFO *client_cs,
                              const CHARSET_INFO *connection_cl);

protected:
  virtual Object_creation_ctx *create_backup_ctx(THD *thd) const;
  virtual void delete_backup_ctx();

  virtual void change_env(THD *thd) const;

protected:
  /**
    client_cs stores the value of character_set_client session variable.
    The only character set attribute is used.

    Client character set is included into query context, because we save
    query in the original character set, which is client character set. So,
    in order to parse the query properly we have to switch client character
    set on parsing.
  */
  const CHARSET_INFO *m_client_cs;

  /**
    connection_cl stores the value of collation_connection session
    variable. Both character set and collation attributes are used.

    Connection collation is included into query context, becase it defines
    the character set and collation of text literals in internal
    representation of query (item-objects).
  */
  const CHARSET_INFO *m_connection_cl;
};


/**
 View_creation_ctx -- creation context of view objects.
*/

class View_creation_ctx : public Default_object_creation_ctx
{
public:
  static View_creation_ctx *create(THD *thd);

  static View_creation_ctx *create(THD *thd,
                                   TABLE_LIST *view);

private:
  View_creation_ctx(THD *thd)
    : Default_object_creation_ctx(thd)
  { }
};

/*************************************************************************/

/** Order clause list element */

struct ORDER
{
  ORDER *next;
  Item   **item;                        /* Point at item in select fields */
  Item   *item_ptr;                     /* Storage for initial item */

  enum_order direction;                 /* Requested direction of ordering */
  bool   in_field_list;                 /* true if in select field list */
  /**
     Tells whether this ORDER element was referenced with an alias or with an
     expression, in the query:
     SELECT a AS foo GROUP BY foo: true.
     SELECT a AS foo GROUP BY a: false.
  */
  bool   used_alias;
  /**
    When GROUP BY is implemented with a temporary table (i.e. the table takes
    care to store only unique group rows, table->group != nullptr), each GROUP
    BY expression is stored in a column of the table, which is
    'field_in_tmp_table'.
    Such field may point into table->record[0] (if we only use it to get its
    value from a tmp table's row), or into 'buff' (if we use it to do index
    lookup into the tmp table).
  */
  Field  *field_in_tmp_table;
  char   *buff;                         /* If tmp-table group */
  table_map used, depend_map;
  bool is_position;  /* An item expresses a position in a ORDER clause */
  bool is_explicit;  /* Whether ASC/DESC is explicitly specified */
};

/**
  State information for internal tables grants.
  This structure is part of the TABLE_LIST, and is updated
  during the ACL check process.
  @sa GRANT_INFO
*/
struct GRANT_INTERNAL_INFO
{
  /** True if the internal lookup by schema name was done. */
  bool m_schema_lookup_done{false};
  /** Cached internal schema access. */
  const ACL_internal_schema_access *m_schema_access{nullptr};
  /** True if the internal lookup by table name was done. */
  bool m_table_lookup_done{false};
  /** Cached internal table access. */
  const ACL_internal_table_access *m_table_access{nullptr};
};

/**
   @brief The current state of the privilege checking process for the current
   user, SQL statement and SQL object.

   @details The privilege checking process is divided into phases depending on
   the level of the privilege to be checked and the type of object to be
   accessed. Due to the mentioned scattering of privilege checking
   functionality, it is necessary to keep track of the state of the process.

   A GRANT_INFO also serves as a cache of the privilege hash tables. Relevant
   members are grant_table and version.
 */
struct GRANT_INFO
{
  GRANT_INFO();
  /**
     @brief A copy of the privilege information regarding the current host,
     database, object and user.

     @details The version of this copy is found in GRANT_INFO::version.
   */
  GRANT_TABLE *grant_table{nullptr};
  /**
     @brief Used for cache invalidation when caching privilege information.

     @details The privilege information is stored on disk, with dedicated
     caches residing in memory: table-level and column-level privileges,
     respectively, have their own dedicated caches.

     The GRANT_INFO works as a level 1 cache with this member updated to the
     current value of the global variable @c grant_version (@c static variable
     in sql_acl.cc). It is updated Whenever the GRANT_INFO is refreshed from
     the level 2 cache. The level 2 cache is the @c column_priv_hash structure
     (@c static variable in sql_acl.cc)

     @see grant_version
   */
  uint version{0};
  /**
     @brief The set of privileges that the current user has fulfilled for a
     certain host, database, and object.
     
     @details This field is continually updated throughout the access checking
     process. In each step the "wanted privilege" is checked against the
     fulfilled privileges. When/if the intersection of these sets is empty,
     access is granted.

     The set is implemented as a bitmap, with the bits defined in sql_acl.h.
   */
  ulong privilege{0};
  /** The grant state for internal tables. */
  GRANT_INTERNAL_INFO m_internal;
};

enum tmp_table_type
{
  NO_TMP_TABLE, NON_TRANSACTIONAL_TMP_TABLE, TRANSACTIONAL_TMP_TABLE,
  INTERNAL_TMP_TABLE, SYSTEM_TMP_TABLE
};


/**
  Category of table found in the table share.
*/
enum enum_table_category
{
  /**
    Unknown value.
  */
  TABLE_UNKNOWN_CATEGORY=0,

  /**
    Temporary table.
    The table is visible only in the session.
    Therefore,
    - FLUSH TABLES WITH READ LOCK
    - SET GLOBAL READ_ONLY = ON
    do not apply to this table.
    Note that LOCK TABLE t FOR READ/WRITE
    can be used on temporary tables.
    Temporary tables are not part of the table cache.

    2016-06-14 Contrary to what's written in these comments, the truth is:
    - tables created by CREATE TEMPORARY TABLE have TABLE_CATEGORY_USER
    - tables created by create_tmp_table() (internal ones) have
    TABLE_CATEGORY_TEMPORARY.
    ha_innodb.cc relies on this observation (so: grep it).  If you clean this
    up, you may also want to look at 'no_tmp_table'; its enum values' meanings
    have degraded over time: INTERNAL_TMP_TABLE is not used for some internal
    tmp tables (derived tables). Unification of both enums would be
    great. Whatever the result, we need to be able to distinguish the two
    types of temporary tables above, as usage patterns are more restricted for
    the second type, and allow more optimizations.
  */
  TABLE_CATEGORY_TEMPORARY=1,

  /**
    User table.
    These tables do honor:
    - LOCK TABLE t FOR READ/WRITE
    - FLUSH TABLES WITH READ LOCK
    - SET GLOBAL READ_ONLY = ON
    User tables are cached in the table cache.
  */
  TABLE_CATEGORY_USER=2,

  /**
    System table, maintained by the server.
    These tables do honor:
    - LOCK TABLE t FOR READ/WRITE
    - FLUSH TABLES WITH READ LOCK
    - SET GLOBAL READ_ONLY = ON
    Typically, writes to system tables are performed by
    the server implementation, not explicitly be a user.
    System tables are cached in the table cache.
  */
  TABLE_CATEGORY_SYSTEM=3,

  /**
    Information schema tables.
    These tables are an interface provided by the system
    to inspect the system metadata.
    These tables do *not* honor:
    - LOCK TABLE t FOR READ/WRITE
    - FLUSH TABLES WITH READ LOCK
    - SET GLOBAL READ_ONLY = ON
    as there is no point in locking explicitly
    an INFORMATION_SCHEMA table.
    Nothing is directly written to information schema tables.
    Note that this value is not used currently,
    since information schema tables are not shared,
    but implemented as session specific temporary tables.
  */
  /*
    TODO: Fixing the performance issues of I_S will lead
    to I_S tables in the table cache, which should use
    this table type.
  */
  TABLE_CATEGORY_INFORMATION=4,

  /**
    Log tables.
    These tables are an interface provided by the system
    to inspect the system logs.
    These tables do *not* honor:
    - LOCK TABLE t FOR READ/WRITE
    - FLUSH TABLES WITH READ LOCK
    - SET GLOBAL READ_ONLY = ON
    as there is no point in locking explicitly
    a LOG table.
    An example of LOG tables are:
    - mysql.slow_log
    - mysql.general_log,
    which *are* updated even when there is either
    a GLOBAL READ LOCK or a GLOBAL READ_ONLY in effect.
    User queries do not write directly to these tables
    (there are exceptions for log tables).
    The server implementation perform writes.
    Log tables are cached in the table cache.
  */
  TABLE_CATEGORY_LOG=5,

  /**
    Performance schema tables.
    These tables are an interface provided by the system
    to inspect the system performance data.
    These tables do *not* honor:
    - LOCK TABLE t FOR READ/WRITE
    - FLUSH TABLES WITH READ LOCK
    - SET GLOBAL READ_ONLY = ON
    as there is no point in locking explicitly
    a PERFORMANCE_SCHEMA table.
    An example of PERFORMANCE_SCHEMA tables are:
    - performance_schema.*
    which *are* updated (but not using the handler interface)
    even when there is either
    a GLOBAL READ LOCK or a GLOBAL READ_ONLY in effect.
    User queries do not write directly to these tables
    (there are exceptions for SETUP_* tables).
    The server implementation perform writes.
    Performance tables are cached in the table cache.
  */
  TABLE_CATEGORY_PERFORMANCE=6,

  /**
    Replication Information Tables.
    These tables are used to store replication information.
    These tables do *not* honor:
    - LOCK TABLE t FOR READ/WRITE
    - FLUSH TABLES WITH READ LOCK
    - SET GLOBAL READ_ONLY = ON
    as there is no point in locking explicitly
    a Replication Information table.
    An example of replication tables are:
    - mysql.slave_master_info
    - mysql.slave_relay_log_info,
    which *are* updated even when there is either
    a GLOBAL READ LOCK or a GLOBAL READ_ONLY in effect.
    User queries do not write directly to these tables.
    Replication tables are cached in the table cache.
  */
  TABLE_CATEGORY_RPL_INFO=7,

  /**
    Gtid Table.
    The table is used to store gtids.
    The table does *not* honor:
    - LOCK TABLE t FOR READ/WRITE
    - FLUSH TABLES WITH READ LOCK
    - SET GLOBAL READ_ONLY = ON
    as there is no point in locking explicitly
    a Gtid table.
    An example of gtid_executed table is:
    - mysql.gtid_executed,
    which is updated even when there is either
    a GLOBAL READ LOCK or a GLOBAL READ_ONLY in effect.
    Gtid table is cached in the table cache.
  */
  TABLE_CATEGORY_GTID=8,

  /**
    A data dictionary table.
    Table's with this category will skip checking the
    TABLE_SHARE versions because these table structures
    are fixed upon server bootstrap.
  */
  TABLE_CATEGORY_DICTIONARY=9
};
typedef enum enum_table_category TABLE_CATEGORY;

extern ulong refresh_version;

struct TABLE_FIELD_TYPE
{
  LEX_STRING name;
  LEX_STRING type;
  LEX_STRING cset;
};


struct TABLE_FIELD_DEF
{
  uint count;
  const TABLE_FIELD_TYPE *field;
};


class Table_check_intact
{
protected:
  virtual void report_error(uint code, const char *fmt, ...)= 0;

public:
  Table_check_intact() {}
  virtual ~Table_check_intact() {}

  /**
    Checks whether a table is intact.

    @param thd Session.
    @param table Table to check.
    @param table_def Table definition struct.
  */
  bool check(THD *thd, TABLE *table, const TABLE_FIELD_DEF *table_def);
};


/**
  Class representing the fact that some thread waits for table
  share to be flushed. Is used to represent information about
  such waits in MDL deadlock detector.
*/

class Wait_for_flush : public MDL_wait_for_subgraph
{
  MDL_context *m_ctx;
  TABLE_SHARE *m_share;
  uint m_deadlock_weight;
public:
  Wait_for_flush(MDL_context *ctx_arg, TABLE_SHARE *share_arg,
               uint deadlock_weight_arg)
    : m_ctx(ctx_arg), m_share(share_arg),
      m_deadlock_weight(deadlock_weight_arg)
  {}

  MDL_context *get_ctx() const { return m_ctx; }

  virtual bool accept_visitor(MDL_wait_for_graph_visitor *dvisitor);

  virtual uint get_deadlock_weight() const;

  /**
    Pointers for participating in the list of waiters for table share.
  */
  Wait_for_flush *next_in_share;
  Wait_for_flush **prev_in_share;
};


typedef I_P_List <Wait_for_flush,
                  I_P_List_adapter<Wait_for_flush,
                                   &Wait_for_flush::next_in_share,
                                   &Wait_for_flush::prev_in_share> >
                 Wait_for_flush_list;


typedef struct Table_share_foreign_key_info
{
  LEX_CSTRING referenced_table_db;
  LEX_CSTRING referenced_table_name;
  /**
    Name of unique key matching FK in parent table, "" if there is no
    unique key.
  */
  LEX_CSTRING unique_constraint_name;
  dd::Foreign_key::enum_rule update_rule, delete_rule;
  uint columns;
  /**
    Arrays with names of referencing columns of the FK.
  */
  LEX_CSTRING *column_name;
} TABLE_SHARE_FOREIGN_KEY_INFO;


typedef struct Table_share_foreign_key_parent_info
{
  LEX_CSTRING referencing_table_db;
  LEX_CSTRING referencing_table_name;
  dd::Foreign_key::enum_rule update_rule, delete_rule;
} TABLE_SHARE_FOREIGN_KEY_PARENT_INFO;


/**
  This structure is shared between different table objects. There is one
  instance of table share per one table in the database.
*/

struct TABLE_SHARE
{
  TABLE_SHARE();

  /*
    A map of [uint, Histogram] values, where the key is the field index. The
    map is populated with any histogram statistics when it is loaded/created.
  */
  malloc_unordered_map<uint, const histograms::Histogram*> *m_histograms
  { nullptr };

  /**
    Find the histogram for the given field index.

    @param field_index the index of the field we want to find a histogram for

    @retval nullptr if no histogram is found
    @retval a pointer to a histogram if one is found
  */
  const histograms::Histogram* find_histogram(uint field_index);

  /** Category of this table. */
  TABLE_CATEGORY table_category{TABLE_UNKNOWN_CATEGORY};

  /* hash of field names (contains pointers to elements of field array) */
  collation_unordered_map<std::string, Field**> *name_hash{nullptr};
  MEM_ROOT mem_root;
  TYPELIB keynames;			/* Pointers to keynames */
  TYPELIB *intervals{nullptr};			/* pointer to interval info */
  mysql_mutex_t LOCK_ha_data;           /* To protect access to ha_data */
  TABLE_SHARE *next{nullptr}, **prev{nullptr};            /* Link to unused shares */
  /**
    Array of table_cache_instances pointers to elements of table caches
    respresenting this table in each of Table_cache instances.
    Allocated along with the share itself in alloc_table_share().
    Each element of the array is protected by Table_cache::m_lock in the
    corresponding Table_cache. False sharing should not be a problem in
    this case as elements of this array are supposed to be updated rarely.
  */
  Table_cache_element **cache_element{nullptr};

  /* The following is copied to each TABLE on OPEN */
  Field **field{nullptr};
  Field **found_next_number_field{nullptr};
  KEY  *key_info{nullptr};			/* data of keys defined for the table */
  uint	*blob_field{nullptr};			/* Index to blobs in Field arrray*/

  uchar	*default_values{nullptr};		/* row with default values */
  LEX_STRING comment{nullptr, 0};			/* Comment about table */
  LEX_STRING compress{nullptr, 0};			/* Compression algorithm */
  LEX_STRING encrypt_type{nullptr, 0};		/* encryption algorithm */
  const CHARSET_INFO *table_charset{nullptr};	/* Default charset of string fields */

  MY_BITMAP all_set;
  /*
    Key which is used for looking-up table in table cache and in the list
    of thread's temporary tables. Has the form of:
      "database_name\0table_name\0" + optional part for temporary tables.

    Note that all three 'table_cache_key', 'db' and 'table_name' members
    must be set (and be non-zero) for tables in table cache. They also
    should correspond to each other.
    To ensure this one can use set_table_cache() methods.
  */
  LEX_STRING table_cache_key{nullptr, 0};
  LEX_STRING db{nullptr, 0};                        /* Pointer to db */
  LEX_STRING table_name{nullptr, 0};                /* Table name (for open) */
  LEX_STRING path{nullptr, 0};                	/* Path to .frm file (from datadir) */
  LEX_STRING normalized_path{nullptr, 0};		/* unpack_filename(path) */
  LEX_STRING connect_string{nullptr, 0};

  /**
    The set of indexes that are not disabled for this table. I.e. it excludes
    indexes disabled by `ALTER TABLE ... DISABLE KEYS`, however it does
    include invisible indexes. The data dictionary populates this bitmap.
  */
  Key_map keys_in_use;

  /// The set of visible and enabled indexes for this table.
  Key_map visible_indexes;
  Key_map keys_for_keyread;
  ha_rows min_rows{0}, max_rows{0};		/* create information */
  ulong   avg_row_length{0};		/* create information */
  /**
    TABLE_SHARE version, if changed the TABLE_SHARE must be reopened.
    NOTE: The TABLE_SHARE will not be reopened during LOCK TABLES in
    close_thread_tables!!!
  */
  ulong   version{0};
  ulong   mysql_version{0};		/* 0 if .frm is created before 5.0 */
  ulong   reclength{0};			/* Recordlength */
  ulong   stored_rec_length{0};            /* Stored record length 
                                           (no generated-only generated fields) */

  plugin_ref db_plugin{nullptr};			/* storage engine plugin */
  inline handlerton *db_type() const	/* table_type for handler */
  { 
    // DBUG_ASSERT(db_plugin);
    return db_plugin ? plugin_data<handlerton*>(db_plugin) : NULL;
  }
  /**
    Value of ROW_FORMAT option for the table as provided by user.
    Can be different from the real row format used by the storage
    engine. ROW_TYPE_DEFAULT value indicates that no explicit
    ROW_FORMAT was specified for the table. @sa real_row_type.
  */
  enum row_type row_type;  // Initialized in the constructor.
  /** Real row format used for the table by the storage engine. */
  enum row_type real_row_type;  // Initialized in the constructor.
  tmp_table_type tmp_table{NO_TMP_TABLE};

  /// How many TABLE objects use this.
  uint ref_count{0};
  /**
    Only for internal temporary tables.
    Count of TABLEs (having this TABLE_SHARE) which have a "handler"
    (table->file!=nullptr).
  */
  uint tmp_handler_count{0};

  uint key_block_size{0};			/* create key_block_size, if used */
  uint stats_sample_pages{0};		/* number of pages to sample during
					stats estimation, if used, otherwise 0. */
  enum_stats_auto_recalc stats_auto_recalc; /* Automatic recalc of stats. Initialized in the constructor. */
  uint null_bytes{0}, last_null_bit_pos{0};
  uint fields{0};				/* Number of fields */
  uint rec_buff_length{0};                 /* Size of table->record[] buffer */
  uint keys{0};                            /* Number of keys defined for the table*/
  uint key_parts{0};                       /* Number of key parts of all keys
                                           defined for the table
                                        */
  uint max_key_length{0};                  /* Length of the longest key */
  uint max_unique_length{0};               /* Length of the longest unique key */
  uint total_key_length{0};
  uint null_fields{0};			/* number of null fields */
  uint blob_fields{0};			/* number of blob fields */
  uint varchar_fields{0};                  /* number of varchar fields */
  /**
    For materialized derived tables; @see add_derived_key().
    'first' means: having the lowest position in key_info.
  */
  uint first_unused_tmp_key{0};
  /**
     For materialized derived tables: maximum size of key_info array. Used for
     debugging purpose only.
  */
  uint max_tmp_keys{0};

/**
    Bitmap with flags representing some of table options/attributes.

    @sa HA_OPTION_PACK_RECORD, HA_OPTION_PACK_KEYS, ...

    @note This is basically copy of HA_CREATE_INFO::table_options bitmap
          at the time of table opening/usage.
  */
  uint db_create_options{0};
  /**
    Bitmap with flags representing some of table options/attributes which
    are in use by storage engine.

    @note db_options_in_use is normally copy of db_create_options but can
          be overriden by SE. E.g. MyISAM does this at handler::open() and
          hander::info() time.
  */
  uint db_options_in_use{0};
  uint db_record_offset{0};		/* if HA_REC_IN_SEQ */
  uint rowid_field_offset{0};		/* Field_nr +1 to rowid field */
  /* Primary key index number, used in TABLE::key_info[] */
  uint primary_key{0};                     
  uint next_number_index{0};               /* autoincrement key number */
  uint next_number_key_offset{0};          /* autoinc keypart offset in a key */
  uint next_number_keypart{0};             /* autoinc keypart number in a key */
  bool error{false};                           /* error during open_table_def() */
  uint column_bitmap_size{0};
  uint vfields{0};                         /* Number of generated fields */
  bool system{false};                          /* Set if system table (one record) */
  bool db_low_byte_first{false};		/* Portable row format */
  bool crashed{false};
  bool is_view{false};
  bool m_open_in_progress{false};              /* True: alloc'ed, false: def opened */
  Table_id table_map_id;                   /* for row-based replication */

  /*
    Cache for row-based replication table share checks that does not
    need to be repeated. Possible values are: -1 when cache value is
    not calculated yet, 0 when table *shall not* be replicated, 1 when
    table *may* be replicated.
  */
  int cached_row_logging_check{0};

  /*
    Storage media to use for this table (unless another storage
    media has been specified on an individual column - in versions
    where that is supported)
  */
  ha_storage_media default_storage_media{HA_SM_DEFAULT};

  /* Name of the tablespace used for this table */
  char *tablespace{nullptr};

  /**
    Partition meta data. Allocated from TABLE_SHARE::mem_root,
    created when reading from the dd tables,
    used as template for each TABLE instance.
    The reason for having it on the TABLE_SHARE is to be able to reuse the
    partition_elements containing partition names, values etc. instead of 
    allocating them for each TABLE instance.
    TODO: Currently it is filled in and then only used for generating
    the partition_info_str. The plan is to clone/copy/reference each
    TABLE::part_info instance from it.
    What is missing before it can be completed:
    1) The partition expression, currently created only during parsing which
       also needs the current TABLE instance as context for name resolution etc.
    2) The partition values, currently the DD stores them as text so it needs
       to be converted to field images (which is now done by first parsing the
       value text into an Item, then saving the Item result/value into a field
       and then finally copy the field image).
  */
  partition_info *m_part_info{nullptr};
  // TODO: Remove these four variables:
  /**
    Filled in when reading from frm.
    This can simply be removed when removing the .frm support,
    since it is already stored in the new DD.
  */
  bool auto_partitioned{false};
  /**
    Storing the full partitioning clause (PARTITION BY ...) which is used
    when creating new partition_info object for each new TABLE object by
    parsing this string.
    These two will be needed until the missing parts above is fixed.
  */
  char *partition_info_str{nullptr};
  uint  partition_info_str_len{0};

  /**
    Cache the checked structure of this table.

    The pointer data is used to describe the structure that
    a instance of the table must have. Each element of the
    array specifies a field that must exist on the table.

    The pointer is cached in order to perform the check only
    once -- when the table is loaded from the disk.
  */
  const TABLE_FIELD_DEF *table_field_def_cache{nullptr};

  /** Main handler's share */
  Handler_share *ha_share{nullptr};

  /** Instrumentation for this table share. */
  PSI_table_share *m_psi{nullptr};

  /**
    List of tickets representing threads waiting for the share to be flushed.
  */
  Wait_for_flush_list m_flush_tickets;

  /**
    View object holding view definition read from DD. This object is not
    cached, and is owned by the table share. We are not able to read it
    on demand since we may then get a cache miss while holding LOCK_OPEN.
  */
  const dd::View *view_object{nullptr};

  /**
    Data-dictionary object describing explicit temporary table represented
    by this share. NULL for other table types (non-temporary tables, internal
    temporary tables). This object is owned by TABLE_SHARE and should be
    deleted along with it.
  */
  dd::Table *tmp_table_def{nullptr};

  /// For materialized derived tables; @see add_derived_key().
  SELECT_LEX *owner_of_possible_tmp_keys{nullptr};

  /**
    Arrays with descriptions of foreign keys in which this table participates
    as child or parent. We only cache in them information from dd::Table object
    which is sufficient for use by prelocking algorithm.
  */
  uint foreign_keys{0};
  TABLE_SHARE_FOREIGN_KEY_INFO *foreign_key{nullptr};
  uint foreign_key_parents{0};
  TABLE_SHARE_FOREIGN_KEY_PARENT_INFO *foreign_key_parent{nullptr};

  /**
    Set share's table cache key and update its db and table name appropriately.

    @param key_buff    Buffer with already built table cache key to be
                    referenced from share.
    @param key_length  Key length.

    @note
      Since 'key_buff' buffer will be referenced from share it should has same
      life-time as share itself.
      This method automatically ensures that TABLE_SHARE::table_name/db have
      appropriate values by using table cache key as their source.
  */

  void set_table_cache_key(char *key_buff, size_t key_length)
  {
    table_cache_key.str= key_buff;
    table_cache_key.length= key_length;
    /*
      Let us use the fact that the key is "db/0/table_name/0" + optional
      part for temporary tables.
    */
    db.str=            table_cache_key.str;
    db.length=         strlen(db.str);
    table_name.str=    db.str + db.length + 1;
    table_name.length= strlen(table_name.str);
  }


  /**
    Set share's table cache key and update its db and table name appropriately.

    @param key_buff    Buffer to be used as storage for table cache key
                    (should be at least key_length bytes).
    @param key         Value for table cache key.
    @param key_length  Key length.

    NOTE
      Since 'key_buff' buffer will be used as storage for table cache key
      it should has same life-time as share itself.
  */

  void set_table_cache_key(char *key_buff, const char *key, size_t key_length)
  {
    memcpy(key_buff, key, key_length);
    set_table_cache_key(key_buff, key_length);
  }

  ulonglong get_table_def_version() const
  {
    return table_map_id;
  }


  /** Is this table share being expelled from the table definition cache?  */
  bool has_old_version() const
  {
    return version != refresh_version;
  }
  /**
    Convert unrelated members of TABLE_SHARE to one enum
    representing its type.

    @todo perhaps we need to have a member instead of a function.
  */
  enum enum_table_ref_type get_table_ref_type() const
  {
    if (is_view)
      return TABLE_REF_VIEW;
    switch (tmp_table) {
    case NO_TMP_TABLE:
      return TABLE_REF_BASE_TABLE;
    case SYSTEM_TMP_TABLE:
      return TABLE_REF_I_S_TABLE;
    default:
      return TABLE_REF_TMP_TABLE;
    }
  }
  /**
    Return a table metadata version.
     * for base tables and views, we return table_map_id.
       It is assigned from a global counter incremented for each
       new table loaded into the table definition cache (TDC).
     * for temporary tables it's table_map_id again. But for
       temporary tables table_map_id is assigned from
       thd->query_id. The latter is assigned from a thread local
       counter incremented for every new SQL statement. Since
       temporary tables are thread-local, each temporary table
       gets a unique id.
     * for everything else (e.g. information schema tables),
       the version id is zero.

   This choice of version id is a large compromise
   to have a working prepared statement validation in 5.1. In
   future version ids will be persistent, as described in WL#4180.

   Let's try to explain why and how this limited solution allows
   to validate prepared statements.

   Firstly, sets (in mathematical sense) of version numbers
   never intersect for different table types. Therefore,
   version id of a temporary table is never compared with
   a version id of a view, and vice versa.

   Secondly, for base tables and views, we know that each DDL flushes
   the respective share from the TDC. This ensures that whenever
   a table is altered or dropped and recreated, it gets a new
   version id.
   Unfortunately, since elements of the TDC are also flushed on
   LRU basis, this choice of version ids leads to false positives.
   E.g. when the TDC size is too small, we may have a SELECT
   * FROM INFORMATION_SCHEMA.TABLES flush all its elements, which
   in turn will lead to a validation error and a subsequent
   reprepare of all prepared statements.  This is
   considered acceptable, since as long as prepared statements are
   automatically reprepared, spurious invalidation is only
   a performance hit. Besides, no better simple solution exists.

   For temporary tables, using thd->query_id ensures that if
   a temporary table was altered or recreated, a new version id is
   assigned. This suits validation needs very well and will perhaps
   never change.

   Metadata of information schema tables never changes.
   Thus we can safely assume 0 for a good enough version id.

   Finally, by taking into account table type, we always
   track that a change has taken place when a view is replaced
   with a base table, a base table is replaced with a temporary
   table and so on.

   @retval  0        For schema tables, DD tables and system views.
            non-0    For bases tables, views and temporary tables.

   @sa TABLE_LIST::is_table_ref_id_equal()
  */
  ulonglong get_table_ref_version() const;

  /** Determine if the table is missing a PRIMARY KEY. */
  bool is_missing_primary_key() const
  {
    DBUG_ASSERT(primary_key <= MAX_KEY);
    return primary_key == MAX_KEY;
  }

  uint find_first_unused_tmp_key(const Key_map &k);

  bool visit_subgraph(Wait_for_flush *waiting_ticket,
                      MDL_wait_for_graph_visitor *gvisitor);

  bool wait_for_old_version(THD *thd, struct timespec *abstime,
                            uint deadlock_weight);

  /**
    The set of indexes that the optimizer may use when creating an execution
    plan.
   */
  Key_map usable_indexes(const THD *thd) const;

  /** Release resources and free memory occupied by the table share. */
  void destroy();
};


/**
   Class is used as a BLOB field value storage for
   intermediate GROUP_CONCAT results. Used only for
   GROUP_CONCAT with  DISTINCT or ORDER BY options.
 */

class Blob_mem_storage
{
private:
  MEM_ROOT storage;
  /**
    Sign that some values were cut
    during saving into the storage.
  */
  bool truncated_value;
public:
  Blob_mem_storage();
  ~Blob_mem_storage();

  void reset()
  {
    free_root(&storage, MYF(MY_MARK_BLOCKS_FREE));
    truncated_value= false;
  }
  /**
     Fuction creates duplicate of 'from'
     string in 'storage' MEM_ROOT.

     @param from           string to copy
     @param length         string length

     @retval Pointer to the copied string.
     @retval 0 if an error occured.
  */
  char *store(const char *from, size_t length)
  {
    return (char*) memdup_root(&storage, from, length);
  }
  void set_truncated_value(bool is_truncated_value)
  {
    truncated_value= is_truncated_value;
  }
  bool is_truncated_value() const { return truncated_value; }
};


/**
  Class that represents a single change to a column value in partial
  update of a JSON column.
*/
class Binary_diff final
{
  /// The offset of the start of the change.
  size_t m_offset;

  /// The size of the portion that is to be replaced.
  size_t m_length;

public:
  /**
    Create a new Binary_diff object.

    @param offset     the offset of the beginning of the change
    @param length     the length of the section that is to be replaced
  */
  Binary_diff(size_t offset, size_t length)
    : m_offset(offset), m_length(length)
  {}

  /// @return the offset of the changed data
  size_t offset() const { return m_offset; }

  /// @return the length of the changed data
  size_t length() const { return m_length; }

  /**
    Get a pointer to the start of the replacement data.

    @param field  the column that is updated
    @return a pointer to the start of the replacement data
  */
  const char *new_data(Field *field) const;
};


/**
  Vector of Binary_diff objects.

  The Binary_diff objects in the vector should be ordered on offset, and none
  of the diffs should be overlapping or adjacent.
*/
using Binary_diff_vector= Mem_root_array<Binary_diff>;

/**
  Flags for TABLE::m_status (maximum 8 bits).
  The flags define the state of the row buffer in TABLE::record[0].
*/
/**
  STATUS_NOT_STARTED is set when table is not accessed yet.
  Neither STATUS_NOT_FOUND nor STATUS_NULL_ROW can be set when this flag is set.
*/
#define STATUS_NOT_STARTED      1
/**
   Means we were searching for a row and didn't find it. This is used by
   storage engines (@see handler::index_read_map()) and the executor, both
   when doing an exact row lookup and advancing a scan (no more rows in range).
*/
#define STATUS_NOT_FOUND        2
/// Reserved for use by multi-table update. Means the row has been updated.
#define STATUS_UPDATED          16
/**
   Means that table->null_row is set. This is an artificial NULL-filled row
   (one example: in outer join, if no match has been found in inner table).
*/
#define STATUS_NULL_ROW         32
/// Reserved for use by multi-table delete. Means the row has been deleted.
#define STATUS_DELETED          64


/* Information for one open table */
enum index_hint_type
{
  INDEX_HINT_IGNORE,
  INDEX_HINT_USE,
  INDEX_HINT_FORCE
};

/* Bitmap of table's fields */
typedef Bitmap<MAX_FIELDS> Field_map;

struct TABLE
{
  /*
    Since TABLE instances are often cleared using memset(), do not
    add virtual members and do not inherit from TABLE.
    Otherwise memset() will start overwriting the vtable pointer.
  */

  TABLE_SHARE	*s{nullptr};
  handler	*file{nullptr};
  TABLE *next{nullptr}, *prev{nullptr};

private:
  /**
     Links for the lists of used/unused TABLE objects for the particular
     table in the specific instance of Table_cache (in other words for
     specific Table_cache_element object).
     Declared as private to avoid direct manipulation with those objects.
     One should use methods of I_P_List template instead.
  */
  TABLE *cache_next{nullptr}, **cache_prev{nullptr};

  /*
    Give Table_cache_element access to the above two members to allow
    using them for linking TABLE objects in a list.
  */
  friend class Table_cache_element;

public:

  THD	*in_use{nullptr};                        /* Which thread uses this */
  Field **field{nullptr};			/* Pointer to fields */
  /// Count of hidden fields, if internal temporary table; 0 otherwise.
  uint hidden_field_count{0};

  uchar *record[2]{nullptr, nullptr};			/* Pointer to records */
  uchar *write_row_record{nullptr};		/* Used as optimisation in
					   THD::write_row */
  uchar *insert_values{nullptr};                  /* used by INSERT ... UPDATE */

  /// Buffer for use in multi-row reads. Initially empty.
  Record_buffer m_record_buffer{0, 0, nullptr};

  /* 
    Map of keys that can be used to retrieve all data from this table 
    needed by the query without reading the row.
  */
  Key_map covering_keys;
  Key_map quick_keys, merge_keys;
  
  /*
    possible_quick_keys is a superset of quick_keys to use with EXPLAIN of
    JOIN-less commands (single-table UPDATE and DELETE).
    
    When explaining regular JOINs, we use JOIN_TAB::keys to output the 
    "possible_keys" column value. However, it is not available for
    single-table UPDATE and DELETE commands, since they don't use JOIN
    optimizer at the top level. OTOH they directly use the range optimizer,
    that collects all keys usable for range access here.
  */
  Key_map possible_quick_keys;

  /*
    A set of keys that can be used in the query that references this
    table.

    All indexes disabled on the table's TABLE_SHARE (see TABLE::s) will be 
    subtracted from this set upon instantiation. Thus for any TABLE t it holds
    that t.keys_in_use_for_query is a subset of t.s.keys_in_use. Generally we 
    must not introduce any new keys here (see setup_tables).

    The set is implemented as a bitmap.
  */
  Key_map keys_in_use_for_query;
  /* Map of keys that can be used to calculate GROUP BY without sorting */
  Key_map keys_in_use_for_group_by;
  /* Map of keys that can be used to calculate ORDER BY without sorting */
  Key_map keys_in_use_for_order_by;
  KEY  *key_info{nullptr};			/* data of keys defined for the table */

  Field *next_number_field{nullptr};		/* Set if next_number is activated */
  Field *found_next_number_field{nullptr};	/* Set on open */
  Field **vfield{nullptr};                       /* Pointer to generated fields*/
  Field *hash_field{nullptr};                    /* Field used by unique constraint */
  Field *fts_doc_id_field{nullptr};              /* Set if FTS_DOC_ID field is present */

  /* Table's triggers, 0 if there are no of them */
  Table_trigger_dispatcher *triggers{nullptr};
  TABLE_LIST *pos_in_table_list{nullptr};/* Element referring to this table */
  /* Position in thd->locked_table_list under LOCK TABLES */
  TABLE_LIST *pos_in_locked_tables{nullptr};
  ORDER	        *group{nullptr};
  const char    *alias{nullptr};           ///< alias or table name
  uchar         *null_flags{nullptr};      ///< Pointer to the null flags of record[0]
  uchar         *null_flags_saved{nullptr};///< Saved null_flags while null_row is true
  MY_BITMAP     def_read_set, def_write_set, tmp_set; /* containers */
  /*
    Bitmap of fields that one or more query condition refers to. Only
    used if optimizer_condition_fanout_filter is turned 'on'.
    Currently, only the WHERE clause and ON clause of inner joins is
    taken into account but not ON conditions of outer joins.
    Furthermore, HAVING conditions apply to groups and are therefore
    not useful as table condition filters.
  */
  MY_BITMAP     cond_set;

  /**
    Bitmap of table fields (columns), which are explicitly set in the
    INSERT INTO statement. It is declared here to avoid memory allocation
    on MEM_ROOT).

    @sa fields_set_during_insert.
  */
  MY_BITMAP     def_fields_set_during_insert;

  MY_BITMAP     *read_set{nullptr}, *write_set{nullptr};          /* Active column sets */

  /**
    A pointer to the bitmap of table fields (columns), which are explicitly set
    in the INSERT INTO statement.

    fields_set_during_insert points to def_fields_set_during_insert
    for base (non-temporary) tables. In other cases, it is NULL.
    Triggers can not be defined for temporary tables, so this bitmap does not
    matter for temporary tables.

    @sa def_fields_set_during_insert.
  */
  MY_BITMAP     *fields_set_during_insert{nullptr};

  /*
   The ID of the query that opened and is using this table. Has different
   meanings depending on the table type.

   Temporary tables:

   table->query_id is set to thd->query_id for the duration of a statement
   and is reset to 0 once it is closed by the same statement. A non-zero
   table->query_id means that a statement is using the table even if it's
   not the current statement (table is in use by some outer statement).

   Non-temporary tables:

   Under pre-locked or LOCK TABLES mode: query_id is set to thd->query_id
   for the duration of a statement and is reset to 0 once it is closed by
   the same statement. A non-zero query_id is used to control which tables
   in the list of pre-opened and locked tables are actually being used.
  */
  query_id_t	query_id{0};

  /* 
    For each key that has quick_keys.is_set(key) == true: estimate of #records
    and max #key parts that range access would use.
  */
  ha_rows	quick_rows[MAX_KEY]{0};

  /* Bitmaps of key parts that =const for the entire join. */
  key_part_map  const_key_parts[MAX_KEY]{0};

  uint		quick_key_parts[MAX_KEY]{0};
  uint		quick_n_ranges[MAX_KEY]{0};

  /* 
    Estimate of number of records that satisfy SARGable part of the table
    condition, or table->file->records if no SARGable condition could be
    constructed.
    This value is used by join optimizer as an estimate of number of records
    that will pass the table condition (condition that depends on fields of 
    this table and constants)
  */
  ha_rows       quick_condition_rows{0};

  uint          lock_position{0};          /* Position in MYSQL_LOCK.table */
  uint          lock_data_start{0};        /* Start pos. in MYSQL_LOCK.locks */
  uint          lock_count{0};             /* Number of locks */
  uint		db_stat{0};		/* mode of file as in handler.h */
  int		current_lock{0};           /* Type of lock on table */

private:
  /**
    If true, this table is inner w.r.t. some outer join operation, all columns
    are nullable (in the query), and null_row may be true.
  */
  bool nullable{false};

  uint8   m_status{0};                     /* What's in record[0] */
public:
  /*
    If true, the current table row is considered to have all columns set to 
    NULL, including columns declared as "not null" (see nullable).
    @todo make it private, currently join buffering changes it through a pointer
  */
  bool null_row{false};

  bool copy_blobs{false};                   /* copy_blobs when storing */

  /*
    TODO: Each of the following flags take up 8 bits. They can just as easily
    be put into one single unsigned long and instead of taking up 18
    bytes, it would take up 4.
  */
  bool force_index{false};

  /**
    Flag set when the statement contains FORCE INDEX FOR ORDER BY
    See TABLE_LIST::process_index_hints().
  */
  bool force_index_order{false};

  /**
    Flag set when the statement contains FORCE INDEX FOR GROUP BY
    See TABLE_LIST::process_index_hints().
  */
  bool force_index_group{false};
  bool distinct{false};
  bool const_table{false};
  /// True if writes to this table should not write rows and just write keys.
  bool no_rows{false};

  /**
     If set, the optimizer has found that row retrieval should access index 
     tree only.
   */
  bool key_read{false};
  /**
     Certain statements which need the full row, set this to ban index-only
     access.
  */
  bool no_keyread{false};
  /**
    If set, indicate that the table is not replicated by the server.
  */
  bool no_replicate{false};
  bool fulltext_searched{false};
  bool no_cache{false};
  /* To signal that the table is associated with a HANDLER statement */
  bool open_by_handler{false};
  /*
    To indicate that a non-null value of the auto_increment field
    was provided by the user or retrieved from the current record.
    Used only in the MODE_NO_AUTO_VALUE_ON_ZERO mode.
  */
  bool auto_increment_field_not_null{false};
  bool alias_name_used{false};		/* true if table_name is alias */
  bool get_fields_in_item_tree{false};      /* Signal to fix_field */
  /**
    This table must be reopened and is not to be reused.
    NOTE: The TABLE will not be reopened during LOCK TABLES in
    close_thread_tables!!!
  */
  bool m_needs_reopen{false};
private:
  /**
    For tmp tables. true <=> tmp table has been instantiated.
    Also indicates that table was successfully opened since
    we immediately delete tmp tables which we fail to open.
  */
  bool created{false};
public:
  /// For a materializable derived or SJ table: true if has been materialized
  bool materialized{false};
  struct /* field connections */
  {
    class JOIN_TAB *join_tab{nullptr};
    class QEP_TAB *qep_tab{nullptr};
    thr_lock_type lock_type{TL_UNLOCK};		/* How table is used */
    thr_locked_row_action locked_row_action{THR_DEFAULT};
    bool not_exists_optimize{false};
    /*
      true <=> range optimizer found that there is no rows satisfying
      table conditions.
    */
    bool impossible_range{false};
  } reginfo;

  /**
     @todo This member should not be declared in-line. That makes it
     impossible for any function that does memory allocation to take a const
     reference to a TABLE object.
   */
  MEM_ROOT mem_root;
  /**
     Initialized in Item_func_group_concat::setup for appropriate
     temporary table if GROUP_CONCAT is used with ORDER BY | DISTINCT
     and BLOB field count > 0.
   */
  Blob_mem_storage *blob_storage{nullptr};
  Filesort_info sort;
  partition_info *part_info{nullptr};            /* Partition related information */
  /* If true, all partitions have been pruned away */
  bool all_partitions_pruned_away{false};
  MDL_ticket *mdl_ticket{nullptr};

private:
  /// Cost model object for operations on this table
  Cost_model_table m_cost_model;
#ifndef DBUG_OFF
  /**
    Internal tmp table sequential number. Increased in the order of
    creation. Used for debugging purposes when many tmp tables are used
    during execution (e.g several windows with window functions)
  */
  uint tmp_table_seq_id{0};
#endif
public:

  void init(THD *thd, TABLE_LIST *tl);
  bool init_tmp_table(THD *thd, TABLE_SHARE *share, MEM_ROOT *m_root,
                      CHARSET_INFO *charset, const char* alias, Field **fld,
                      uint *blob_fld, bool is_virtual);
  bool fill_item_list(List<Item> *item_list) const;
  void reset_item_list(List<Item> *item_list) const;
  void clear_column_bitmaps(void);
  void prepare_for_position(void);

  void mark_column_used(THD *thd, Field *field, enum enum_mark_columns mark);
  void mark_columns_used_by_index_no_reset(uint index, MY_BITMAP *map,
                                           uint key_parts= 0);
  void mark_columns_used_by_index(uint index);
  void mark_auto_increment_column(void);
  void mark_columns_needed_for_update(THD *thd, bool mark_binlog_columns);
  void mark_columns_needed_for_delete(THD *thd);
  void mark_columns_needed_for_insert(THD *thd);
  void mark_columns_per_binlog_row_image(THD *thd);
  void mark_generated_columns(bool is_update);
  bool is_field_used_by_generated_columns(uint field_index);
  void mark_gcol_in_maps(Field *field);
  void column_bitmaps_set(MY_BITMAP *read_set_arg,
                                 MY_BITMAP *write_set_arg);
  inline void column_bitmaps_set_no_signal(MY_BITMAP *read_set_arg,
                                           MY_BITMAP *write_set_arg)
  {
    read_set= read_set_arg;
    write_set= write_set_arg;
  }
  inline void use_all_columns()
  {
    column_bitmaps_set(&s->all_set, &s->all_set);
  }
  inline void default_column_bitmaps()
  {
    read_set= &def_read_set;
    write_set= &def_write_set;
  }
  /** Should this instance of the table be reopened? */
  inline bool needs_reopen()
  { return !db_stat || m_needs_reopen; }
  /// @returns first non-hidden column
  Field **visible_field_ptr() const
  { return field + hidden_field_count; }
  /// @returns count of visible fields
  uint visible_field_count() const
  { return s->fields - hidden_field_count; }
  bool alloc_tmp_keys(uint key_count, bool modify_share);
  bool add_tmp_key(Field_map *key_parts, char *key_name,
                   bool invisible,bool modify_share);
  void copy_tmp_key(int old_idx, bool modify_share);
  void drop_unused_tmp_keys(bool modify_share);

  void set_keyread(bool flag);

  /**
    Check whether the given index has a virtual generated columns.

    @param index_no        the given index to check

    @returns true if if index is defined over at least one virtual generated
    column
  */
  inline bool index_contains_some_virtual_gcol(uint index_no)
  {
    DBUG_ASSERT(index_no < s->keys);
    return key_info[index_no].flags & HA_VIRTUAL_GEN_KEY;
  }
  bool update_const_key_parts(Item *conds);

  bool check_read_removal(uint index);

  my_ptrdiff_t default_values_offset() const
  { return (my_ptrdiff_t) (s->default_values - record[0]); }

  /// Return true if table is instantiated, and false otherwise.
  bool is_created() const { return created; }

  /**
    Set the table as "created", and enable flags in storage engine
    that could not be enabled without an instantiated table.
  */
  void set_created();
  /**
    Set the contents of table to be "deleted", ie "not created", after having
    deleted the contents.
  */
  void set_deleted()
  {
    created= materialized= false;
  }
  /// Set table as nullable, ie it is inner wrt some outer join
  void set_nullable() { nullable= true; }

  /// Return whether table is nullable
  bool is_nullable() const { return nullable; }

  /// @return true if table contains one or more generated columns
  bool has_gcol() const { return vfield; }

  /**
   Life cycle of the row buffer is as follows:
   - The initial state is "not started".
   - When reading a row through the storage engine handler, the status is set
     as "has row" or "no row", depending on whether a row was found or not.
     The "not started" state is cleared, as well as the "null row" state,
     the updated state and the deleted state.
   - When making a row available in record[0], make sure to update row status
     similarly to how the storage engine handler does it.
   - If a NULL-extended row is needed in join execution, the "null row" state
     is set. Note that this can be combined with "has row" if a row was read
     but condition on it was evaluated to false (happens for single-row
     lookup), or "no row" if no more rows could be read.
     Note also that for the "null row" state, the NULL bits inside the
     row are set to one, so the row inside the row buffer is no longer usable,
     unless the NULL bits are saved in a separate buffer.
   - The "is updated" and "is deleted" states are set when row is updated or
     deleted, respectively.
  */
  /// Set status for row buffer as "not started"
  void set_not_started()
  {
    m_status= STATUS_NOT_STARTED | STATUS_NOT_FOUND;
    null_row= false;
  }

  /// @return true if a row operation has been done
  bool is_started() const { return !(m_status & STATUS_NOT_STARTED); }

  /// Set status for row buffer: contains row
  void set_found_row()
  {
    m_status= 0;
    null_row= false;
  }

  /**
    Set status for row buffer: contains no row. This is set when
     - A lookup operation finds no row
     - A scan operation scans past the last row of the range.
     - An error in generating key values before calling storage engine.
  */
  void set_no_row()
  {
    m_status= STATUS_NOT_FOUND;
    null_row= false;
  }

  /**
    Set "row found" status from handler result

    @param status 0 if row was found, <> 0 if row was not found
  */
  void set_row_status_from_handler(int status)
  {
    m_status= status ? STATUS_NOT_FOUND : 0;
    null_row= false;
  }

  /**
    Set current row as "null row", for use in null-complemented outer join.
    The row buffer may or may not contain a valid row.
    set_null_row() and reset_null_row() are used by the join executor to
    signal the presence or absence of a NULL-extended row for an outer joined
    table. Null rows may also be used to specify rows that are all NULL in
    grouing operations.
    @note this is a destructive operation since the NULL value bit vector
          is overwritten. Caching operations must be aware of this.
  */
  void set_null_row()
  {
    null_row= true;
    m_status|= STATUS_NULL_ROW;
    if (s->null_bytes > 0)
      memset(null_flags, 255, s->null_bytes);
  }

  /// Clear "null row" status for the current row
  void reset_null_row()
  {
    null_row= false;
    m_status&= ~STATUS_NULL_ROW;
  }

  /// Set "updated" property for the current row
  void set_updated_row()
  {
    DBUG_ASSERT(is_started() && has_row());
    m_status|= STATUS_UPDATED;
  }

  /// Set "deleted" property for the current row
  void set_deleted_row()
  {
    DBUG_ASSERT(is_started() && has_row());
    m_status|= STATUS_DELETED;
  }

  /// @return true if there is a row in row buffer
  bool has_row() const { return !(m_status & STATUS_NOT_FOUND); }

  /// @return true if current row is null-extended
  bool has_null_row() const { return null_row; }

  /// @return true if current row has been updated (multi-table update)
  bool has_updated_row() const { return m_status & STATUS_UPDATED; }

  /// @return true if current row has been deleted (multi-table delete)
  bool has_deleted_row() const { return m_status & STATUS_DELETED; }

  /// Save the NULL flags of the current row into the designated buffer
  void save_null_flags()
  {
    if (s->null_bytes > 0)
      memcpy(null_flags_saved, null_flags, s->null_bytes);
  }

  /// Restore the NULL flags of the current row from the designated buffer
  void restore_null_flags()
  {
    if (s->null_bytes > 0)
      memcpy(null_flags, null_flags_saved, s->null_bytes);
  }

  /**
    Initialize the optimizer cost model.
 
    This function should be called each time a new query is started.

    @param cost_model_server the main cost model object for the query
  */
  void init_cost_model(const Cost_model_server* cost_model_server)
  {
    m_cost_model.init(cost_model_server, this);
  }

  /**
    Return the cost model object for this table.
  */
  const Cost_model_table* cost_model() const { return &m_cost_model; }

  /**
    Fix table's generated columns' (GC) expressions
   
    @details When a table is opened from the dictionary, the GCs' expressions
    are fixed during opening (see fix_fields_gcol_func()). After query
    execution, Item::cleanup() is called on them (see cleanup_gc_items()). When
    the table is opened from the table cache, the GCs need to be fixed again
    and this function does that.

    @param[in] thd     the current thread
    @return true if error, else false
  */
  bool refix_gc_items(THD *thd);
  
  /**
    Clean any state in items associated with generated columns to be ready for
    the next statement.
  */
  void cleanup_gc_items();

#ifndef DBUG_OFF
  void set_tmp_table_seq_id(uint arg) { tmp_table_seq_id= arg; }
#endif

private:
  /**
    Bitmap that tells which columns are eligible for partial update in an
    update statement.

    The bitmap is lazily allocated in the TABLE's mem_root when
    #mark_column_for_partial_update() is called.
  */
  MY_BITMAP *m_partial_update_columns{nullptr};

  /**
    Object which contains execution time state used for partial update
    of JSON columns.

    It is allocated in the execution mem_root by #setup_partial_update() if
    there are columns that have been marked as eligible for partial update.
  */
  Partial_update_info *m_partial_update_info{nullptr};

  /**
    This flag decides whether or not we should log the drop temporary table
    command.
  */
  bool should_binlog_drop_if_temp_flag{false};
public:
  /**
    Does this table have any columns that can be updated using partial update
    in the current row?

    @return whether any columns in the current row can be updated using partial
    update
  */
  bool has_binary_diff_columns() const;

  /**
    Get the list of binary diffs that have been collected for a given column in
    the current row, or `nullptr` if partial update cannot be used for that
    column.

    @param  field   the column to get binary diffs for
    @return the list of binary diffs for the column, or `nullptr` if the column
    cannot be updated using partial update
  */
  const Binary_diff_vector *get_binary_diffs(const Field *field) const;

  /**
    Mark a given column as one that can potentially be updated using
    partial update during execution of an update statement.

    Whether it is actually updated using partial update, is not
    determined until execution time, since that depends both on the
    data that is in the column and the new data that is written to the
    column.

    This function should be called during preparation of an update
    statement.

    @param  field  a column which is eligible for partial update
    @retval false  on success
    @retval true   on out-of-memory
  */
  bool mark_column_for_partial_update(const Field *field);

  /**
    Has this column been marked for partial update?

    Note that this only tells if the column satisfies the syntactical
    requirements for being partially updated. Use #is_binary_diff_enabled() or
    #is_logical_diff_enabled() instead to see if partial update should be used
    on the column.

    @param  field  the column to check
    @return whether the column has been marked for partial update
  */
  bool is_marked_for_partial_update(const Field *field) const;

  /**
    Does this table have any columns that were marked with
    #mark_column_for_partial_update()?

    Note that this only tells if any of the columns satisfy the syntactical
    requirements for being partially updated. Use
    #has_binary_diff_columns(), #is_binary_diff_enabled() or
    #is_logical_diff_enabled() instead to see if partial update should be used
    on a column.
  */
  bool has_columns_marked_for_partial_update() const;

  /**
    Enable partial update of JSON columns in this table. It is only
    enabled for the columns that have previously been marked for
    partial update using #mark_column_for_partial_update().

    @param logical_diffs  should logical JSON diffs be collected in addition
                          to the physical binary diffs?

    This function should be called once per statement execution, when
    the update statement is optimized.

    @retval false  on success
    @retval true   on out-of-memory
  */
  bool setup_partial_update(bool logical_diffs);

  /**
    @see setup_partial_update(bool)

    This is a wrapper that auto-computes the value of the parameter
    logical_diffs.

    @retval false  on success
    @retval true   on out-of-memory
  */
  bool setup_partial_update();

  /**
    Add a binary diff for a column that is updated using partial update.

    @param field   the column that is being updated
    @param offset  the offset of the changed portion
    @param length  the length of the changed portion

    @retval false  on success
    @retval true   on out-of-memory
  */
  bool add_binary_diff(const Field *field, size_t offset, size_t length);

  /**
    Clear the diffs that have been collected for partial update of
    JSON columns, and re-enable partial update for any columns where
    partial update was temporarily disabled for the current row.
    Should be called between each row that is updated.
  */
  void clear_partial_update_diffs();

  /**
    Clean up state used for partial update of JSON columns.

    This function should be called at the end of each statement
    execution.
  */
  void cleanup_partial_update();

  /**
    Temporarily disable collection of binary diffs for a column in the current
    row.

    This function is called during execution to disable partial update of a
    column that was previously marked as eligible for partial update with
    #mark_column_for_partial_update() during preparation.

    Partial update of this column will be re-enabled when we go to the next
    row.

    @param  field  the column to stop collecting binary diffs for
  */
  void disable_binary_diffs_for_current_row(const Field *field);

  /**
    Temporarily disable collection of Json_diff objects describing the
    logical changes of a JSON column in the current row.

    Collection of logical JSON diffs is re-enabled when we go to the next row.

    @param field  the column to stop collecting logical JSON diffs for
  */
  void disable_logical_diffs_for_current_row(const Field *field) const;

  /**
    Get a buffer that can be used to hold the partially updated column value
    while performing partial update.
  */
  String *get_partial_update_buffer();

  /**
    Add a logical JSON diff describing a logical change to a JSON column in
    partial update.

    @param field      the column that is updated
    @param path       the JSON path that is changed
    @param operation  the operation to perform
    @param new_value  the new value in the path

    @throws std::bad_alloc if memory cannot be allocated
  */
  void add_logical_diff(const Field_json *field,
                        const Json_seekable_path &path,
                        enum_json_diff_operation operation,
                        const Json_wrapper *new_value);


  /**
    Get the list of JSON diffs that have been collected for a given column in
    the current row, or `nullptr` if partial update cannot be used for that
    column.

    @param  field   the column to get JSON diffs for
    @return the list of JSON diffs for the column, or `nullptr` if the column
    cannot be updated using partial update
  */
  const Json_diff_vector *get_logical_diffs(const Field_json *field) const;

  /**
    Is partial update using binary diffs enabled on this JSON column?

    @param field  the column to check
    @return whether the column can be updated with binary diffs
  */
  bool is_binary_diff_enabled(const Field *field) const;

  /**
    Is partial update using logical diffs enabled on this JSON column?

    @param field  the column to check
    @return whether the column can be updated with JSON diffs
  */
  bool is_logical_diff_enabled(const Field *field) const;

  /**
    Virtual fields of type BLOB have a flag m_keep_old_value. This flag is set
    to false for all such fields in this table.
  */
  void blobs_need_not_keep_old_value();

  /**
    Set the variable should_binlog_drop_if_temp_flag, so that
    the logging of temporary tables can be decided.

    @param should_binlog  the value to set flag should_binlog_drop_if_temp_flag
  */
  void set_binlog_drop_if_temp(bool should_binlog);

  /**
    @return whether should_binlog_drop_if_temp_flag flag is
            set or not
  */
  bool should_binlog_drop_if_temp(void) const;
};


enum enum_schema_table_state
{ 
  NOT_PROCESSED= 0,
  PROCESSED_BY_CREATE_SORT_INDEX,
  PROCESSED_BY_JOIN_EXEC
};

struct FOREIGN_KEY_INFO
{
  LEX_STRING *foreign_id;
  LEX_STRING *foreign_db;
  LEX_STRING *foreign_table;
  LEX_STRING *referenced_db;
  LEX_STRING *referenced_table;
  LEX_STRING *update_method;
  LEX_STRING *delete_method;
  LEX_STRING *referenced_key_name;
  List<LEX_STRING> foreign_fields;
  List<LEX_STRING> referenced_fields;
};

#define MY_I_S_MAYBE_NULL 1
#define MY_I_S_UNSIGNED   2


#define SKIP_OPEN_TABLE 0                // do not open table
#define OPEN_FRM_ONLY   1                // open FRM file only
#define OPEN_FULL_TABLE 2                // open FRM,MYD, MYI files

struct ST_FIELD_INFO
{
  /** 
      This is used as column name. 
  */
  const char* field_name;
  /**
     For string-type columns, this is the maximum number of
     characters. Otherwise, it is the 'display-length' for the column.
     For the data type MYSQL_TYPE_DATETIME this field specifies the
     number of digits in the fractional part of time value.
  */
  uint field_length;
  /**
     This denotes data type for the column. For the most part, there seems to
     be one entry in the enum for each SQL data type, although there seem to
     be a number of additional entries in the enum.
  */
  enum enum_field_types field_type;
  int value;
  /**
     This is used to set column attributes. By default, columns are @c NOT
     @c NULL and @c SIGNED, and you can deviate from the default
     by setting the appropriate flags. You can use either one of the flags
     @c MY_I_S_MAYBE_NULL and @c MY_I_S_UNSIGNED or
     combine them using the bitwise or operator @c |. Both flags are
     defined in table.h.
   */
  uint field_flags;        // Field atributes(maybe_null, signed, unsigned etc.)
  const char* old_name;
  /**
     This should be one of @c SKIP_OPEN_TABLE,
     @c OPEN_FRM_ONLY or @c OPEN_FULL_TABLE.
  */
  uint open_method;
};


struct ST_SCHEMA_TABLE
{
  const char* table_name;
  ST_FIELD_INFO *fields_info;
  /* Create information_schema table */
  TABLE *(*create_table)  (THD *thd, TABLE_LIST *table_list);
  /* Fill table with data */
  int (*fill_table) (THD *thd, TABLE_LIST *tables, Item *cond);
  /* Handle fileds for old SHOW */
  int (*old_format) (THD *thd, ST_SCHEMA_TABLE *schema_table);
  int (*process_table) (THD *thd, TABLE_LIST *tables, TABLE *table,
                        bool res, LEX_STRING *db_name, LEX_STRING *table_name);
  int idx_field1, idx_field2; 
  bool hidden;
  uint i_s_requested_object;  /* the object we need to open(TABLE | VIEW) */
};


#define JOIN_TYPE_LEFT	1
#define JOIN_TYPE_RIGHT	2

/**
  Strategy for how to process a view or derived table (merge or materialization)
*/
enum enum_view_algorithm {
  VIEW_ALGORITHM_UNDEFINED = 0,
  VIEW_ALGORITHM_TEMPTABLE = 1,
  VIEW_ALGORITHM_MERGE     = 2
};

#define VIEW_SUID_INVOKER               0
#define VIEW_SUID_DEFINER               1
#define VIEW_SUID_DEFAULT               2

/* view WITH CHECK OPTION parameter options */
#define VIEW_CHECK_NONE       0
#define VIEW_CHECK_LOCAL      1
#define VIEW_CHECK_CASCADED   2

/* result of view WITH CHECK OPTION parameter check */
#define VIEW_CHECK_OK         0
#define VIEW_CHECK_ERROR      1
#define VIEW_CHECK_SKIP       2

/** The threshold size a blob field buffer before it is freed */
#define MAX_TDC_BLOB_SIZE 65536

/**
  Struct that describes an expression selected from a derived table or view.
*/
struct Field_translator
{
  /**
    Points to an item that represents the expression.
    If the item is determined to be unused, the pointer is set to NULL.
  */
  Item *item;
  /// Name of selected expression
  const char *name;
};


/*
  Column reference of a NATURAL/USING join. Since column references in
  joins can be both from views and stored tables, may point to either a
  Field (for tables), or a Field_translator (for views).
*/

class Natural_join_column
{
public:
  Field_translator *view_field;  /* Column reference of merge view. */
  Item_field       *table_field; /* Column reference of table or temp view. */
  TABLE_LIST *table_ref; /* Original base table/view reference. */
  /*
    True if a common join column of two NATURAL/USING join operands. Notice
    that when we have a hierarchy of nested NATURAL/USING joins, a column can
    be common at some level of nesting but it may not be common at higher
    levels of nesting. Thus this flag may change depending on at which level
    we are looking at some column.
  */
  bool is_common;
public:
  Natural_join_column(Field_translator *field_param, TABLE_LIST *tab);
  Natural_join_column(Item_field *field_param, TABLE_LIST *tab);
  const char *name();
  Item *create_item(THD *thd);
  Field *field();
  const char *table_name();
  const char *db_name();
  GRANT_INFO *grant();
};


/*
  This structure holds the specifications relating to
  ALTER user ... PASSWORD EXPIRE ...
*/
struct LEX_ALTER
{
  bool update_password_expired_fields;
  bool update_password_expired_column;
  bool use_default_password_lifetime;
  uint16 expire_after_days;
  bool update_account_locked_column;
  bool account_locked;
  uint32 password_history_length;
  bool use_default_password_history;
  bool update_password_history;
  uint32 password_reuse_interval;
  bool use_default_password_reuse_interval;
  bool update_password_reuse_interval;

  void cleanup()
  {
    update_password_expired_fields= false;
    update_password_expired_column= false;
    use_default_password_lifetime= true;
    expire_after_days= 0;
    update_account_locked_column= false;
    account_locked= false;
    use_default_password_history= true;
    update_password_history= false;
    use_default_password_reuse_interval= true;
    update_password_reuse_interval= false;
    password_history_length= 0;
    password_reuse_interval= 0;
  }

};

struct LEX_USER
{
  LEX_CSTRING user;
  LEX_CSTRING host;
  LEX_CSTRING plugin;
  LEX_CSTRING auth;
  /* Below attributes defines the context in which this token parsed */
  bool uses_identified_by_clause;
  bool uses_identified_with_clause;
  bool uses_authentication_string_clause;
  bool uses_identified_by_password_clause;
  LEX_ALTER alter_status;

  static LEX_USER *alloc(THD *thd, LEX_STRING *user, LEX_STRING *host);
};


/**
  Derive type of metadata lock to be requested for table used by a DML
  statement from the type of THR_LOCK lock requested for this table.
*/

inline enum enum_mdl_type mdl_type_for_dml(enum thr_lock_type lock_type)
{
  return lock_type >= TL_WRITE_ALLOW_WRITE ?
         (lock_type == TL_WRITE_LOW_PRIORITY ?
          MDL_SHARED_WRITE_LOW_PRIO : MDL_SHARED_WRITE) :
         MDL_SHARED_READ;
}

/**
   Type of table which can be open for an element of table list.
*/

enum enum_open_type
{
  OT_TEMPORARY_OR_BASE= 0, OT_TEMPORARY_ONLY, OT_BASE_ONLY
};

/**
  This structure is used to keep info about possible key for the result table
  of a derived table/view.
  The 'referenced_by' is the table map of tables to which this possible
    key corresponds.
  The 'used_field' is a map of fields of which this key consists of.
  See also the comment for the TABLE_LIST::update_derived_keys function.
*/

class Derived_key
{
public:
  table_map referenced_by;
  Field_map used_fields;
};

class Table_function;
/*
  Table reference in the FROM clause.

  These table references can be of several types that correspond to
  different SQL elements. Below we list all types of TABLE_LISTs with
  the necessary conditions to determine when a TABLE_LIST instance
  belongs to a certain type.

  1) table (TABLE_LIST::view == NULL)
     - base table
       (TABLE_LIST::derived == NULL)
     - subquery - TABLE_LIST::table is a temp table
       (TABLE_LIST::derived != NULL)
     - information schema table
       (TABLE_LIST::schema_table != NULL)
       NOTICE: for schema tables TABLE_LIST::field_translation may be != NULL
  2) view (TABLE_LIST::view != NULL)
     - merge    (TABLE_LIST::effective_algorithm == VIEW_ALGORITHM_MERGE)
           also (TABLE_LIST::field_translation != NULL)
     - temptable(TABLE_LIST::effective_algorithm == VIEW_ALGORITHM_TEMPTABLE)
           also (TABLE_LIST::field_translation == NULL)
  3) nested table reference (TABLE_LIST::nested_join != NULL)
     - table sequence - e.g. (t1, t2, t3)
       TODO: how to distinguish from a JOIN?
     - general JOIN
       TODO: how to distinguish from a table sequence?
     - NATURAL JOIN
       (TABLE_LIST::natural_join != NULL)
       - JOIN ... USING
         (TABLE_LIST::join_using_fields != NULL)
     - semi-join
       ;
*/

struct TABLE_LIST
{
  /**
    Prepare TABLE_LIST that consists of one table instance to use in
    simple_open_and_lock_tables
  */
  inline void init_one_table(const char *db_name_arg,
                             size_t db_length_arg,
                             const char *table_name_arg,
                             size_t table_name_length_arg,
                             const char *alias_arg,
                             enum thr_lock_type lock_type_arg)
  {
    *this= TABLE_LIST();
    m_map= 1;
    db= (char*) db_name_arg;
    db_length= db_length_arg;
    table_name= (char*) table_name_arg;
    table_name_length= table_name_length_arg;
    alias= (char*) alias_arg;
    m_lock_descriptor.type= lock_type_arg;
    MDL_REQUEST_INIT(&mdl_request,
                     MDL_key::TABLE, db, table_name,
                     mdl_type_for_dml(m_lock_descriptor.type),
                     MDL_TRANSACTION);
  }


  /**
    Auxiliary method which prepares TABLE_LIST consisting of one table instance
    to be used in simple open_and_lock_tables and takes type of MDL lock on the
    table as explicit parameter.
  */

  inline void init_one_table(const char *db_name_arg,
                             size_t db_length_arg,
                             const char *table_name_arg,
                             size_t table_name_length_arg,
                             const char *alias_arg,
                             enum thr_lock_type lock_type_arg,
                             enum enum_mdl_type mdl_request_type)
  {
    init_one_table(db_name_arg, db_length_arg, table_name_arg,
                   table_name_length_arg, alias_arg, lock_type_arg);
    mdl_request.set_type(mdl_request_type);
  }

  /// Create a TABLE_LIST object representing a nested join
  static TABLE_LIST *new_nested_join(MEM_ROOT *allocator,
                                     const char *alias,
                                     TABLE_LIST *embedding,
                                     List<TABLE_LIST> *belongs_to,
                                     SELECT_LEX *select);

  Item         **join_cond_ref() { return &m_join_cond; }
  Item          *join_cond() const { return m_join_cond; }
  void          set_join_cond(Item *val)
  {
    // If optimization has started, it's too late to change m_join_cond.
    DBUG_ASSERT(m_join_cond_optim == NULL ||
                m_join_cond_optim == (Item*)1);
    m_join_cond= val;
  }
  Item *join_cond_optim() const { return m_join_cond_optim; }
  void set_join_cond_optim(Item *cond)
  {
    /*
      Either we are setting to "empty", or there must pre-exist a
      permanent condition.
    */
    DBUG_ASSERT(cond == NULL || cond == (Item*)1 ||
                m_join_cond != NULL);
    m_join_cond_optim= cond;
  }
  Item **join_cond_optim_ref() { return &m_join_cond_optim; }

  /// Get the semi-join condition for a semi-join nest, NULL otherwise
  Item *sj_cond() const { return m_sj_cond; }

  /// Set the semi-join condition for a semi-join nest
  void set_sj_cond(Item *cond)
  {
    DBUG_ASSERT(m_sj_cond == NULL);
    m_sj_cond= cond;
  }

  /// Merge tables from a query block into a nested join structure
  bool merge_underlying_tables(SELECT_LEX *select);

  /// Reset table
  void reset();

  /// Evaluate the check option of a view
  int view_check_option(THD *thd) const;

  /// Cleanup field translations for a view
  void cleanup_items();

  /**
    Check whether the table is a placeholder, ie a derived table, a view or
    a schema table.
    A table is also considered to be a placeholder if it does not have a
    TABLE object for some other reason.
    A recursive reference in a CTE is also a placeholder: it doesn't need any
    locking, binary logging...
  */
  bool is_placeholder() const
  {
    return is_view_or_derived() || schema_table || !table ||
      m_is_recursive_reference || is_table_function();
  }

  /// Produce a textual identification of this object
  void print(THD *thd, String *str, enum_query_type query_type) const;

  /// Check which single table inside a view that matches a table map
  bool check_single_table(TABLE_LIST **table_ref, table_map map);

  /// Allocate a buffer for inserted column values
  bool set_insert_values(MEM_ROOT *mem_root);

  TABLE_LIST *first_leaf_for_name_resolution();
  TABLE_LIST *last_leaf_for_name_resolution();
  bool is_leaf_for_name_resolution() const;

  /// Return the outermost view this table belongs to, or itself
  inline const TABLE_LIST *top_table() const
    { return belong_to_view ? belong_to_view : this; }

  inline TABLE_LIST *top_table() 
  {
    return
      const_cast<TABLE_LIST*>(const_cast<const TABLE_LIST*>(this)->top_table());
  }

  /// Prepare check option for a view
  bool prepare_check_option(THD *thd, bool is_cascaded= false);

  /// Merge WHERE condition of view or derived table into outer query
  bool merge_where(THD *thd);

  /// Prepare replace filter for a view (used for REPLACE command)
  bool prepare_replace_filter(THD *thd);

  /// Return true if this represents a named view
  bool is_view() const
  {
    return view != NULL;
  }

  /// Return true if this represents a derived table (an unnamed view)
  bool is_derived() const
  {
    return derived != NULL && view == NULL;
  }

  /// Return true if this represents a named view or a derived table
  bool is_view_or_derived() const
  {
    return derived != NULL;
  }

  /// Return true if this represents a table function
  bool is_table_function() const
  {
    return table_function != NULL;
  }
  /**
     @returns true if this is a recursive reference inside the definition of a
     recursive CTE.
     @note that it starts its existence as a dummy derived table, until the
     end of resolution when it's not a derived table anymore, just a reference
     to the materialized temporary table. Whereas a non-recursive
     reference to the recursive CTE is a derived table.
  */
  bool is_recursive_reference() const { return m_is_recursive_reference; }

  /**
    @see is_recursive_reference().
    @returns true if error
  */
  bool set_recursive_reference();

  /// Return true if view or derived table and can be merged
  bool is_mergeable() const;

  /**
    @returns true if materializable table contains one or zero rows.

    Returning true implies that the table is materialized during optimization,
    so it need not be optimized during execution.
  */
  bool materializable_is_const() const;

  /// Return true if this is a derived table or view that is merged
  bool is_merged() const
  {
    return effective_algorithm == VIEW_ALGORITHM_MERGE;
  }

  /// Set table to be merged
  void set_merged()
  {
    DBUG_ASSERT(effective_algorithm == VIEW_ALGORITHM_UNDEFINED);
    effective_algorithm= VIEW_ALGORITHM_MERGE;
  }

  /// Return true if this is a materializable derived table/view
  bool uses_materialization() const
  {
    return effective_algorithm == VIEW_ALGORITHM_TEMPTABLE;
  }

  /// Set table to be materialized
  void set_uses_materialization()
  {
    // @todo We should do this only once, but currently we cannot:
    //DBUG_ASSERT(effective_algorithm == VIEW_ALGORITHM_UNDEFINED);
    DBUG_ASSERT(effective_algorithm != VIEW_ALGORITHM_MERGE);
    effective_algorithm= VIEW_ALGORITHM_TEMPTABLE;
  }

  /// Return true if table is updatable
  bool is_updatable() const { return m_updatable; }

  /// Set table as updatable. (per default, a table is non-updatable)
  void set_updatable() { m_updatable= true; }

  /// Return true if table is insertable-into
  bool is_insertable() const { return m_insertable; }

  /// Set table as insertable-into. (per default, a table is not insertable)
  void set_insertable() { m_insertable= true; }

  /**
    Set table as readonly, ie it is neither updatable, insertable nor
    deletable during this statement.
  */
  void set_readonly() { m_updatable= false; m_insertable= false; }

  /**
    Return true if this is a view or derived table that is defined over
    more than one base table, and false otherwise.
  */
  bool is_multiple_tables() const
  {
    if (is_view_or_derived())
    {
      DBUG_ASSERT(is_merged());         // Cannot be a materialized view
      return leaf_tables_count() > 1;
    }
    else
    {
      DBUG_ASSERT(nested_join == NULL); // Must be a base table
      return false;
    }
  }

  /// Return no. of base tables a merged view or derived table is defined over.
  uint leaf_tables_count() const;

  /// Return first leaf table of a base table or a view/derived table
  TABLE_LIST *first_leaf_table()
  {
    TABLE_LIST *tr= this;
    while (tr->merge_underlying_list)
      tr= tr->merge_underlying_list;
    return tr;
  }

  /// Return any leaf table that is not an inner table of an outer join
  /// @todo when WL#6570 is implemented, replace with first_leaf_table()
  TABLE_LIST *any_outer_leaf_table()
  {
    TABLE_LIST *tr= this;
    while (tr->merge_underlying_list)
    {
      tr= tr->merge_underlying_list;
      /*
        "while" is used, however, an "if" might be sufficient since there is
        no more than one inner table in a join nest (with outer_join true).
      */
      while (tr->outer_join)
        tr= tr->next_local;
    }
    return tr;
  }
  /**
    Set the LEX object of a view (will also define this as a view).
    @note: The value 1 is used to indicate a view but without a valid
           query object. Use only if the LEX object is not going to
           be used in later processing.
  */
  void set_view_query(LEX *lex)
  {
    view= lex;
  }

  /// Return the valid LEX object for a view.
  LEX *view_query() const
  {
    DBUG_ASSERT(view != NULL && view != (LEX *)1);
    return view;
  }

  /**
    Set the query expression of a derived table or view.
    (Will also define this as a derived table, unless it is a named view.)
  */
  void set_derived_unit(SELECT_LEX_UNIT *query_expr)
  {
    derived= query_expr;
  }

  /// Return the query expression of a derived table or view.
  SELECT_LEX_UNIT *derived_unit() const
  {
    DBUG_ASSERT(derived);
    return derived;
  }

  /// Save names of materialized table @see reset_name_temporary
  void save_name_temporary()
  {
    view_db.str= db;
    view_db.length= db_length;
    view_name.str= table_name;
    view_name.length= table_name_length;
  }

  /// Set temporary name from underlying temporary table:
  void set_name_temporary()
  {
    DBUG_ASSERT((is_view_or_derived()) &&
                uses_materialization());
    table_name= table->s->table_name.str;
    table_name_length= table->s->table_name.length;
    db= (char *)"";
    db_length= 0;
  }

  /// Reset original name for temporary table.
  void reset_name_temporary()
  {
    DBUG_ASSERT((is_table_function() || is_view_or_derived()) &&
                uses_materialization());
    /*
      When printing a query using a view or CTE, we need the table's name and
      the alias; the name has been destroyed if the table was materialized,
      so we restore it:
    */
    DBUG_ASSERT(table_name != view_name.str);
    table_name= view_name.str;
    table_name_length= view_name.length;
    if (is_view()) // restore database's name too
    {
      DBUG_ASSERT(db != view_db.str);
      db= view_db.str;
      db_length= view_db.length;
    }
  }

  /// Resolve a derived table or view reference
  bool resolve_derived(THD *thd, bool apply_semijoin);

  /// Optimize the query expression representing a derived table/view 
  bool optimize_derived(THD *thd);

  /// Create result table for a materialized derived table/view
  bool create_materialized_table(THD *thd);

  /// Materialize derived table
  bool materialize_derived(THD *thd);

  /// Clean up the query expression for a materialized derived table
  bool cleanup_derived();

  /// Prepare security context for a view
  bool prepare_security(THD *thd);

  Security_context *find_view_security_context(THD *thd);
  bool prepare_view_security_context(THD *thd);

  /// Cleanup for re-execution in a prepared statement or a stored procedure.
  void reinit_before_use(THD *thd);

  /**
    Compiles the tagged hints list and fills up TABLE::keys_in_use_for_query,
    TABLE::keys_in_use_for_group_by, TABLE::keys_in_use_for_order_by,
    TABLE::force_index and TABLE::covering_keys.
  */
  bool process_index_hints(const THD *thd, TABLE *table);

  /**
    Compare the version of metadata from the previous execution
    (if any) with values obtained from the current table
    definition cache element.

    @sa check_and_update_table_version()
  */
  bool is_table_ref_id_equal(TABLE_SHARE *s) const
  {
    return (m_table_ref_type == s->get_table_ref_type() &&
            m_table_ref_version == s->get_table_ref_version());
  }

  /**
    Record the value of metadata version of the corresponding
    table definition cache element in this parse tree node.

    @sa check_and_update_table_version()
  */
  void set_table_ref_id(TABLE_SHARE *s)
  { set_table_ref_id(s->get_table_ref_type(), s->get_table_ref_version()); }

  void set_table_ref_id(enum_table_ref_type table_ref_type_arg,
                        ulonglong table_ref_version_arg)
  {
    m_table_ref_type= table_ref_type_arg;
    m_table_ref_version= table_ref_version_arg;
  }

  /**
     If a derived table, returns query block id of first underlying query block.
     Zero if not derived.
  */
  uint query_block_id() const;


  /**
     This is for showing in EXPLAIN.
     If a derived table, returns query block id of first underlying query block
     of first materialized TABLE_LIST instance. Zero if not derived.
  */
  uint query_block_id_for_explain() const;

  /**
     @brief Returns the name of the database that the referenced table belongs
     to.
  */
  const char *get_db_name() const { return view != NULL ? view_db.str : db; }

  /**
     @brief Returns the name of the table that this TABLE_LIST represents.

     @details The unqualified table name or view name for a table or view,
     respectively.
   */
  const char *get_table_name() const
  {
    return view != NULL ? view_name.str : table_name;
  }
  int fetch_number_of_rows();
  bool update_derived_keys(Field*, Item**, uint);
  bool generate_keys();

  /// Setup a derived table to use materialization
  bool setup_materialized_derived(THD *thd);
  bool setup_materialized_derived_tmp_table(THD *thd);

  /// Setup a table function to use materialization
  bool setup_table_function(THD *thd);

  bool create_field_translation(THD *thd);

  /**
    @brief Returns the outer join nest that this TABLE_LIST belongs to, if any.

    @details There are two kinds of join nests, outer-join nests and semi-join 
    nests.  This function returns non-NULL in the following cases:
      @li 1. If this table/nest is embedded in a nest and this nest IS NOT a 
             semi-join nest.  (In other words, it is an outer-join nest.)
      @li 2. If this table/nest is embedded in a nest and this nest IS a 
             semi-join nest, but this semi-join nest is embedded in another 
             nest. (This other nest will be an outer-join nest, since all inner 
             joined nested semi-join nests have been merged in 
             @c simplify_joins() ).
    Note: This function assumes that @c simplify_joins() has been performed.
    Before that, join nests will be present for all types of join.

    @return outer join nest, or NULL if none.
  */

  TABLE_LIST *outer_join_nest() const
  {
    if (!embedding)
      return NULL;
    if (embedding->sj_cond())
      return embedding->embedding;
    return embedding;
  }
  /**
    Return true if this table is an inner table of some outer join.

    Examine all the embedding join nests of the table.
    @note This function works also before redundant join nests have been
          eliminated.

    @return true if table is an inner table of some outer join, false otherwise.
  */

  bool is_inner_table_of_outer_join() const
  {
    if (outer_join)
      return true;
    for (TABLE_LIST *emb= embedding; emb; emb= emb->embedding)
    {
      if (emb->outer_join)
        return true;
    }
    return false;
  }

  /**
    Return the base table entry of an updatable table.
    In DELETE and UPDATE, a view used as a target table must be mergeable,
    updatable and defined over a single table.
  */
  TABLE_LIST *updatable_base_table()
  {
    TABLE_LIST *tbl= this;
    DBUG_ASSERT(tbl->is_updatable() && !tbl->is_multiple_tables());
    while (tbl->is_view_or_derived())
    {
      tbl= tbl->merge_underlying_list;
      DBUG_ASSERT(tbl->is_updatable() && !tbl->is_multiple_tables());
    }
    return tbl;
  }

  /**
    Mark that there is a NATURAL JOIN or JOIN ... USING between two tables.

      This function marks that table b should be joined with a either via
      a NATURAL JOIN or via JOIN ... USING. Both join types are special
      cases of each other, so we treat them together. The function
      setup_conds() creates a list of equal condition between all fields
      of the same name for NATURAL JOIN or the fields in
      TABLE_LIST::join_using_fields for JOIN ... USING.
      The list of equality conditions is stored
      either in b->join_cond(), or in JOIN::conds, depending on whether there
      was an outer join.

    EXAMPLE
    @verbatim
      SELECT * FROM t1 NATURAL LEFT JOIN t2
       <=>
      SELECT * FROM t1 LEFT JOIN t2 ON (t1.i=t2.i and t1.j=t2.j ... )

      SELECT * FROM t1 NATURAL JOIN t2 WHERE <some_cond>
       <=>
      SELECT * FROM t1, t2 WHERE (t1.i=t2.i and t1.j=t2.j and <some_cond>)

      SELECT * FROM t1 JOIN t2 USING(j) WHERE <some_cond>
       <=>
      SELECT * FROM t1, t2 WHERE (t1.j=t2.j and <some_cond>)
     @endverbatim

    @param b            Right join argument.
  */
  void add_join_natural(TABLE_LIST *b) { b->natural_join= this; }

  /**
    Set granted privileges for a table.

    Can be used when generating temporary tables that are also used in
    resolver process, such as when generating a UNION table

    @param privilege   Privileges granted for this table.
  */
  void set_privileges(ulong privilege)
  {
    grant.privilege|= privilege;
  }
  /*
    List of tables local to a subquery or the top-level SELECT (used by
    SQL_I_List). Considers views as leaves (unlike 'next_leaf' below).
    Created at parse time in SELECT_LEX::add_table_to_list() ->
    table_list.link_in_list().
  */
  TABLE_LIST *next_local{nullptr};
  /* link in a global list of all queries tables */
  TABLE_LIST *next_global{nullptr}, **prev_global{nullptr};
  const char *db{nullptr}, *table_name{nullptr}, *alias{nullptr};
  /*
    Target tablespace name: When creating or altering tables, this
    member points to the tablespace_name in the HA_CREATE_INFO struct.
  */
  LEX_CSTRING target_tablespace_name{nullptr, 0};
  char *schema_table_name{nullptr};
  char *option{nullptr};                /* Used by cache index  */

  /** Table level optimizer hints for this table.  */
  Opt_hints_table *opt_hints_table{nullptr};
  /* Hints for query block of this table. */
  Opt_hints_qb *opt_hints_qb{nullptr};

  void set_lock(const Lock_descriptor &descriptor)
  {
    m_lock_descriptor= descriptor;
  }

  const Lock_descriptor &lock_descriptor() const
  {
    return m_lock_descriptor;
  }

private:
  /**
    The members below must be kept aligned so that (1 << m_tableno) == m_map.
    A table that takes part in a join operation must be assigned a unique
    table number.
  */
  uint          m_tableno{0};              ///< Table number within query block
  table_map     m_map{0};                  ///< Table map, derived from m_tableno
  /**
     If this table or join nest is the Y in "X [LEFT] JOIN Y ON C", this
     member points to C. May also be generated from JOIN ... USING clause.
     It may be modified only by permanent transformations (permanent = done
     once for all executions of a prepared statement).
  */
  Item		*m_join_cond{nullptr};
  Item          *m_sj_cond{nullptr};               ///< Synthesized semijoin condition
public:
  /*
    (Valid only for semi-join nests) Bitmap of tables that are within the
    semi-join (this is different from bitmap of all nest's children because
    tables that were pulled out of the semi-join nest remain listed as
    nest's children).
  */
  table_map     sj_inner_tables{0};

  /*
    During parsing - left operand of NATURAL/USING join where 'this' is
    the right operand. After parsing (this->natural_join == this) iff
    'this' represents a NATURAL or USING join operation. Thus after
    parsing 'this' is a NATURAL/USING join iff (natural_join != NULL).
  */
  TABLE_LIST *natural_join{nullptr};
  /*
    True if 'this' represents a nested join that is a NATURAL JOIN.
    For one of the operands of 'this', the member 'natural_join' points
    to the other operand of 'this'.
  */
  bool is_natural_join{false};
  /* Field names in a USING clause for JOIN ... USING. */
  List<String> *join_using_fields{nullptr};
  /*
    Explicitly store the result columns of either a NATURAL/USING join or
    an operand of such a join.
  */
  List<Natural_join_column> *join_columns{nullptr};
  /* true if join_columns contains all columns of this table reference. */
  bool is_join_columns_complete{false};

  /*
    List of nodes in a nested join tree, that should be considered as
    leaves with respect to name resolution. The leaves are: views,
    top-most nodes representing NATURAL/USING joins, subqueries, and
    base tables. All of these TABLE_LIST instances contain a
    materialized list of columns. The list is local to a subquery.
  */
  TABLE_LIST *next_name_resolution_table{nullptr};
  /* Index names in a "... JOIN ... USE/IGNORE INDEX ..." clause. */
  List<Index_hint> *index_hints{nullptr};
  TABLE        *table{nullptr};                          /* opened table */
  Table_id table_id{}; /* table id (from binlog) for opened table */
  /*
    Query_result for derived table to pass it from table creation to table
    filling procedure
  */
  Query_result_union  *derived_result{nullptr};
  /*
    Reference from aux_tables to local list entry of main select of
    multi-delete statement:
    delete t1 from t2,t1 where t1.a<'B' and t2.b=t1.b;
    here it will be reference of first occurrence of t1 to second (as you
    can see this lists can't be merged)
  */
  TABLE_LIST	*correspondent_table{nullptr};

  /*
    Holds the function used as the table function
  */
  Table_function *table_function{nullptr};

private:
  /**
     This field is set to non-null for derived tables and views. It points
     to the SELECT_LEX_UNIT representing the derived table/view.
     E.g. for a query
     @verbatim SELECT * FROM (SELECT a FROM t1) b @endverbatim
  */
  SELECT_LEX_UNIT *derived{nullptr};		/* SELECT_LEX_UNIT of derived table */

  /// If non-NULL, the CTE which this table is derived from.
  Common_table_expr *m_common_table_expr{nullptr};
  /**
    If the user has specified column names with the syntaxes "table name
    parenthesis column names":
    WITH qn(column names) AS (select...)
    or
    FROM (select...) dt(column names)
    or
    CREATE VIEW v(column_names) AS ...
    then this points to the list of column names. NULL otherwise.
  */
  const Create_col_name_list *m_derived_column_names{nullptr};

public:
  ST_SCHEMA_TABLE *schema_table{nullptr};        /* Information_schema table */
  SELECT_LEX *schema_select_lex{nullptr};
  /*
    True when the view field translation table is used to convert
    schema table fields for backwards compatibility with SHOW command.
  */
  bool schema_table_reformed{false};
  Temp_table_param *schema_table_param{nullptr};
  /* link to select_lex where this table was used */
  SELECT_LEX *select_lex{nullptr};

private:
  LEX *view{nullptr};                    /* link on VIEW lex for merging */

public:
  /// Array of selected expressions from a derived table or view.
  Field_translator *field_translation{nullptr};

  /// pointer to element after last one in translation table above
  Field_translator *field_translation_end{nullptr};
  /*
    List (based on next_local) of underlying tables of this view. I.e. it
    does not include the tables of subqueries used in the view. Is set only
    for merged views.
  */
  TABLE_LIST	*merge_underlying_list{nullptr};
  /*
    - 0 for base tables
    - in case of the view it is the list of all (not only underlying
    tables but also used in subquery ones) tables of the view.
  */
  List<TABLE_LIST> *view_tables{nullptr};
  /* most upper view this table belongs to */
  TABLE_LIST	*belong_to_view{nullptr};
  /*
    The view directly referencing this table
    (non-zero only for merged underlying tables of a view).
  */
  TABLE_LIST	*referencing_view{nullptr};
  /* Ptr to parent MERGE table list item. See top comment in ha_myisammrg.cc */
  TABLE_LIST    *parent_l{nullptr};
  /*
    Security  context (non-zero only for tables which belong
    to view with SQL SECURITY DEFINER)
  */
  Security_context *security_ctx{nullptr};
  /*
    This view security context (non-zero only for views with
    SQL SECURITY DEFINER)
  */
  Security_context *view_sctx{nullptr};
  /*
    List of all base tables local to a subquery including all view
    tables. Unlike 'next_local', this in this list views are *not*
    leaves. Created in setup_tables() -> make_leaf_tables().
  */
  TABLE_LIST    *next_leaf{nullptr};
  Item          *derived_where_cond{nullptr};    ///< WHERE condition from derived table
  Item          *check_option{nullptr};          ///< WITH CHECK OPTION condition
  Item          *replace_filter{nullptr};        ///< Filter for REPLACE command
  LEX_STRING    select_stmt{nullptr, 0};            ///< text of (CREATE/SELECT) statement
  LEX_STRING    source{nullptr, 0};                 ///< source of CREATE VIEW
  LEX_CSTRING   view_db{nullptr, 0};                ///< saved view database
  LEX_CSTRING   view_name{nullptr, 0};              ///< saved view name
  LEX_STRING    timestamp{nullptr, 0};              ///< GMT time stamp of last operation
  LEX_USER      definer;                ///< definer of view
  /**
    @note: This field is currently not reliable when read from dictionary:
    If an underlying view is changed, updatable_view is not changed,
    due to lack of dependency checking in dictionary implementation.
    Prefer to use is_updatable() during preparation and optimization.
  */
  ulonglong     updatable_view{0};         ///< VIEW can be updated
  /** 
      @brief The declared algorithm, if this is a view.
      @details One of
      - VIEW_ALGORITHM_UNDEFINED
      - VIEW_ALGORITHM_TEMPTABLE
      - VIEW_ALGORITHM_MERGE
      @todo Replace with an enum 
  */
  ulonglong     algorithm{0};
  ulonglong     view_suid{0};              ///< view is suid (true by default)
  ulonglong     with_check{0};             ///< WITH CHECK OPTION

private:
  /// The view algorithm that is actually used, if this is a view.
  enum_view_algorithm effective_algorithm{VIEW_ALGORITHM_UNDEFINED};
  Lock_descriptor m_lock_descriptor;
public:
  GRANT_INFO	grant;
public:
  uint		outer_join{0};		/* Which join type */
  uint		shared{0};			/* Used in multi-upd */
  size_t        db_length{0};
  size_t        table_name_length{0};
private:
  bool          m_updatable{false};		/* VIEW/TABLE can be updated */
  bool          m_insertable{false};           /* VIEW/TABLE can be inserted into */
public:
  bool		straight{false};		/* optimize with prev table */
  /**
    True for tables and views being changed in a data change statement.
    Also used by replication to filter out statements that can be ignored,
    especially important for multi-table UPDATE and DELETE.
  */
  bool          updating{false};
  bool		force_index{false};		/* prefer index over table scan */
  bool          ignore_leaves{false};          /* preload only non-leaf nodes */
  table_map     dep_tables{0};             /* tables the table depends on      */
  table_map     on_expr_dep_tables{0};     /* tables on expression depends on  */
  NESTED_JOIN *nested_join{nullptr};   /* if the element is a nested join  */
  TABLE_LIST *embedding{nullptr};             /* nested join containing the table */
  List<TABLE_LIST> *join_list{nullptr};/* join list the table belongs to   */
  bool		cacheable_table{false};	/* stop PS caching */
  /**
     Specifies which kind of table should be open for this element
     of table list.
  */
  enum_open_type open_type{OT_TEMPORARY_OR_BASE};
  /* true if this merged view contain auto_increment field */
  bool          contain_auto_increment{false};
  /// true <=> VIEW CHECK OPTION condition is processed (also for prep. stmts)
  bool          check_option_processed{false};
  /// true <=> Filter condition is processed
  bool          replace_filter_processed{false};

  dd::enum_table_type required_type;
  char		timestamp_buffer[20]{0};	/* buffer for timestamp (19+1) */
  /*
    This TABLE_LIST object is just placeholder for prelocking, it will be
    used for implicit LOCK TABLES only and won't be used in real statement.
  */
  bool          prelocking_placeholder{false};
  /**
     Indicates that if TABLE_LIST object corresponds to the table/view
     which requires special handling.
  */
  enum
  {
    /* Normal open. */
    OPEN_NORMAL= 0,
    /* Associate a table share only if the the table exists. */
    OPEN_IF_EXISTS,
    /*
      Associate a table share only if the the table exists.
      Also upgrade metadata lock to exclusive if table doesn't exist.
    */
    OPEN_FOR_CREATE,
    /* Don't associate a table share. */
    OPEN_STUB
  } open_strategy{OPEN_NORMAL};
  bool          internal_tmp_table{false};
  /** true if an alias for this table was specified in the SQL. */
  bool          is_alias{false};
  /** true if the table is referred to in the statement using a fully
      qualified name (@<db_name@>.@<table_name@>).
  */
  bool          is_fqtn{false};


  /* View creation context. */

  View_creation_ctx *view_creation_ctx{nullptr};

  /*
    Attributes to save/load view creation context in/from frm-file.

    They are required only to be able to use existing parser to load
    view-definition file. As soon as the parser parsed the file, view
    creation context is initialized and the attributes become redundant.

    These attributes MUST NOT be used for any purposes but the parsing.
  */

  LEX_STRING view_client_cs_name{nullptr, 0};
  LEX_STRING view_connection_cl_name{nullptr, 0};

  /*
    View definition (SELECT-statement) in the UTF-form.
  */

  LEX_STRING view_body_utf8{nullptr, 0};

  // True, If this is a system view
  bool is_system_view{false};

  /*
    Set to 'true' if this is a DD table being opened in the context of a
    dictionary operation. Note that when 'false', this may still be a DD
    table when opened in a non-DD context, e.g. as part of an I_S view
    query.
  */
  bool is_dd_ctx_table{false};

  /* End of view definition context. */

  /* List of possible keys. Valid only for materialized derived tables/views. */
  List<Derived_key> derived_key_list;

  /**
    Indicates what triggers we need to pre-load for this TABLE_LIST
    when opening an associated TABLE. This is filled after
    the parsed tree is created.
  */
  uint8 trg_event_map{0};
  uint i_s_requested_object{0};
  bool has_db_lookup_value{false};
  bool has_table_lookup_value{false};
  uint table_open_method{0};
  enum_schema_table_state schema_table_state{NOT_PROCESSED};

  MDL_request mdl_request;

  /// if true, EXPLAIN can't explain view due to insufficient rights.
  bool view_no_explain{false};

  /* List to carry partition names from PARTITION (...) clause in statement */
  List<String> *partition_names{nullptr};

  /// Set table number
  void set_tableno(uint tableno)
  {
    DBUG_ASSERT(tableno < MAX_TABLES);
    m_tableno= tableno;
    m_map= (table_map)1 << tableno;
  }
  /// Return table number
  uint tableno() const { return m_tableno; }

  /// Return table map derived from table number
  table_map map() const
  {
    DBUG_ASSERT(((table_map)1 << m_tableno) == m_map);
    return m_map;
  }

  /// If non-NULL, the CTE which this table is derived from.
  Common_table_expr *common_table_expr() const { return m_common_table_expr; }
  void set_common_table_expr(Common_table_expr *c)
  { m_common_table_expr= c; }
  /// @see m_derived_column_names
  const Create_col_name_list *derived_column_names() const
  { return m_derived_column_names; }
  void set_derived_column_names(const Create_col_name_list *d)
  { m_derived_column_names= d; }
  void propagate_table_maps(table_map map_arg);

private:
  /*
    A group of members set and used only during JOIN::optimize().
  */
  /**
     Optimized copy of m_join_cond (valid for one single
     execution). Initialized by SELECT_LEX::get_optimizable_conditions().
     @todo it would be goo dto reset it in reinit_before_use(), if
     reinit_stmt_before_use() had a loop including join nests.
  */
  Item          *m_join_cond_optim{nullptr};
public:

  COND_EQUAL    *cond_equal{nullptr};            ///< Used with outer join
  /// true <=> this table is a const one and was optimized away.
  bool          optimized_away{false};
  /**
    true <=> all possible keys for a derived table were collected and
    could be re-used while statement re-execution.
  */
  bool          derived_keys_ready{false};
private:
  /// If a recursive reference inside the definition of a CTE.
  bool          m_is_recursive_reference{false};
  // End of group for optimization

private:
  /** See comments for set_metadata_id() */
  enum_table_ref_type m_table_ref_type{TABLE_REF_NULL};
  /** See comments for TABLE_SHARE::get_table_ref_version() */
  ulonglong m_table_ref_version{0};
};


/*
  Iterator over the fields of a generic table reference.
*/

class Field_iterator
{
public:
  Field_iterator() {}                         /* Remove gcc warning */
  virtual ~Field_iterator() {}
  virtual void set(TABLE_LIST *)= 0;
  virtual void next()= 0;
  virtual bool end_of_fields()= 0;              /* Return 1 at end of list */
  virtual const char *name()= 0;
  virtual Item *create_item(THD *)= 0;
  virtual Field *field()= 0;
};


/* 
  Iterator over the fields of a base table, view with temporary
  table, or subquery.
*/

class Field_iterator_table: public Field_iterator
{
  Field **ptr;
public:
  Field_iterator_table() :ptr(0) {}
  void set(TABLE_LIST *table) { ptr= table->table->field; }
  void set_table(TABLE *table) { ptr= table->field; }
  void next() { ptr++; }
  bool end_of_fields() { return *ptr == 0; }
  const char *name();
  Item *create_item(THD *thd);
  Field *field() { return *ptr; }
};


/**
  Iterator over the fields of a merged derived table or view.
*/

class Field_iterator_view: public Field_iterator
{
  Field_translator *ptr, *array_end;
  TABLE_LIST *view;
public:
  Field_iterator_view() :ptr(0), array_end(0) {}
  void set(TABLE_LIST *table);
  void next() { ptr++; }
  bool end_of_fields() { return ptr == array_end; }
  const char *name();
  Item *create_item(THD *thd);
  Item **item_ptr() {return &ptr->item; }
  Field *field() { return 0; }
  inline Item *item() { return ptr->item; }
  Field_translator *field_translator() { return ptr; }
};


/*
  Field_iterator interface to the list of materialized fields of a
  NATURAL/USING join.
*/

class Field_iterator_natural_join: public Field_iterator
{
  List_iterator_fast<Natural_join_column> column_ref_it;
  Natural_join_column *cur_column_ref;
public:
  Field_iterator_natural_join() :cur_column_ref(NULL) {}
  ~Field_iterator_natural_join() {}
  void set(TABLE_LIST *table);
  void next();
  bool end_of_fields() { return !cur_column_ref; }
  const char *name() { return cur_column_ref->name(); }
  Item *create_item(THD *thd) { return cur_column_ref->create_item(thd); }
  Field *field() { return cur_column_ref->field(); }
  Natural_join_column *column_ref() { return cur_column_ref; }
};


/**
  Generic iterator over the fields of an arbitrary table reference.

    This class unifies the various ways of iterating over the columns
    of a table reference depending on the type of SQL entity it
    represents. If such an entity represents a nested table reference,
    this iterator encapsulates the iteration over the columns of the
    members of the table reference.

    The implementation assumes that all underlying NATURAL/USING table
    references already contain their result columns and are linked into
    the list TABLE_LIST::next_name_resolution_table.
*/

class Field_iterator_table_ref: public Field_iterator
{
  TABLE_LIST *table_ref, *first_leaf, *last_leaf;
  Field_iterator_table        table_field_it;
  Field_iterator_view         view_field_it;
  Field_iterator_natural_join natural_join_it;
  Field_iterator *field_it;
  void set_field_iterator();
public:
  Field_iterator_table_ref() :field_it(NULL) {}
  void set(TABLE_LIST *table);
  void next();
  bool end_of_fields()
  { return (table_ref == last_leaf && field_it->end_of_fields()); }
  const char *name() { return field_it->name(); }
  const char *get_table_name();
  const char *get_db_name();
  GRANT_INFO *grant();
  Item *create_item(THD *thd) { return field_it->create_item(thd); }
  Field *field() { return field_it->field(); }
  Natural_join_column *get_or_create_column_ref(THD *thd, TABLE_LIST *parent_table_ref);
  Natural_join_column *get_natural_column_ref();
};


/**
  An iterator over an intrusive list in TABLE_LIST objects. Can be used for
  iterating an intrusive list in e.g. range-based for loops.

  @tparam Next_pointer The intrusive list's "next" member.
*/
template <TABLE_LIST *TABLE_LIST::*Next_pointer>
class Table_list_iterator
{
public:

  /**
    Constructs an iterator.

    @param start The TABLE_LIST where that the iterator will start iterating
    from.
  */
  Table_list_iterator(TABLE_LIST *start) : m_current(start) {}

  TABLE_LIST *operator++() { return m_current= m_current->*Next_pointer; }

  TABLE_LIST *operator*() { return m_current; }

  bool operator!=(const Table_list_iterator &other) const
  {
    return m_current != other.m_current;
  }

private:
  TABLE_LIST *m_current;
};

typedef Table_list_iterator<&TABLE_LIST::next_local> Local_tables_iterator;
typedef Table_list_iterator<&TABLE_LIST::next_global> Global_tables_iterator;

/**
  Provides a list interface on TABLE_LIST objects. The interface is similar to
  std::vector, but has only the bare minimum to allow for iteration.

  @tparam Iterator_type Must have an implicit constructor from a TABLE_LIST
  pointer, and support pre-increment, non-equality and dereference operators.
*/
template<typename Iterator_type>
class Table_list_adapter
{
public:

  /**
    Constructs the list adapter.

    @param first The TABLE_LIST that is considered first in the list.
  */
  Table_list_adapter(TABLE_LIST *first) : m_first(first) {}

  /// An iterator pointing to the first TABLE_LIST.
  Iterator_type begin() { return m_first; }

  /// A past-the-end iterator.
  Iterator_type end() { return nullptr; }

private:
  TABLE_LIST *m_first;
};


/// A list interface over the TABLE_LIST::next_local pointer.
typedef Table_list_adapter<Local_tables_iterator> Local_tables_list;

/// A list interface over the TABLE_LIST::next_global pointer.
typedef Table_list_adapter<Global_tables_iterator> Global_tables_list;

struct OPEN_TABLE_LIST
{
  OPEN_TABLE_LIST *next;
  char	*db,*table;
  uint32 in_use,locked;
};


static inline my_bitmap_map *tmp_use_all_columns(TABLE *table,
                                                 MY_BITMAP *bitmap)
{
  my_bitmap_map *old= bitmap->bitmap;
  bitmap->bitmap= table->s->all_set.bitmap;// does not repoint last_word_ptr
  return old;
}


static inline void tmp_restore_column_map(MY_BITMAP *bitmap,
                                          my_bitmap_map *old)
{
  bitmap->bitmap= old;
}

/* The following is only needed for debugging */

static inline
my_bitmap_map *dbug_tmp_use_all_columns(TABLE *table MY_ATTRIBUTE((unused)),
                                        MY_BITMAP *bitmap MY_ATTRIBUTE((unused)))
{
#ifndef DBUG_OFF
  return tmp_use_all_columns(table, bitmap);
#else
  return 0;
#endif
}

static inline
void dbug_tmp_restore_column_map(MY_BITMAP *bitmap MY_ATTRIBUTE((unused)),
                                 my_bitmap_map *old MY_ATTRIBUTE((unused)))
{
#ifndef DBUG_OFF
  tmp_restore_column_map(bitmap, old);
#endif
}


/* 
  Variant of the above : handle both read and write sets.
  Provide for the possiblity of the read set being the same as the write set
*/
static inline
void dbug_tmp_use_all_columns(TABLE *table MY_ATTRIBUTE((unused)),
                              my_bitmap_map **save MY_ATTRIBUTE((unused)),
                              MY_BITMAP *read_set MY_ATTRIBUTE((unused)),
                              MY_BITMAP *write_set MY_ATTRIBUTE((unused)))
{
#ifndef DBUG_OFF
  save[0]= read_set->bitmap;
  save[1]= write_set->bitmap;
  (void) tmp_use_all_columns(table, read_set);
  (void) tmp_use_all_columns(table, write_set);
#endif
}


static inline
void dbug_tmp_restore_column_maps(MY_BITMAP *read_set MY_ATTRIBUTE((unused)),
                                  MY_BITMAP *write_set MY_ATTRIBUTE((unused)),
                                  my_bitmap_map **old MY_ATTRIBUTE((unused)))
{
#ifndef DBUG_OFF
  tmp_restore_column_map(read_set, old[0]);
  tmp_restore_column_map(write_set, old[1]);
#endif
}


void init_mdl_requests(TABLE_LIST *table_list);

/**
   Unpack the definition of a virtual column. Parses the text obtained from
   TABLE_SHARE and produces an Item.

  @param thd                  Thread handler
  @param table                Table with the checked field
  @param field                Pointer to Field object
  @param is_create_table      Indicates that table is opened as part
                              of CREATE or ALTER and does not yet exist in SE
  @param error_reported       updated flag for the caller that no other error
                              messages are to be generated.

  @retval true Failure.
  @retval false Success.
*/

bool unpack_gcol_info(THD *thd,
                      TABLE *table,
                      Field *field,
                      bool is_create_table,
                      bool *error_reported);


/**
   Unpack the partition expression. Parse the partition expression
   to produce an Item.

  @param[in] thd                Thread handler
  @param[in] outparam           Table object
  @param[in] share              TABLE_SHARE object
  @param[in] engine_type        Engine type of the partitions.
  @param[in] is_create_table    Indicates that table is opened as part of
                                CREATE or ALTER and does not yet exist in SE

  @retval true Failure.
  @retval false Success.
*/

bool unpack_partition_info(THD *thd,
                           TABLE *outparam,
                           TABLE_SHARE *share,
                           handlerton *engine_type,
                           bool is_create_table);

int open_table_from_share(THD *thd, TABLE_SHARE *share, const char *alias,
                          uint db_stat, uint prgflag, uint ha_open_flags,
                          TABLE *outparam, bool is_create_table,
                          const dd::Table *table_def_param);
TABLE_SHARE *alloc_table_share(const char *db, const char *table_name,
                               const char *key, size_t key_length);
void init_tmp_table_share(THD *thd, TABLE_SHARE *share, const char *key,
                          size_t key_length,
                          const char *table_name, const char *path,
                          MEM_ROOT *mem_root);
void free_table_share(TABLE_SHARE *share);
void update_create_info_from_table(HA_CREATE_INFO *info, TABLE *form);
Ident_name_check check_db_name(const char *name, size_t length);
Ident_name_check check_and_convert_db_name(LEX_STRING *db,
                                           bool preserve_lettercase);
bool check_column_name(const char *name);
Ident_name_check check_table_name(const char *name, size_t length);
int rename_file_ext(const char * from,const char * to,const char * ext);
char *get_field(MEM_ROOT *mem, Field *field);
bool get_field(MEM_ROOT *mem, Field *field, class String *res);

int closefrm(TABLE *table, bool free_share);
void free_blobs(TABLE *table);
void free_blob_buffers_and_reset(TABLE *table, uint32 size);
int set_zone(int nr,int min_zone,int max_zone);
void append_unescaped(String *res, const char *pos, size_t length);
char *fn_rext(char *name);
TABLE_CATEGORY get_table_category(const LEX_STRING &db,
                                  const LEX_STRING &name);

/* performance schema */
extern LEX_STRING PERFORMANCE_SCHEMA_DB_NAME;

extern LEX_STRING GENERAL_LOG_NAME;
extern LEX_STRING SLOW_LOG_NAME;

/* information schema */
extern LEX_STRING INFORMATION_SCHEMA_NAME;

/* mysql schema */
extern LEX_STRING MYSQL_SCHEMA_NAME;

/* mysql tablespace */
extern LEX_STRING MYSQL_TABLESPACE_NAME;

/* replication's tables */
extern LEX_STRING RLI_INFO_NAME;
extern LEX_STRING MI_INFO_NAME;
extern LEX_STRING WORKER_INFO_NAME;
<<<<<<< HEAD
#endif /* !UNIV_HOTBACKUP */
=======
extern "C" MYSQL_PLUGIN_IMPORT CHARSET_INFO *system_charset_info;
>>>>>>> 87692b62

inline bool is_infoschema_db(const char *name, size_t len)
{
  return (INFORMATION_SCHEMA_NAME.length == len &&
          !my_strcasecmp(system_charset_info,
                         INFORMATION_SCHEMA_NAME.str, name));
}

inline bool is_infoschema_db(const char *name)
{
  return !my_strcasecmp(system_charset_info,
                        INFORMATION_SCHEMA_NAME.str, name);
}

inline bool is_perfschema_db(const char *name, size_t len)
{
  return (PERFORMANCE_SCHEMA_DB_NAME.length == len &&
          !my_strcasecmp(system_charset_info,
                         PERFORMANCE_SCHEMA_DB_NAME.str, name));
}

inline bool is_perfschema_db(const char *name)
{
  return !my_strcasecmp(system_charset_info,
                        PERFORMANCE_SCHEMA_DB_NAME.str, name);
}

/**
  return true if the table was created explicitly.
*/
inline bool is_user_table(TABLE * table)
{
  const char *name= table->s->table_name.str;
  return strncmp(name, tmp_file_prefix, tmp_file_prefix_length);
}

bool is_simple_order(ORDER *order);

uint add_pk_parts_to_sk(KEY *sk, uint sk_n, KEY *pk, uint pk_n,
                        TABLE_SHARE *share, handler *handler_file,
                        uint *usable_parts);
void setup_key_part_field(TABLE_SHARE *share, handler *handler_file,
                          uint primary_key_n, KEY *keyinfo, uint key_n,
                          uint key_part_n, uint *usable_parts,
                          bool part_of_key_not_extended);

const uchar *get_field_name(const uchar *arg, size_t *length);

void repoint_field_to_record(TABLE *table, uchar *old_rec, uchar *new_rec);
bool update_generated_write_fields(const MY_BITMAP *bitmap, TABLE *table);
bool update_generated_read_fields(uchar *buf, TABLE *table,
                                  uint active_index= MAX_KEY);

/**
  Check if a TABLE_LIST instance represents a pre-opened temporary table.
*/

inline bool is_temporary_table(TABLE_LIST *tl)
{
  if (tl->is_view() || tl->schema_table)
    return false;

  if (!tl->table)
    return false;

  /*
    NOTE: 'table->s' might be NULL for specially constructed TABLE
    instances. See SHOW TRIGGERS for example.
  */

  if (!tl->table->s)
    return false;

  return tl->table->s->tmp_table != NO_TMP_TABLE;
}


/**
  After parsing, a Common Table Expression is accessed through a
  TABLE_LIST. This class contains all information about the CTE which the
  TABLE_LIST needs.

  @note that before and during parsing, the CTE is described by a
  PT_common_table_expr.
*/
class Common_table_expr
{
public:
  Common_table_expr(MEM_ROOT *mem_root) : references(mem_root),
    recursive(false), tmp_tables(mem_root)
    {}
  TABLE *clone_tmp_table(THD *thd, TABLE_LIST *tl);
  bool substitute_recursive_reference(THD *thd, SELECT_LEX *sl);
  /**
     All references to this CTE in the statement, except those inside the
     query expression defining this CTE.
     In other words, all non-recursive references.
  */
  Mem_root_array<TABLE_LIST *> references;
  /// True if it's a recursive CTE
  bool recursive;
  /**
    List of all TABLE_LISTSs reading/writing to the tmp table created to
    materialize this CTE. Due to shared materialization, only the first one
    has a TABLE generated by create_tmp_table(); other ones have a TABLE
    generated by open_table_from_share().
  */
  Mem_root_array<TABLE_LIST *> tmp_tables;
};


/**
   This iterates on those references to a derived table / view / CTE which are
   materialized. If a recursive CTE, this includes recursive references.
   Upon construction it is passed a non-recursive materialized reference
   to the derived table (TABLE_LIST*).
   For a CTE it may return more than one reference; for a derived table or a
   view, there is only one (as references to a same view are treated as
   independent objects).
   References are returned as TABLE*.
*/
class Derived_refs_iterator
{
  TABLE_LIST *const start; ///< The reference provided in construction.
  int ref_idx; ///< Current index in cte->tmp_tables
public:
  explicit Derived_refs_iterator(TABLE_LIST *start_arg) :
  start(start_arg), ref_idx(-1)
  {}
  TABLE *get_next()
  {
    ref_idx++;
    const Common_table_expr *cte= start->common_table_expr();
    if (!cte)
      return (ref_idx < 1) ? start->table : nullptr;
    return ((uint)ref_idx < cte->tmp_tables.size()) ?
      cte->tmp_tables[ref_idx]->table : nullptr;
  }
  void rewind() { ref_idx= -1; }
  /// @returns true if the last get_next() returned the first element.
  bool is_first() const { return ref_idx == 0; }
};

//////////////////////////////////////////////////////////////////////////

/*
  NOTE:
  These structures are added to read .frm file in upgrade scenario.

  They should not be used any where else in the code.
  They will be removed in future release.
  Any new code should not be added in this section.
*/


/**
  These members were removed from TABLE_SHARE as they are not used in
  in the code. open_binary_frm() uses these members while reading
  .frm files.
*/
class FRM_context
{
public:
  FRM_context()
    : default_part_db_type(NULL), null_field_first(false), stored_fields(0),
      view_def(NULL), frm_version(0), fieldnames()
  {}

  handlerton *default_part_db_type;
  bool null_field_first;
  uint stored_fields;                   /* Number of stored fields
                                           (i.e. without generated-only ones) */

  enum utype  { NONE,DATE,SHIELD,NOEMPTY,CASEUP,PNR,BGNR,PGNR,YES,NO,REL,
                CHECK,EMPTY,UNKNOWN_FIELD,CASEDN,NEXT_NUMBER,INTERVAL_FIELD,
                BIT_FIELD, TIMESTAMP_OLD_FIELD, CAPITALIZE, BLOB_FIELD,
                TIMESTAMP_DN_FIELD, TIMESTAMP_UN_FIELD, TIMESTAMP_DNUN_FIELD,
                GENERATED_FIELD= 128 };

  /**
    For shares representing views File_parser object with view
    definition read from .FRM file.
  */
  const File_parser *view_def;
  uchar frm_version;
  TYPELIB fieldnames;                   /* Pointer to fieldnames */
};


/**
  Create TABLE_SHARE from .frm file.

  FRM_context object is used to store the value removed from
  TABLE_SHARE. These values are used only for .frm file parsing.

  @param[in]  thd                       Thread handle.
  @param[in]  path                      Path of the frm file.
  @param[out] share                     TABLE_SHARE to be populated.
  @param[out] frm_context               FRM_context object.
  @param[in]  db                        Database name.
  @param[in]  table                     Table name.
  @param[in]  is_fix_view_cols_and_deps Fix view column data, table
                                        and routine dependency.

  @retval TABLE_SHARE  ON SUCCESS
  @retval NULL         ON FAILURE
*/
bool create_table_share_for_upgrade(THD *thd,
                                    const char *path,
                                    TABLE_SHARE *share,
                                    FRM_context *frm_context,
                                    const char *db,
                                    const char *table,
                                    bool is_fix_view_cols_and_deps);
//////////////////////////////////////////////////////////////////////////

#endif /* TABLE_INCLUDED */<|MERGE_RESOLUTION|>--- conflicted
+++ resolved
@@ -123,16 +123,6 @@
                           if ((A)->s->null_bytes > 0) \
                           memset((A)->null_flags, 255, (A)->s->null_bytes);\
                         }
-<<<<<<< HEAD
-#endif /* !UNIV_HOTBACKUP */
-=======
-
-/*
-  Used to identify NESTED_JOIN structures within a join (applicable to
-  structures representing outer joins that have not been simplified away).
-*/
-typedef ulonglong nested_join_map;
->>>>>>> 87692b62
 
 #define tmp_file_prefix "#sql"			/**< Prefix for tmp tables */
 #define tmp_file_prefix_length 4
@@ -3703,11 +3693,6 @@
 extern LEX_STRING RLI_INFO_NAME;
 extern LEX_STRING MI_INFO_NAME;
 extern LEX_STRING WORKER_INFO_NAME;
-<<<<<<< HEAD
-#endif /* !UNIV_HOTBACKUP */
-=======
-extern "C" MYSQL_PLUGIN_IMPORT CHARSET_INFO *system_charset_info;
->>>>>>> 87692b62
 
 inline bool is_infoschema_db(const char *name, size_t len)
 {
