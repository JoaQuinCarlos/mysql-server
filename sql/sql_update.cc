--- conflicted
+++ resolved
@@ -43,13 +43,8 @@
 #include "opt_trace.h"   // Opt_trace_object
 #include "sql_tmp_table.h"                      // tmp tables
 #include "sql_optimizer.h"                      // remove_eq_conds
-<<<<<<< HEAD
-#include "sql_resolver.h"                       // setup_order, fix_inner_refs
-
-=======
 #include "sql_resolver.h"                       // setup_order
 #include "binlog.h"
->>>>>>> bbe18c4e
 
 /**
    True if the table's input and output record buffers are comparable using
