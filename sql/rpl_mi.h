--- conflicted
+++ resolved
@@ -63,15 +63,7 @@
 
 class Master_info : public Rpl_info
 {
-<<<<<<< HEAD
   friend class Rpl_info_factory;
-=======
- public:
-  Master_info(bool is_slave_recovery);
-  ~Master_info();
-  bool shall_ignore_server_id(ulong s_id);
-  void clear_in_memory_info(bool all);
->>>>>>> 8744e957
 
 public:
   /* the variables below are needed because we can change masters on the fly */
@@ -127,7 +119,8 @@
   my_off_t master_log_pos;
 
 public:
-  void init_master_log_pos();
+  void clear_in_memory_info(bool all);
+
   inline const char* get_master_log_name() { return master_log_name; }
   inline ulonglong get_master_log_pos() { return master_log_pos; }
   inline void set_master_log_name(const char *log_file_name)
@@ -145,6 +138,8 @@
   size_t get_number_info_mi_fields();
 
 private:
+  void init_master_log_pos();
+
   bool read_info(Rpl_info_handler *from);
   bool write_info(Rpl_info_handler *to, bool force);
 
@@ -163,17 +158,6 @@
 
   Master_info& operator=(const Master_info& info);
 };
-<<<<<<< HEAD
-=======
-int init_master_info(Master_info* mi, const char* master_info_fname,
-		     const char* slave_info_fname,
-		     bool abort_if_no_master_info_file,
-		     int thread_mask);
-void end_master_info(Master_info* mi);
-int flush_master_info(Master_info* mi, 
-                      bool flush_relay_log_cache, 
-                      bool need_lock_relay_log);
->>>>>>> 8744e957
 int change_master_server_id_cmp(ulong *id1, ulong *id2);
 
 #endif /* HAVE_REPLICATION */
