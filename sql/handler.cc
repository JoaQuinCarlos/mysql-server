--- conflicted
+++ resolved
@@ -1370,10 +1370,10 @@
       Ensure no active backup engine data exists, unless the current transaction
       is from replication and in active xa state.
     */
-    DBUG_ASSERT(thd->ha_data[ht_arg->slot].ha_ptr_backup == NULL ||
+    DBUG_ASSERT(thd->get_ha_data(ht_arg->slot)->ha_ptr_backup == NULL ||
                 (thd->get_transaction()->xid_state()->
                  has_state(XID_STATE::XA_ACTIVE)));
-    DBUG_ASSERT(thd->ha_data[ht_arg->slot].ha_ptr_backup == NULL ||
+    DBUG_ASSERT(thd->get_ha_data(ht_arg->slot)->ha_ptr_backup == NULL ||
                 (thd->is_binlog_applier() || thd->slave_thread));
 
     thd->server_status|= SERVER_STATUS_IN_TRANS;
@@ -1908,19 +1908,8 @@
       }
       thd->status_var.ha_commit_count++;
       ha_info_next= ha_info->next();
-<<<<<<< HEAD
-
-      if (restore_backup_trx && ht->replace_native_transaction_in_thd)
-      {
-        void **trx_backup= &thd->get_ha_data(ht->slot)->ha_ptr_backup;
-
-        ht->replace_native_transaction_in_thd(thd, *trx_backup, NULL);
-        *trx_backup= NULL;
-      }
-=======
       if (restore_backup_ha_data)
         reattach_engine_ha_data_to_thd(thd, ht);
->>>>>>> 9b987ebf
       ha_info->reset(); /* keep it conveniently zero-filled */
     }
     trn_ctx->reset_scope(trx_scope);
