--- conflicted
+++ resolved
@@ -574,16 +574,13 @@
     keys_map.clear_all();
     bzero((char*) keys,sizeof(keys));
   }
-<<<<<<< HEAD
+  SEL_TREE(SEL_TREE *arg, RANGE_OPT_PARAM *param);
   /*
     Note: there may exist SEL_TREE objects with sel_tree->type=KEY and
     keys[i]=0 for all i. (SergeyP: it is not clear whether there is any
     merit in range analyzer functions (e.g. get_mm_parts) returning a
     pointer to such SEL_TREE instead of NULL)
   */
-=======
-  SEL_TREE(SEL_TREE *arg, struct st_qsel_param *param);
->>>>>>> e59a0361
   SEL_ARG *keys[MAX_KEY];
   key_map keys_map;        /* bitmask of non-NULL elements in keys */
 
@@ -771,16 +768,10 @@
     trees_next(trees),
     trees_end(trees + PREALLOCED_TREES)
   {}
-<<<<<<< HEAD
+  SEL_IMERGE (SEL_IMERGE *arg, RANGE_OPT_PARAM *param);
   int or_sel_tree(RANGE_OPT_PARAM *param, SEL_TREE *tree);
   int or_sel_tree_with_checks(RANGE_OPT_PARAM *param, SEL_TREE *new_tree);
   int or_sel_imerge_with_checks(RANGE_OPT_PARAM *param, SEL_IMERGE* imerge);
-=======
-  SEL_IMERGE (SEL_IMERGE *arg, PARAM *param);
-  int or_sel_tree(PARAM *param, SEL_TREE *tree);
-  int or_sel_tree_with_checks(PARAM *param, SEL_TREE *new_tree);
-  int or_sel_imerge_with_checks(PARAM *param, SEL_IMERGE* imerge);
->>>>>>> e59a0361
 };
 
 
@@ -894,7 +885,7 @@
 }
 
 
-SEL_TREE::SEL_TREE(SEL_TREE *arg, PARAM *param): Sql_alloc()
+SEL_TREE::SEL_TREE(SEL_TREE *arg, RANGE_OPT_PARAM *param): Sql_alloc()
 {
   keys_map= arg->keys_map;
   type= arg->type;
@@ -918,7 +909,7 @@
 }
 
 
-SEL_IMERGE::SEL_IMERGE (SEL_IMERGE *arg, PARAM *param) : Sql_alloc()
+SEL_IMERGE::SEL_IMERGE (SEL_IMERGE *arg, RANGE_OPT_PARAM *param) : Sql_alloc()
 {
   uint elements= (arg->trees_end - arg->trees);
   if (elements > PREALLOCED_TREES)
@@ -5626,13 +5617,9 @@
       tree->keys_map.set_bit(key_part->key);
     }
   }
-<<<<<<< HEAD
-  
-=======
 
   if (tree && tree->merges.is_empty() && tree->keys_map.is_clear_all())
     tree= NULL;
->>>>>>> e59a0361
   DBUG_RETURN(tree);
 }
 
