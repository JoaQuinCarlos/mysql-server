--- conflicted
+++ resolved
@@ -1780,11 +1780,7 @@
     /* Simulate a lock deadlock error */
     uint error = 0;
 
-<<<<<<< HEAD
-    if (found_order_commit_deadlock()) error = ER_LOCK_DEADLOCK;
-=======
-    if (found_order_commit_deadlock())
-    {
+    if (found_order_commit_deadlock()) {
       /*
         This transaction was allowed to be executed in parallel with other that
         happened earlier according to binary log order. It was asked to be
@@ -1809,29 +1805,24 @@
         So, we will make the worker to retry this transaction only if there is
         no error or the error is a temporary error.
       */
-      Diagnostics_area *da= thd->get_stmt_da();
+      Diagnostics_area *da = thd->get_stmt_da();
       if (!thd->get_stmt_da()->is_error() ||
-          has_temporary_error(thd,
-                              da->is_error() ? da->mysql_errno() : error,
-                              &silent))
-      {
-        error= ER_LOCK_DEADLOCK;
+          has_temporary_error(thd, da->is_error() ? da->mysql_errno() : error,
+                              &silent)) {
+        error = ER_LOCK_DEADLOCK;
       }
 #ifndef DBUG_OFF
-      else
-      {
+      else {
         /*
           The non-debug binary will not retry this transactions, stopping the
           SQL thread because of the non-temporary error. But, as this situation
           is not supposed to happen as described in the comment above, we will
           fail an assert to ease the issue investigation when it happens.
         */
-        if (DBUG_EVALUATE_IF("rpl_fake_cod_deadlock", 0, 1))
-          DBUG_ASSERT(false);
+        if (DBUG_EVALUATE_IF("rpl_fake_cod_deadlock", 0, 1)) DBUG_ASSERT(false);
       }
 #endif
     }
->>>>>>> a082df5a
 
     if (!has_temporary_error(thd, error, &silent) ||
         thd->get_transaction()->cannot_safely_rollback(
