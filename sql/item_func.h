#ifndef ITEM_FUNC_INCLUDED
#define ITEM_FUNC_INCLUDED

/* Copyright (c) 2000, 2017, Oracle and/or its affiliates. All rights reserved.

   This program is free software; you can redistribute it and/or modify
   it under the terms of the GNU General Public License as published by
   the Free Software Foundation; version 2 of the License.

   This program is distributed in the hope that it will be useful,
   but WITHOUT ANY WARRANTY; without even the implied warranty of
   MERCHANTABILITY or FITNESS FOR A PARTICULAR PURPOSE.  See the
   GNU General Public License for more details.

   You should have received a copy of the GNU General Public License
   along with this program; if not, write to the Free Software
   Foundation, Inc., 51 Franklin St, Fifth Floor, Boston, MA 02110-1301  USA */

#include <limits.h>
#include <stddef.h>
#include <sys/types.h>
#include <cmath>        // isfinite
#include <functional>

#include "binary_log_types.h"
#include "decimal.h"
#include "enum_query_type.h"
#include "field.h"
#include "ft_global.h"
#include "handler.h"
#include "item.h"       // Item_result_field
#include "lex_string.h"
#include "m_ctype.h"
#include "my_base.h"
#include "my_byteorder.h"
#include "my_compiler.h"
#include "my_dbug.h"
#include "my_decimal.h" // string2my_decimal
#include "my_inttypes.h"
#include "my_pointer_arithmetic.h"
#include "my_sys.h"
#include "my_table_map.h"
#include "my_thread_local.h"
#include "my_time.h"
#include "mysql/service_mysql_alloc.h"
#include "mysql_com.h"
#include "mysqld_error.h"
#include "parse_tree_node_base.h"
#include "set_var.h"    // enum_var_type
#include "sql_const.h"
#include "sql_string.h"
#include "sql_udf.h"    // udf_handler
#include "system_variables.h"
#include "table.h"
#include "template_utils.h"
#include "thr_malloc.h"

class Json_wrapper;
class PT_item_list;
class Protocol;
class SELECT_LEX;
class THD;
class sp_rcontext;
template <class T> class List;

/* Function items used by mysql */

extern bool reject_geometry_args(uint arg_count, Item **args,
                                 Item_result_field *me);
void unsupported_json_comparison(size_t arg_count, Item **args,
                                 const char *msg);

class Item_func :public Item_result_field
{
  typedef Item_result_field super;
protected:
  Item **args, *tmp_arg[2];
  /// Value used in calculation of result of const_item()
  bool const_item_cache;
  /*
    Allowed numbers of columns in result (usually 1, which means scalar value)
    0 means get this number from first argument
  */
  uint allowed_arg_cols;
  /// Value used in calculation of result of used_tables()
  table_map used_tables_cache;
  /// Value used in calculation of result of not_null_tables()
  table_map not_null_tables_cache;
public:
  uint arg_count;
  //bool const_item_cache;
  // When updating Functype with new spatial functions,
  // is_spatial_operator() should also be updated.
  enum Functype { UNKNOWN_FUNC,EQ_FUNC,EQUAL_FUNC,NE_FUNC,LT_FUNC,LE_FUNC,
		  GE_FUNC,GT_FUNC,FT_FUNC,
		  LIKE_FUNC,ISNULL_FUNC,ISNOTNULL_FUNC,
		  COND_AND_FUNC, COND_OR_FUNC, XOR_FUNC,
                  BETWEEN, IN_FUNC, MULT_EQUAL_FUNC,
		  INTERVAL_FUNC, ISNOTNULLTEST_FUNC,
		  SP_EQUALS_FUNC, SP_DISJOINT_FUNC,SP_INTERSECTS_FUNC,
		  SP_TOUCHES_FUNC,SP_CROSSES_FUNC,SP_WITHIN_FUNC,
		  SP_CONTAINS_FUNC,SP_COVEREDBY_FUNC,SP_COVERS_FUNC,
                  SP_OVERLAPS_FUNC,
		  SP_STARTPOINT,SP_ENDPOINT,SP_EXTERIORRING,
		  SP_POINTN,SP_GEOMETRYN,SP_INTERIORRINGN,
                  NOT_FUNC, NOT_ALL_FUNC,
                  NOW_FUNC, TRIG_COND_FUNC,
                  SUSERVAR_FUNC, GUSERVAR_FUNC, COLLATE_FUNC,
                  EXTRACT_FUNC, TYPECAST_FUNC, FUNC_SP, UDF_FUNC,
                  NEG_FUNC, GSYSVAR_FUNC, GROUPING_FUNC };
  enum optimize_type { OPTIMIZE_NONE,OPTIMIZE_KEY,OPTIMIZE_OP, OPTIMIZE_NULL,
                       OPTIMIZE_EQUAL };
  enum Type type() const override { return FUNC_ITEM; }
  virtual enum Functype functype() const   { return UNKNOWN_FUNC; }
  Item_func():
    allowed_arg_cols(1), arg_count(0)
  {
    args= tmp_arg;
    with_sum_func= 0;
  }

  explicit Item_func(const POS &pos)
    : super(pos), allowed_arg_cols(1), arg_count(0)
  {
    args= tmp_arg;
  }

  Item_func(Item *a):
    allowed_arg_cols(1), arg_count(1)
  {
    args= tmp_arg;
    args[0]= a;
    with_sum_func= a->with_sum_func;
  }
  Item_func(const POS &pos, Item *a): super(pos),
    allowed_arg_cols(1), arg_count(1)
  {
    args= tmp_arg;
    args[0]= a;
  }

  Item_func(Item *a,Item *b):
    allowed_arg_cols(1), arg_count(2)
  {
    args= tmp_arg;
    args[0]= a; args[1]= b;
    with_sum_func= a->with_sum_func || b->with_sum_func;
  }
  Item_func(const POS &pos, Item *a,Item *b): super(pos),
    allowed_arg_cols(1), arg_count(2)
  {
    args= tmp_arg;
    args[0]= a; args[1]= b;
  }

  Item_func(Item *a,Item *b,Item *c):
    allowed_arg_cols(1), arg_count(3)
  {
    if ((args= (Item**) sql_alloc(sizeof(Item*)*3)))
    {
      args[0]= a; args[1]= b; args[2]= c;
      with_sum_func= a->with_sum_func || b->with_sum_func || c->with_sum_func;
    }
    else
      arg_count= 0; // OOM
  }

  Item_func(const POS &pos, Item *a,Item *b,Item *c): super(pos),
    allowed_arg_cols(1), arg_count(3)
  {
    if ((args= (Item**) sql_alloc(sizeof(Item*)*3)))
    {
      args[0]= a; args[1]= b; args[2]= c;
    }
    else
      arg_count= 0; // OOM
  }

  Item_func(Item *a,Item *b,Item *c,Item *d):
    allowed_arg_cols(1), arg_count(4)
  {
    if ((args= (Item**) sql_alloc(sizeof(Item*)*4)))
    {
      args[0]= a; args[1]= b; args[2]= c; args[3]= d;
      with_sum_func= a->with_sum_func || b->with_sum_func ||
	c->with_sum_func || d->with_sum_func;
    }
    else
      arg_count= 0; // OOM
  }
  Item_func(const POS &pos, Item *a,Item *b,Item *c,Item *d): super(pos),
    allowed_arg_cols(1), arg_count(4)
  {
    if ((args= (Item**) sql_alloc(sizeof(Item*)*4)))
    {
      args[0]= a; args[1]= b; args[2]= c; args[3]= d;
    }
    else
      arg_count= 0; // OOM
  }

  Item_func(Item *a,Item *b,Item *c,Item *d,Item* e):
    allowed_arg_cols(1), arg_count(5)
  {
    if ((args= (Item**) sql_alloc(sizeof(Item*)*5)))
    {
      args[0]= a; args[1]= b; args[2]= c; args[3]= d; args[4]= e;
      with_sum_func= a->with_sum_func || b->with_sum_func ||
	c->with_sum_func || d->with_sum_func || e->with_sum_func ;
    }
    else
      arg_count= 0; // OOM
  }
  Item_func(const POS &pos, Item *a, Item *b, Item *c, Item *d, Item* e)
    : super(pos), allowed_arg_cols(1), arg_count(5)
  {
    if ((args= (Item**) sql_alloc(sizeof(Item*)*5)))
    {
      args[0]= a; args[1]= b; args[2]= c; args[3]= d; args[4]= e;
    }
    else
      arg_count= 0; // OOM
  }

  Item_func(List<Item> &list);
  Item_func(const POS &pos, PT_item_list *opt_list);

  // Constructor used for Item_cond_and/or (see Item comment)
  Item_func(THD *thd, Item_func *item);

  bool itemize(Parse_context *pc, Item **res) override;

  bool fix_fields(THD *, Item **ref) override;
  bool fix_func_arg(THD *, Item **arg);
<<<<<<< HEAD
  void fix_after_pullout(SELECT_LEX *parent_select,
                         SELECT_LEX *removed_select) override;
  table_map used_tables() const override;
=======
  virtual void fix_after_pullout(st_select_lex *parent_select,
                                 st_select_lex *removed_select);
  table_map used_tables() const;
>>>>>>> 371cb91d
  /**
     Returns the pseudo tables depended upon in order to evaluate this
     function expression. The default implementation returns the empty
     set.
  */
  virtual table_map get_initial_pseudo_tables() const { return 0; }
  table_map not_null_tables() const override;
  void update_used_tables() override;
  void set_used_tables(table_map map) { used_tables_cache= map; }
  void set_not_null_tables(table_map map) { not_null_tables_cache= map; }
  bool eq(const Item *item, bool binary_cmp) const override;
  virtual optimize_type select_optimize() const { return OPTIMIZE_NONE; }
  virtual bool have_rev_func() const { return 0; }
  virtual Item *key_item() const { return args[0]; }
  bool const_item() const override { return const_item_cache; }
  inline Item **arguments() const
  { DBUG_ASSERT(argument_count() > 0); return args; }
  /**
    Copy arguments from list to args array

    @param list           function argument list
    @param context_free   true: for use in context-independent
                          constructors (Item_func(POS,...)) i.e. for use
                          in the parser
  */
  void set_arguments(List<Item> &list, bool context_free);
  inline uint argument_count() const { return arg_count; }
  void split_sum_func(THD *thd, Ref_item_array ref_item_array,
                      List<Item> &fields) override;
  void print(String *str, enum_query_type query_type) override;
  void print_op(String *str, enum_query_type query_type);
  void print_args(String *str, uint from, enum_query_type query_type);
  virtual void fix_num_length_and_dec();
  void count_only_length(Item **item, uint nitems);
  void count_real_length(Item **item, uint nitems);
  void count_decimal_length(Item **item, uint nitems);
  void count_datetime_length(Item **item, uint nitems);
  bool count_string_result_length(enum_field_types field_type,
                                  Item **item, uint nitems);
  bool get_arg0_date(MYSQL_TIME *ltime, my_time_flags_t fuzzy_date)
  {
    return (null_value=args[0]->get_date(ltime, fuzzy_date));
  }
  inline bool get_arg0_time(MYSQL_TIME *ltime)
  {
    return (null_value= args[0]->get_time(ltime));
  }
  bool is_null() override {
    update_null_value();
    return null_value;
  }
  void signal_divide_by_null();
  void signal_invalid_argument_for_log();
  friend class udf_handler;
  Field *tmp_table_field() { return result_field; }
  Field *tmp_table_field(TABLE *t_arg) override;
  Item *get_tmp_table_item(THD *thd) override;

  my_decimal *val_decimal(my_decimal *) override;

  /**
    Same as save_in_field() except that special logic is added to
    avoid serialization to string followed by parsing of the string
    when saving a JSON value in a JSON column.

    Unless both the return type of the function and the type of the
    target column are JSON, this function works exactly as
    save_in_field(). For the JSON type, this means:

    - JSON values saved in non-JSON columns: The JSON value is
      serialized to a character string and then attempted saved in the
      target column. The usual conversions are performed if the target
      column is not a character string column.

    - Non-JSON values saved in JSON columns: Strings are parsed as
      JSON text, converted to JSON binary representation and saved in
      the target column. Non-strings cause a conversion error to be
      raised.

    A better solution might be to put this logic into
    Item_func::save_in_field_inner() or even Item::save_in_field_inner().
    But that would mean providing val_json() overrides for
    more Item subclasses. And that feels like pulling on a
    ball of yarn late in the release cycle for 5.7. FIXME.

    @param[out] field          The field to set the value to.
    @param      no_conversions Passed to save_in_field_inner().

    @retval 0  On success.
    @retval >0 On error.
  */
  virtual type_conversion_status save_possibly_as_json(Field *field,
                                                       bool no_conversions);

  bool agg_arg_charsets(DTCollation &c, Item **items, uint nitems,
                        uint flags, int item_sep)
  {
    return agg_item_charsets(c, func_name(), items, nitems, flags, item_sep);
  }
  /*
    Aggregate arguments for string result, e.g: CONCAT(a,b)
    - convert to @@character_set_connection if all arguments are numbers
    - allow DERIVATION_NONE
  */
  bool agg_arg_charsets_for_string_result(DTCollation &c,
                                          Item **items, uint nitems,
                                          int item_sep= 1)
  {
    return agg_item_charsets_for_string_result(c, func_name(),
                                               items, nitems, item_sep);
  }
  /*
    Aggregate arguments for comparison, e.g: a=b, a LIKE b, a RLIKE b
    - don't convert to @@character_set_connection if all arguments are numbers
    - don't allow DERIVATION_NONE
  */
  bool agg_arg_charsets_for_comparison(DTCollation &c,
                                       Item **items, uint nitems,
                                       int item_sep= 1)
  {
    return agg_item_charsets_for_comparison(c, func_name(),
                                            items, nitems, item_sep);
  }
  /*
    Aggregate arguments for string result, when some comparison
    is involved internally, e.g: REPLACE(a,b,c)
    - convert to @@character_set_connection if all arguments are numbers
    - disallow DERIVATION_NONE
  */
  bool agg_arg_charsets_for_string_result_with_comparison(DTCollation &c,
                                                          Item **items,
                                                          uint nitems,
                                                          int item_sep= 1)
  {
    return agg_item_charsets_for_string_result_with_comparison(c, func_name(),
                                                               items, nitems,
                                                               item_sep);
  }
  bool walk(Item_processor processor, enum_walk walk, uchar *arg) override;
  Item *transform(Item_transformer transformer, uchar *arg) override;
  Item* compile(Item_analyzer analyzer, uchar **arg_p,
                Item_transformer transformer, uchar *arg_t) override;
  void traverse_cond(Cond_traverser traverser,
                     void * arg, traverse_order order) override;
  inline void raise_numeric_overflow(const char *type_name)
  {
    char buf[256];
    String str(buf, sizeof(buf), system_charset_info);
    str.length(0);
    print(&str, QT_NO_DATA_EXPANSION);
    my_error(ER_DATA_OUT_OF_RANGE, MYF(0), type_name, str.c_ptr_safe());
  }
  inline double raise_float_overflow()
  {
    raise_numeric_overflow("DOUBLE");
    return 0.0;
  }
  inline longlong raise_integer_overflow()
  {
    raise_numeric_overflow(unsigned_flag ? "BIGINT UNSIGNED": "BIGINT");
    return 0;
  }
  inline int raise_decimal_overflow()
  {
    raise_numeric_overflow(unsigned_flag ? "DECIMAL UNSIGNED" : "DECIMAL");
    return E_DEC_OVERFLOW;
  }
  /**
     Throw an error if the input double number is not finite, i.e. is either
     +/-INF or NAN.
  */
  inline double check_float_overflow(double value)
  {
    return std::isfinite(value) ? value : raise_float_overflow();
  }
  /**
    Throw an error if the input BIGINT value represented by the
    (longlong value, bool unsigned flag) pair cannot be returned by the
    function, i.e. is not compatible with this Item's unsigned_flag.
  */
  inline longlong check_integer_overflow(longlong value, bool val_unsigned)
  {
    if ((unsigned_flag && !val_unsigned && value < 0) ||
        (!unsigned_flag && val_unsigned &&
         (ulonglong) value > (ulonglong) LLONG_MAX))
      return raise_integer_overflow();
    return value;
  }
  /**
     Throw an error if the error code of a DECIMAL operation is E_DEC_OVERFLOW.
  */
  inline int check_decimal_overflow(int error)
  {
    return (error == E_DEC_OVERFLOW) ? raise_decimal_overflow() : error;
  }

  bool has_timestamp_args()
  {
    DBUG_ASSERT(fixed);
    for (uint i= 0; i < arg_count; i++)
    {
      if (args[i]->type() == Item::FIELD_ITEM &&
          args[i]->data_type() == MYSQL_TYPE_TIMESTAMP)
        return true;
    }
    return false;
  }

  bool has_date_args()
  {
    DBUG_ASSERT(fixed);
    for (uint i= 0; i < arg_count; i++)
    {
      if (args[i]->type() == Item::FIELD_ITEM &&
          (args[i]->data_type() == MYSQL_TYPE_DATE ||
           args[i]->data_type() == MYSQL_TYPE_DATETIME))
        return true;
    }
    return false;
  }

  bool has_time_args()
  {
    DBUG_ASSERT(fixed);
    for (uint i= 0; i < arg_count; i++)
    {
      if (args[i]->type() == Item::FIELD_ITEM &&
          (args[i]->data_type() == MYSQL_TYPE_TIME ||
           args[i]->data_type() == MYSQL_TYPE_DATETIME))
        return true;
    }
    return false;
  }

  bool has_datetime_args()
  {
    DBUG_ASSERT(fixed);
    for (uint i= 0; i < arg_count; i++)
    {
      if (args[i]->type() == Item::FIELD_ITEM &&
          args[i]->data_type() == MYSQL_TYPE_DATETIME)
        return true;
    }
    return false;
  }

  /*
    We assume the result of any function that has a TIMESTAMP argument to be
    timezone-dependent, since a TIMESTAMP value in both numeric and string
    contexts is interpreted according to the current timezone.
    The only exception is UNIX_TIMESTAMP() which returns the internal
    representation of a TIMESTAMP argument verbatim, and thus does not depend on
    the timezone.
   */
  bool check_valid_arguments_processor(uchar *) override
  {
    return has_timestamp_args();
  }

  Item *gc_subst_transformer(uchar *arg) override;

  /**
    Does essentially the same as THD::change_item_tree, plus
    maintains any necessary any invariants.
  */
  virtual void replace_argument(THD *thd, Item **oldpp, Item *newp);

protected:
  /**
    Whether or not an item should contribute to the filtering effect
    (@see get_filtering_effect()). First it verifies that table
    requirements are satisfied as follows:

     1) The item must refer to a field in 'filter_for_table' in some
        way. This reference may be indirect through any number of
        intermediate items. For example, this item may be an
        Item_cond_and which refers to an Item_func_eq which refers to
        the field.
     2) The item must not refer to other tables than those already
        read and the table in 'filter_for_table'

    Then it contines to other properties as follows:

    Item_funcs represent "<operand1> OP <operand2> [OP ...]". If the
    Item_func is to contribute to the filtering effect, then

    1) one of the operands must be a field from 'filter_for_table' that is not
       in 'fields_to_ignore', and
    2) depending on the Item_func type filtering effect is calculated
       for, one or all [1] of the other operand(s) must be an available
       value, i.e.:
       - a constant, or
       - a constant subquery, or
       - a field value read from a table in 'read_tables', or
       - a second field in 'filter_for_table', or
       - a function that only refers to constants or tables in
         'read_tables', or
       - special case: an implicit value like NULL in the case of
         "field IS NULL". Such Item_funcs have arg_count==1.

    [1] "At least one" for multiple equality (X = Y = Z = ...), "all"
    for the rest (e.g. BETWEEN)

    @param read_tables       Tables earlier in the join sequence.
                             Predicates for table 'filter_for_table' that
                             rely on values from these tables can be part of
                             the filter effect.
    @param filter_for_table  The table we are calculating filter effect for
    @param fields_to_ignore Columns that should be ignored.


    @return Item_field that participates in the predicate if none of the
            requirements are broken, NULL otherwise

    @note: This function only applies to items doing comparison, i.e.
    boolean predicates. Unfortunately, some of those items do not
    inherit from Item_bool_func so the member function has to be
    placed in Item_func.
  */
  const Item_field*
    contributes_to_filter(table_map read_tables,
                          table_map filter_for_table,
                          const MY_BITMAP *fields_to_ignore) const;
  /**
    Named parameters are allowed in a parameter list

    The syntax to name parameters in a function call is as follow:
    <code>foo(expr AS named, expr named, expr AS "named", expr "named")</code>
    where "AS" is optional.
    Only UDF function support that syntax.

    @return true if the function item can have named parameters
  */
  virtual bool may_have_named_parameters() const { return false; }
};


class Item_real_func :public Item_func
{
public:
  Item_real_func() :Item_func()
  {
    set_data_type_double();
  }
  explicit
  Item_real_func(const POS &pos) :Item_func(pos)
  {
    set_data_type_double();
  }

  Item_real_func(Item *a) :Item_func(a)
  {
    set_data_type_double();
  }
  Item_real_func(const POS &pos, Item *a) :Item_func(pos, a)
  {
    set_data_type_double();
  }

  Item_real_func(Item *a,Item *b) :Item_func(a,b)
  {
    set_data_type_double();
  }

  Item_real_func(const POS &pos, Item *a,Item *b) :Item_func(pos, a,b)
  {
    set_data_type_double();
  }

  Item_real_func(List<Item> &list) :Item_func(list)
  {
    set_data_type_double();
  }

  Item_real_func(const POS &pos, PT_item_list *list) :Item_func(pos, list)
  {
    set_data_type_double();
  }

  String *val_str(String *str) override;
  my_decimal *val_decimal(my_decimal *decimal_value) override;
  longlong val_int() override
  { DBUG_ASSERT(fixed); return (longlong) rint(val_real()); }
  bool get_date(MYSQL_TIME *ltime, my_time_flags_t fuzzydate) override
  {
    return get_date_from_real(ltime, fuzzydate);
  }
  bool get_time(MYSQL_TIME *ltime) override
  {
    return get_time_from_real(ltime);
  }
  enum Item_result result_type() const override { return REAL_RESULT; }
  bool resolve_type(THD *) override
  {
    return false;
  }
};


class Item_func_numhybrid: public Item_func
{
protected:
  Item_result hybrid_type;
public:
  Item_func_numhybrid(Item *a) :Item_func(a), hybrid_type(REAL_RESULT)
  { collation.set_numeric(); }
  Item_func_numhybrid(const POS &pos, Item *a)
    :Item_func(pos, a), hybrid_type(REAL_RESULT)
  { collation.set_numeric(); }

  Item_func_numhybrid(Item *a,Item *b)
    :Item_func(a,b), hybrid_type(REAL_RESULT)
  { collation.set_numeric(); }
  Item_func_numhybrid(const POS &pos, Item *a,Item *b)
    :Item_func(pos, a,b), hybrid_type(REAL_RESULT)
  { collation.set_numeric(); }

  Item_func_numhybrid(List<Item> &list)
    :Item_func(list), hybrid_type(REAL_RESULT)
  { collation.set_numeric(); }
  Item_func_numhybrid(const POS &pos, PT_item_list *list)
    :Item_func(pos, list), hybrid_type(REAL_RESULT)
  { collation.set_numeric(); }

  enum Item_result result_type() const override { return hybrid_type; }
  bool resolve_type(THD *thd) override;
  void fix_num_length_and_dec() override;
  virtual void set_numeric_type()= 0; // To be called from resolve_type()

  double val_real() override;
  longlong val_int() override;
  my_decimal *val_decimal(my_decimal *) override;
  String *val_str(String *str) override;
  bool get_date(MYSQL_TIME *ltime, my_time_flags_t fuzzydate) override;
  bool get_time(MYSQL_TIME *ltime) override;
  /**
     @brief Performs the operation that this functions implements when the
     result type is INT.

     @return The result of the operation.
  */
  virtual longlong int_op()= 0;

  /**
     @brief Performs the operation that this functions implements when the
     result type is REAL.

     @return The result of the operation.
  */
  virtual double real_op()= 0;

  /**
     @brief Performs the operation that this functions implements when the
     result type is DECIMAL.

     @param decimal_value A pointer where the DECIMAL value will be allocated.
     @return 
       - 0 If the result is NULL
       - The same pointer it was given, with the area initialized to the
         result of the operation.
  */
  virtual my_decimal *decimal_op(my_decimal *decimal_value)= 0;

  /**
     @brief Performs the operation that this functions implements when the
     result type is a string type.

     @return The result of the operation.
  */
  virtual String *str_op(String *)= 0;
  /**
     @brief Performs the operation that this functions implements when the
     result type is MYSQL_TYPE_DATE or MYSQL_TYPE_DATETIME.

     @return The result of the operation.
  */
  virtual bool date_op(MYSQL_TIME *ltime, my_time_flags_t fuzzydate)= 0;
  virtual bool time_op(MYSQL_TIME *ltime)= 0;
  bool is_null() override { update_null_value(); return null_value; }
};

/* function where type of result detected by first argument */
class Item_func_num1: public Item_func_numhybrid
{
public:
  Item_func_num1(Item *a) :Item_func_numhybrid(a) {}
  Item_func_num1(const POS &pos, Item *a) :Item_func_numhybrid(pos, a) {}

  Item_func_num1(Item *a, Item *b) :Item_func_numhybrid(a, b) {}
  Item_func_num1(const POS &pos, Item *a, Item *b)
    :Item_func_numhybrid(pos, a, b)
  {}

  void fix_num_length_and_dec() override;
  void set_numeric_type() override;
  String *str_op(String *) override { DBUG_ASSERT(0); return 0; }
  bool date_op(MYSQL_TIME *, my_time_flags_t) override
  { DBUG_ASSERT(0); return 0; }
  bool time_op(MYSQL_TIME *) override
  { DBUG_ASSERT(0); return 0; }
};


/* Base class for operations like '+', '-', '*' */
class Item_num_op :public Item_func_numhybrid
{
 public:
  Item_num_op(Item *a,Item *b) :Item_func_numhybrid(a, b) {}
  Item_num_op(const POS &pos, Item *a,Item *b) :Item_func_numhybrid(pos, a, b)
  {}

  virtual void result_precision()= 0;

  void print(String *str, enum_query_type query_type) override
  {
    print_op(str, query_type);
  }

  void set_numeric_type() override;
  String *str_op(String *) override { DBUG_ASSERT(0); return 0; }
  bool date_op(MYSQL_TIME *, my_time_flags_t) override
  { DBUG_ASSERT(0); return 0; }
  bool time_op(MYSQL_TIME *) override
  { DBUG_ASSERT(0); return 0; }
};


class Item_int_func :public Item_func
{
public:
  Item_int_func() :Item_func()
  { set_data_type_longlong(); }
  explicit Item_int_func(const POS &pos) :Item_func(pos)
  { set_data_type_longlong(); }

  Item_int_func(Item *a) :Item_func(a)
  { set_data_type_longlong(); }
  Item_int_func(const POS &pos, Item *a) :Item_func(pos, a)
  { set_data_type_longlong(); }

  Item_int_func(Item *a,Item *b) :Item_func(a,b)
  { set_data_type_longlong(); }
  Item_int_func(const POS &pos, Item *a,Item *b) :Item_func(pos, a,b)
  { set_data_type_longlong(); }

  Item_int_func(Item *a,Item *b,Item *c) :Item_func(a,b,c)
  { set_data_type_longlong(); }
  Item_int_func(const POS &pos, Item *a,Item *b,Item *c) :Item_func(pos, a,b,c)
  { set_data_type_longlong(); }

  Item_int_func(Item *a, Item *b, Item *c, Item *d): Item_func(a,b,c,d)
  { set_data_type_longlong(); }
  Item_int_func(const POS &pos, Item *a, Item *b, Item *c, Item *d)
    :Item_func(pos,a,b,c,d)
  { set_data_type_longlong(); }

  Item_int_func(List<Item> &list) :Item_func(list)
  { set_data_type_longlong(); }
  Item_int_func(const POS &pos, PT_item_list *opt_list)
    :Item_func(pos, opt_list)
  { set_data_type_longlong(); }

  Item_int_func(THD *thd, Item_int_func *item) :Item_func(thd, item)
  { set_data_type_longlong(); }
  double val_real() override;
  String *val_str(String *str) override;
  bool get_date(MYSQL_TIME *ltime, my_time_flags_t fuzzydate) override
  {
    return get_date_from_int(ltime, fuzzydate);
  }
  bool get_time(MYSQL_TIME *ltime) override
  {
    return get_time_from_int(ltime);
  }
  enum Item_result result_type() const override { return INT_RESULT; }
  bool resolve_type(THD *) override { return false; }
};


class Item_func_connection_id final : public Item_int_func
{
  typedef Item_int_func super;

  longlong value;

public:
  Item_func_connection_id(const POS &pos) :Item_int_func(pos) {}

  bool itemize(Parse_context *pc, Item **res) override;
  const char *func_name() const override { return "connection_id"; }
  bool resolve_type(THD *thd) override;
  bool fix_fields(THD *thd, Item **ref) override;
  longlong val_int() override { DBUG_ASSERT(fixed); return value; }
  bool check_gcol_func_processor(uchar *) override { return true; }
};


class Item_func_signed : public Item_int_func
{
public:
  Item_func_signed(const POS &pos, Item *a) : Item_int_func(pos, a)
  {
    unsigned_flag= false;
  }
  const char *func_name() const override { return "cast_as_signed"; }
  longlong val_int() override;
  longlong val_int_from_str(int *error);
  bool resolve_type(THD *thd) override;
  void print(String *str, enum_query_type query_type) override;
  uint decimal_precision() const override {return args[0]->decimal_precision();}
  enum Functype functype() const override { return TYPECAST_FUNC; }
};


class Item_func_unsigned final : public Item_func_signed
{
public:
  Item_func_unsigned(const POS &pos, Item *a) :Item_func_signed(pos, a)
  {
    unsigned_flag= 1;
  }
  const char *func_name() const override { return "cast_as_unsigned"; }
  longlong val_int() override;
  void print(String *str, enum_query_type query_type) override;
  enum Functype functype() const override { return TYPECAST_FUNC; }
};


class Item_decimal_typecast final : public Item_func
{
  my_decimal decimal_value;
public:
  Item_decimal_typecast(const POS &pos, Item *a, int len, int dec)
    :Item_func(pos, a)
  {
    set_data_type_decimal(len, dec);
  }
  String *val_str(String *str) override;
  double val_real() override;
  longlong val_int() override;
  bool get_date(MYSQL_TIME *ltime, my_time_flags_t fuzzydate) override
  {
    return get_date_from_decimal(ltime, fuzzydate);
  }
  bool get_time(MYSQL_TIME *ltime) override
  {
    return get_time_from_decimal(ltime);
  }
  my_decimal *val_decimal(my_decimal *) override;
  enum Item_result result_type() const override { return DECIMAL_RESULT; }
  bool resolve_type(THD *) override { return false; }
  const char *func_name() const override { return "decimal_typecast"; }
  enum Functype functype() const override { return TYPECAST_FUNC; }
  void print(String *str, enum_query_type query_type) override;
};


class Item_func_additive_op :public Item_num_op
{
public:
  Item_func_additive_op(Item *a,Item *b) :Item_num_op(a,b) {}
  Item_func_additive_op(const POS &pos, Item *a,Item *b) :Item_num_op(pos, a,b)
  {}

  void result_precision() override;
  bool check_partition_func_processor(uchar *) override { return false; }
  bool check_gcol_func_processor(uchar *) override { return false; }
};


class Item_func_plus final : public Item_func_additive_op
{
public:
  Item_func_plus(Item *a,Item *b) :Item_func_additive_op(a,b) {}
  Item_func_plus(const POS &pos, Item *a,Item *b)
    :Item_func_additive_op(pos, a, b)
  {}

  const char *func_name() const override { return "+"; }

  // SUPPRESS_UBSAN: signed integer overflow
  longlong int_op() override SUPPRESS_UBSAN;

  double real_op() override;
  my_decimal *decimal_op(my_decimal *) override;
};

class Item_func_minus final : public Item_func_additive_op
{
public:
  Item_func_minus(Item *a,Item *b) :Item_func_additive_op(a,b) {}
  Item_func_minus(const POS &pos, Item *a,Item *b)
    :Item_func_additive_op(pos, a, b)
  {}

  const char *func_name() const override { return "-"; }

  // SUPPRESS_UBSAN: signed integer overflow
  longlong int_op() override SUPPRESS_UBSAN;

  double real_op() override;
  my_decimal *decimal_op(my_decimal *) override;
  bool resolve_type(THD *thd) override;
};


class Item_func_mul final : public Item_num_op
{
public:
  Item_func_mul(Item *a,Item *b) :Item_num_op(a,b) {}
  Item_func_mul(const POS &pos, Item *a,Item *b) :Item_num_op(pos, a,b) {}

  const char *func_name() const override { return "*"; }
  longlong int_op() override;
  double real_op() override;
  my_decimal *decimal_op(my_decimal *) override;
  void result_precision() override;
  bool check_partition_func_processor(uchar *) override { return false; }
  bool check_gcol_func_processor(uchar *) override { return false; }
};


class Item_func_div final : public Item_num_op
{
public:
  uint prec_increment;
  Item_func_div(const POS &pos, Item *a,Item *b) :Item_num_op(pos, a,b) {}
  longlong int_op() override { DBUG_ASSERT(0); return 0; }
  double real_op() override;
  my_decimal *decimal_op(my_decimal *) override;
  const char *func_name() const override { return "/"; }
  bool resolve_type(THD *thd) override;
  void result_precision() override;
};


class Item_func_int_div final : public Item_int_func
{
public:
  Item_func_int_div(Item *a,Item *b) :Item_int_func(a,b)
  {}
  Item_func_int_div(const POS &pos, Item *a,Item *b) :Item_int_func(pos, a,b)
  {}
  longlong val_int() override;
  const char *func_name() const override { return "DIV"; }
  bool resolve_type(THD *thd) override;

  void print(String *str, enum_query_type query_type) override
  {
    print_op(str, query_type);
  }

  bool check_partition_func_processor(uchar *) override {return false; }
  bool check_gcol_func_processor(uchar *) override { return false; }
};


class Item_func_mod final : public Item_num_op
{
public:
  Item_func_mod(Item *a,Item *b) :Item_num_op(a,b) {}
  Item_func_mod(const POS &pos, Item *a,Item *b) :Item_num_op(pos, a,b) {}

  longlong int_op() override;
  double real_op() override;
  my_decimal *decimal_op(my_decimal *) override;
  const char *func_name() const override { return "%"; }
  void result_precision() override;
  bool resolve_type(THD *thd) override;
  bool check_partition_func_processor(uchar *) override {return false; }
  bool check_gcol_func_processor(uchar *) override { return false; }
};


class Item_func_neg final : public Item_func_num1
{
public:
  Item_func_neg(Item *a) :Item_func_num1(a) {}
  Item_func_neg(const POS &pos, Item *a) :Item_func_num1(pos, a) {}

  double real_op() override;
  longlong int_op() override;
  my_decimal *decimal_op(my_decimal *) override;
  const char *func_name() const override { return "-"; }
  enum Functype functype() const override { return NEG_FUNC; }
  bool resolve_type(THD *thd) override;
  void fix_num_length_and_dec() override;
  uint decimal_precision() const override
  { return args[0]->decimal_precision(); }
  bool check_partition_func_processor(uchar *) override { return false; }
  bool check_gcol_func_processor(uchar *) override { return false; }
};


class Item_func_abs final : public Item_func_num1
{
public:
  Item_func_abs(const POS &pos, Item *a) :Item_func_num1(pos, a) {}
  double real_op() override;
  longlong int_op() override;
  my_decimal *decimal_op(my_decimal *) override;
  const char *func_name() const override { return "abs"; }
  bool resolve_type(THD *) override;
  bool check_partition_func_processor(uchar *) override { return false; }
  bool check_gcol_func_processor(uchar *) override { return false; }
};


// A class to handle logarithmic and trigonometric functions

class Item_dec_func :public Item_real_func
{
 public:
  Item_dec_func(Item *a) :Item_real_func(a) {}
  Item_dec_func(const POS &pos, Item *a) :Item_real_func(pos, a) {}

  Item_dec_func(const POS &pos, Item *a,Item *b) :Item_real_func(pos, a,b) {}
  bool resolve_type(THD *thd) override;
};

class Item_func_exp final : public Item_dec_func
{
public:
  Item_func_exp(const POS &pos, Item *a) :Item_dec_func(pos, a) {}
  double val_real() override;
  const char *func_name() const override { return "exp"; }
};


class Item_func_ln final : public Item_dec_func
{
public:
  Item_func_ln(const POS &pos, Item *a) :Item_dec_func(pos, a) {}
  double val_real() override;
  const char *func_name() const override { return "ln"; }
};


class Item_func_log final : public Item_dec_func
{
public:
  Item_func_log(const POS &pos, Item *a) :Item_dec_func(pos, a) {}
  Item_func_log(const POS &pos, Item *a, Item *b) :Item_dec_func(pos, a, b) {}
  double val_real() override;
  const char *func_name() const override { return "log"; }
};


class Item_func_log2 final : public Item_dec_func
{
public:
  Item_func_log2(const POS &pos, Item *a) :Item_dec_func(pos, a) {}
  double val_real() override;
  const char *func_name() const override { return "log2"; }
};


class Item_func_log10 final : public Item_dec_func
{
public:
  Item_func_log10(const POS &pos, Item *a) :Item_dec_func(pos, a) {}
  double val_real() override;
  const char *func_name() const override { return "log10"; }
};


class Item_func_sqrt final : public Item_dec_func
{
public:
  Item_func_sqrt(const POS &pos, Item *a) :Item_dec_func(pos, a) {}
  double val_real() override;
  const char *func_name() const override { return "sqrt"; }
};


class Item_func_pow final : public Item_dec_func
{
public:
  Item_func_pow(const POS &pos, Item *a, Item *b) :Item_dec_func(pos, a, b) {}
  double val_real() override;
  const char *func_name() const override { return "pow"; }
};


class Item_func_acos final : public Item_dec_func
{
public:
  Item_func_acos(const POS &pos, Item *a) :Item_dec_func(pos, a) {}
  double val_real() override;
  const char *func_name() const override { return "acos"; }
};

class Item_func_asin final : public Item_dec_func
{
public:
  Item_func_asin(const POS &pos, Item *a) :Item_dec_func(pos, a) {}
  double val_real() override;
  const char *func_name() const override { return "asin"; }
};

class Item_func_atan final : public Item_dec_func
{
public:
  Item_func_atan(const POS &pos, Item *a) :Item_dec_func(pos, a) {}
  Item_func_atan(const POS &pos, Item *a, Item *b) :Item_dec_func(pos, a, b) {}
  double val_real() override;
  const char *func_name() const override { return "atan"; }
};

class Item_func_cos final : public Item_dec_func
{
public:
  Item_func_cos(const POS &pos, Item *a) :Item_dec_func(pos, a) {}
  double val_real() override;
  const char *func_name() const override { return "cos"; }
};

class Item_func_sin final : public Item_dec_func
{
public:
  Item_func_sin(const POS &pos, Item *a) :Item_dec_func(pos, a) {}
  double val_real() override;
  const char *func_name() const override { return "sin"; }
};

class Item_func_tan final : public Item_dec_func
{
public:
  Item_func_tan(const POS &pos, Item *a) :Item_dec_func(pos, a) {}
  double val_real() override;
  const char *func_name() const override { return "tan"; }
};

class Item_func_cot final : public Item_dec_func
{
public:
  Item_func_cot(const POS &pos, Item *a) :Item_dec_func(pos, a) {}
  double val_real() override;
  const char *func_name() const override { return "cot"; }
};

class Item_func_integer : public Item_int_func
{
public:
  inline Item_func_integer(Item *a) :Item_int_func(a) {}
  bool resolve_type(THD *thd) override;
};


class Item_func_int_val :public Item_func_num1
{
public:
  Item_func_int_val(Item *a) :Item_func_num1(a) {}
  Item_func_int_val(const POS &pos, Item *a) :Item_func_num1(pos, a) {}
  void fix_num_length_and_dec() override;
  void set_numeric_type() override;
};


class Item_func_ceiling final : public Item_func_int_val
{
public:
  Item_func_ceiling(Item *a) :Item_func_int_val(a) {}
  Item_func_ceiling(const POS &pos, Item *a) :Item_func_int_val(pos, a) {}
  const char *func_name() const override { return "ceiling"; }
  longlong int_op() override;
  double real_op() override;
  my_decimal *decimal_op(my_decimal *) override;
  bool check_partition_func_processor(uchar *) override { return false; }
  bool check_gcol_func_processor(uchar *) override { return false; }
};


class Item_func_floor final : public Item_func_int_val
{
public:
  Item_func_floor(Item *a) :Item_func_int_val(a) {}
  Item_func_floor(const POS &pos, Item *a) :Item_func_int_val(pos, a) {}
  const char *func_name() const override { return "floor"; }
  longlong int_op() override;
  double real_op() override;
  my_decimal *decimal_op(my_decimal *) override;
  bool check_partition_func_processor(uchar *) override {return false; }
  bool check_gcol_func_processor(uchar *) override { return false; }
};

/* This handles round and truncate */

class Item_func_round final : public Item_func_num1
{
  bool truncate;
public:
  Item_func_round(Item *a, Item *b, bool trunc_arg)
    :Item_func_num1(a,b), truncate(trunc_arg) {}
  Item_func_round(const POS &pos, Item *a, Item *b, bool trunc_arg)
    :Item_func_num1(pos, a,b), truncate(trunc_arg)
  {}

  const char *func_name() const override
  { return truncate ? "truncate" : "round"; }
  double real_op() override;
  longlong int_op() override;
  my_decimal *decimal_op(my_decimal *) override;
  bool resolve_type(THD *) override;
};


class Item_func_rand final : public Item_real_func
{
  typedef Item_real_func super;

  struct rand_struct *rand;
  bool first_eval; // TRUE if val_real() is called 1st time
public:
  Item_func_rand(const POS &pos, Item *a)
    :Item_real_func(pos, a), rand(0), first_eval(true)
  {}
  explicit
  Item_func_rand(const POS &pos) :Item_real_func(pos) {}

  bool itemize(Parse_context *pc, Item **res) override;
  double val_real() override;
  const char *func_name() const override { return "rand"; }
  bool const_item() const override { return false; }
  /**
    This function is non-deterministic and hence depends on the
    'RAND' pseudo-table.
    
    @retval RAND_TABLE_BIT
  */
  table_map get_initial_pseudo_tables() const override {return RAND_TABLE_BIT;}
  bool fix_fields(THD *thd, Item **ref) override;
  bool resolve_type(THD *thd) override;
  void cleanup() override { first_eval= true; Item_real_func::cleanup(); }
private:
  void seed_random (Item * val);  
};


class Item_func_sign final : public Item_int_func
{
public:
  Item_func_sign(const POS &pos, Item *a) :Item_int_func(pos, a) {}
  const char *func_name() const override { return "sign"; }
  longlong val_int() override;
  bool resolve_type(THD *thd) override;
};


class Item_func_units final : public Item_real_func
{
  const char *name;
  double mul,add;
public:
  Item_func_units(const POS &pos, const char *name_arg, Item *a,
                  double mul_arg, double add_arg)
    :Item_real_func(pos, a),name(name_arg),mul(mul_arg),add(add_arg)
  {}
  double val_real() override;
  const char *func_name() const override { return name; }
  bool resolve_type(THD *thd) override;
};


class Item_func_min_max :public Item_func
{
  Item_result cmp_type;
  String tmp_value;
  const int cmp_sign;
  /* TRUE <=> arguments should be compared in the DATETIME context. */
  bool compare_as_dates;
  /* An item used for issuing warnings while string to DATETIME conversion. */
  Item *datetime_item;
protected:
  uint cmp_datetimes(longlong *value);
  uint cmp_times(longlong *value);
public:
  Item_func_min_max(List<Item> &list,int cmp_sign_arg) :Item_func(list), // TODO: remove
    cmp_type(INT_RESULT), cmp_sign(cmp_sign_arg), compare_as_dates(FALSE),
    datetime_item(0) {}
  Item_func_min_max(const POS &pos, PT_item_list *opt_list, int cmp_sign_arg)
    :Item_func(pos, opt_list),
    cmp_type(INT_RESULT), cmp_sign(cmp_sign_arg), compare_as_dates(FALSE),
    datetime_item(0)
  {}
  double val_real() override;
  longlong val_int() override;
  String *val_str(String *) override;
  my_decimal *val_decimal(my_decimal *) override;
  bool get_date(MYSQL_TIME *ltime, my_time_flags_t fuzzydate) override;
  bool get_time(MYSQL_TIME *ltime) override;
  bool resolve_type(THD *thd) override;
  enum Item_result result_type() const override
  {
    /*
      If we compare as dates, then:
      - data type is MYSQL_TYPE_VARSTRING, MYSQL_TYPE_DATETIME
        or MYSQL_TYPE_DATE.
      - cmp_type is INT_RESULT or DECIMAL_RESULT,
        depending on the amount of fractional digits.
      We need to return STRING_RESULT in this case instead of cmp_type.
    */
    return compare_as_dates ? STRING_RESULT : cmp_type;
  }
  enum Item_result cast_to_int_type() const override
  {
    /*
      make CAST(LEAST_OR_GREATEST(datetime_expr, varchar_expr))
      return a number in format "YYYMMDDhhmmss".
    */
    return compare_as_dates ? INT_RESULT : result_type();
  }
};

class Item_func_min final : public Item_func_min_max
{
public:
  Item_func_min(const POS &pos, PT_item_list *opt_list)
    :Item_func_min_max(pos, opt_list, 1)
  {}
  const char *func_name() const override { return "least"; }
};

class Item_func_max final : public Item_func_min_max
{
public:
  Item_func_max(const POS &pos, PT_item_list *opt_list)
    :Item_func_min_max(pos, opt_list, -1)
  {}
  const char *func_name() const override { return "greatest"; }
};


/* 
  Objects of this class are used for ROLLUP queries to wrap up 
  each constant item referred to in GROUP BY list. 
*/

class Item_func_rollup_const final : public Item_func
{
public:
  Item_func_rollup_const(Item *a) :Item_func(a)
  {
    item_name= a->item_name;
  }
  double val_real() override;
  longlong val_int() override;
  String *val_str(String *str) override;
  my_decimal *val_decimal(my_decimal *dec) override;
  bool val_json(Json_wrapper *result) override;
  bool get_date(MYSQL_TIME *ltime, my_time_flags_t fuzzydate) override
  {
    return (null_value= args[0]->get_date(ltime, fuzzydate));
  }
  bool get_time(MYSQL_TIME *ltime) override
  {
    return (null_value= args[0]->get_time(ltime));
  }
  const char *func_name() const override { return "rollup_const"; }
  bool const_item() const override { return false; }
  Item_result result_type() const override { return args[0]->result_type(); }
  bool resolve_type(THD *) override
  {
    set_data_type_from_item(args[0]);

    // The item could be a NULL constant.
    null_value= args[0]->is_null();
    return false;
  }
};


class Item_func_length : public Item_int_func
{
  String value;
public:
  Item_func_length(const POS &pos, Item *a) :Item_int_func(pos, a) {}
  longlong val_int() override;
  const char *func_name() const override { return "length"; }
  bool resolve_type(THD *) override
  {
    max_length= 10;
    return false;
  }
};

class Item_func_bit_length final : public Item_func_length
{
public:
  Item_func_bit_length(const POS &pos, Item *a) :Item_func_length(pos, a) {}
  longlong val_int() override
  { DBUG_ASSERT(fixed); return Item_func_length::val_int()*8; }
  const char *func_name() const override { return "bit_length"; }
};

class Item_func_char_length final : public Item_int_func
{
  String value;
public:
  Item_func_char_length(Item *a) :Item_int_func(a) {}
  Item_func_char_length(const POS &pos, Item *a) :Item_int_func(pos, a) {}
  longlong val_int() override;
  const char *func_name() const override { return "char_length"; }
  bool resolve_type(THD *) override
  {
    max_length= 10;
    return false;
  }
};

class Item_func_coercibility final : public Item_int_func
{
public:
  Item_func_coercibility(const POS &pos, Item *a) :Item_int_func(pos, a) {}
  longlong val_int() override;
  const char *func_name() const override { return "coercibility"; }
  bool resolve_type(THD *) override
  {
    max_length= 10;
    maybe_null= false;
    return false;
  }
  table_map not_null_tables() const override { return 0; }
};

class Item_func_locate : public Item_int_func
{
  String value1,value2;
  DTCollation cmp_collation;
public:
  Item_func_locate(Item *a,Item *b) :Item_int_func(a,b) {}
  Item_func_locate(const POS &pos, Item *a, Item *b) :Item_int_func(pos, a, b)
  {}
  Item_func_locate(const POS &pos, Item *a, Item *b, Item *c)
    :Item_int_func(pos, a, b, c)
  {}

  const char *func_name() const override { return "locate"; }
  longlong val_int() override;
  bool resolve_type(THD *thd) override;
  void print(String *str, enum_query_type query_type) override;
};


class Item_func_instr final : public Item_func_locate
{
public:
  Item_func_instr(const POS &pos, Item *a, Item *b) :Item_func_locate(pos, a, b)
  {}

  const char *func_name() const override { return "instr"; }
};


class Item_func_validate_password_strength final : public Item_int_func
{
public:
  Item_func_validate_password_strength(const POS &pos, Item *a)
    :Item_int_func(pos, a)
  {}
  longlong val_int() override;
  const char *func_name() const override {return "validate_password_strength";}
  bool resolve_type(THD *) override
  {
    max_length= 10;
    maybe_null= true;
    return false;
  }
};


class Item_func_field final : public Item_int_func
{
  String value,tmp;
  Item_result cmp_type;
  DTCollation cmp_collation;
public:
  Item_func_field(const POS &pos, PT_item_list *opt_list)
    :Item_int_func(pos, opt_list)
  {}
  longlong val_int() override;
  const char *func_name() const override { return "field"; }
  bool resolve_type(THD *thd) override;
};


class Item_func_ascii final : public Item_int_func
{
  String value;
public:
  Item_func_ascii(const POS &pos, Item *a) :Item_int_func(pos, a) {}
  longlong val_int() override;
  const char *func_name() const override { return "ascii"; }
  bool resolve_type(THD *) override
  {
    max_length= 3;
    return false;
  }
};

class Item_func_ord final : public Item_int_func
{
  String value;
public:
  Item_func_ord(const POS &pos, Item *a) :Item_int_func(pos, a) {}
  longlong val_int() override;
  const char *func_name() const override { return "ord"; }
};

class Item_func_find_in_set final : public Item_int_func
{
  String value,value2;
  uint enum_value;
  ulonglong enum_bit;
  DTCollation cmp_collation;
public:
  Item_func_find_in_set(const POS &pos, Item *a, Item *b)
    :Item_int_func(pos, a, b), enum_value(0)
  {}
  longlong val_int() override;
  const char *func_name() const override { return "find_in_set"; }
  bool resolve_type(THD *) override;
};

/* Base class for all bit functions: '~', '|', '^', '&', '>>', '<<' */

class Item_func_bit: public Item_func
{
protected:
  /// Stores the Item's result type. Can only be INT_RESULT or STRING_RESULT
  Item_result hybrid_type;
  /// Buffer storing the determined value
  String tmp_value;
  /**
     @returns true if the second argument should be of binary type for the
     result to be of binary type.
  */
  virtual bool binary_result_requires_binary_second_arg() const= 0;
public:
  Item_func_bit(const POS &pos, Item *a, Item *b) :Item_func(pos, a, b) {}
  Item_func_bit(const POS &pos, Item *a) :Item_func(pos, a) {}

  bool resolve_type(THD *) override;
  enum Item_result result_type() const override { return hybrid_type; }

  longlong val_int() override;
  String *val_str(String *str) override;
  double val_real() override;
  my_decimal *val_decimal(my_decimal *decimal_value) override;

  void print(String *str, enum_query_type query_type) override
  {
    print_op(str, query_type);
  }
  bool get_date(MYSQL_TIME *ltime, my_time_flags_t fuzzydate) override
  {
    if (hybrid_type == INT_RESULT)
      return get_date_from_int(ltime, fuzzydate);
    else
      return get_date_from_string(ltime, fuzzydate);
  }
  bool get_time(MYSQL_TIME *ltime) override
  {
    if (hybrid_type == INT_RESULT)
      return get_time_from_int(ltime);
    else
      return get_time_from_string(ltime);
  }
private:
  /**
    @brief Performs the operation on integers to produce a result of type
    INT_RESULT.
    @return The result of the operation.
 */
  virtual longlong int_op()= 0;

  /**
    @brief Performs the operation on binary strings to produce a result of
    type STRING_RESULT.
    @return The result of the operation.
  */
  virtual String *str_op(String *)= 0;
};


/**
  Base class for all the bit functions that work with two binary
  arguments: '&', '|', '^'.
*/

class Item_func_bit_two_param: public Item_func_bit
{
protected:
  bool binary_result_requires_binary_second_arg() const { return true; }
  template<class Char_func, class Int_func>
  String * eval_str_op(String*, Char_func char_func, Int_func int_func);
  template<class Int_func> longlong eval_int_op(Int_func int_func);
public:
  Item_func_bit_two_param(const POS &pos, Item *a, Item *b)
    :Item_func_bit(pos, a, b)
  {}
};


class Item_func_bit_or final : public Item_func_bit_two_param
{
public:
  Item_func_bit_or(const POS &pos, Item *a, Item *b)
    :Item_func_bit_two_param(pos, a, b)
  {}
  const char *func_name() const override { return "|"; }
private:
  longlong int_op() override { return eval_int_op(std::bit_or<ulonglong>()); }
  String *str_op(String *str) override
  { return eval_str_op(str, std::bit_or<char>(), std::bit_or<ulonglong>()); }
};

class Item_func_bit_and final : public Item_func_bit_two_param
{
public:
  Item_func_bit_and(const POS &pos, Item *a, Item *b)
    :Item_func_bit_two_param(pos, a, b)
  {}
  const char *func_name() const override { return "&"; }
private:
  longlong int_op() override { return eval_int_op(std::bit_and<ulonglong>()); }
  String *str_op(String *str) override
  { return eval_str_op(str, std::bit_and<char>(), std::bit_and<ulonglong>()); }
};


class Item_func_bit_xor final : public Item_func_bit_two_param
{
public:
  Item_func_bit_xor(const POS &pos, Item *a, Item *b)
    :Item_func_bit_two_param(pos, a, b)
  {}
  const char *func_name() const override { return "^"; }
private:
  longlong int_op() override { return eval_int_op(std::bit_xor<ulonglong>()); }
  String *str_op(String *str) override
  { return eval_str_op(str, std::bit_xor<char>(), std::bit_xor<ulonglong>()); }
};


class Item_func_bit_count final : public Item_int_func
{
public:
  Item_func_bit_count(const POS &pos, Item *a) :Item_int_func(pos, a) {}
  longlong val_int() override;
  const char *func_name() const override { return "bit_count"; }
  bool resolve_type(THD *) override
  {
    max_length= MAX_BIGINT_WIDTH + 1;
    return false;
  }
};


class Item_func_shift :public Item_func_bit
{
protected:
  bool binary_result_requires_binary_second_arg() const { return false; }
  template<bool to_left> longlong eval_int_op();
  template<bool to_left> String *eval_str_op(String *str);
public:
  Item_func_shift(const POS &pos, Item *a, Item *b)
    :Item_func_bit(pos, a, b)
  {}
};

class Item_func_shift_left final : public Item_func_shift
{
public:
  Item_func_shift_left(const POS &pos, Item *a, Item *b)
    :Item_func_shift(pos, a, b)
  {}
  const char *func_name() const override { return "<<"; }
private:
  longlong int_op() override { return eval_int_op<true>(); }
  String *str_op(String *str) override { return eval_str_op<true>(str); }
};


class Item_func_shift_right final : public Item_func_shift
{
public:
  Item_func_shift_right(const POS &pos, Item *a, Item *b)
    :Item_func_shift(pos, a, b)
  {}
  const char *func_name() const override { return ">>"; }
private:
  longlong int_op() override { return eval_int_op<false>(); }
  String *str_op(String *str) override { return eval_str_op<false>(str); }
};


class Item_func_bit_neg final : public Item_func_bit
{
protected:
  bool binary_result_requires_binary_second_arg() const override
  { return false; }
public:
  Item_func_bit_neg(const POS &pos, Item *a) :Item_func_bit(pos, a) {}
  const char *func_name() const override { return "~"; }
  void print(String *str, enum_query_type query_type) override
  {
    Item_func::print(str, query_type);
  }
private:
  longlong int_op() override;
  String *str_op(String *str) override;
};


class Item_func_last_insert_id final : public Item_int_func
{
  typedef Item_int_func super;
public:
  explicit
  Item_func_last_insert_id(const POS &pos) :Item_int_func(pos) {}
  Item_func_last_insert_id(const POS &pos, Item *a) :Item_int_func(pos, a) {}

  bool itemize(Parse_context *pc, Item **res) override;
  longlong val_int() override;
  const char *func_name() const override { return "last_insert_id"; }
  bool resolve_type(THD *) override
  {
    unsigned_flag= true;
    if (arg_count)
      max_length= args[0]->max_length;
    return false;
  }
  bool check_gcol_func_processor(uchar *) override { return true; }
};


class Item_func_benchmark final : public Item_int_func
{
  typedef Item_int_func super;
public:
  Item_func_benchmark(const POS &pos, Item *count_expr, Item *expr)
    :Item_int_func(pos, count_expr, expr)
  {}

  bool itemize(Parse_context *pc, Item **res) override;
  longlong val_int() override;
  const char *func_name() const override { return "benchmark"; }
  bool resolve_type(THD *) override
  {
    max_length= 1;
    maybe_null= true;
    return false;
  }
  void print(String *str, enum_query_type query_type) override;
  bool check_gcol_func_processor(uchar *) override { return true; }
};


void item_func_sleep_init();
void item_func_sleep_free();

class Item_func_sleep final : public Item_int_func
{
  typedef Item_int_func super;
public:
  Item_func_sleep(const POS &pos, Item *a) :Item_int_func(pos, a) {}

  bool itemize(Parse_context *pc, Item **res) override;
  bool const_item() const override { return 0; }
  const char *func_name() const override { return "sleep"; }
  /**
    This function is non-deterministic and hence depends on the
    'RAND' pseudo-table.

    @retval RAND_TABLE_BIT
  */
  table_map get_initial_pseudo_tables() const override {return RAND_TABLE_BIT;}
  longlong val_int() override;
};


class Item_udf_func : public Item_func
{
  typedef Item_func super;
protected:
  udf_handler udf;
  bool is_expensive_processor(uchar *) override { return true; }

public:
  Item_udf_func(const POS &pos, udf_func *udf_arg, PT_item_list *opt_list)
    :Item_func(pos, opt_list), udf(udf_arg)
  {}

  bool itemize(Parse_context *pc, Item **res) override;
  const char *func_name() const override { return udf.name(); }
  enum Functype functype() const override { return UDF_FUNC; }
  bool fix_fields(THD *thd, Item **) override
  {
    DBUG_ASSERT(fixed == 0);
    bool res= udf.fix_fields(thd, this, arg_count, args);
    used_tables_cache= udf.used_tables_cache;
    const_item_cache= udf.const_item_cache;
    fixed= 1;
    return res;
  }
  void update_used_tables() override
  {
    /*
      TODO: Make a member in UDF_INIT and return if a UDF is deterministic or
      not.
      Currently UDF_INIT has a member (const_item) that is an in/out 
      parameter to the init() call.
      The code in udf_handler::fix_fields also duplicates the arguments 
      handling code in Item_func::fix_fields().
      
      The lack of information if a UDF is deterministic makes writing
      a correct update_used_tables() for UDFs impossible.
      One solution to this would be :
       - Add a is_deterministic member of UDF_INIT
       - (optionally) deprecate the const_item member of UDF_INIT
       - Take away the duplicate code from udf_handler::fix_fields() and
         make Item_udf_func call Item_func::fix_fields() to process its 
         arguments as for any other function.
       - Store the deterministic flag returned by <udf>_init into the 
       udf_handler. 
       - Don't implement Item_udf_func::fix_fields, implement
       Item_udf_func::resolve_type() instead (similar to non-UDF functions).
       - Override Item_func::update_used_tables to call 
       Item_func::update_used_tables() and add a RAND_TABLE_BIT to the 
       result of Item_func::update_used_tables() if the UDF is 
       non-deterministic.
       - (optionally) rename RAND_TABLE_BIT to NONDETERMINISTIC_BIT to
       better describe its usage.
       
      The above would require a change of the UDF API.
      Until that change is done here's how the current code works:
      We call Item_func::update_used_tables() only when we know that
      the function depends on real non-const tables and is deterministic.
      This can be done only because we know that the optimizer will
      call update_used_tables() only when there's possibly a new const
      table. So update_used_tables() can only make a Item_func more
      constant than it is currently.
      That's why we don't need to do anything if a function is guaranteed
      to return non-constant (it's non-deterministic) or is already a
      const.
    */  
    if ((used_tables_cache & ~PSEUDO_TABLE_BITS) && 
        !(used_tables_cache & RAND_TABLE_BIT))
    {
      Item_func::update_used_tables();
      if (!const_item_cache && !used_tables_cache)
        used_tables_cache= RAND_TABLE_BIT;
    }
  }
  void cleanup() override;
  Item_result result_type() const override { return udf.result_type(); }
  table_map not_null_tables() const override { return 0; }
  bool is_expensive() override { return true; }
  void print(String *str, enum_query_type query_type) override;

protected:
  bool may_have_named_parameters() const override { return true; }
};


class Item_func_udf_float final : public Item_udf_func
{
 public:
  Item_func_udf_float(const POS &pos, udf_func *udf_arg,
                      PT_item_list *opt_list)
    :Item_udf_func(pos, udf_arg, opt_list)
  {}
  longlong val_int() override
  {
    DBUG_ASSERT(fixed == 1);
    return (longlong) rint(Item_func_udf_float::val_real());
  }
  my_decimal *val_decimal(my_decimal *dec_buf) override
  {
    double res=val_real();
    if (null_value)
      return NULL;
    double2my_decimal(E_DEC_FATAL_ERROR, res, dec_buf);
    return dec_buf;
  }
  double val_real() override;
  String *val_str(String *str) override;
  bool get_date(MYSQL_TIME *ltime, my_time_flags_t fuzzydate) override
  {
    return get_date_from_real(ltime, fuzzydate);
  }
  bool get_time(MYSQL_TIME *ltime) override
  {
    return get_time_from_real(ltime);
  }
  bool resolve_type(THD *) override
  {
    set_data_type_double();
    fix_num_length_and_dec(); // @todo - needed?
    return false;
  }
};


class Item_func_udf_int final : public Item_udf_func
{
public:
  Item_func_udf_int(const POS &pos, udf_func *udf_arg, PT_item_list *opt_list)
    :Item_udf_func(pos, udf_arg, opt_list)
  {}
  longlong val_int() override;
  double val_real() override
  {
    return static_cast<double>(Item_func_udf_int::val_int());
  }
  String *val_str(String *str) override;
  bool get_date(MYSQL_TIME *ltime, my_time_flags_t fuzzydate) override
  {
    return get_date_from_int(ltime, fuzzydate);
  }
  bool get_time(MYSQL_TIME *ltime) override
  {
    return get_time_from_int(ltime);
  }
  enum Item_result result_type() const override { return INT_RESULT; }
  bool resolve_type(THD *) override
  {
    set_data_type_longlong();
    return false;
  }
};


class Item_func_udf_decimal :public Item_udf_func
{
public:
  Item_func_udf_decimal(const POS &pos, udf_func *udf_arg,
                        PT_item_list *opt_list)
    :Item_udf_func(pos, udf_arg, opt_list)
  {}
  longlong val_int() override;
  double val_real() override;
  my_decimal *val_decimal(my_decimal *) override;
  String *val_str(String *str) override;
  bool get_date(MYSQL_TIME *ltime, my_time_flags_t fuzzydate) override
  {
    return get_date_from_decimal(ltime, fuzzydate);
  }
  bool get_time(MYSQL_TIME *ltime) override
  {
    return get_time_from_decimal(ltime);
  }
  enum Item_result result_type() const override { return DECIMAL_RESULT; }
  bool resolve_type(THD *thd) override;
};


class Item_func_udf_str :public Item_udf_func
{
public:
  Item_func_udf_str(const POS &pos, udf_func *udf_arg, PT_item_list *opt_list)
    :Item_udf_func(pos, udf_arg, opt_list)
  {}

  String *val_str(String *) override;
  double val_real() override
  {
    int err_not_used;
    char *end_not_used;
    String *res;
    res= val_str(&str_value);
    return res ? my_strntod(res->charset(),(char*) res->ptr(), 
                            res->length(), &end_not_used, &err_not_used) : 0.0;
  }
  longlong val_int() override
  {
    int err_not_used;
    String *res;  res=val_str(&str_value);
    return res ? my_strntoll(res->charset(),res->ptr(),res->length(),10,
                             (char**) 0, &err_not_used) : (longlong) 0;
  }
  my_decimal *val_decimal(my_decimal *dec_buf) override
  {
    String *res=val_str(&str_value);
    if (!res)
      return NULL;
    string2my_decimal(E_DEC_FATAL_ERROR, res, dec_buf);
    return dec_buf;
  }
  bool get_date(MYSQL_TIME *ltime, my_time_flags_t fuzzydate) override
  {
    return get_date_from_string(ltime, fuzzydate);
  }
  bool get_time(MYSQL_TIME *ltime) override
  {
    return get_time_from_string(ltime);
  }
  enum Item_result result_type() const override { return STRING_RESULT; }
  bool resolve_type(THD *thd) override;
};


void mysql_ull_cleanup(THD *thd);
void mysql_ull_set_explicit_lock_duration(THD *thd);

class Item_func_get_lock final : public Item_int_func
{
  typedef Item_int_func super;

  String value;
 public:
  Item_func_get_lock(const POS &pos, Item *a, Item *b) :Item_int_func(pos, a, b)
  {}

  bool itemize(Parse_context *pc, Item **res) override;
  longlong val_int() override;
  const char *func_name() const override { return "get_lock"; }
  bool resolve_type(THD *) override
  {
    max_length= 1;
    maybe_null= true;
    return false;
  }
  bool check_gcol_func_processor(uchar *) override { return true; }
  uint decimal_precision() const override { return max_length; }
};

class Item_func_release_lock final : public Item_int_func
{
  typedef Item_int_func super;

  String value;
public:
  Item_func_release_lock(const POS &pos, Item *a) :Item_int_func(pos, a) {}
  bool itemize(Parse_context *pc, Item **res) override;

  longlong val_int() override;
  const char *func_name() const override { return "release_lock"; }
  bool resolve_type(THD *) override
  {
    max_length= 1;
    maybe_null= true;
    return false;
  }
  bool check_gcol_func_processor(uchar *) override { return true; }
  uint decimal_precision() const override { return max_length; }
};

class Item_func_release_all_locks final : public Item_int_func
{
  typedef Item_int_func super;

public:
  explicit Item_func_release_all_locks(const POS &pos) :Item_int_func(pos) {}
  bool itemize(Parse_context *pc, Item **res) override;

  longlong val_int() override;
  const char *func_name() const override { return "release_all_locks"; }
  bool resolve_type(THD *) override
  {
    unsigned_flag= true;
    return false;
  }
  bool check_gcol_func_processor(uchar *) override { return true; }
};

/* replication functions */

class Item_master_pos_wait final : public Item_int_func
{
  typedef Item_int_func super;
  String value;
public:
  Item_master_pos_wait(const POS &pos, Item *a, Item *b)
    :Item_int_func(pos, a, b)
  {}
  Item_master_pos_wait(const POS &pos, Item *a, Item *b, Item *c)
    :Item_int_func(pos, a, b, c)
  {}
  Item_master_pos_wait(const POS &pos, Item *a, Item *b, Item *c, Item *d)
    :Item_int_func(pos, a, b, c, d)
  {}

  bool itemize(Parse_context *pc, Item **res) override;
  longlong val_int() override;
  const char *func_name() const override { return "master_pos_wait"; }
  bool resolve_type(THD *) override
  {
    max_length= 21;
    maybe_null= true;
    return false;
  }
  bool check_gcol_func_processor(uchar *) override { return true; }
};

/**
  This class is used for implementing the new wait_for_executed_gtid_set
  function and the functions related to them. This new function is independent
  of the slave threads.
*/
class Item_wait_for_executed_gtid_set final : public Item_int_func
{
  typedef Item_int_func super;

  String value;
public:
  Item_wait_for_executed_gtid_set(const POS &pos, Item *a) :Item_int_func(pos, a) {}
  Item_wait_for_executed_gtid_set(const POS &pos, Item *a, Item *b)
    :Item_int_func(pos, a, b)
  {}

  bool itemize(Parse_context *pc, Item **res) override;
  longlong val_int() override;
  const char *func_name() const override { return "wait_for_executed_gtid_set"; }
  bool resolve_type(THD *) override
  {
    maybe_null= true;
    return false;
  }
};

class Item_master_gtid_set_wait final : public Item_int_func
{
  typedef Item_int_func super;

  String value;
public:
  Item_master_gtid_set_wait(const POS &pos, Item *a) :Item_int_func(pos, a) {}
  Item_master_gtid_set_wait(const POS &pos, Item *a, Item *b)
    :Item_int_func(pos, a, b)
  {}
  Item_master_gtid_set_wait(const POS &pos, Item *a, Item *b, Item *c)
    :Item_int_func(pos, a, b, c)
  {}

  bool itemize(Parse_context *pc, Item **res) override;
  longlong val_int() override;
  const char *func_name() const override
  { return "wait_until_sql_thread_after_gtids"; }
  bool resolve_type(THD *) override
  {
    maybe_null= true;
    return false;
  }
};

class Item_func_gtid_subset final : public Item_int_func
{
  String buf1;
  String buf2;
public:
  Item_func_gtid_subset(const POS &pos, Item *a, Item *b)
    : Item_int_func(pos, a, b)
  {}
  longlong val_int() override;
  const char *func_name() const override { return "gtid_subset"; }
  bool resolve_type(THD *) override
  {
    maybe_null= false;
    return false;
  }
  bool is_bool_func() const override { return true; }
};

/**
 Internal functions used by INFORMATION_SCHEMA implementation to check
 if user have access to given database/table/column.
*/

class Item_func_can_access_database : public Item_int_func
{
public:
  Item_func_can_access_database(const POS &pos, Item *a)
    : Item_int_func(pos, a)
  {}
  longlong val_int() override;
  const char *func_name() const override { return "can_access_database"; }
  bool resolve_type(THD *) override
  {
    max_length= 21;
    maybe_null= true;
    return false;
  }
};

class Item_func_can_access_table : public Item_int_func
{
public:
  Item_func_can_access_table(const POS &pos, Item *a, Item *b)
    : Item_int_func(pos, a, b)
  {}
  longlong val_int() override;
  const char *func_name() const override { return "can_access_table"; }
  bool resolve_type(THD *) override
  {
    max_length= 21;
    maybe_null= true;
    return false;
  }
};

class Item_func_can_access_trigger : public Item_int_func
{
public:
  Item_func_can_access_trigger(const POS &pos, Item *a, Item *b)
    : Item_int_func(pos, a, b)
  {}
  longlong val_int();
  const char *func_name() const { return "can_access_trigger"; }
  bool resolve_type(THD*)
  {
    max_length= 4;
    maybe_null= true;
    return false;
  }
};

class Item_func_can_access_routine : public Item_int_func
{
public:
  Item_func_can_access_routine(
    const POS &pos, PT_item_list *list)
    : Item_int_func(pos, list)
  {}
  longlong val_int();
  const char *func_name() const { return "can_access_routine"; }
  bool resolve_type(THD*)
  {
    max_length= 4;
    maybe_null= true;
    return false;
  }
};

class Item_func_can_access_event : public Item_int_func
{
public:
  Item_func_can_access_event(const POS &pos, Item *a)
    : Item_int_func(pos, a)
  {}
  longlong val_int();
  const char *func_name() const { return "can_access_event"; }
  bool resolve_type(THD*)
  {
    max_length= 21;
    maybe_null= true;
    return false;
  }
};

class Item_func_can_access_view : public Item_int_func
{
public:
  Item_func_can_access_view(const POS &pos, Item *a, Item *b, Item *c, Item *d)
    : Item_int_func(pos, a, b, c, d)
  {}
  longlong val_int() override;
  const char *func_name() const override { return "can_access_view"; }
  bool resolve_type(THD *) override
  {
    max_length= 21;
    maybe_null= true;
    return false;
  }
};

class Item_func_can_access_column : public Item_int_func
{
public:
  Item_func_can_access_column(const POS &pos, Item *a, Item *b, Item *c)
    : Item_int_func(pos, a, b, c)
  {}
  longlong val_int() override;
  const char *func_name() const override { return "can_access_column"; }
  bool resolve_type(THD *) override
  {
    max_length= 21;
    maybe_null= true;
    return false;
  }
};

class Item_func_internal_table_rows : public Item_int_func
{
public:
  Item_func_internal_table_rows(const POS &pos,
                                 Item *a, Item *b, Item *c, Item *d)
    : Item_int_func(pos, a, b, c, d)
  {}
  longlong val_int() override;
  const char *func_name() const override { return "internal_table_rows"; }
  bool resolve_type(THD *) override
  {
    max_length= 21;
    maybe_null= true;
    return false;
  }
};

class Item_func_internal_avg_row_length : public Item_int_func
{
public:
  Item_func_internal_avg_row_length(const POS &pos,
                                    Item *a, Item *b, Item *c, Item *d)
    : Item_int_func(pos, a, b, c, d)
  {}
  longlong val_int() override;
  const char *func_name() const override { return "internal_avg_row_length"; }
  bool resolve_type(THD *) override
  {
    max_length= 21;
    maybe_null= true;
    return false;
  }
};

class Item_func_internal_data_length : public Item_int_func
{
public:
  Item_func_internal_data_length(const POS &pos,
                                 Item *a, Item *b, Item *c, Item *d)
    : Item_int_func(pos, a, b, c, d)
  {}
  longlong val_int() override;
  const char *func_name() const override { return "internal_data_length"; }
  bool resolve_type(THD *) override
  {
    max_length= 21;
    maybe_null= true;
    return false;
  }
};

class Item_func_internal_max_data_length : public Item_int_func
{
public:
  Item_func_internal_max_data_length(const POS &pos,
                                     Item *a, Item *b, Item *c, Item *d)
    : Item_int_func(pos, a, b, c, d)
  {}
  longlong val_int() override;
  const char *func_name() const override { return "internal_max_data_length"; }
  bool resolve_type(THD *) override
  {
    max_length= 21;
    maybe_null= true;
    return false;
  }
};

class Item_func_internal_index_length : public Item_int_func
{
public:
  Item_func_internal_index_length(const POS &pos,
                                  Item *a, Item *b, Item *c, Item *d)
    : Item_int_func(pos, a, b, c, d)
  {}
  longlong val_int() override;
  const char *func_name() const override { return "internal_index_length"; }
  bool resolve_type(THD *) override
  {
    max_length= 21;
    maybe_null= true;
    return false;
  }
};

class Item_func_internal_data_free : public Item_int_func
{
public:
  Item_func_internal_data_free(const POS &pos,
                               Item *a, Item *b, Item *c, Item *d)
    : Item_int_func(pos, a, b, c, d)
  {}
  longlong val_int() override;
  const char *func_name() const override { return "internal_data_free"; }
  bool resolve_type(THD *) override
  {
    max_length= 21;
    maybe_null= true;
    return false;
  }
};

class Item_func_internal_auto_increment : public Item_int_func
{
public:
  Item_func_internal_auto_increment(const POS &pos,
                                    Item *a, Item *b, Item *c, Item *d)
    : Item_int_func(pos, a, b, c, d)
  {}
  longlong val_int() override;
  const char *func_name() const override { return "internal_auto_increment"; }
  bool resolve_type(THD *) override
  {
    max_length= 21;
    maybe_null= true;
    return false;
  }
};

class Item_func_internal_checksum : public Item_int_func
{
public:
  Item_func_internal_checksum(const POS &pos,
                              Item *a, Item *b, Item *c, Item *d)
    : Item_int_func(pos, a, b, c, d)
  {}
  longlong val_int() override;
  const char *func_name() const override { return "internal_checksum"; }
  bool resolve_type(THD *) override
  {
    max_length= 21;
    maybe_null= true;
    return false;
  }
};

class Item_func_internal_keys_disabled : public Item_int_func
{
public:
  Item_func_internal_keys_disabled(const POS &pos, Item *a)
    : Item_int_func(pos, a)
  {}
  longlong val_int() override;
  const char *func_name() const override { return "internal_keys_disabled"; }
  bool resolve_type(THD *) override
  {
    max_length= 21;
    maybe_null= false;
    return false;
  }
};

class Item_func_internal_index_column_cardinality : public Item_int_func
{
public:
  Item_func_internal_index_column_cardinality(
    const POS &pos, PT_item_list *list)
    : Item_int_func(pos, list)
  {}
  longlong val_int() override;
  const char *func_name() const override
  { return "internal_index_column_cardinality"; }
  bool resolve_type(THD *) override
  {
    max_length= 21;
    maybe_null= true;
    return false;
  }
};

class Item_func_internal_dd_char_length final : public Item_int_func
{
public:
  Item_func_internal_dd_char_length(const POS &pos,
                               Item *a, Item *b, Item *c, Item *d)
    :Item_int_func(pos, a, b, c, d)
  {}
  longlong val_int() override;
  const char *func_name() const override { return "internal_dd_char_length"; }
  bool resolve_type(THD *) override
  {
    max_length= 21;
    maybe_null= true;
    return false;
  }
};

class Item_func_internal_get_view_warning_or_error final : public Item_int_func
{
public:
  Item_func_internal_get_view_warning_or_error(const POS &pos,
                                               PT_item_list *list)
    : Item_int_func(pos, list)
  {}
  longlong val_int() override;
  const char *func_name() const override
  { return "internal_get_view_warning_or_error"; }
  bool resolve_type(THD *) override
  {
    max_length= 1;
    maybe_null= false;
    return false;
  }
};

/**
  Common class for:
    Item_func_get_system_var
    Item_func_get_user_var
    Item_func_set_user_var
*/
class Item_var_func :public Item_func
{
public:
  Item_var_func() :Item_func() { }
  explicit Item_var_func(const POS &pos) :Item_func(pos) { }

  Item_var_func(THD *thd, Item_var_func *item) :Item_func(thd, item) { }

  Item_var_func(Item *a) :Item_func(a) { }
  Item_var_func(const POS &pos, Item *a) :Item_func(pos, a) { }

  bool get_date(MYSQL_TIME *ltime, my_time_flags_t fuzzydate) override
  {
    return get_date_from_non_temporal(ltime, fuzzydate);
  }
  bool get_time(MYSQL_TIME *ltime) override
  {
    return get_time_from_non_temporal(ltime);
  }
  bool check_gcol_func_processor(uchar *) override { return true; }
};


/* Handling of user definable variables */

// this is needed for user_vars hash
class user_var_entry
{
  static const size_t extra_size= sizeof(double);
  char *m_ptr;          // Value
  size_t m_length;      // Value length
  Item_result m_type;   // Value type
  THD *m_owner;

  void reset_value()
  { m_ptr= NULL; m_length= 0; }
  void set_value(char *value, size_t length)
  { m_ptr= value; m_length= length; }

  /**
    Position inside a user_var_entry where small values are stored:
    double values, longlong values and string values with length
    up to extra_size (should be 8 bytes on all platforms).
    String values with length longer than 8 are stored in a separate
    memory buffer, which is allocated when needed using the method realloc().
  */
  char *internal_buffer_ptr() const
  { return (char *) this + ALIGN_SIZE(sizeof(user_var_entry)); }

  /**
    Position inside a user_var_entry where a null-terminates array
    of characters representing the variable name is stored.
  */
  char *name_ptr() const
  { return internal_buffer_ptr() + extra_size; }

  /**
    Initialize m_ptr to the internal buffer (if the value is small enough),
    or allocate a separate buffer.
    @param length - length of the value to be stored.
  */
  bool mem_realloc(size_t length);

  /**
    Check if m_ptr point to an external buffer previously alloced by realloc().
    @retval true  - an external buffer is alloced.
    @retval false - m_ptr is null, or points to the internal buffer.
  */
  bool alloced()
  { return m_ptr && m_ptr != internal_buffer_ptr(); }

  /**
    Free the external value buffer, if it's allocated.
  */
  void free_value()
  {
    if (alloced())
      my_free(m_ptr);
  }

  /**
    Copy the array of characters from the given name into the internal
    name buffer and initialize entry_name to point to it.
  */
  void copy_name(const Simple_cstring &name)
  {
    name.strcpy(name_ptr());
    entry_name= Name_string(name_ptr(), name.length());
  }

  /**
    Initialize all members

    @param thd    Current session.
    @param name    Name of the user_var_entry instance.
    @param cs      charset information of the user_var_entry instance.
  */
  void init(THD *thd, const Simple_cstring &name, const CHARSET_INFO *cs);

  /**
    Store a value of the given type into a user_var_entry instance.
    @param from    Value
    @param length  Size of the value
    @param type    type
    @return
    @retval        false on success
    @retval        true on memory allocation error
  */
  bool store(const void *from, size_t length, Item_result type);

  /**
    Assert the user variable is locked.
    This is debug code only.
    The thread LOCK_thd_data mutex protects:
    - the thd->user_vars hash itself
    - the values in the user variable itself.
    The protection is required for monitoring,
    as a different thread can inspect this session
    user variables, on a live session.
  */
  void assert_locked() const;

public:
  user_var_entry() {}                         /* Remove gcc warning */

  Simple_cstring entry_name;  // Variable name
  DTCollation collation;      // Collation with attributes
  query_id_t update_query_id, used_query_id;
  bool unsigned_flag;         // true if unsigned, false if signed

  /**
    Store a value of the given type and attributes (collation, sign)
    into a user_var_entry instance.
    @param ptr          Value
    @param length       Size of the value
    @param type         type
    @param cs           Character set and collation of the value
    @param dv           Collation derivation of the value
    @param unsigned_arg Signess of the value
    @return
    @retval        false on success
    @retval        true on memory allocation error
  */
  bool store(const void *ptr, size_t length, Item_result type,
             const CHARSET_INFO *cs, Derivation dv, bool unsigned_arg);
  /**
    Set type of to the given value.
    @param type  Data type.
  */
  void set_type(Item_result type)
  {
    assert_locked();
    m_type= type;
  }
  /**
    Set value to NULL
    @param type  Data type.
  */

  void set_null_value(Item_result type)
  {
    assert_locked();
    free_value();
    reset_value();
    m_type= type;
  }

  /**
    Allocates and initializes a user variable instance.

    @param thd    Current session.
    @param name   Name of the variable.
    @param cs     Charset of the variable.

    @return Address of the allocated and initialized user_var_entry instance.
    @retval NULL On allocation error.
  */
  static user_var_entry *create(THD *thd,
                                const Name_string &name,
                                const CHARSET_INFO *cs);

  /**
    Free all memory used by a user_var_entry instance
    previously created by create().
  */
  void destroy()
  {
    assert_locked();
    free_value();  // Free the external value buffer
    my_free(this); // Free the instance itself
  }

  void lock();
  void unlock();

  /* Routines to access the value and its type */
  const char *ptr() const { return m_ptr; }
  size_t length() const { return m_length; }
  Item_result type() const { return m_type; }
  /* Item-alike routines to access the value */
  double val_real(bool *null_value) const;
  longlong val_int(bool *null_value) const;
  String *val_str(bool *null_value, String *str, uint decimals) const;
  my_decimal *val_decimal(bool *null_value, my_decimal *result) const;
};


class Item_func_set_user_var : public Item_var_func
{
  enum Item_result cached_result_type;
  user_var_entry *entry;
  /*
    The entry_thread_id variable is used:
    1) to skip unnecessary updates of the entry field (see above);
    2) to reset the entry field that was initialized in the other thread
       (for example, an item tree of a trigger that updates user variables
       may be shared between several connections, and the entry_thread_id field
       prevents updates of one connection user variables from a concurrent
       connection calling the same trigger that initially updated some
       user variable it the first connection context).
  */
  my_thread_id entry_thread_id;
  /**
    Delayed setting of non-constness.

    Normally, Item_func_get_user_var objects are tagged as not const
    when Item_func_set_user_var::fix_fields() is called for the same
    variable in the same query. If delayed_non_constness is set, the
    tagging is delayed until the variable is actually set. This means
    that Item_func_get_user_var objects will still be treated as a
    constant by the optimizer and executor until the variable is
    actually changed.

    @see select_dumpvar::send_data().
   */
  bool delayed_non_constness;
  String value;
  my_decimal decimal_buff;
  bool null_item;
  union
  {
    longlong vint;
    double vreal;
    String *vstr;
    my_decimal *vdec;
  } save_result;

public:
  Name_string name; // keep it public

  Item_func_set_user_var(Name_string a, Item *b, bool delayed)
    :Item_var_func(b), cached_result_type(INT_RESULT),
     entry(NULL), entry_thread_id(0), delayed_non_constness(delayed), name(a)
  {}
  Item_func_set_user_var(const POS &pos, Name_string a, Item *b, bool delayed)
    :Item_var_func(pos, b), cached_result_type(INT_RESULT),
     entry(NULL), entry_thread_id(0), delayed_non_constness(delayed), name(a)
  {}

  Item_func_set_user_var(THD *thd, Item_func_set_user_var *item)
    :Item_var_func(thd, item), cached_result_type(item->cached_result_type),
     entry(item->entry), entry_thread_id(item->entry_thread_id),
     delayed_non_constness(item->delayed_non_constness), value(item->value),
     decimal_buff(item->decimal_buff), null_item(item->null_item),
     save_result(item->save_result), name(item->name)
  {}
  enum Functype functype() const override { return SUSERVAR_FUNC; }
  double val_real() override;
  longlong val_int() override;
  String *val_str(String *str) override;
  my_decimal *val_decimal(my_decimal *) override;
  double val_result() override;
  longlong val_int_result() override;
  bool val_bool_result() override;
  String *str_result(String *str) override;
  my_decimal *val_decimal_result(my_decimal *) override;
  bool is_null_result() override;
  bool update_hash(const void *ptr, uint length, enum Item_result type,
  		   const CHARSET_INFO *cs, Derivation dv, bool unsigned_arg);
  bool send(Protocol *protocol, String *str_arg) override;
  void make_field(Send_field *tmp_field) override;
  bool check(bool use_result_field);
  void save_item_result(Item *item);
  bool update();
  enum Item_result result_type() const override { return cached_result_type; }
  bool fix_fields(THD *thd, Item **ref) override;
  bool resolve_type(THD *) override;
  void print(String *str, enum_query_type query_type) override;
  void print_assignment(String *str, enum_query_type query_type);
  const char *func_name() const override { return "set_user_var"; }

  type_conversion_status save_in_field(Field *field, bool no_conversions,
                                       bool can_use_result_field);

  void save_org_in_field(Field *field) override
  { save_in_field(field, true, false); }

  bool set_entry(THD *thd, bool create_if_not_exists);
  void cleanup() override;
protected:
  type_conversion_status save_in_field_inner(Field *field, bool no_conversions)
    override
  { return save_in_field(field, no_conversions, true); }
};


class Item_func_get_user_var : public Item_var_func,
                               private Settable_routine_parameter
{
  user_var_entry *var_entry;
  Item_result m_cached_result_type;

public:
  Name_string name; // keep it public

  Item_func_get_user_var(Name_string a):
    Item_var_func(), m_cached_result_type(STRING_RESULT), name(a) {}
  Item_func_get_user_var(const POS &pos, Name_string a):
    Item_var_func(pos), m_cached_result_type(STRING_RESULT), name(a) {}

  enum Functype functype() const override { return GUSERVAR_FUNC; }
  double val_real() override;
  longlong val_int() override;
  my_decimal *val_decimal(my_decimal *) override;
  String *val_str(String *str) override;
  bool resolve_type(THD *) override;
  void print(String *str, enum_query_type query_type) override;
  enum Item_result result_type() const override;
  /*
    We must always return variables as strings to guard against selects of type
    select @t1:=1,@t1,@t:="hello",@t from foo where (@t1:= t2.b)
  */
  const char *func_name() const override { return "get_user_var"; }
  bool const_item() const override;
  table_map used_tables() const override
  { return const_item() ? 0 : RAND_TABLE_BIT; }
  bool eq(const Item *item, bool binary_cmp) const override;
private:
  bool set_value(THD *thd, sp_rcontext *ctx, Item **it) override;

public:
  Settable_routine_parameter *get_settable_routine_parameter() override
  {
    return this;
  }
};


/*
  This item represents user variable used as out parameter (e.g in LOAD DATA),
  and it is supposed to be used only for this purprose. So it is simplified
  a lot. Actually you should never obtain its value.

  The only two reasons for this thing being an Item is possibility to store it
  in List<Item> and desire to place this code somewhere near other functions
  working with user variables.
*/
class Item_user_var_as_out_param :public Item
{
  Name_string name;
  user_var_entry *entry;
public:
  Item_user_var_as_out_param(Name_string a) :name(a)
  { item_name.copy(a); }
  /* We should return something different from FIELD_ITEM here */
  enum Type type() const override { return STRING_ITEM;}
  double val_real() override;
  longlong val_int() override;
  String *val_str(String *str) override;
  my_decimal *val_decimal(my_decimal *decimal_buffer) override;
  bool get_date(MYSQL_TIME *, my_time_flags_t) override
  {
    DBUG_ASSERT(0);
    return true;
  }
  bool get_time(MYSQL_TIME *) override
  {
    DBUG_ASSERT(0);
    return true;
  }

  /* fix_fields() binds variable name with its entry structure */
  bool fix_fields(THD *thd, Item **ref) override;
  void print(String *str, enum_query_type query_type) override;
  void set_null_value(const CHARSET_INFO* cs);
  void set_value(const char *str, size_t length, const CHARSET_INFO* cs);
};


/* A system variable */

#define GET_SYS_VAR_CACHE_LONG     1
#define GET_SYS_VAR_CACHE_DOUBLE   2
#define GET_SYS_VAR_CACHE_STRING   4

class Item_func_get_system_var final : public Item_var_func
{
  sys_var *var;
  enum_var_type var_type, orig_var_type;
  LEX_STRING component;
  longlong cached_llval;
  double cached_dval;
  String cached_strval;
  bool cached_null_value;
  query_id_t used_query_id;
  uchar cache_present;

  template <typename T>
  longlong get_sys_var_safe(THD *thd);

public:
  Item_func_get_system_var(sys_var *var_arg, enum_var_type var_type_arg,
                           LEX_STRING *component_arg, const char *name_arg,
                           size_t name_len_arg);
  enum Functype functype() const override { return GSYSVAR_FUNC; }
  bool resolve_type(THD *) override;
  void print(String *str, enum_query_type query_type) override;
  bool const_item() const override { return true; }
  table_map used_tables() const override { return 0; }
  enum Item_result result_type() const override;
  double val_real() override;
  longlong val_int() override;
  String *val_str(String *) override;
  my_decimal *val_decimal(my_decimal *dec_buf) override
  { return val_decimal_from_real(dec_buf); }
  /* TODO: fix to support views */
  const char *func_name() const override { return "get_system_var"; }
  /**
    Indicates whether this system variable is written to the binlog or not.

    Variables are written to the binlog as part of "status_vars" in
    Query_log_event, as an Intvar_log_event, or a Rand_log_event.

    @return true if the variable is written to the binlog, false otherwise.
  */
  bool is_written_to_binlog();
  bool eq(const Item *item, bool binary_cmp) const override;

  void cleanup() override;
};


class JOIN;

class Item_func_match final : public Item_real_func
{
  typedef Item_real_func super;

public:
  Item *against;
  uint key, flags;
  bool join_key;
  DTCollation cmp_collation;
  FT_INFO *ft_handler;
  TABLE_LIST *table_ref;
  /**
     Master item means that if idendical items are present in the
     statement, they use the same FT handler. FT handler is initialized
     only for master item and slave items just use it. FT hints initialized
     for master only, slave items HINTS are not accessed.
  */
  Item_func_match *master;
  Item *concat_ws;           // Item_func_concat_ws
  String value;              // value of concat_ws
  String search_value;       // key_item()'s value converted to cmp_collation

  /**
    Constructor for Item_func_match class.

    @param pos         Position of token in the parser.
    @param a           List of arguments.
    @param against_arg Expression to match against.
    @param b           FT Flags.
  */
  Item_func_match(const POS &pos, PT_item_list *a, Item *against_arg, uint b):
    Item_real_func(pos, a), against(against_arg), key(0), flags(b),
    join_key(false),
    ft_handler(NULL), table_ref(NULL),
    master(NULL), concat_ws(NULL), hints(NULL), simple_expression(false)
  {}

  bool itemize(Parse_context *pc, Item **res) override;

  void cleanup() override
  {
    DBUG_ENTER("Item_func_match::cleanup");
    Item_real_func::cleanup();
    if (!master && ft_handler)
    {
      ft_handler->please->close_search(ft_handler);
      delete hints;
    }
    ft_handler= NULL;
    concat_ws= NULL;
    table_ref= NULL;           // required by Item_func_match::eq()
    master= NULL;
    DBUG_VOID_RETURN;
  }
  Item *key_item() const override { return against; }
  enum Functype functype() const override { return FT_FUNC; }
  const char *func_name() const override { return "match"; }
  void update_used_tables() override {}
  table_map not_null_tables() const override { return 0; }
  bool fix_fields(THD *thd, Item **ref) override;
  bool eq(const Item *, bool binary_cmp) const override;
  /* The following should be safe, even if we compare doubles */
  longlong val_int() override
  { DBUG_ASSERT(fixed); return val_real() != 0.0; }
  double val_real() override;
  void print(String *str, enum_query_type query_type) override;

  bool fix_index();
  bool init_search(THD *thd);
  bool check_gcol_func_processor(uchar *) override
  // TODO: consider adding in support for the MATCH-based generated columns
  { return true; }

  /**
     Get number of matching rows from FT handler.

     @note Requires that FT handler supports the extended API

     @return Number of matching rows in result 
   */
  ulonglong get_count()
  {
    DBUG_ASSERT(ft_handler);
    DBUG_ASSERT(table_ref->table->file->ha_table_flags() & HA_CAN_FULLTEXT_EXT);

    return ((FT_INFO_EXT *)ft_handler)->could_you->
      count_matches((FT_INFO_EXT *)ft_handler);
  }

  /**
     Check whether FT result is ordered on rank

     @return true if result is ordered
     @return false otherwise
   */
  bool ordered_result()
  {
    DBUG_ASSERT(!master);
    if (hints->get_flags() & FT_SORTED)
      return true;

    if ((table_ref->table->file->ha_table_flags() & HA_CAN_FULLTEXT_EXT) == 0)
      return false;

    DBUG_ASSERT(ft_handler);
    return ((FT_INFO_EXT *)ft_handler)->could_you->get_flags() & 
      FTS_ORDERED_RESULT;
  }

  /**
     Check whether FT result contains the document ID

     @return true if document ID is available
     @return false otherwise
   */
  bool docid_in_result()
  {
    DBUG_ASSERT(ft_handler);

    if ((table_ref->table->file->ha_table_flags() & HA_CAN_FULLTEXT_EXT) == 0)
      return false;

    return ((FT_INFO_EXT *)ft_handler)->could_you->get_flags() & 
      FTS_DOCID_IN_RESULT;
  }

  float get_filtering_effect(table_map filter_for_table,
                             table_map read_tables,
                             const MY_BITMAP *fields_to_ignore,
                             double rows_in_table) override;

  /**
     Returns master MATCH function.

     @return pointer to master MATCH function.
  */
  Item_func_match *get_master()
  {
    if (master)
      return master->get_master();
    return this;
  }

  /**
     Set master MATCH function and adjust used_in_where_only value.

     @param item item for which master should be set.
  */
  void set_master(Item_func_match *item)
  {
    used_in_where_only&= item->used_in_where_only;
    item->master= this;
  }

  /**
     Returns pointer to Ft_hints object belonging to master MATCH function.

     @return pointer to Ft_hints object
  */
  Ft_hints *get_hints()
  {
    DBUG_ASSERT(!master);
    return hints;
  }

  /**
     Set comparison operation type and and value for master MATCH function.

     @param type   comparison operation type
     @param value_arg  comparison operation value
  */
  void set_hints_op(enum ft_operation type, double value_arg)
  {
    DBUG_ASSERT(!master);
    hints->set_hint_op(type, value_arg);
  }
  
  /**
     Set FT hints.
  */
  void set_hints(JOIN *join, uint ft_flag, ha_rows ft_limit, bool no_cond);
  
  /**
     Check if ranking is not needed.

     @return true if ranking is not needed
     @return false otherwise
  */
  bool can_skip_ranking()
  {
    DBUG_ASSERT(!master);
    return (!(hints->get_flags() & FT_SORTED) && // FT_SORTED is no set
            used_in_where_only &&                // MATCH result is not used
                                                 // in expression
            hints->get_op_type() == FT_OP_NO);   // MATCH is single function
  }

  /**
     Set flag that the function is a simple expression.

     @param val true if the function is a simple expression, false otherwise
  */
  void set_simple_expression(bool val)
  {
    DBUG_ASSERT(!master);
    simple_expression= val;
  }

  /**
     Check if this MATCH function is a simple expression in WHERE condition.

     @return true if simple expression
     @return false otherwise
  */
  bool is_simple_expression()
  {
    DBUG_ASSERT(!master);
    return simple_expression;
  }

private:
  /**
     Fulltext index hints, initialized for master MATCH function only.
  */
  Ft_hints *hints;
  /**
     Flag is true when MATCH function is used as a simple expression in
     WHERE condition, i.e. there is no AND/OR combinations, just simple
     MATCH function or [MATCH, rank] comparison operation.
  */
  bool simple_expression;
  /**
     true if MATCH function is used in WHERE condition only.
     Used to dermine what hints can be used for FT handler. 
     Note that only master MATCH function has valid value.
     it's ok since only master function is involved in the hint processing.
  */
  bool used_in_where_only;
  /**
     Check whether storage engine for given table, 
     allows FTS Boolean search on non-indexed columns.

     @todo A flag should be added to the extended fulltext API so that 
           it may be checked whether search on non-indexed columns are 
           supported. Currently, it is not possible to check for such a 
           flag since @c this->ft_handler is not yet set when this function is 
           called.  The current hack is to assume that search on non-indexed
           columns are supported for engines that does not support the extended
           fulltext API (e.g., MyISAM), while it is not supported for other 
           engines (e.g., InnoDB)

     @param tr Table for which storage engine to check

     @retval true if BOOLEAN search on non-indexed columns is supported
     @retval false otherwise
   */
  bool allows_search_on_non_indexed_columns(const TABLE *tr)
  {
    // Only Boolean search may support non_indexed columns
    if (!(flags & FT_BOOL))
      return false;

    DBUG_ASSERT(tr && tr->file);

    // Assume that if extended fulltext API is not supported,
    // non-indexed columns are allowed.  This will be true for MyISAM.
    if ((tr->file->ha_table_flags() & HA_CAN_FULLTEXT_EXT) == 0)
      return true;

    return false;
  }
};


class Item_func_is_free_lock final : public Item_int_func
{
  typedef Item_int_func super;

  String value;
public:
  Item_func_is_free_lock(const POS &pos, Item *a) :Item_int_func(pos, a) {}

  bool itemize(Parse_context *pc, Item **res) override;
  longlong val_int() override;
  const char *func_name() const override { return "is_free_lock"; }
  bool resolve_type(THD *) override
  {
    max_length= 1;
    maybe_null= true;
    return false;
  }
  bool check_gcol_func_processor(uchar *) override { return true; }
};

class Item_func_is_used_lock final : public Item_int_func
{
  typedef Item_int_func super;

  String value;
public:
  Item_func_is_used_lock(const POS &pos, Item *a) :Item_int_func(pos, a) {}

  bool itemize(Parse_context *pc, Item **res) override;
  longlong val_int() override;
  const char *func_name() const override { return "is_used_lock"; }
  bool resolve_type(THD *) override
  {
    unsigned_flag= true;
    maybe_null= true;
    return false;
  }
  bool check_gcol_func_processor(uchar *) override { return true; }
};


class Item_func_row_count final : public Item_int_func
{
  typedef Item_int_func super;

public:
  explicit Item_func_row_count(const POS &pos) :Item_int_func(pos) {}

  bool itemize(Parse_context *pc, Item **res) override;

  longlong val_int() override;
  const char *func_name() const override { return "row_count"; }
  bool resolve_type(THD *) override
  {
    maybe_null= false;
    return false;
  }
  bool check_gcol_func_processor(uchar *) override { return true; }
};


/*
 *
 * Stored FUNCTIONs
 *
 */

class sp_head;
class sp_name;

class Item_func_sp final : public Item_func
{
  typedef Item_func super;
private:
  Name_resolution_context *context;
  sp_name *m_name;
  mutable sp_head *m_sp;
  TABLE *dummy_table;
  uchar result_buf[64];
  /*
     The result field of the concrete stored function.
  */
  Field *sp_result_field;

  bool execute();
  bool execute_impl(THD *thd);
  bool init_result_field(THD *thd);

protected:
  bool is_expensive_processor(uchar *) override { return true; }
  type_conversion_status save_in_field_inner(Field *field, bool no_conversions)
    override;

public:

  Item_func_sp(const POS &pos,
               const LEX_STRING &db_name, const LEX_STRING &fn_name,
               bool use_explicit_name, PT_item_list *opt_list);

  bool itemize(Parse_context *pc, Item **res) override;
  /**
    Must not be called before the procedure is resolved,
    i.e. @c init_result_field().
  */
<<<<<<< HEAD
  table_map get_initial_pseudo_tables() const override;
  void update_used_tables() override;
=======
  table_map get_initial_pseudo_tables() const;
  void update_used_tables();

  virtual void fix_after_pullout(st_select_lex *parent_select,
                                 st_select_lex *removed_select);

  void cleanup();
>>>>>>> 371cb91d

  void cleanup() override;

  const char *func_name() const override;

  Field *tmp_table_field(TABLE *t_arg) override;

  void make_field(Send_field *tmp_field) override;

  Item_result result_type() const override;

  longlong val_int() override
  {
    if (execute() || null_value)
      return (longlong) 0;
    return sp_result_field->val_int();
  }

  double val_real() override
  {
    if (execute() || null_value)
      return 0.0;
    return sp_result_field->val_real();
  }

  bool get_date(MYSQL_TIME *ltime, my_time_flags_t fuzzydate) override
  {
    if (execute() || null_value)
      return true;
    return sp_result_field->get_date(ltime, fuzzydate);
  }

  bool get_time(MYSQL_TIME *ltime) override
  {
    if (execute() || null_value)
      return true;

    return sp_result_field->get_time(ltime);
  }

  my_decimal *val_decimal(my_decimal *dec_buf) override
  {
    if (execute() || null_value)
      return NULL;
    return sp_result_field->val_decimal(dec_buf);
  }

  String *val_str(String *str) override
  {
    String buf;
    char buff[20];
    buf.set(buff, 20, str->charset());
    buf.length(0);
    if (execute() || null_value)
      return NULL;
    /*
      result_field will set buf pointing to internal buffer
      of the resul_field. Due to this it will change any time
      when SP is executed. In order to prevent occasional
      corruption of returned value, we make here a copy.
    */
    sp_result_field->val_str(&buf);
    str->copy(buf);
    return str;
  }

  bool val_json(Json_wrapper *result) override;

  bool change_context_processor(uchar *cntx) override
  {
    context= reinterpret_cast<Name_resolution_context *>(cntx);
    return false;
  }

  bool sp_check_access(THD * thd);
  enum Functype functype() const override { return FUNC_SP; }

  bool fix_fields(THD *thd, Item **ref) override;
  bool resolve_type(THD *thd) override;

  bool is_expensive() override { return true; }

  inline Field *get_sp_result_field()
  {
    return sp_result_field;
  }

};


class Item_func_found_rows final : public Item_int_func
{
  typedef Item_int_func super;
public:
  explicit Item_func_found_rows(const POS &pos) :Item_int_func(pos) {}

  bool itemize(Parse_context *pc, Item **res) override;
  longlong val_int() override;
  const char *func_name() const override { return "found_rows"; }
  bool resolve_type(THD *) override
  {
    maybe_null= false;
    return false;
  }
  bool check_gcol_func_processor(uchar *) override { return true; }
};


void uuid_short_init();

class Item_func_uuid_short final : public Item_int_func
{
  typedef Item_int_func super;
public:
  Item_func_uuid_short(const POS &pos) :Item_int_func(pos) {}

  bool itemize(Parse_context *pc, Item **res) override;
  const char *func_name() const override { return "uuid_short"; }
  longlong val_int() override;
  bool resolve_type(THD *) override
  {
    unsigned_flag= true;
    return false;
  }
  bool check_partition_func_processor(uchar *) override { return false; }
  bool check_gcol_func_processor(uchar *) override { return true; }
};


class Item_func_version final : public Item_static_string_func
{
  typedef Item_static_string_func super;
public:
  explicit Item_func_version(const POS &pos);

  bool itemize(Parse_context *pc, Item **res) override;
};


Item *get_system_var(Parse_context *pc, enum_var_type var_type, LEX_STRING name,
                     LEX_STRING component);
extern bool check_reserved_words(LEX_STRING *name);
extern enum_field_types agg_field_type(Item **items, uint nitems);
double my_double_round(double value, longlong dec, bool dec_unsigned,
                       bool truncate);
bool eval_const_cond(THD *thd, Item *cond, bool *value);
Item_field *get_gc_for_expr(Item_func **func, Field *fld, Item_result type);

extern bool volatile  mqh_used;

/**
  Handle an exception of any type.

  Code that could throw exceptions should be wrapped in try/catch, and
  the catch block should raise a corresponding MySQL error. If this
  function is called from the catch block, it will raise a specialized
  error message for many of the std::exception subclasses, or a more
  generic error message if it is not a std::exception.

  @param funcname the name of the function that caught an exception

  @see handle_gis_exception
*/
void handle_std_exception(const char *funcname);


#endif /* ITEM_FUNC_INCLUDED */<|MERGE_RESOLUTION|>--- conflicted
+++ resolved
@@ -232,15 +232,9 @@
 
   bool fix_fields(THD *, Item **ref) override;
   bool fix_func_arg(THD *, Item **arg);
-<<<<<<< HEAD
   void fix_after_pullout(SELECT_LEX *parent_select,
                          SELECT_LEX *removed_select) override;
   table_map used_tables() const override;
-=======
-  virtual void fix_after_pullout(st_select_lex *parent_select,
-                                 st_select_lex *removed_select);
-  table_map used_tables() const;
->>>>>>> 371cb91d
   /**
      Returns the pseudo tables depended upon in order to evaluate this
      function expression. The default implementation returns the empty
@@ -3357,19 +3351,10 @@
     Must not be called before the procedure is resolved,
     i.e. @c init_result_field().
   */
-<<<<<<< HEAD
   table_map get_initial_pseudo_tables() const override;
   void update_used_tables() override;
-=======
-  table_map get_initial_pseudo_tables() const;
-  void update_used_tables();
-
-  virtual void fix_after_pullout(st_select_lex *parent_select,
-                                 st_select_lex *removed_select);
-
-  void cleanup();
->>>>>>> 371cb91d
-
+  void fix_after_pullout(SELECT_LEX *parent_select, SELECT_LEX *removed_select)
+  override;
   void cleanup() override;
 
   const char *func_name() const override;
