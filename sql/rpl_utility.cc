/* Copyright (c) 2006, 2011, Oracle and/or its affiliates. All rights reserved.

   This program is free software; you can redistribute it and/or modify
   it under the terms of the GNU General Public License as published by
   the Free Software Foundation; version 2 of the License.

   This program is distributed in the hope that it will be useful,
   but WITHOUT ANY WARRANTY; without even the implied warranty of
   MERCHANTABILITY or FITNESS FOR A PARTICULAR PURPOSE.  See the
   GNU General Public License for more details.

   You should have received a copy of the GNU General Public License
   along with this program; if not, write to the Free Software
   Foundation, Inc., 51 Franklin St, Fifth Floor, Boston, MA 02110-1301  USA */

#include "rpl_utility.h"

#ifndef MYSQL_CLIENT
#include "unireg.h"                      // REQUIRED by later includes
#include "rpl_rli.h"
<<<<<<< HEAD
#include "sql_tmp_table.h"               // tmp tables
#include "rpl_rli.h"
#include "log_event.h"

#include <algorithm>

using std::min;
using std::max;

=======
#include "log_event.h"
#include "sql_select.h"
>>>>>>> ec2caa37

/**
   Function to compare two size_t integers for their relative
   order. Used below.
 */
static int compare(size_t a, size_t b)
{
  if (a < b)
    return -1;
  if (b < a)
    return 1;
  return 0;
}


/**
   Max value for an unsigned integer of 'bits' bits.

   The somewhat contorted expression is to avoid overflow.
 */
static uint32 uint_max(int bits) {
  return (((1UL << (bits - 1)) - 1) << 1) | 1;
}


/**
   Compute the maximum display length of a field.

   @param sql_type Type of the field
   @param metadata The metadata from the master for the field.
   @return Maximum length of the field in bytes.
 */
static uint32
max_display_length_for_field(enum_field_types sql_type, unsigned int metadata)
{
  DBUG_PRINT("debug", ("sql_type: %d, metadata: 0x%x", sql_type, metadata));
  DBUG_ASSERT(metadata >> 16 == 0);

  switch (sql_type) {
  case MYSQL_TYPE_NEWDECIMAL:
    return metadata >> 8;

  case MYSQL_TYPE_FLOAT:
    return 12;

  case MYSQL_TYPE_DOUBLE:
    return 22;

  case MYSQL_TYPE_SET:
  case MYSQL_TYPE_ENUM:
      return metadata & 0x00ff;

  case MYSQL_TYPE_STRING:
  {
    uchar type= metadata >> 8;
    if (type == MYSQL_TYPE_SET || type == MYSQL_TYPE_ENUM)
      return metadata & 0xff;
    else
      /* This is taken from Field_string::unpack. */
      return (((metadata >> 4) & 0x300) ^ 0x300) + (metadata & 0x00ff);
  }

  case MYSQL_TYPE_YEAR:
  case MYSQL_TYPE_TINY:
    return 4;

  case MYSQL_TYPE_SHORT:
    return 6;

  case MYSQL_TYPE_INT24:
    return 9;

  case MYSQL_TYPE_LONG:
    return 11;

#ifdef HAVE_LONG_LONG
  case MYSQL_TYPE_LONGLONG:
    return 20;

#endif
  case MYSQL_TYPE_NULL:
    return 0;

  case MYSQL_TYPE_NEWDATE:
    return 3;

  case MYSQL_TYPE_DATE:
  case MYSQL_TYPE_TIME:
  case MYSQL_TYPE_TIME2:
    return 3;

  case MYSQL_TYPE_TIMESTAMP:
  case MYSQL_TYPE_TIMESTAMP2:
    return 4;

  case MYSQL_TYPE_DATETIME:
  case MYSQL_TYPE_DATETIME2:
    return 8;

  case MYSQL_TYPE_BIT:
    /*
      Decode the size of the bit field from the master.
    */
    DBUG_ASSERT((metadata & 0xff) <= 7);
    return 8 * (metadata >> 8U) + (metadata & 0x00ff);

  case MYSQL_TYPE_VAR_STRING:
  case MYSQL_TYPE_VARCHAR:
    return metadata;

    /*
      The actual length for these types does not really matter since
      they are used to calc_pack_length, which ignores the given
      length for these types.

      Since we want this to be accurate for other uses, we return the
      maximum size in bytes of these BLOBs.
    */

  case MYSQL_TYPE_TINY_BLOB:
    return uint_max(1 * 8);

  case MYSQL_TYPE_MEDIUM_BLOB:
    return uint_max(3 * 8);

  case MYSQL_TYPE_BLOB:
    /*
      For the blob type, Field::real_type() lies and say that all
      blobs are of type MYSQL_TYPE_BLOB. In that case, we have to look
      at the length instead to decide what the max display size is.
     */
    return uint_max(metadata * 8);

  case MYSQL_TYPE_LONG_BLOB:
  case MYSQL_TYPE_GEOMETRY:
    return uint_max(4 * 8);

  default:
    return ~(uint32) 0;
  }
}


/*
  Compare the pack lengths of a source field (on the master) and a
  target field (on the slave).

  @param field    Target field.
  @param type     Source field type.
  @param metadata Source field metadata.

  @retval -1 The length of the source field is smaller than the target field.
  @retval  0 The length of the source and target fields are the same.
  @retval  1 The length of the source field is greater than the target field.
 */
int compare_lengths(Field *field, enum_field_types source_type, uint16 metadata)
{
  DBUG_ENTER("compare_lengths");
  size_t const source_length=
    max_display_length_for_field(source_type, metadata);
  size_t const target_length= field->max_display_length();
  DBUG_PRINT("debug", ("source_length: %lu, source_type: %u,"
                       " target_length: %lu, target_type: %u",
                       (unsigned long) source_length, source_type,
                       (unsigned long) target_length, field->real_type()));
  int result= compare(source_length, target_length);
  DBUG_PRINT("result", ("%d", result));
  DBUG_RETURN(result);
}


/*********************************************************************
 *                   table_def member definitions                    *
 *********************************************************************/

/*
  This function returns the field size in raw bytes based on the type
  and the encoded field data from the master's raw data.
*/
uint32 table_def::calc_field_size(uint col, uchar *master_data) const
{
  uint32 length;

  switch (type(col)) {
  case MYSQL_TYPE_NEWDECIMAL:
    length= my_decimal_get_binary_size(m_field_metadata[col] >> 8, 
                                       m_field_metadata[col] & 0xff);
    break;
  case MYSQL_TYPE_DECIMAL:
  case MYSQL_TYPE_FLOAT:
  case MYSQL_TYPE_DOUBLE:
    length= m_field_metadata[col];
    break;
  /*
    The cases for SET and ENUM are include for completeness, however
    both are mapped to type MYSQL_TYPE_STRING and their real types
    are encoded in the field metadata.
  */
  case MYSQL_TYPE_SET:
  case MYSQL_TYPE_ENUM:
  case MYSQL_TYPE_STRING:
  {
    uchar type= m_field_metadata[col] >> 8U;
    if ((type == MYSQL_TYPE_SET) || (type == MYSQL_TYPE_ENUM))
      length= m_field_metadata[col] & 0x00ff;
    else
    {
      /*
        We are reading the actual size from the master_data record
        because this field has the actual lengh stored in the first
        one or two bytes.
      */
      length= max_display_length_for_field(MYSQL_TYPE_STRING, m_field_metadata[col]) > 255 ? 2 : 1;

      /* As in Field_string::unpack */
      length+= ((length == 1) ? *master_data : uint2korr(master_data));
    }
    break;
  }
  case MYSQL_TYPE_YEAR:
  case MYSQL_TYPE_TINY:
    length= 1;
    break;
  case MYSQL_TYPE_SHORT:
    length= 2;
    break;
  case MYSQL_TYPE_INT24:
    length= 3;
    break;
  case MYSQL_TYPE_LONG:
    length= 4;
    break;
#ifdef HAVE_LONG_LONG
  case MYSQL_TYPE_LONGLONG:
    length= 8;
    break;
#endif
  case MYSQL_TYPE_NULL:
    length= 0;
    break;
  case MYSQL_TYPE_NEWDATE:
    length= 3;
    break;
  case MYSQL_TYPE_DATE:
  case MYSQL_TYPE_TIME:
    length= 3;
    break;
  case MYSQL_TYPE_TIME2:
    length= my_time_binary_length(m_field_metadata[col]);
    break;
  case MYSQL_TYPE_TIMESTAMP:
    length= 4;
    break;
  case MYSQL_TYPE_TIMESTAMP2:
    length= my_timestamp_binary_length(m_field_metadata[col]);
    break;
  case MYSQL_TYPE_DATETIME:
    length= 8;
    break;
  case MYSQL_TYPE_DATETIME2:
    length= my_datetime_binary_length(m_field_metadata[col]);
    break;
  case MYSQL_TYPE_BIT:
  {
    /*
      Decode the size of the bit field from the master.
        from_len is the length in bytes from the master
        from_bit_len is the number of extra bits stored in the master record
      If from_bit_len is not 0, add 1 to the length to account for accurate
      number of bytes needed.
    */
    uint from_len= (m_field_metadata[col] >> 8U) & 0x00ff;
    uint from_bit_len= m_field_metadata[col] & 0x00ff;
    DBUG_ASSERT(from_bit_len <= 7);
    length= from_len + ((from_bit_len > 0) ? 1 : 0);
    break;
  }
  case MYSQL_TYPE_VARCHAR:
  {
    length= m_field_metadata[col] > 255 ? 2 : 1; // c&p of Field_varstring::data_length()
    length+= length == 1 ? (uint32) *master_data : uint2korr(master_data);
    break;
  }
  case MYSQL_TYPE_TINY_BLOB:
  case MYSQL_TYPE_MEDIUM_BLOB:
  case MYSQL_TYPE_LONG_BLOB:
  case MYSQL_TYPE_BLOB:
  case MYSQL_TYPE_GEOMETRY:
  {
#if 1
    /*
      BUG#29549: 
      This is currently broken for NDB, which is using big-endian
      order when packing length of BLOB. Once they have decided how to
      fix the issue, we can enable the code below to make sure to
      always read the length in little-endian order.
    */
    Field_blob fb(m_field_metadata[col]);
    length= fb.get_packed_size(master_data, TRUE);
#else
    /*
      Compute the length of the data. We cannot use get_length() here
      since it is dependent on the specific table (and also checks the
      packlength using the internal 'table' pointer) and replication
      is using a fixed format for storing data in the binlog.
    */
    switch (m_field_metadata[col]) {
    case 1:
      length= *master_data;
      break;
    case 2:
      length= uint2korr(master_data);
      break;
    case 3:
      length= uint3korr(master_data);
      break;
    case 4:
      length= uint4korr(master_data);
      break;
    default:
      DBUG_ASSERT(0);		// Should not come here
      break;
    }

    length+= m_field_metadata[col];
#endif
    break;
  }
  default:
    length= ~(uint32) 0;
  }
  return length;
}


/**
 */
static void show_sql_type(enum_field_types type, uint16 metadata, String *str,
                          const CHARSET_INFO *field_cs)
{
  DBUG_ENTER("show_sql_type");
  DBUG_PRINT("enter", ("type: %d, metadata: 0x%x", type, metadata));

  switch (type)
  {
  case MYSQL_TYPE_TINY:
    str->set_ascii(STRING_WITH_LEN("tinyint"));
    break;

  case MYSQL_TYPE_SHORT:
    str->set_ascii(STRING_WITH_LEN("smallint"));
    break;

  case MYSQL_TYPE_LONG:
    str->set_ascii(STRING_WITH_LEN("int"));
    break;

  case MYSQL_TYPE_FLOAT:
    str->set_ascii(STRING_WITH_LEN("float"));
    break;

  case MYSQL_TYPE_DOUBLE:
    str->set_ascii(STRING_WITH_LEN("double"));
    break;

  case MYSQL_TYPE_NULL:
    str->set_ascii(STRING_WITH_LEN("null"));
    break;

  case MYSQL_TYPE_TIMESTAMP:
  case MYSQL_TYPE_TIMESTAMP2:
    str->set_ascii(STRING_WITH_LEN("timestamp"));
    break;

  case MYSQL_TYPE_LONGLONG:
    str->set_ascii(STRING_WITH_LEN("bigint"));
    break;

  case MYSQL_TYPE_INT24:
    str->set_ascii(STRING_WITH_LEN("mediumint"));
    break;

  case MYSQL_TYPE_NEWDATE:
  case MYSQL_TYPE_DATE:
    str->set_ascii(STRING_WITH_LEN("date"));
    break;

  case MYSQL_TYPE_TIME:
  case MYSQL_TYPE_TIME2:
    str->set_ascii(STRING_WITH_LEN("time"));
    break;

  case MYSQL_TYPE_DATETIME:
  case MYSQL_TYPE_DATETIME2:
    str->set_ascii(STRING_WITH_LEN("datetime"));
    break;

  case MYSQL_TYPE_YEAR:
    str->set_ascii(STRING_WITH_LEN("year"));
    break;

  case MYSQL_TYPE_VAR_STRING:
  case MYSQL_TYPE_VARCHAR:
    {
      const CHARSET_INFO *cs= str->charset();
      uint32 length=
        cs->cset->snprintf(cs, (char*) str->ptr(), str->alloced_length(),
                           "varchar(%u)", metadata);
      str->length(length);
    }
    break;

  case MYSQL_TYPE_BIT:
    {
      const CHARSET_INFO *cs= str->charset();
      int bit_length= 8 * (metadata >> 8) + (metadata & 0xFF);
      uint32 length=
        cs->cset->snprintf(cs, (char*) str->ptr(), str->alloced_length(),
                           "bit(%d)", bit_length);
      str->length(length);
    }
    break;

  case MYSQL_TYPE_DECIMAL:
    {
      const CHARSET_INFO *cs= str->charset();
      uint32 length=
        cs->cset->snprintf(cs, (char*) str->ptr(), str->alloced_length(),
                           "decimal(%d,?)", metadata);
      str->length(length);
    }
    break;

  case MYSQL_TYPE_NEWDECIMAL:
    {
      const CHARSET_INFO *cs= str->charset();
      uint32 length=
        cs->cset->snprintf(cs, (char*) str->ptr(), str->alloced_length(),
                           "decimal(%d,%d)", metadata >> 8, metadata & 0xff);
      str->length(length);
    }
    break;

  case MYSQL_TYPE_ENUM:
    str->set_ascii(STRING_WITH_LEN("enum"));
    break;

  case MYSQL_TYPE_SET:
    str->set_ascii(STRING_WITH_LEN("set"));
    break;

  case MYSQL_TYPE_BLOB:
    /*
      Field::real_type() lies regarding the actual type of a BLOB, so
      it is necessary to check the pack length to figure out what kind
      of blob it really is.
     */
    switch (get_blob_type_from_length(metadata))
    {
    case MYSQL_TYPE_TINY_BLOB:
      str->set_ascii(STRING_WITH_LEN("tinyblob"));
      break;

    case MYSQL_TYPE_MEDIUM_BLOB:
      str->set_ascii(STRING_WITH_LEN("mediumblob"));
      break;

    case MYSQL_TYPE_LONG_BLOB:
      str->set_ascii(STRING_WITH_LEN("longblob"));
      break;

    case MYSQL_TYPE_BLOB:
      str->set_ascii(STRING_WITH_LEN("blob"));
      break;

    default:
      DBUG_ASSERT(0);
      break;
    }
    break;

  case MYSQL_TYPE_STRING:
    {
      /*
        This is taken from Field_string::unpack.
      */
      const CHARSET_INFO *cs= str->charset();
      uint bytes= (((metadata >> 4) & 0x300) ^ 0x300) + (metadata & 0x00ff);
      uint32 length=
        cs->cset->snprintf(cs, (char*) str->ptr(), str->alloced_length(),
                           "char(%d)", bytes / field_cs->mbmaxlen);
      str->length(length);
    }
    break;

  case MYSQL_TYPE_GEOMETRY:
    str->set_ascii(STRING_WITH_LEN("geometry"));
    break;

  default:
    str->set_ascii(STRING_WITH_LEN("<unknown type>"));
  }
  DBUG_VOID_RETURN;
}


/**
   Check the order variable and print errors if the order is not
   acceptable according to the current settings.

   @param order  The computed order of the conversion needed.
   @param rli    The relay log info data structure: for error reporting.
 */
bool is_conversion_ok(int order, Relay_log_info *rli)
{
  DBUG_ENTER("is_conversion_ok");
  bool allow_non_lossy, allow_lossy;

  allow_non_lossy = slave_type_conversions_options &
                    (ULL(1) << SLAVE_TYPE_CONVERSIONS_ALL_NON_LOSSY);
  allow_lossy= slave_type_conversions_options &
               (ULL(1) << SLAVE_TYPE_CONVERSIONS_ALL_LOSSY);

  DBUG_PRINT("enter", ("order: %d, flags:%s%s", order,
                       allow_non_lossy ? " ALL_NON_LOSSY" : "",
                       allow_lossy ? " ALL_LOSSY" : ""));
  if (order < 0 && !allow_non_lossy)
  {
    /* !!! Add error message saying that non-lossy conversions need to be allowed. */
    DBUG_RETURN(false);
  }

  if (order > 0 && !allow_lossy)
  {
    /* !!! Add error message saying that lossy conversions need to be allowed. */
    DBUG_RETURN(false);
  }

  DBUG_RETURN(true);
}


/**
   Can a type potentially be converted to another type?

   This function check if the types are convertible and what
   conversion is required.

   If conversion is not possible, and error is printed.

   If conversion is possible:

   - *order will be set to -1 if source type is smaller than target
     type and a non-lossy conversion can be required. This includes
     the case where the field types are different but types could
     actually be converted in either direction.

   - *order will be set to 0 if no conversion is required.

   - *order will be set to 1 if the source type is strictly larger
      than the target type and that conversion is potentially lossy.

   @param[in] field    Target field
   @param[in] type     Source field type
   @param[in] metadata Source field metadata
   @param[in] rli      Relay log info (for error reporting)
   @param[in] mflags   Flags from the table map event
   @param[out] order   Order between source field and target field

   @return @c true if conversion is possible according to the current
   settings, @c false if conversion is not possible according to the
   current setting.
 */
static bool
can_convert_field_to(Field *field,
                     enum_field_types source_type, uint16 metadata,
                     Relay_log_info *rli, uint16 mflags,
                     int *order_var)
{
  DBUG_ENTER("can_convert_field_to");
#ifndef DBUG_OFF
  char field_type_buf[MAX_FIELD_WIDTH];
  String field_type(field_type_buf, sizeof(field_type_buf), &my_charset_latin1);
  field->sql_type(field_type);
  DBUG_PRINT("enter", ("field_type: %s, target_type: %d, source_type: %d, source_metadata: 0x%x",
                       field_type.c_ptr_safe(), field->real_type(), source_type, metadata));
#endif
  /*
    If the real type is the same, we need to check the metadata to
    decide if conversions are allowed.
   */
  if (field->real_type() == source_type)
  {
    if (metadata == 0) // Metadata can only be zero if no metadata was provided
    {
      /*
        If there is no metadata, we either have an old event where no
        metadata were supplied, or a type that does not require any
        metadata. In either case, conversion can be done but no
        conversion table is necessary.
       */
      DBUG_PRINT("debug", ("Base types are identical, but there is no metadata"));
      *order_var= 0;
      DBUG_RETURN(true);
    }

    DBUG_PRINT("debug", ("Base types are identical, doing field size comparison"));
    if (field->compatible_field_size(metadata, rli, mflags, order_var))
      DBUG_RETURN(is_conversion_ok(*order_var, rli));
    else
      DBUG_RETURN(false);
  }
  else if (metadata == 0 &&
           ((field->real_type() == MYSQL_TYPE_TIMESTAMP2 &&
             source_type == MYSQL_TYPE_TIMESTAMP) ||
            (field->real_type() == MYSQL_TYPE_TIME2 &&
             source_type == MYSQL_TYPE_TIME) ||
            (field->real_type() == MYSQL_TYPE_DATETIME2 &&
             source_type == MYSQL_TYPE_DATETIME)))
  {
    /*
      TS-TODO: conversion from FSP1>FSP2.
      Can do non-lossy conversion
      from old TIME, TIMESTAMP, DATETIME
      to new TIME(0), TIMESTAMP(0), DATETIME(0).
    */
    *order_var= -1;
    DBUG_RETURN(true);
  }
  else if (!slave_type_conversions_options)
    DBUG_RETURN(false);

  /*
    Here, from and to will always be different. Since the types are
    different, we cannot use the compatible_field_size() function, but
    have to rely on hard-coded max-sizes for fields.
  */

  DBUG_PRINT("debug", ("Base types are different, checking conversion"));
  switch (source_type)                      // Source type (on master)
  {
  case MYSQL_TYPE_DECIMAL:
  case MYSQL_TYPE_NEWDECIMAL:
  case MYSQL_TYPE_FLOAT:
  case MYSQL_TYPE_DOUBLE:
    switch (field->real_type())
    {
    case MYSQL_TYPE_NEWDECIMAL:
      /*
        Then the other type is either FLOAT, DOUBLE, or old style
        DECIMAL, so we require lossy conversion.
      */
      *order_var= 1;
      DBUG_RETURN(is_conversion_ok(*order_var, rli));
      
    case MYSQL_TYPE_DECIMAL:
    case MYSQL_TYPE_FLOAT:
    case MYSQL_TYPE_DOUBLE:
    {
      if (source_type == MYSQL_TYPE_NEWDECIMAL ||
          source_type == MYSQL_TYPE_DECIMAL)
        *order_var = 1;                         // Always require lossy conversions
      else
        *order_var= compare_lengths(field, source_type, metadata);
      DBUG_ASSERT(*order_var != 0);
      DBUG_RETURN(is_conversion_ok(*order_var, rli));
    }

    default:
      DBUG_RETURN(false);
    }
    break;

  /*
    The length comparison check will do the correct job of comparing
    the field lengths (in bytes) of two integer types.
  */
  case MYSQL_TYPE_TINY:
  case MYSQL_TYPE_SHORT:
  case MYSQL_TYPE_INT24:
  case MYSQL_TYPE_LONG:
  case MYSQL_TYPE_LONGLONG:
    switch (field->real_type())
    {
    case MYSQL_TYPE_TINY:
    case MYSQL_TYPE_SHORT:
    case MYSQL_TYPE_INT24:
    case MYSQL_TYPE_LONG:
    case MYSQL_TYPE_LONGLONG:
      *order_var= compare_lengths(field, source_type, metadata);
      DBUG_ASSERT(*order_var != 0);
      DBUG_RETURN(is_conversion_ok(*order_var, rli));

    default:
      DBUG_RETURN(false);
    }
    break;

  /*
    Since source and target type is different, and it is not possible
    to convert bit types to anything else, this will return false.
   */
  case MYSQL_TYPE_BIT:
    DBUG_RETURN(false);

  /*
    If all conversions are disabled, it is not allowed to convert
    between these types. Since the TEXT vs. BINARY is distinguished by
    the charset, and the charset is not replicated, we cannot
    currently distinguish between , e.g., TEXT and BLOB.
   */
  case MYSQL_TYPE_TINY_BLOB:
  case MYSQL_TYPE_MEDIUM_BLOB:
  case MYSQL_TYPE_LONG_BLOB:
  case MYSQL_TYPE_BLOB:
  case MYSQL_TYPE_STRING:
  case MYSQL_TYPE_VAR_STRING:
  case MYSQL_TYPE_VARCHAR:
    switch (field->real_type())
    {
    case MYSQL_TYPE_TINY_BLOB:
    case MYSQL_TYPE_MEDIUM_BLOB:
    case MYSQL_TYPE_LONG_BLOB:
    case MYSQL_TYPE_BLOB:
    case MYSQL_TYPE_STRING:
    case MYSQL_TYPE_VAR_STRING:
    case MYSQL_TYPE_VARCHAR:
      *order_var= compare_lengths(field, source_type, metadata);
      /*
        Here we know that the types are different, so if the order
        gives that they do not require any conversion, we still need
        to have non-lossy conversion enabled to allow conversion
        between different (string) types of the same length.
       */
      if (*order_var == 0)
        *order_var= -1;
      DBUG_RETURN(is_conversion_ok(*order_var, rli));

    default:
      DBUG_RETURN(false);
    }
    break;

  case MYSQL_TYPE_GEOMETRY:
  case MYSQL_TYPE_TIMESTAMP:
  case MYSQL_TYPE_DATE:
  case MYSQL_TYPE_TIME:
  case MYSQL_TYPE_DATETIME:
  case MYSQL_TYPE_YEAR:
  case MYSQL_TYPE_NEWDATE:
  case MYSQL_TYPE_NULL:
  case MYSQL_TYPE_ENUM:
  case MYSQL_TYPE_SET:
  case MYSQL_TYPE_TIMESTAMP2:
  case MYSQL_TYPE_DATETIME2:
  case MYSQL_TYPE_TIME2:
    DBUG_RETURN(false);
  }
  DBUG_RETURN(false);                                 // To keep GCC happy
}


/**
  Is the definition compatible with a table?

  This function will compare the master table with an existing table
  on the slave and see if they are compatible with respect to the
  current settings of @c SLAVE_TYPE_CONVERSIONS.

  If the tables are compatible and conversions are required, @c
  *tmp_table_var will be set to a virtual temporary table with field
  pointers for the fields that require conversions.  This allow simple
  checking of whether a conversion are to be applied or not.

  If tables are compatible, but no conversions are necessary, @c
  *tmp_table_var will be set to NULL.

  @param rli_arg[in]
  Relay log info, for error reporting.

  @param table[in]
  Table to compare with

  @param tmp_table_var[out]
  Virtual temporary table for performing conversions, if necessary.

  @retval true Master table is compatible with slave table.
  @retval false Master table is not compatible with slave table.
*/
bool
table_def::compatible_with(THD *thd, Relay_log_info *rli,
                           TABLE *table, TABLE **conv_table_var)
  const
{
  /*
    We only check the initial columns for the tables.
  */
  uint const cols_to_check= min<ulong>(table->s->fields, size());
  TABLE *tmp_table= NULL;

  for (uint col= 0 ; col < cols_to_check ; ++col)
  {
    Field *const field= table->field[col];
    int order;
    if (can_convert_field_to(field, type(col), field_metadata(col), rli, m_flags, &order))
    {
      DBUG_PRINT("debug", ("Checking column %d -"
                           " field '%s' can be converted - order: %d",
                           col, field->field_name, order));
      DBUG_ASSERT(order >= -1 && order <= 1);

      /*
        If order is not 0, a conversion is required, so we need to set
        up the conversion table.
       */
      if (order != 0 && tmp_table == NULL)
      {
        /*
          This will create the full table with all fields. This is
          necessary to ge the correct field lengths for the record.
        */
        tmp_table= create_conversion_table(thd, rli, table);
        if (tmp_table == NULL)
            return false;
        /*
          Clear all fields up to, but not including, this column.
        */
        for (unsigned int i= 0; i < col; ++i)
          tmp_table->field[i]= NULL;
      }

      if (order == 0 && tmp_table != NULL)
        tmp_table->field[col]= NULL;
    }
    else
    {
      DBUG_PRINT("debug", ("Checking column %d -"
                           " field '%s' can not be converted",
                           col, field->field_name));
      DBUG_ASSERT(col < size() && col < table->s->fields);
      DBUG_ASSERT(table->s->db.str && table->s->table_name.str);
      const char *db_name= table->s->db.str;
      const char *tbl_name= table->s->table_name.str;
      char source_buf[MAX_FIELD_WIDTH];
      char target_buf[MAX_FIELD_WIDTH];
      String source_type(source_buf, sizeof(source_buf), &my_charset_latin1);
      String target_type(target_buf, sizeof(target_buf), &my_charset_latin1);
      show_sql_type(type(col), field_metadata(col), &source_type, field->charset());
      field->sql_type(target_type);
      rli->report(ERROR_LEVEL, ER_SLAVE_CONVERSION_FAILED,
                  ER(ER_SLAVE_CONVERSION_FAILED),
                  col, db_name, tbl_name,
                  source_type.c_ptr_safe(), target_type.c_ptr_safe());
      return false;
    }
  }

#ifndef DBUG_OFF
  if (tmp_table)
  {
    for (unsigned int col= 0; col < tmp_table->s->fields; ++col)
      if (tmp_table->field[col])
      {
        char source_buf[MAX_FIELD_WIDTH];
        char target_buf[MAX_FIELD_WIDTH];
        String source_type(source_buf, sizeof(source_buf), &my_charset_latin1);
        String target_type(target_buf, sizeof(target_buf), &my_charset_latin1);
        tmp_table->field[col]->sql_type(source_type);
        table->field[col]->sql_type(target_type);
        DBUG_PRINT("debug", ("Field %s - conversion required."
                             " Source type: '%s', Target type: '%s'",
                             tmp_table->field[col]->field_name,
                             source_type.c_ptr_safe(), target_type.c_ptr_safe()));
      }
  }
#endif

  *conv_table_var= tmp_table;
  return true;
}

/**
  Create a conversion table.

  If the function is unable to create the conversion table, an error
  will be printed and NULL will be returned.

  @return Pointer to conversion table, or NULL if unable to create
  conversion table.
 */

TABLE *table_def::create_conversion_table(THD *thd, Relay_log_info *rli, TABLE *target_table) const
{
  DBUG_ENTER("table_def::create_conversion_table");

  List<Create_field> field_list;

  for (uint col= 0 ; col < size() ; ++col)
  {
    Create_field *field_def=
      (Create_field*) alloc_root(thd->mem_root, sizeof(Create_field));
    if (field_list.push_back(field_def))
      DBUG_RETURN(NULL);

    uint decimals= 0;
    TYPELIB* interval= NULL;
    uint pack_length= 0;
    uint32 max_length=
      max_display_length_for_field(type(col), field_metadata(col));

    switch(type(col))
    {
      int precision;
    case MYSQL_TYPE_ENUM:
    case MYSQL_TYPE_SET:
      interval= static_cast<Field_enum*>(target_table->field[col])->typelib;
      pack_length= field_metadata(col) & 0x00ff;
      break;

    case MYSQL_TYPE_NEWDECIMAL:
      /*
        The display length of a DECIMAL type is not the same as the
        length that should be supplied to make_field, so we correct
        the length here.
       */
      precision= field_metadata(col) >> 8;
      decimals= field_metadata(col) & 0x00ff;
      max_length=
        my_decimal_precision_to_length(precision, decimals, FALSE);
      break;

    case MYSQL_TYPE_DECIMAL:
      precision= field_metadata(col);
      decimals= static_cast<Field_num*>(target_table->field[col])->dec;
      max_length= field_metadata(col);
      break;

    case MYSQL_TYPE_TINY_BLOB:
    case MYSQL_TYPE_MEDIUM_BLOB:
    case MYSQL_TYPE_LONG_BLOB:
    case MYSQL_TYPE_BLOB:
    case MYSQL_TYPE_GEOMETRY:
      pack_length= field_metadata(col) & 0x00ff;
      break;

    default:
      break;
    }

    DBUG_PRINT("debug", ("sql_type: %d, target_field: '%s', max_length: %d, decimals: %d,"
                         " maybe_null: %d, unsigned_flag: %d, pack_length: %u",
                         binlog_type(col), target_table->field[col]->field_name,
                         max_length, decimals, TRUE, FALSE, pack_length));
    field_def->init_for_tmp_table(type(col),
                                  max_length,
                                  decimals,
                                  TRUE,         // maybe_null
                                  FALSE,        // unsigned_flag
                                  pack_length);
    field_def->charset= target_table->field[col]->charset();
    field_def->interval= interval;
  }

  TABLE *conv_table= create_virtual_tmp_table(thd, field_list);
  if (conv_table == NULL)
    rli->report(ERROR_LEVEL, ER_SLAVE_CANT_CREATE_CONVERSION,
                ER(ER_SLAVE_CANT_CREATE_CONVERSION),
                target_table->s->db.str,
                target_table->s->table_name.str);
  DBUG_RETURN(conv_table);
}

#endif /* MYSQL_CLIENT */

table_def::table_def(unsigned char *types, ulong size,
                     uchar *field_metadata, int metadata_size,
                     uchar *null_bitmap, uint16 flags)
  : m_size(size), m_type(0), m_field_metadata_size(metadata_size),
    m_field_metadata(0), m_null_bits(0), m_flags(flags),
    m_memory(NULL)
{
  m_memory= (uchar *)my_multi_malloc(MYF(MY_WME),
                                     &m_type, size,
                                     &m_field_metadata,
                                     size * sizeof(uint16),
                                     &m_null_bits, (size + 7) / 8,
                                     NULL);

  memset(m_field_metadata, 0, size * sizeof(uint16));

  if (m_type)
    memcpy(m_type, types, size);
  else
    m_size= 0;
  /*
    Extract the data from the table map into the field metadata array
    iff there is field metadata. The variable metadata_size will be
    0 if we are replicating from an older version server since no field
    metadata was written to the table map. This can also happen if 
    there were no fields in the master that needed extra metadata.
  */
  if (m_size && metadata_size)
  { 
    int index= 0;
    for (unsigned int i= 0; i < m_size; i++)
    {
      switch (binlog_type(i)) {
      case MYSQL_TYPE_TINY_BLOB:
      case MYSQL_TYPE_BLOB:
      case MYSQL_TYPE_MEDIUM_BLOB:
      case MYSQL_TYPE_LONG_BLOB:
      case MYSQL_TYPE_DOUBLE:
      case MYSQL_TYPE_FLOAT:
      case MYSQL_TYPE_GEOMETRY:
      {
        /*
          These types store a single byte.
        */
        m_field_metadata[i]= field_metadata[index];
        index++;
        break;
      }
      case MYSQL_TYPE_SET:
      case MYSQL_TYPE_ENUM:
      case MYSQL_TYPE_STRING:
      {
        uint16 x= field_metadata[index++] << 8U; // real_type
        x+= field_metadata[index++];            // pack or field length
        m_field_metadata[i]= x;
        break;
      }
      case MYSQL_TYPE_BIT:
      {
        uint16 x= field_metadata[index++]; 
        x = x + (field_metadata[index++] << 8U);
        m_field_metadata[i]= x;
        break;
      }
      case MYSQL_TYPE_VARCHAR:
      {
        /*
          These types store two bytes.
        */
        char *ptr= (char *)&field_metadata[index];
        m_field_metadata[i]= uint2korr(ptr);
        index= index + 2;
        break;
      }
      case MYSQL_TYPE_NEWDECIMAL:
      {
        uint16 x= field_metadata[index++] << 8U; // precision
        x+= field_metadata[index++];            // decimals
        m_field_metadata[i]= x;
        break;
      }
      case MYSQL_TYPE_TIME2:
      case MYSQL_TYPE_DATETIME2:
      case MYSQL_TYPE_TIMESTAMP2:
        m_field_metadata[i]= field_metadata[index++];
        break;
      default:
        m_field_metadata[i]= 0;
        break;
      }
    }
  }
  if (m_size && null_bitmap)
    memcpy(m_null_bits, null_bitmap, (m_size + 7) / 8);
}


table_def::~table_def()
{
  my_free(m_memory);
#ifndef DBUG_OFF
  m_type= 0;
  m_size= 0;
#endif
}

<<<<<<< HEAD
/**
   @param   even_buf    point to the buffer containing serialized event
   @param   event_len   length of the event accounting possible checksum alg

   @return  TRUE        if test fails
            FALSE       as success
*/
bool event_checksum_test(uchar *event_buf, ulong event_len, uint8 alg)
{
  bool res= FALSE;
  uint16 flags= 0; // to store in FD's buffer flags orig value

  if (alg != BINLOG_CHECKSUM_ALG_OFF && alg != BINLOG_CHECKSUM_ALG_UNDEF)
  {
    ha_checksum incoming;
    ha_checksum computed;

    if (event_buf[EVENT_TYPE_OFFSET] == FORMAT_DESCRIPTION_EVENT)
    {
#ifndef DBUG_OFF
      int8 fd_alg= event_buf[event_len - BINLOG_CHECKSUM_LEN - 
                             BINLOG_CHECKSUM_ALG_DESC_LEN];
#endif
      /*
        FD event is checksummed and therefore verified w/o the binlog-in-use flag
      */
      flags= uint2korr(event_buf + FLAGS_OFFSET);
      if (flags & LOG_EVENT_BINLOG_IN_USE_F)
        event_buf[FLAGS_OFFSET] &= ~LOG_EVENT_BINLOG_IN_USE_F;
      /* 
         The only algorithm currently is CRC32. Zero indicates 
         the binlog file is checksum-free *except* the FD-event.
      */
      DBUG_ASSERT(fd_alg == BINLOG_CHECKSUM_ALG_CRC32 || fd_alg == 0);
      DBUG_ASSERT(alg == BINLOG_CHECKSUM_ALG_CRC32);
      /*
        Complile time guard to watch over  the max number of alg
      */
      compile_time_assert(BINLOG_CHECKSUM_ALG_ENUM_END <= 0x80);
    }
    incoming= uint4korr(event_buf + event_len - BINLOG_CHECKSUM_LEN);
    computed= my_checksum(0L, NULL, 0);
    /* checksum the event content but the checksum part itself */
    computed= my_checksum(computed, (const uchar*) event_buf, 
                          event_len - BINLOG_CHECKSUM_LEN);
    if (flags != 0)
    {
      /* restoring the orig value of flags of FD */
      DBUG_ASSERT(event_buf[EVENT_TYPE_OFFSET] == FORMAT_DESCRIPTION_EVENT);
      event_buf[FLAGS_OFFSET]= flags;
    }
    res= !(computed == incoming);
  }
  return DBUG_EVALUATE_IF("simulate_checksum_test_failure", TRUE, res);
}
=======

#if defined(MYSQL_SERVER) && defined(HAVE_REPLICATION)

Deferred_log_events::Deferred_log_events(Relay_log_info *rli) : last_added(NULL)
{
  my_init_dynamic_array(&array, sizeof(Log_event *), 32, 16);
}

Deferred_log_events::~Deferred_log_events() 
{
  delete_dynamic(&array);
}

int Deferred_log_events::add(Log_event *ev)
{
  last_added= ev;
  insert_dynamic(&array, (uchar*) &ev);
  return 0;
}

bool Deferred_log_events::is_empty()
{  
  return array.elements == 0;
}

bool Deferred_log_events::execute(Relay_log_info *rli)
{
  bool res= false;

  DBUG_ASSERT(rli->deferred_events_collecting);

  rli->deferred_events_collecting= false;
  for (uint i=  0; !res && i < array.elements; i++)
  {
    Log_event *ev= (* (Log_event **)
                    dynamic_array_ptr(&array, i));
    res= ev->apply_event(rli);
  }
  rli->deferred_events_collecting= true;
  return res;
}

void Deferred_log_events::rewind()
{
  /*
    Reset preceeding Query log event events which execution was
    deferred because of slave side filtering.
  */
  if (!is_empty())
  {
    for (uint i=  0; i < array.elements; i++)
    {
      Log_event *ev= *(Log_event **) dynamic_array_ptr(&array, i);
      delete ev;
    }
    if (array.elements > array.max_element)
      freeze_size(&array);
    reset_dynamic(&array);
  }
}

#endif
>>>>>>> ec2caa37
<|MERGE_RESOLUTION|>--- conflicted
+++ resolved
@@ -18,7 +18,6 @@
 #ifndef MYSQL_CLIENT
 #include "unireg.h"                      // REQUIRED by later includes
 #include "rpl_rli.h"
-<<<<<<< HEAD
 #include "sql_tmp_table.h"               // tmp tables
 #include "rpl_rli.h"
 #include "log_event.h"
@@ -28,10 +27,6 @@
 using std::min;
 using std::max;
 
-=======
-#include "log_event.h"
-#include "sql_select.h"
->>>>>>> ec2caa37
 
 /**
    Function to compare two size_t integers for their relative
@@ -1112,7 +1107,6 @@
 #endif
 }
 
-<<<<<<< HEAD
 /**
    @param   even_buf    point to the buffer containing serialized event
    @param   event_len   length of the event accounting possible checksum alg
@@ -1168,7 +1162,6 @@
   }
   return DBUG_EVALUATE_IF("simulate_checksum_test_failure", TRUE, res);
 }
-=======
 
 #if defined(MYSQL_SERVER) && defined(HAVE_REPLICATION)
 
@@ -1186,6 +1179,7 @@
 {
   last_added= ev;
   insert_dynamic(&array, (uchar*) &ev);
+  ev->worker= NULL; // to mark event busy avoiding deletion
   return 0;
 }
 
@@ -1230,5 +1224,4 @@
   }
 }
 
-#endif
->>>>>>> ec2caa37
+#endif