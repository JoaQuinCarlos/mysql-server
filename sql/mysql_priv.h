--- conflicted
+++ resolved
@@ -2173,14 +2173,9 @@
                String *str);
 void make_time(const DATE_TIME_FORMAT *format, const MYSQL_TIME *l_time,
                String *str);
-<<<<<<< HEAD
 int my_time_compare(MYSQL_TIME *a, MYSQL_TIME *b);
-ulonglong get_datetime_value(THD *thd, Item ***item_arg, Item **cache_arg,
-                             Item *warn_item, bool *is_null);
-=======
 longlong get_datetime_value(THD *thd, Item ***item_arg, Item **cache_arg,
                             Item *warn_item, bool *is_null);
->>>>>>> ae0c6a94
 
 int test_if_number(char *str,int *res,bool allow_wildcards);
 void change_byte(uchar *,uint,char,char);
