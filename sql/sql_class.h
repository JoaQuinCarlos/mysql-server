--- conflicted
+++ resolved
@@ -2503,15 +2503,8 @@
              (variables.sql_mode & MODE_STRICT_ALL_TABLES)));
   }
   void set_status_var_init();
-<<<<<<< HEAD
-  bool is_context_analysis_only()
-    { return stmt_arena->is_stmt_prepare() || lex->view_prepare_mode; }
   void reset_n_backup_open_tables_state(Open_tables_backup *backup);
   void restore_backup_open_tables_state(Open_tables_backup *backup);
-=======
-  void reset_n_backup_open_tables_state(Open_tables_state *backup);
-  void restore_backup_open_tables_state(Open_tables_state *backup);
->>>>>>> cd36a6a5
   void reset_sub_statement_state(Sub_statement_state *backup, uint new_state);
   void restore_sub_statement_state(Sub_statement_state *backup);
   void set_n_backup_active_arena(Query_arena *set, Query_arena *backup);
