# Copyright (c) 2000, 2010, Oracle and/or its affiliates. All rights reserved.
# 
# This program is free software; you can redistribute it and/or modify
# it under the terms of the GNU General Public License as published by
# the Free Software Foundation; version 2 of the License.
# 
# This program is distributed in the hope that it will be useful,
# but WITHOUT ANY WARRANTY; without even the implied warranty of
# MERCHANTABILITY or FITNESS FOR A PARTICULAR PURPOSE.  See the
# GNU General Public License for more details.
# 
# You should have received a copy of the GNU General Public License
# along with this program; if not, write to the Free Software Foundation,
# 51 Franklin Street, Suite 500, Boston, MA 02110-1335 USA

#called from the top level Makefile

MYSQLDATAdir =		$(localstatedir)
MYSQLSHAREdir =		$(pkgdatadir)
MYSQLBASEdir=		$(prefix)
MYSQLLIBdir=            $(pkglibdir)
pkgplugindir =		$(pkglibdir)/plugin
INCLUDES =		@ZLIB_INCLUDES@ \
			-I$(top_builddir)/include -I$(top_srcdir)/include \
			-I$(top_srcdir)/regex -I$(srcdir) $(openssl_includes)
WRAPLIBS=		@WRAPLIBS@
SUBDIRS =		share
libexec_PROGRAMS =	mysqld
EXTRA_PROGRAMS =	gen_lex_hash
bin_PROGRAMS =		mysql_tzinfo_to_sql
DTRACEFILES =           filesort.o \
			.libs/libndb_la-ha_ndbcluster.o \
                        handler.o \
                        mysqld.o \
                        net_serv.o \
                        scheduler.o \
                        sp_head.o \
                        sql_cache.o \
                        sql_connect.o \
                        sql_cursor.o \
                        sql_delete.o \
                        sql_truncate.o \
                        sql_insert.o \
                        datadict.o \
                        sql_parse.o \
                        sql_prepare.o \
                        sql_select.o \
                        sql_update.o

DTRACEFILES_DEPEND =    filesort.o \
			libndb_la-ha_ndbcluster.lo \
                        handler.o \
                        mysqld.o \
                        net_serv.o \
                        scheduler.o \
                        sp_head.o \
                        sql_cache.o \
                        sql_connect.o \
                        sql_cursor.o \
                        sql_delete.o \
                        sql_truncate.o \
                        sql_insert.o \
                        datadict.o \
                        sql_parse.o \
                        sql_prepare.o \
                        sql_select.o \
                        sql_update.o

RPL_LIBS = 		libbinlog.la librpl.la libmaster.la libslave.la
pkglib_LTLIBRARIES=	$(RPL_LIBS)

noinst_LTLIBRARIES=	libndb.la \
			udf_example.la

SUPPORTING_LIBS =	$(top_builddir)/vio/libvio.a \
			$(top_builddir)/mysys/libmysyswrap.la \
			$(top_builddir)/mysys/libmysyslt.la \
			$(top_builddir)/dbug/libdbuglt.la \
			$(top_builddir)/regex/libregex.a \
			$(top_builddir)/strings/libmystringslt.la
mysqld_DEPENDENCIES=	@mysql_plugin_libs@ $(SUPPORTING_LIBS) libndb.la \
			$(RPL_LIBS)
LDADD = $(SUPPORTING_LIBS) @ZLIB_LIBS@ @NDB_SCI_LIBS@
mysqld_LDADD =		libndb.la \
			$(RPL_LIBS) \
			@MYSQLD_EXTRA_LDFLAGS@ \
			@pstack_libs@ \
			@mysql_plugin_libs@ \
			$(LDADD)  $(CXXLDFLAGS) $(WRAPLIBS) @LIBDL@ \
			$(yassl_libs) $(openssl_libs) @MYSQLD_EXTRA_LIBS@

noinst_HEADERS =	item.h item_func.h item_sum.h item_cmpfunc.h \
			item_strfunc.h item_timefunc.h \
			item_xmlfunc.h sql_plugin_services.h \
			item_create.h item_subselect.h item_row.h \
			thr_malloc.h \
			sql_priv.h item_geofunc.h sql_bitmap.h \
			procedure.h sql_class.h sql_lex.h sql_list.h \
			sql_string.h unireg.h \
			sql_error.h field.h handler.h mysqld_suffix.h \
			sql_profile.h mysqld.h sql_help.h frm_crypt.h \
			ha_ndbcluster.h ha_ndbcluster_cond.h \
			ha_ndbcluster_binlog.h ha_ndbcluster_tables.h \
			ha_partition.h rpl_constants.h \
			debug_sync.h \
			opt_range.h protocol.h rpl_tblmap.h rpl_utility.h \
			rpl_reporting.h sql_locale.h sql_parse.h \
			log.h sql_show.h rpl_rli.h rpl_mi.h \
			sql_select.h structs.h table.h sql_udf.h hash_filo.h \
			lex.h lex_symbol.h sql_acl.h sql_crypt.h sql_base.h \
			sql_table.h key.h lock.h thr_malloc.h strfunc.h \
			sql_delete.h sql_insert.h sql_update.h sql_db.h \
			sql_connect.h sql_rename.h sql_time.h sql_tablespace.h \
			hostname.h sql_test.h records.h filesort.h \
			sql_derived.h sql_load.h sql_handler.h init.h \
			derror.h sql_union.h des_key_file.h sql_binlog.h \
			discover.h sql_manager.h sql_do.h \
			rpl_slave.h rpl_master.h  rpl_filter.h rpl_injector.h \
			log_event.h rpl_record.h sql_const.h \
			log_event_old.h rpl_record_old.h \
			sql_sort.h sql_cache.h set_var.h sys_vars_shared.h \
			spatial.h gstream.h client_settings.h tzfile.h \
			tztime.h my_decimal.h keycaches.h \
			sp_head.h sp_pcontext.h sp_rcontext.h sp.h sp_cache.h \
			parse_file.h sql_view.h	sql_trigger.h \
			sql_array.h sql_cursor.h events.h scheduler.h \
                        event_db_repository.h event_queue.h \
			sql_plugin.h authors.h event_parse_data.h \
			event_data_objects.h event_scheduler.h \
			sql_partition.h partition_info.h partition_element.h \
			sql_audit.h sql_alter_table.h sql_partition_admin.h \
			contributors.h sql_servers.h sql_signal.h records.h \
			sql_prepare.h rpl_handler.h replication.h mdl.h \
			sql_plist.h transaction.h sys_vars.h sql_truncate.h \
			sql_table_maintenance.h datadict.h

mysqld_SOURCES =	sql_lex.cc sql_handler.cc sql_partition.cc \
			item.cc item_sum.cc item_buff.cc item_func.cc \
			item_cmpfunc.cc item_strfunc.cc item_timefunc.cc \
			sql_alloc_error_handler.cc \
			thr_malloc.cc item_create.cc item_subselect.cc \
			item_row.cc item_geofunc.cc item_xmlfunc.cc \
			field.cc strfunc.cc key.cc sql_class.cc sql_list.cc \
			net_serv.cc protocol.cc sql_state.c \
			lock.cc sql_string.cc sql_manager.cc \
			main.cc mysqld.cc password.c hash_filo.cc hostname.cc \
			sql_connect.cc scheduler.cc sql_parse.cc \
			keycaches.cc set_var.cc sql_yacc.yy sys_vars.cc \
			sql_base.cc table.cc sql_select.cc sql_insert.cc \
			datadict.cc sql_profile.cc \
			sql_prepare.cc sql_error.cc sql_locale.cc \
			sql_update.cc sql_delete.cc uniques.cc sql_do.cc \
			procedure.cc sql_test.cc sql_table_maintenance.cc \
                        sql_truncate.cc \
			log.cc init.cc derror.cc sql_acl.cc \
			unireg.cc des_key_file.cc \
			discover.cc sql_time.cc opt_range.cc opt_sum.cc \
		   	records.cc filesort.cc handler.cc \
		        ha_partition.cc \
			debug_sync.cc \
			sql_db.cc sql_table.cc sql_rename.cc sql_crypt.cc \
			sql_load.cc mf_iocache.cc field_conv.cc sql_show.cc \
			sql_udf.cc sql_analyse.cc sql_analyse.h sql_cache.cc \
                        sql_union.cc sql_derived.cc \
			sql_client.cc sql_bootstrap.cc sql_view.cc \
			gstream.cc spatial.cc sql_help.cc sql_cursor.cc \
			tztime.cc my_decimal.cc\
			sp_head.cc sp_pcontext.cc  sp_rcontext.cc sp.cc \
			sp_cache.cc parse_file.cc sql_trigger.cc \
                        event_scheduler.cc event_data_objects.cc \
                        event_queue.cc event_db_repository.cc events.cc \
			sql_plugin.cc \
			sql_builtin.cc sql_tablespace.cc partition_info.cc \
			sql_servers.cc event_parse_data.cc sql_signal.cc \
<<<<<<< HEAD
			mdl.cc transaction.cc sql_audit.cc  \
			sha2.cc \
			sql_alter_table.cc \
			sql_partition_admin.cc
=======
			rpl_handler.cc mdl.cc transaction.cc sql_audit.cc  \
			sql_alter_table.cc sql_partition_admin.cc sha2.cc
>>>>>>> 7641dd7b

nodist_mysqld_SOURCES =	mini_client_errors.c pack.c client.c my_time.c my_user.c 

libbinlog_la_SOURCES =	log_event.cc log_event_old.cc binlog.cc \
			rpl_filter.cc rpl_record.cc rpl_record_old.cc \
			rpl_utility.cc sql_binlog.cc rpl_injector.cc
librpl_la_SOURCES    =  rpl_handler.cc rpl_tblmap.cc
libmaster_la_SOURCES =	rpl_master.cc
libslave_la_SOURCES = 	rpl_slave.cc rpl_reporting.cc rpl_rli.cc rpl_mi.cc

libndb_la_CPPFLAGS=	@ndbcluster_includes@
libndb_la_SOURCES=	ha_ndbcluster.cc \
			ha_ndbcluster_binlog.cc \
			ha_ndbcluster_cond.cc

gen_lex_hash_SOURCES =	gen_lex_hash.cc
gen_lex_hash_LDFLAGS =  @NOINST_LDFLAGS@

mysql_tzinfo_to_sql_SOURCES = tztime.cc
mysql_tzinfo_to_sql_CXXFLAGS= -DTZINFO2SQL

DEFS =			-DMYSQL_SERVER \
			-DDEFAULT_MYSQL_HOME="\"$(MYSQLBASEdir)\"" \
			-DMYSQL_DATADIR="\"$(MYSQLDATAdir)\"" \
			-DSHAREDIR="\"$(MYSQLSHAREdir)\"" \
			-DPLUGINDIR="\"$(pkgplugindir)\"" \
			-DHAVE_EVENT_SCHEDULER \
			@DEFS@

BUILT_MAINT_SRC =	sql_yacc.cc sql_yacc.h
BUILT_SOURCES =		$(BUILT_MAINT_SRC) lex_hash.h link_sources
EXTRA_DIST =		udf_example.c udf_example.def $(BUILT_MAINT_SRC) \
			nt_servc.cc nt_servc.h \
			message.mc  message.h message.rc MSG00001.bin \
			CMakeLists.txt

CLEANFILES =        	lex_hash.h sql_yacc.output link_sources
DISTCLEANFILES =        $(EXTRA_PROGRAMS)
MAINTAINERCLEANFILES =  $(BUILT_MAINT_SRC)
AM_YFLAGS =		-d --verbose

# These are listed in 'nodist_mysqld_SOURCES'
link_sources:
	rm -f mini_client_errors.c
	@LN_CP_F@ $(top_srcdir)/libmysql/errmsg.c mini_client_errors.c
	rm -f pack.c
	@LN_CP_F@ $(top_srcdir)/sql-common/pack.c pack.c
	rm -f client.c
	@LN_CP_F@ $(top_srcdir)/sql-common/client.c client.c
	rm -f my_time.c
	@LN_CP_F@ $(top_srcdir)/sql-common/my_time.c my_time.c
	rm -f my_user.c
	@LN_CP_F@ $(top_srcdir)/sql-common/my_user.c my_user.c
	echo timestamp > link_sources

# This generates lex_hash.h
# NOTE Built sources should depend on their sources not the tool
# this avoid the rebuild of the built files in a source dist
lex_hash.h:	gen_lex_hash.cc lex.h
		$(MAKE) $(AM_MAKEFLAGS) gen_lex_hash$(EXEEXT)
		./gen_lex_hash$(EXEEXT) > $@-t
		$(MV) $@-t $@

# For testing of udf_example.so
udf_example_la_SOURCES= udf_example.c
udf_example_la_LDFLAGS= -module -rpath $(pkglibdir)

# We might have some stuff not built in this build, but that we want to install
install-exec-hook:
	$(mkinstalldirs) $(DESTDIR)$(libexecdir) $(DESTDIR)$(pkglibdir)
	test ! -x mysqld-debug$(EXEEXT) || $(INSTALL_PROGRAM) mysqld-debug$(EXEEXT) $(DESTDIR)$(libexecdir)
	test ! -f mysqld-debug.sym.gz   || $(INSTALL_DATA)    mysqld-debug.sym.gz   $(DESTDIR)$(pkglibdir)
	test ! -f mysqld.sym.gz         || $(INSTALL_DATA)    mysqld.sym.gz         $(DESTDIR)$(pkglibdir)

if HAVE_DTRACE_DASH_G
libndb_la_LIBADD = probes_libndb.o
libndb_la_DEPENDENCIES = dtrace_files dtrace_providers probes_libndb.o
mysqld_LDADD += probes_all.o
mysqld_DEPENDENCIES += dtrace_files dtrace_providers probes_all.o
CLEANFILES += dtrace_files dtrace_providers probes_all.o
DTRACEPROVIDER = probes_mysql.d
CLEANFILES += $(DTRACEPROVIDER)

dtrace_files:
	echo $(DTRACEFILES) > $@
dtrace_providers: probes_mysql.d
	echo $(DTRACEPROVIDER) > $@
probes_mysql.d:
	-$(RM) -f probes_mysql.d
	$(CP) $(top_srcdir)/include/probes_mysql.d.base probes_mysql.d

DTRACEDIRS = . ../mysys $(patsubst %,$(top_builddir)/storage/%,@mysql_se_dirs@)

probes_all.o: probes_mysql.d $(DTRACEFILES_DEPEND)
	providers=`(for i in $(DTRACEDIRS); do cat $$i/dtrace_providers 2>/dev/null; done) | tr " " "\n" | sort | uniq | sed -e '/^$$/d' -e 's/^/-s /'`; \
	objects=`for i in $(DTRACEDIRS); do f=\`cat $$i/dtrace_files 2>/dev/null\`; for j in $$f; do test -f $$i/$$j && echo "$$i/$$j "; done; done`; \
	$(DTRACE) $(DTRACEFLAGS) -G $$providers $$objects -o $@

# Can't depend directly on .libs/*.o, because there is no generated rule for
# that in the Makefile; it is a byproduct of *.lo
probes_libndb.o: probes_mysql.d libndb_la-ha_ndbcluster.lo
	if test -f .libs/libndb_la-ha_ndbcluster.o ; then \
		$(DTRACE) $(DTRACEFLAGS) -G -s probes_mysql.d .libs/libndb_la-ha_ndbcluster.o -o $@; \
	fi; \
	if test -f libndb_la-ha_ndbcluster.o ; then \
		$(DTRACE) $(DTRACEFLAGS) -G -s probes_mysql.d libndb_la-ha_ndbcluster.o -o $@; \
	fi

endif<|MERGE_RESOLUTION|>--- conflicted
+++ resolved
@@ -172,15 +172,10 @@
 			sql_plugin.cc \
 			sql_builtin.cc sql_tablespace.cc partition_info.cc \
 			sql_servers.cc event_parse_data.cc sql_signal.cc \
-<<<<<<< HEAD
 			mdl.cc transaction.cc sql_audit.cc  \
 			sha2.cc \
 			sql_alter_table.cc \
 			sql_partition_admin.cc
-=======
-			rpl_handler.cc mdl.cc transaction.cc sql_audit.cc  \
-			sql_alter_table.cc sql_partition_admin.cc sha2.cc
->>>>>>> 7641dd7b
 
 nodist_mysqld_SOURCES =	mini_client_errors.c pack.c client.c my_time.c my_user.c 
 
