--- conflicted
+++ resolved
@@ -66,8 +66,6 @@
 public:
   /* unit of subquery */
   st_select_lex_unit *unit;
-<<<<<<< HEAD
-=======
   /**
      If !=INT_MIN: this Item is in the condition attached to the JOIN_TAB
      having this index in the parent JOIN.
@@ -77,7 +75,6 @@
   /// EXPLAIN needs read-only access to the engine
   const subselect_engine *get_engine_for_explain() const { return engine; }
 
->>>>>>> b7fc4388
 protected:
   /* engine that perform execution of subselect (single select or union) */
   subselect_engine *engine;
@@ -100,15 +97,6 @@
   /* subquery is transformed */
   bool changed;
 
-<<<<<<< HEAD
-  /**
-    TRUE <=> The underlying SELECT is correlated w.r.t some ancestor select.
-    Note that this field is not maintained in semijoin-transformed subqueries.
-   */
-  bool is_correlated; 
-
-=======
->>>>>>> b7fc4388
   enum trans_res {RES_OK, RES_REDUCE, RES_ERROR};
   enum subs_type {UNKNOWN_SUBS, SINGLEROW_SUBS,
 		  EXISTS_SUBS, IN_SUBS, ALL_SUBS, ANY_SUBS};
@@ -178,10 +166,7 @@
   bool walk_body(Item_processor processor, bool walk_subquery, uchar *arg);
   bool walk(Item_processor processor, bool walk_subquery, uchar *arg);
   virtual bool explain_subquery_checker(uchar **arg);
-<<<<<<< HEAD
-=======
   bool inform_item_in_cond_of_tab(uchar *join_tab_index);
->>>>>>> b7fc4388
 
   const char *func_name() const { DBUG_ASSERT(0); return "subselect"; }
 
@@ -289,18 +274,6 @@
     and EXISTS predicates.
   */
   enum enum_exec_method {
-<<<<<<< HEAD
-    EXEC_UNSPECIFIED, /* No execution method specified yet. */
-    EXEC_SEMI_JOIN,   /* Predicate is converted to semi-join nest. */
-    EXEC_EXISTS,      /* IN was converted to correlated EXISTS. */
-    EXEC_MATERIALIZATION /* Predicate executed via subquery materialization. */
-  };
-  enum_exec_method exec_method;
-  /**
-    Priority of this predicate in the convert-to-semi-join-nest process.
-  */
-  int sj_convert_priority;
-=======
     EXEC_UNSPECIFIED, ///< No execution method specified yet.
     EXEC_SEMI_JOIN,   ///< Predicate is converted to semi-join nest.
     /// IN was converted to correlated EXISTS, and this is a final decision.
@@ -320,7 +293,6 @@
   int sj_convert_priority;
   /// True if this predicate is chosen for semi-join transformation
   bool sj_chosen;
->>>>>>> b7fc4388
   /**
     Used by subquery optimizations to keep track about where this subquery
     predicate is located, and whether it is a candidate for transformation.
@@ -335,13 +307,8 @@
 
   Item_exists_subselect(st_select_lex *select_lex);
   Item_exists_subselect()
-<<<<<<< HEAD
-    :Item_subselect(), value(FALSE), exec_method(EXEC_UNSPECIFIED),
-     sj_convert_priority(0), embedding_join_nest(NULL)
-=======
     :Item_subselect(), value(false), exec_method(EXEC_UNSPECIFIED),
      sj_convert_priority(0), sj_chosen(false), embedding_join_nest(NULL)
->>>>>>> b7fc4388
   {}
   virtual trans_res select_transformer(JOIN *join)
   {
@@ -413,8 +380,6 @@
   Item_in_optimizer *optimizer;
   bool was_null;
   bool abort_on_null;
-<<<<<<< HEAD
-=======
 private:
   /**
      This bundles several pieces of information useful when doing the
@@ -437,7 +402,6 @@
 
   Item *remove_in2exists_conds(Item* conds);
 
->>>>>>> b7fc4388
 public:
   /* Used to trigger on/off conditions that were pushed down to subselect */
   bool *pushed_cond_guards;
@@ -450,8 +414,6 @@
      - (TABLE_LIST*)1 if the predicate is in the WHERE.
   */
   TABLE_LIST *expr_join_nest;
-<<<<<<< HEAD
-=======
 
   bool in2exists_added_to_where() const
   { return in2exists_info && in2exists_info->added_to_where; }
@@ -459,7 +421,6 @@
   /// Is reliable only if IN->EXISTS has been done.
   bool originally_dependent() const
   { return in2exists_info->originally_dependent; }
->>>>>>> b7fc4388
 
   bool *get_cond_guard(int i)
   {
@@ -477,11 +438,7 @@
     :Item_exists_subselect(), left_expr(NULL), left_expr_cache(NULL),
     left_expr_cache_filled(false), need_expr_cache(TRUE), expr(NULL),
     optimizer(NULL), was_null(FALSE), abort_on_null(FALSE),
-<<<<<<< HEAD
-    pushed_cond_guards(NULL), upper_item(NULL)
-=======
     in2exists_info(NULL), pushed_cond_guards(NULL), upper_item(NULL)
->>>>>>> b7fc4388
   {}
   virtual void cleanup();
   subs_type substype() { return IN_SUBS; }
@@ -513,11 +470,6 @@
   bool fix_fields(THD *thd, Item **ref);
   void fix_after_pullout(st_select_lex *parent_select,
                          st_select_lex *removed_select, Item **ref);
-<<<<<<< HEAD
-  bool setup_engine();
-  bool init_left_expr_cache();
-  bool is_expensive_processor(uchar *arg);
-=======
   bool init_left_expr_cache();
 
   /**
@@ -530,7 +482,6 @@
      last steps of this transformation.
   */
   bool finalize_materialization_transform(JOIN *join);
->>>>>>> b7fc4388
 
   friend class Item_ref_null_helper;
   friend class Item_is_not_null_test;
@@ -635,10 +586,6 @@
 private:
   bool prepared; /* simple subselect is prepared */
   bool executed; /* simple subselect is executed */
-<<<<<<< HEAD
-  bool optimize_error; ///< simple subselect optimization failed
-=======
->>>>>>> b7fc4388
   st_select_lex *select_lex; /* corresponding select_lex */
   JOIN * join; /* corresponding JOIN structure */
 public:
@@ -660,10 +607,6 @@
   virtual bool may_be_null() const;
   virtual bool is_executed() const { return executed; }
   virtual enum_engine_type engine_type() const { return SINGLE_SELECT_ENGINE; }
-<<<<<<< HEAD
-  bool save_join_if_explain(); 
-=======
->>>>>>> b7fc4388
 
   friend class subselect_hash_sj_engine;
   friend class Item_in_subselect;
@@ -850,9 +793,6 @@
   virtual enum_engine_type engine_type() const { return HASH_SJ_ENGINE; }
   
   const st_join_table *get_join_tab() const { return tab; }
-<<<<<<< HEAD
-=======
   Item *get_cond_for_explain() const { return cond; }
->>>>>>> b7fc4388
 };
 #endif /* ITEM_SUBSELECT_INCLUDED */