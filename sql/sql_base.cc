/* Copyright (c) 2000, 2010, Oracle and/or its affiliates. All rights reserved.

   This program is free software; you can redistribute it and/or modify
   it under the terms of the GNU General Public License as published by
   the Free Software Foundation; version 2 of the License.

   This program is distributed in the hope that it will be useful,
   but WITHOUT ANY WARRANTY; without even the implied warranty of
   MERCHANTABILITY or FITNESS FOR A PARTICULAR PURPOSE.  See the
   GNU General Public License for more details.

   You should have received a copy of the GNU General Public License
   along with this program; if not, write to the Free Software Foundation,
   51 Franklin Street, Suite 500, Boston, MA 02110-1335 USA */


/* Basic functions needed by many modules */

#include "sql_base.h"                           // setup_table_map
#include "my_global.h"                          /* NO_EMBEDDED_ACCESS_CHECKS */
#include "sql_priv.h"
#include "unireg.h"
#include "debug_sync.h"
#include "lock.h"        // broadcast_refresh, mysql_lock_remove,
                         // mysql_unlock_tables,
                         // mysql_lock_have_duplicate
#include "sql_show.h"    // append_identifier
#include "strfunc.h"     // find_type
#include "parse_file.h"  // sql_parse_prepare, File_parser
#include "sql_view.h"    // mysql_make_view, VIEW_ANY_ACL
#include "sql_parse.h"   // check_table_access
#include "sql_insert.h"  // kill_delayed_threads
#include "sql_acl.h"     // *_ACL, check_grant_all_columns,
                         // check_column_grant_in_table_ref,
                         // get_column_grant
#include "sql_partition.h"               // ALTER_PARTITION_PARAM_TYPE
#include "sql_derived.h" // mysql_derived_prepare,
                         // mysql_handle_derived,
                         // mysql_derived_filling
#include "sql_handler.h" // mysql_ha_flush
#include "sql_partition.h"                      // ALTER_PARTITION_PARAM_TYPE
#include "log_event.h"                          // Query_log_event
#include "sql_select.h"
#include "sp_head.h"
#include "sp.h"
#include "sp_cache.h"
#include "sql_trigger.h"
#include "transaction.h"
#include "sql_prepare.h"
#include <m_ctype.h>
#include <my_dir.h>
#include <hash.h>
#include "rpl_filter.h"
#include "sql_table.h"                          // build_table_filename
#include "datadict.h"   // dd_frm_type()
#include "sql_hset.h"   // Hash_set
#ifdef  __WIN__
#include <io.h>
#endif


bool
No_such_table_error_handler::handle_condition(THD *,
                                              uint sql_errno,
                                              const char*,
                                              MYSQL_ERROR::enum_warning_level,
                                              const char*,
                                              MYSQL_ERROR ** cond_hdl)
{
  *cond_hdl= NULL;
  if (sql_errno == ER_NO_SUCH_TABLE)
  {
    m_handled_errors++;
    return TRUE;
  }

  m_unhandled_errors++;
  return FALSE;
}


bool No_such_table_error_handler::safely_trapped_errors()
{
  /*
    If m_unhandled_errors != 0, something else, unanticipated, happened,
    so the error is not trapped but returned to the caller.
    Multiple ER_NO_SUCH_TABLE can be raised in case of views.
  */
  return ((m_handled_errors > 0) && (m_unhandled_errors == 0));
}

/**
  @defgroup Data_Dictionary Data Dictionary
  @{
*/

/**
  Protects table_def_hash, used and unused lists in the
  TABLE_SHARE object, LRU lists of used TABLEs and used
  TABLE_SHAREs, refresh_version and the table id counter.
*/
mysql_mutex_t LOCK_open;

#ifdef HAVE_PSI_INTERFACE
static PSI_mutex_key key_LOCK_open;
static PSI_mutex_info all_tdc_mutexes[]= {
  { &key_LOCK_open, "LOCK_open", PSI_FLAG_GLOBAL }
};

/**
  Initialize performance schema instrumentation points
  used by the table cache.
*/

static void init_tdc_psi_keys(void)
{
  const char *category= "sql";
  int count;

  if (PSI_server == NULL)
    return;

  count= array_elements(all_tdc_mutexes);
  PSI_server->register_mutex(category, all_tdc_mutexes, count);
}
#endif /* HAVE_PSI_INTERFACE */


/**
   Total number of TABLE instances for tables in the table definition cache
   (both in use by threads and not in use). This value is accessible to user
   as "Open_tables" status variable.
*/
uint  table_cache_count= 0;
/**
   List that contains all TABLE instances for tables in the table definition
   cache that are not in use by any thread. Recently used TABLE instances are
   appended to the end of the list. Thus the beginning of the list contains
   tables which have been least recently used.
*/
TABLE *unused_tables;
HASH table_def_cache;
static TABLE_SHARE *oldest_unused_share, end_of_unused_share;
static bool table_def_inited= 0;
static bool table_def_shutdown_in_progress= 0;

static bool check_and_update_table_version(THD *thd, TABLE_LIST *tables,
                                           TABLE_SHARE *table_share);
static bool open_table_entry_fini(THD *thd, TABLE_SHARE *share, TABLE *entry);
static bool auto_repair_table(THD *thd, TABLE_LIST *table_list);
static void free_cache_entry(TABLE *entry);
static bool
has_write_table_with_auto_increment(TABLE_LIST *tables);


uint cached_open_tables(void)
{
  return table_cache_count;
}


#ifdef EXTRA_DEBUG
static void check_unused(void)
{
  uint count= 0, open_files= 0, idx= 0;
  TABLE *cur_link, *start_link, *entry;
  TABLE_SHARE *share;

  if ((start_link=cur_link=unused_tables))
  {
    do
    {
      if (cur_link != cur_link->next->prev || cur_link != cur_link->prev->next)
      {
	DBUG_PRINT("error",("Unused_links aren't linked properly")); /* purecov: inspected */
	return; /* purecov: inspected */
      }
    } while (count++ < table_cache_count &&
	     (cur_link=cur_link->next) != start_link);
    if (cur_link != start_link)
    {
      DBUG_PRINT("error",("Unused_links aren't connected")); /* purecov: inspected */
    }
  }
  for (idx=0 ; idx < table_def_cache.records ; idx++)
  {
    share= (TABLE_SHARE*) my_hash_element(&table_def_cache, idx);

    I_P_List_iterator<TABLE, TABLE_share> it(share->free_tables);
    while ((entry= it++))
    {
      /* We must not have TABLEs in the free list that have their file closed. */
      DBUG_ASSERT(entry->db_stat && entry->file);
      /* Merge children should be detached from a merge parent */
      DBUG_ASSERT(! entry->file->extra(HA_EXTRA_IS_ATTACHED_CHILDREN));

      if (entry->in_use)
      {
        DBUG_PRINT("error",("Used table is in share's list of unused tables")); /* purecov: inspected */
      }
      count--;
      open_files++;
    }
    it.init(share->used_tables);
    while ((entry= it++))
    {
      if (!entry->in_use)
      {
        DBUG_PRINT("error",("Unused table is in share's list of used tables")); /* purecov: inspected */
      }
      open_files++;
    }
  }
  if (count != 0)
  {
    DBUG_PRINT("error",("Unused_links doesn't match open_cache: diff: %d", /* purecov: inspected */
			count)); /* purecov: inspected */
  }
}
#else
#define check_unused()
#endif


/*
  Create a table cache key

  SYNOPSIS
    create_table_def_key()
    thd			Thread handler
    key			Create key here (must be of size MAX_DBKEY_LENGTH)
    table_list		Table definition
    tmp_table		Set if table is a tmp table

 IMPLEMENTATION
    The table cache_key is created from:
    db_name + \0
    table_name + \0

    if the table is a tmp table, we add the following to make each tmp table
    unique on the slave:

    4 bytes for master thread id
    4 bytes pseudo thread id

  RETURN
    Length of key
*/

uint create_table_def_key(THD *thd, char *key,
                          const TABLE_LIST *table_list,
                          bool tmp_table)
{
  uint key_length= (uint) (strmov(strmov(key, table_list->db)+1,
                                  table_list->table_name)-key)+1;
  if (tmp_table)
  {
    int4store(key + key_length, thd->server_id);
    int4store(key + key_length + 4, thd->variables.pseudo_thread_id);
    key_length+= TMP_TABLE_KEY_EXTRA;
  }
  return key_length;
}



/*****************************************************************************
  Functions to handle table definition cach (TABLE_SHARE)
*****************************************************************************/

extern "C" uchar *table_def_key(const uchar *record, size_t *length,
                               my_bool not_used __attribute__((unused)))
{
  TABLE_SHARE *entry=(TABLE_SHARE*) record;
  *length= entry->table_cache_key.length;
  return (uchar*) entry->table_cache_key.str;
}


static void table_def_free_entry(TABLE_SHARE *share)
{
  DBUG_ENTER("table_def_free_entry");
  mysql_mutex_assert_owner(&LOCK_open);
  if (share->prev)
  {
    /* remove from old_unused_share list */
    *share->prev= share->next;
    share->next->prev= share->prev;
  }
  free_table_share(share);
  DBUG_VOID_RETURN;
}


bool table_def_init(void)
{
  table_def_inited= 1;
#ifdef HAVE_PSI_INTERFACE
  init_tdc_psi_keys();
#endif
  mysql_mutex_init(key_LOCK_open, &LOCK_open, MY_MUTEX_INIT_FAST);
  oldest_unused_share= &end_of_unused_share;
  end_of_unused_share.prev= &oldest_unused_share;


  return my_hash_init(&table_def_cache, &my_charset_bin, table_def_size,
                      0, 0, table_def_key,
                      (my_hash_free_key) table_def_free_entry, 0) != 0;
}


/**
  Notify table definition cache that process of shutting down server
  has started so it has to keep number of TABLE and TABLE_SHARE objects
  minimal in order to reduce number of references to pluggable engines.
*/

void table_def_start_shutdown(void)
{
  if (table_def_inited)
  {
    mysql_mutex_lock(&LOCK_open);
    /*
      Ensure that TABLE and TABLE_SHARE objects which are created for
      tables that are open during process of plugins' shutdown are
      immediately released. This keeps number of references to engine
      plugins minimal and allows shutdown to proceed smoothly.
    */
    table_def_shutdown_in_progress= TRUE;
    mysql_mutex_unlock(&LOCK_open);
    /* Free all cached but unused TABLEs and TABLE_SHAREs. */
    close_cached_tables(NULL, NULL, FALSE, LONG_TIMEOUT);
  }
}


void table_def_free(void)
{
  DBUG_ENTER("table_def_free");
  if (table_def_inited)
  {
    table_def_inited= 0;
    /* Free table definitions. */
    my_hash_free(&table_def_cache);
    mysql_mutex_destroy(&LOCK_open);
  }
  DBUG_VOID_RETURN;
}


uint cached_table_definitions(void)
{
  return table_def_cache.records;
}


/*
  Auxiliary routines for manipulating with per-share used/unused and
  global unused lists of TABLE objects and table_cache_count counter.
  Responsible for preserving invariants between those lists, counter
  and TABLE::in_use member.
  In fact those routines implement sort of implicit table cache as
  part of table definition cache.
*/


/**
   Add newly created TABLE object for table share which is going
   to be used right away.
*/

static void table_def_add_used_table(THD *thd, TABLE *table)
{
  DBUG_ASSERT(table->in_use == thd);
  table->s->used_tables.push_front(table);
  table_cache_count++;
}


/**
   Prepare used or unused TABLE instance for destruction by removing
   it from share's and global list.
*/

static void table_def_remove_table(TABLE *table)
{
  if (table->in_use)
  {
    /* Remove from per-share chain of used TABLE objects. */
    table->s->used_tables.remove(table);
  }
  else
  {
    /* Remove from per-share chain of unused TABLE objects. */
    table->s->free_tables.remove(table);

    /* And global unused chain. */
    table->next->prev=table->prev;
    table->prev->next=table->next;
    if (table == unused_tables)
    {
      unused_tables=unused_tables->next;
      if (table == unused_tables)
	unused_tables=0;
    }
    check_unused();
  }
  table_cache_count--;
}


/**
   Mark already existing TABLE instance as used.
*/

static void table_def_use_table(THD *thd, TABLE *table)
{
  DBUG_ASSERT(!table->in_use);

  /* Unlink table from list of unused tables for this share. */
  table->s->free_tables.remove(table);
  /* Unlink able from global unused tables list. */
  if (table == unused_tables)
  {						// First unused
    unused_tables=unused_tables->next;	        // Remove from link
    if (table == unused_tables)
      unused_tables=0;
  }
  table->prev->next=table->next;		/* Remove from unused list */
  table->next->prev=table->prev;
  check_unused();
  /* Add table to list of used tables for this share. */
  table->s->used_tables.push_front(table);
  table->in_use= thd;
  /* The ex-unused table must be fully functional. */
  DBUG_ASSERT(table->db_stat && table->file);
  /* The children must be detached from the table. */
  DBUG_ASSERT(! table->file->extra(HA_EXTRA_IS_ATTACHED_CHILDREN));
}


/**
   Mark already existing used TABLE instance as unused.
*/

static void table_def_unuse_table(TABLE *table)
{
  DBUG_ASSERT(table->in_use);

  /* We shouldn't put the table to 'unused' list if the share is old. */
  DBUG_ASSERT(! table->s->has_old_version());

  table->in_use= 0;
  /* Remove table from the list of tables used in this share. */
  table->s->used_tables.remove(table);
  /* Add table to the list of unused TABLE objects for this share. */
  table->s->free_tables.push_front(table);
  /* Also link it last in the global list of unused TABLE objects. */
  if (unused_tables)
  {
    table->next=unused_tables;
    table->prev=unused_tables->prev;
    unused_tables->prev=table;
    table->prev->next=table;
  }
  else
    unused_tables=table->next=table->prev=table;
  check_unused();
}


/*
  Get TABLE_SHARE for a table.

  get_table_share()
  thd			Thread handle
  table_list		Table that should be opened
  key			Table cache key
  key_length		Length of key
  db_flags		Flags to open_table_def():
			OPEN_VIEW
  error			out: Error code from open_table_def()

  IMPLEMENTATION
    Get a table definition from the table definition cache.
    If it doesn't exist, create a new from the table definition file.

  NOTES
    We must have wrlock on LOCK_open when we come here
    (To be changed later)

  RETURN
   0  Error
   #  Share for table
*/

TABLE_SHARE *get_table_share(THD *thd, TABLE_LIST *table_list, char *key,
                             uint key_length, uint db_flags, int *error,
                             my_hash_value_type hash_value)
{
  TABLE_SHARE *share;
  DBUG_ENTER("get_table_share");

  *error= 0;

  /*
    To be able perform any operation on table we should own
    some kind of metadata lock on it.
  */
  DBUG_ASSERT(thd->mdl_context.is_lock_owner(MDL_key::TABLE,
                                             table_list->db,
                                             table_list->table_name,
                                             MDL_SHARED));

  /* Read table definition from cache */
  if ((share= (TABLE_SHARE*) my_hash_search_using_hash_value(&table_def_cache,
                                                             hash_value, (uchar*) key, key_length)))
    goto found;

  if (!(share= alloc_table_share(table_list, key, key_length)))
  {
    DBUG_RETURN(0);
  }

  /*
    We assign a new table id under the protection of LOCK_open.
    We do this instead of creating a new mutex
    and using it for the sole purpose of serializing accesses to a
    static variable, we assign the table id here. We assign it to the
    share before inserting it into the table_def_cache to be really
    sure that it cannot be read from the cache without having a table
    id assigned.

    CAVEAT. This means that the table cannot be used for
    binlogging/replication purposes, unless get_table_share() has been
    called directly or indirectly.
   */
  assign_new_table_id(share);

  if (my_hash_insert(&table_def_cache, (uchar*) share))
  {
    free_table_share(share);
    DBUG_RETURN(0);				// return error
  }
  if (open_table_def(thd, share, db_flags))
  {
    *error= share->error;
    (void) my_hash_delete(&table_def_cache, (uchar*) share);
    DBUG_RETURN(0);
  }
  share->ref_count++;				// Mark in use

#ifdef HAVE_PSI_INTERFACE
  if (likely(PSI_server != NULL))
    share->m_psi= PSI_server->get_table_share(false, share);
#endif

  DBUG_PRINT("exit", ("share: 0x%lx  ref_count: %u",
                      (ulong) share, share->ref_count));
  DBUG_RETURN(share);

found:
  /*
     We found an existing table definition. Return it if we didn't get
     an error when reading the table definition from file.
  */
  if (share->error)
  {
    /* Table definition contained an error */
    open_table_error(share, share->error, share->open_errno, share->errarg);
    DBUG_RETURN(0);
  }
  if (share->is_view && !(db_flags & OPEN_VIEW))
  {
    open_table_error(share, 1, ENOENT, 0);
    DBUG_RETURN(0);
  }

  ++share->ref_count;

  if (share->ref_count == 1 && share->prev)
  {
    /*
      Share was not used before and it was in the old_unused_share list
      Unlink share from this list
    */
    DBUG_PRINT("info", ("Unlinking from not used list"));
    *share->prev= share->next;
    share->next->prev= share->prev;
    share->next= 0;
    share->prev= 0;
  }

   /* Free cache if too big */
  while (table_def_cache.records > table_def_size &&
         oldest_unused_share->next)
    my_hash_delete(&table_def_cache, (uchar*) oldest_unused_share);

  DBUG_PRINT("exit", ("share: 0x%lx  ref_count: %u",
                      (ulong) share, share->ref_count));
  DBUG_RETURN(share);
}


/**
  Get a table share. If it didn't exist, try creating it from engine

  For arguments and return values, see get_table_share()
*/

static TABLE_SHARE *
get_table_share_with_discover(THD *thd, TABLE_LIST *table_list,
                              char *key, uint key_length,
                              uint db_flags, int *error,
                              my_hash_value_type hash_value)

{
  TABLE_SHARE *share;
  bool exists;
  DBUG_ENTER("get_table_share_with_create");

  share= get_table_share(thd, table_list, key, key_length, db_flags, error,
                         hash_value);
  /*
    If share is not NULL, we found an existing share.

    If share is NULL, and there is no error, we're inside
    pre-locking, which silences 'ER_NO_SUCH_TABLE' errors
    with the intention to silently drop non-existing tables 
    from the pre-locking list. In this case we still need to try
    auto-discover before returning a NULL share.

    Or, we're inside SHOW CREATE VIEW, which
    also installs a silencer for ER_NO_SUCH_TABLE error.

    If share is NULL and the error is ER_NO_SUCH_TABLE, this is
    the same as above, only that the error was not silenced by
    pre-locking or SHOW CREATE VIEW.

    In both these cases it won't harm to try to discover the
    table.

    Finally, if share is still NULL, it's a real error and we need
    to abort.

    @todo Rework alternative ways to deal with ER_NO_SUCH TABLE.
  */
  if (share || (thd->is_error() && thd->stmt_da->sql_errno() != ER_NO_SUCH_TABLE))
    DBUG_RETURN(share);

  *error= 0;

  /* Table didn't exist. Check if some engine can provide it */
  if (ha_check_if_table_exists(thd, table_list->db, table_list->table_name,
                               &exists))
  {
    thd->clear_error();
    /* Conventionally, the storage engine API does not report errors. */
    my_error(ER_OUT_OF_RESOURCES, MYF(0));
  }
  else if (! exists)
  {
    /*
      No such table in any engine.
      Hide "Table doesn't exist" errors if the table belongs to a view.
      The check for thd->is_error() is necessary to not push an
      unwanted error in case the error was already silenced.
      @todo Rework the alternative ways to deal with ER_NO_SUCH TABLE.
    */
    if (thd->is_error())
    {
      if (table_list->parent_l)
      {
        thd->clear_error();
        my_error(ER_WRONG_MRG_TABLE, MYF(0));
      }
      else if (table_list->belong_to_view)
      {
        TABLE_LIST *view= table_list->belong_to_view;
        thd->clear_error();
        my_error(ER_VIEW_INVALID, MYF(0),
                 view->view_db.str, view->view_name.str);
      }
    }
  }
  else
  {
    thd->clear_error();
    *error= 7; /* Run auto-discover. */
  }
  DBUG_RETURN(NULL);
}


/**
  Mark that we are not using table share anymore.

  @param  share   Table share

  If the share has no open tables and (we have done a refresh or
  if we have already too many open table shares) then delete the
  definition.
*/

void release_table_share(TABLE_SHARE *share)
{
  DBUG_ENTER("release_table_share");
  DBUG_PRINT("enter",
             ("share: 0x%lx  table: %s.%s  ref_count: %u  version: %lu",
              (ulong) share, share->db.str, share->table_name.str,
              share->ref_count, share->version));

  mysql_mutex_assert_owner(&LOCK_open);

  DBUG_ASSERT(share->ref_count);
  if (!--share->ref_count)
  {
    if (share->has_old_version() || table_def_shutdown_in_progress)
      my_hash_delete(&table_def_cache, (uchar*) share);
    else
    {
      /* Link share last in used_table_share list */
      DBUG_PRINT("info",("moving share to unused list"));

      DBUG_ASSERT(share->next == 0);
      share->prev= end_of_unused_share.prev;
      *end_of_unused_share.prev= share;
      end_of_unused_share.prev= &share->next;
      share->next= &end_of_unused_share;

      if (table_def_cache.records > table_def_size)
      {
        /* Delete the least used share to preserve LRU order. */
        my_hash_delete(&table_def_cache, (uchar*) oldest_unused_share);
      }
    }
  }

  DBUG_VOID_RETURN;
}


/*
  Check if table definition exits in cache

  SYNOPSIS
    get_cached_table_share()
    db			Database name
    table_name		Table name

  RETURN
    0  Not cached
    #  TABLE_SHARE for table
*/

TABLE_SHARE *get_cached_table_share(const char *db, const char *table_name)
{
  char key[NAME_LEN*2+2];
  TABLE_LIST table_list;
  uint key_length;
  mysql_mutex_assert_owner(&LOCK_open);

  table_list.db= (char*) db;
  table_list.table_name= (char*) table_name;
  key_length= create_table_def_key((THD*) 0, key, &table_list, 0);
  return (TABLE_SHARE*) my_hash_search(&table_def_cache,
                                       (uchar*) key, key_length);
}  


/*
  Create a list for all open tables matching SQL expression

  SYNOPSIS
    list_open_tables()
    thd			Thread THD
    wild		SQL like expression

  NOTES
    One gets only a list of tables for which one has any kind of privilege.
    db and table names are allocated in result struct, so one doesn't need
    a lock on LOCK_open when traversing the return list.

  RETURN VALUES
    NULL	Error (Probably OOM)
    #		Pointer to list of names of open tables.
*/

OPEN_TABLE_LIST *list_open_tables(THD *thd, const char *db, const char *wild)
{
  int result = 0;
  OPEN_TABLE_LIST **start_list, *open_list;
  TABLE_LIST table_list;
  DBUG_ENTER("list_open_tables");

  mysql_mutex_lock(&LOCK_open);
  bzero((char*) &table_list,sizeof(table_list));
  start_list= &open_list;
  open_list=0;

  for (uint idx=0 ; result == 0 && idx < table_def_cache.records; idx++)
  {
    TABLE_SHARE *share= (TABLE_SHARE *)my_hash_element(&table_def_cache, idx);

    if (db && my_strcasecmp(system_charset_info, db, share->db.str))
      continue;
    if (wild && wild_compare(share->table_name.str, wild, 0))
      continue;

    /* Check if user has SELECT privilege for any column in the table */
    table_list.db=         share->db.str;
    table_list.table_name= share->table_name.str;
    table_list.grant.privilege=0;

    if (check_table_access(thd,SELECT_ACL,&table_list, TRUE, 1, TRUE))
      continue;

    if (!(*start_list = (OPEN_TABLE_LIST *)
	  sql_alloc(sizeof(**start_list)+share->table_cache_key.length)))
    {
      open_list=0;				// Out of memory
      break;
    }
    strmov((*start_list)->table=
	   strmov(((*start_list)->db= (char*) ((*start_list)+1)),
		  share->db.str)+1,
	   share->table_name.str);
    (*start_list)->in_use= 0;
    I_P_List_iterator<TABLE, TABLE_share> it(share->used_tables);
    while (it++)
      ++(*start_list)->in_use;
    (*start_list)->locked= 0;                   /* Obsolete. */
    start_list= &(*start_list)->next;
    *start_list=0;
  }
  mysql_mutex_unlock(&LOCK_open);
  DBUG_RETURN(open_list);
}

/*****************************************************************************
 *	 Functions to free open table cache
 ****************************************************************************/


void intern_close_table(TABLE *table)
{						// Free all structures
  DBUG_ENTER("intern_close_table");
  DBUG_PRINT("tcache", ("table: '%s'.'%s' 0x%lx",
                        table->s ? table->s->db.str : "?",
                        table->s ? table->s->table_name.str : "?",
                        (long) table));

  free_io_cache(table);
  delete table->triggers;
  if (table->file)                              // Not true if placeholder
    (void) closefrm(table, 1);			// close file
  DBUG_VOID_RETURN;
}

/*
  Remove table from the open table cache

  SYNOPSIS
    free_cache_entry()
    table		Table to remove

  NOTE
    We need to have a lock on LOCK_open when calling this
*/

static void free_cache_entry(TABLE *table)
{
  DBUG_ENTER("free_cache_entry");

  /* This should be done before releasing table share. */
  table_def_remove_table(table);

  intern_close_table(table);

  my_free(table);
  DBUG_VOID_RETURN;
}

/* Free resources allocated by filesort() and read_record() */

void free_io_cache(TABLE *table)
{
  DBUG_ENTER("free_io_cache");
  if (table->sort.io_cache)
  {
    close_cached_file(table->sort.io_cache);
    my_free(table->sort.io_cache);
    table->sort.io_cache=0;
  }
  DBUG_VOID_RETURN;
}


/**
   Auxiliary function which allows to kill delayed threads for
   particular table identified by its share.

   @param share Table share.

   @pre Caller should have LOCK_open mutex.
*/

static void kill_delayed_threads_for_table(TABLE_SHARE *share)
{
  I_P_List_iterator<TABLE, TABLE_share> it(share->used_tables);
  TABLE *tab;

  mysql_mutex_assert_owner(&LOCK_open);

  while ((tab= it++))
  {
    THD *in_use= tab->in_use;

    if ((in_use->system_thread & SYSTEM_THREAD_DELAYED_INSERT) &&
        ! in_use->killed)
    {
      in_use->killed= THD::KILL_CONNECTION;
      mysql_mutex_lock(&in_use->mysys_var->mutex);
      if (in_use->mysys_var->current_cond)
      {
        mysql_mutex_lock(in_use->mysys_var->current_mutex);
        mysql_cond_broadcast(in_use->mysys_var->current_cond);
        mysql_mutex_unlock(in_use->mysys_var->current_mutex);
      }
      mysql_mutex_unlock(&in_use->mysys_var->mutex);
    }
  }
}


/*
  Close all tables which aren't in use by any thread

  @param thd Thread context
  @param tables List of tables to remove from the cache
  @param wait_for_refresh Wait for a impending flush
  @param timeout Timeout for waiting for flush to be completed.
<<<<<<< HEAD

  @note THD can be NULL, but then wait_for_refresh must be FALSE
        and tables must be NULL.

=======

  @note THD can be NULL, but then wait_for_refresh must be FALSE
        and tables must be NULL.

>>>>>>> 20ca15d4
  @note When called as part of FLUSH TABLES WITH READ LOCK this function
        ignores metadata locks held by other threads. In order to avoid
        situation when FLUSH TABLES WITH READ LOCK sneaks in at the moment
        when some write-locked table is being reopened (by FLUSH TABLES or
        ALTER TABLE) we have to rely on additional global shared metadata
        lock taken by thread trying to obtain global read lock.
*/

bool close_cached_tables(THD *thd, TABLE_LIST *tables,
                         bool wait_for_refresh, ulong timeout)
{
  bool result= FALSE;
  bool found= TRUE;
  struct timespec abstime;
  DBUG_ENTER("close_cached_tables");
  DBUG_ASSERT(thd || (!wait_for_refresh && !tables));

  mysql_mutex_lock(&LOCK_open);
  if (!tables)
  {
    /*
      Force close of all open tables.

      Note that code in TABLE_SHARE::wait_for_old_version() assumes that
      incrementing of refresh_version and removal of unused tables and
      shares from TDC happens atomically under protection of LOCK_open,
      or putting it another way that TDC does not contain old shares
      which don't have any tables used.
    */
    refresh_version++;
    DBUG_PRINT("tcache", ("incremented global refresh_version to: %lu",
                          refresh_version));
    kill_delayed_threads();
    /*
      Get rid of all unused TABLE and TABLE_SHARE instances. By doing
      this we automatically close all tables which were marked as "old".
    */
    while (unused_tables)
      free_cache_entry(unused_tables);
    /* Free table shares which were not freed implicitly by loop above. */
    while (oldest_unused_share->next)
      (void) my_hash_delete(&table_def_cache, (uchar*) oldest_unused_share);
  }
  else
  {
    bool found=0;
    for (TABLE_LIST *table= tables; table; table= table->next_local)
    {
      TABLE_SHARE *share= get_cached_table_share(table->db, table->table_name);

      if (share)
      {
        kill_delayed_threads_for_table(share);
        /* tdc_remove_table() also sets TABLE_SHARE::version to 0. */
        tdc_remove_table(thd, TDC_RT_REMOVE_UNUSED, table->db,
                         table->table_name, TRUE);
	found=1;
      }
    }
    if (!found)
      wait_for_refresh=0;			// Nothing to wait for
  }

  mysql_mutex_unlock(&LOCK_open);

  if (!wait_for_refresh)
    DBUG_RETURN(result);

  set_timespec(abstime, timeout);

  if (thd->locked_tables_mode)
  {
    /*
      If we are under LOCK TABLES, we need to reopen the tables without
      opening a door for any concurrent threads to sneak in and get
      lock on our tables. To achieve this we use exclusive metadata
      locks.
    */
    TABLE_LIST *tables_to_reopen= (tables ? tables :
                                  thd->locked_tables_list.locked_tables());

    /* Close open HANLER instances to avoid self-deadlock. */
    mysql_ha_flush_tables(thd, tables_to_reopen);

    for (TABLE_LIST *table_list= tables_to_reopen; table_list;
         table_list= table_list->next_global)
    {
      /* A check that the table was locked for write is done by the caller. */
      TABLE *table= find_table_for_mdl_upgrade(thd->open_tables, table_list->db,
                                               table_list->table_name, TRUE);

      /* May return NULL if this table has already been closed via an alias. */
      if (! table)
        continue;

      if (wait_while_table_is_used(thd, table, HA_EXTRA_FORCE_REOPEN))
      {
        result= TRUE;
        goto err_with_reopen;
      }
      close_all_tables_for_name(thd, table->s, FALSE);
    }
  }

  /* Wait until all threads have closed all the tables we are flushing. */
  DBUG_PRINT("info", ("Waiting for other threads to close their open tables"));

  while (found && ! thd->killed)
  {
    TABLE_SHARE *share;
    found= FALSE;
    /*
      To a self-deadlock or deadlocks with other FLUSH threads
      waiting on our open HANDLERs, we have to flush them.
    */
    mysql_ha_flush(thd);
    DEBUG_SYNC(thd, "after_flush_unlock");

    mysql_mutex_lock(&LOCK_open);

    if (!tables)
    {
      for (uint idx=0 ; idx < table_def_cache.records ; idx++)
      {
        share= (TABLE_SHARE*) my_hash_element(&table_def_cache, idx);
        if (share->has_old_version())
        {
          found= TRUE;
          break;
        }
      }
    }
    else
    {
      for (TABLE_LIST *table= tables; table; table= table->next_local)
      {
        share= get_cached_table_share(table->db, table->table_name);
        if (share && share->has_old_version())
        {
	  found= TRUE;
          break;
        }
      }
    }

    if (found)
    {
      /*
        The method below temporarily unlocks LOCK_open and frees
        share's memory.
      */
      if (share->wait_for_old_version(thd, &abstime,
                                    MDL_wait_for_subgraph::DEADLOCK_WEIGHT_DDL))
      {
        mysql_mutex_unlock(&LOCK_open);
        result= TRUE;
        goto err_with_reopen;
      }
    }

    mysql_mutex_unlock(&LOCK_open);
  }

err_with_reopen:
  if (thd->locked_tables_mode)
  {
    /*
      No other thread has the locked tables open; reopen them and get the
      old locks. This should always succeed (unless some external process
      has removed the tables)
    */
    thd->locked_tables_list.reopen_tables(thd);
    /*
      Since downgrade_exclusive_lock() won't do anything with shared
      metadata lock it is much simpler to go through all open tables rather
      than picking only those tables that were flushed.
    */
    for (TABLE *tab= thd->open_tables; tab; tab= tab->next)
      tab->mdl_ticket->downgrade_exclusive_lock(MDL_SHARED_NO_READ_WRITE);
  }
  DBUG_RETURN(result);
}


/**
  Close all tables which match specified connection string or
  if specified string is NULL, then any table with a connection string.
*/

bool close_cached_connection_tables(THD *thd, LEX_STRING *connection)
{
  uint idx;
  TABLE_LIST tmp, *tables= NULL;
  bool result= FALSE;
  DBUG_ENTER("close_cached_connections");
  DBUG_ASSERT(thd);

  bzero(&tmp, sizeof(TABLE_LIST));

  mysql_mutex_lock(&LOCK_open);

  for (idx= 0; idx < table_def_cache.records; idx++)
  {
    TABLE_SHARE *share= (TABLE_SHARE *) my_hash_element(&table_def_cache, idx);

    /* Ignore if table is not open or does not have a connect_string */
    if (!share->connect_string.length || !share->ref_count)
      continue;

    /* Compare the connection string */
    if (connection &&
        (connection->length > share->connect_string.length ||
         (connection->length < share->connect_string.length &&
          (share->connect_string.str[connection->length] != '/' &&
           share->connect_string.str[connection->length] != '\\')) ||
         strncasecmp(connection->str, share->connect_string.str,
                     connection->length)))
      continue;

    /* close_cached_tables() only uses these elements */
    tmp.db= share->db.str;
    tmp.table_name= share->table_name.str;
    tmp.next_local= tables;

    tables= (TABLE_LIST *) memdup_root(thd->mem_root, (char*)&tmp, 
                                       sizeof(TABLE_LIST));
  }
  mysql_mutex_unlock(&LOCK_open);

  if (tables)
    result= close_cached_tables(thd, tables, FALSE, LONG_TIMEOUT);

  DBUG_RETURN(result);
}


/**
  Mark all temporary tables which were used by the current statement or
  substatement as free for reuse, but only if the query_id can be cleared.

  @param thd thread context

  @remark For temp tables associated with a open SQL HANDLER the query_id
          is not reset until the HANDLER is closed.
*/

static void mark_temp_tables_as_free_for_reuse(THD *thd)
{
  for (TABLE *table= thd->temporary_tables ; table ; table= table->next)
  {
    if ((table->query_id == thd->query_id) && ! table->open_by_handler)
      mark_tmp_table_for_reuse(table);
  }
}


/**
  Reset a single temporary table.
  Effectively this "closes" one temporary table,
  in a session.

  @param table     Temporary table.
*/

void mark_tmp_table_for_reuse(TABLE *table)
{
  DBUG_ASSERT(table->s->tmp_table);

  table->query_id= 0;
  table->file->ha_reset();

  /* Detach temporary MERGE children from temporary parent. */
  DBUG_ASSERT(table->file);
  table->file->extra(HA_EXTRA_DETACH_CHILDREN);

  /*
    Reset temporary table lock type to it's default value (TL_WRITE).

    Statements such as INSERT INTO .. SELECT FROM tmp, CREATE TABLE
    .. SELECT FROM tmp and UPDATE may under some circumstances modify
    the lock type of the tables participating in the statement. This
    isn't a problem for non-temporary tables since their lock type is
    reset at every open, but the same does not occur for temporary
    tables for historical reasons.

    Furthermore, the lock type of temporary tables is not really that
    important because they can only be used by one query at a time and
    not even twice in a query -- a temporary table is represented by
    only one TABLE object. Nonetheless, it's safer from a maintenance
    point of view to reset the lock type of this singleton TABLE object
    as to not cause problems when the table is reused.

    Even under LOCK TABLES mode its okay to reset the lock type as
    LOCK TABLES is allowed (but ignored) for a temporary table.
  */
  table->reginfo.lock_type= TL_WRITE;
}


/*
  Mark all tables in the list which were used by current substatement
  as free for reuse.

  SYNOPSIS
    mark_used_tables_as_free_for_reuse()
      thd   - thread context
      table - head of the list of tables

  DESCRIPTION
    Marks all tables in the list which were used by current substatement
    (they are marked by its query_id) as free for reuse.

  NOTE
    The reason we reset query_id is that it's not enough to just test
    if table->query_id != thd->query_id to know if a table is in use.

    For example
    SELECT f1_that_uses_t1() FROM t1;
    In f1_that_uses_t1() we will see one instance of t1 where query_id is
    set to query_id of original query.
*/

static void mark_used_tables_as_free_for_reuse(THD *thd, TABLE *table)
{
  for (; table ; table= table->next)
  {
    DBUG_ASSERT(table->pos_in_locked_tables == NULL ||
                table->pos_in_locked_tables->table == table);
    if (table->query_id == thd->query_id)
    {
      table->query_id= 0;
      table->file->ha_reset();
    }
  }
}


/**
  Auxiliary function to close all tables in the open_tables list.

  @param thd Thread context.

  @remark It should not ordinarily be called directly.
*/

static void close_open_tables(THD *thd)
{
  bool found_old_table= 0;

  mysql_mutex_assert_not_owner(&LOCK_open);

  DBUG_PRINT("info", ("thd->open_tables: 0x%lx", (long) thd->open_tables));

  while (thd->open_tables)
    found_old_table|= close_thread_table(thd, &thd->open_tables);

  if (found_old_table)
  {
    /* Tell threads waiting for refresh that something has happened */
    broadcast_refresh();
  }
}
<<<<<<< HEAD


=======


>>>>>>> 20ca15d4
/**
  Close all open instances of the table but keep the MDL lock.

  Works both under LOCK TABLES and in the normal mode.
  Removes all closed instances of the table from the table cache.

  @param     thd     thread handle
  @param[in] share   table share, but is just a handy way to
                     access the table cache key

  @param[in] remove_from_locked_tables
                     TRUE if the table is being dropped or renamed.
                     In that case the documented behaviour is to
                     implicitly remove the table from LOCK TABLES
                     list.

  @pre Must be called with an X MDL lock on the table.
*/

void
close_all_tables_for_name(THD *thd, TABLE_SHARE *share,
                          bool remove_from_locked_tables)
{
  char key[MAX_DBKEY_LENGTH];
  uint key_length= share->table_cache_key.length;
  const char *db= key;
  const char *table_name= db + share->db.length + 1;

  memcpy(key, share->table_cache_key.str, key_length);

  mysql_mutex_assert_not_owner(&LOCK_open);
  for (TABLE **prev= &thd->open_tables; *prev; )
  {
    TABLE *table= *prev;

    if (table->s->table_cache_key.length == key_length &&
        !memcmp(table->s->table_cache_key.str, key, key_length))
    {
      thd->locked_tables_list.unlink_from_list(thd,
                                               table->pos_in_locked_tables,
                                               remove_from_locked_tables);
      /*
        Does nothing if the table is not locked.
        This allows one to use this function after a table
        has been unlocked, e.g. in partition management.
      */
      mysql_lock_remove(thd, thd->lock, table);

      /* Inform handler that table will be dropped after close */
      if (table->db_stat) /* Not true for partitioned tables. */
        table->file->extra(HA_EXTRA_PREPARE_FOR_DROP);
      close_thread_table(thd, prev);
    }
    else
    {
      /* Step to next entry in open_tables list. */
      prev= &table->next;
    }
  }
  /* Remove the table share from the cache. */
  tdc_remove_table(thd, TDC_RT_REMOVE_ALL, db, table_name,
                   FALSE);
  /*
    There could be a FLUSH thread waiting
    on the table to go away. Wake it up.
  */
  broadcast_refresh();
}


/*
  Close all tables used by the current substatement, or all tables
  used by this thread if we are on the upper level.

  SYNOPSIS
    close_thread_tables()
    thd			Thread handler

  IMPLEMENTATION
    Unlocks tables and frees derived tables.
    Put all normal tables used by thread in free list.

    It will only close/mark as free for reuse tables opened by this
    substatement, it will also check if we are closing tables after
    execution of complete query (i.e. we are on upper level) and will
    leave prelocked mode if needed.
*/

void close_thread_tables(THD *thd)
{
  TABLE *table;
  DBUG_ENTER("close_thread_tables");

#ifdef EXTRA_DEBUG
  DBUG_PRINT("tcache", ("open tables:"));
  for (table= thd->open_tables; table; table= table->next)
    DBUG_PRINT("tcache", ("table: '%s'.'%s' 0x%lx", table->s->db.str,
                          table->s->table_name.str, (long) table));
#endif

#if defined(ENABLED_DEBUG_SYNC)
  /* debug_sync may not be initialized for some slave threads */
  if (thd->debug_sync_control)
    DEBUG_SYNC(thd, "before_close_thread_tables");
#endif

  DBUG_ASSERT(thd->transaction.stmt.is_empty() || thd->in_sub_stmt ||
              (thd->state_flags & Open_tables_state::BACKUPS_AVAIL));

  /* Detach MERGE children after every statement. Even under LOCK TABLES. */
  for (table= thd->open_tables; table; table= table->next)
  {
    /* Table might be in use by some outer statement. */
    DBUG_PRINT("tcache", ("table: '%s'  query_id: %lu",
                          table->s->table_name.str, (ulong) table->query_id));
    if (thd->locked_tables_mode <= LTM_LOCK_TABLES ||
        table->query_id == thd->query_id)
    {
      DBUG_ASSERT(table->file);
      table->file->extra(HA_EXTRA_DETACH_CHILDREN);
    }
  }

  /*
    We are assuming here that thd->derived_tables contains ONLY derived
    tables for this substatement. i.e. instead of approach which uses
    query_id matching for determining which of the derived tables belong
    to this substatement we rely on the ability of substatements to
    save/restore thd->derived_tables during their execution.

    TODO: Probably even better approach is to simply associate list of
          derived tables with (sub-)statement instead of thread and destroy
          them at the end of its execution.
  */
  if (thd->derived_tables)
  {
    TABLE *next;
    /*
      Close all derived tables generated in queries like
      SELECT * FROM (SELECT * FROM t1)
    */
    for (table= thd->derived_tables ; table ; table= next)
    {
      next= table->next;
      free_tmp_table(thd, table);
    }
    thd->derived_tables= 0;
  }

  /*
    Mark all temporary tables used by this statement as free for reuse.
  */
  mark_temp_tables_as_free_for_reuse(thd);

  if (thd->locked_tables_mode)
  {

    /* Ensure we are calling ha_reset() for all used tables */
    mark_used_tables_as_free_for_reuse(thd, thd->open_tables);

    /*
      We are under simple LOCK TABLES or we're inside a sub-statement
      of a prelocked statement, so should not do anything else.

      Note that even if we are in LTM_LOCK_TABLES mode and statement
      requires prelocking (e.g. when we are closing tables after
      failing ot "open" all tables required for statement execution)
      we will exit this function a few lines below.
    */
    if (! thd->lex->requires_prelocking())
      DBUG_VOID_RETURN;

    /*
      We are in the top-level statement of a prelocked statement,
      so we have to leave the prelocked mode now with doing implicit
      UNLOCK TABLES if needed.
    */
    if (thd->locked_tables_mode == LTM_PRELOCKED_UNDER_LOCK_TABLES)
      thd->locked_tables_mode= LTM_LOCK_TABLES;

    if (thd->locked_tables_mode == LTM_LOCK_TABLES)
      DBUG_VOID_RETURN;

    thd->leave_locked_tables_mode();

    /* Fallthrough */
  }

  if (thd->lock)
  {
    /*
      For RBR we flush the pending event just before we unlock all the
      tables.  This means that we are at the end of a topmost
      statement, so we ensure that the STMT_END_F flag is set on the
      pending event.  For statements that are *inside* stored
      functions, the pending event will not be flushed: that will be
      handled either before writing a query log event (inside
      binlog_query()) or when preparing a pending event.
     */
    (void)thd->binlog_flush_pending_rows_event(TRUE);
    mysql_unlock_tables(thd, thd->lock);
    thd->lock=0;
  }
  /*
    Closing a MERGE child before the parent would be fatal if the
    other thread tries to abort the MERGE lock in between.
  */
  if (thd->open_tables)
    close_open_tables(thd);

  DBUG_VOID_RETURN;
}


/* move one table to free list */

bool close_thread_table(THD *thd, TABLE **table_ptr)
{
  bool found_old_table= 0;
  TABLE *table= *table_ptr;
  DBUG_ENTER("close_thread_table");
  DBUG_ASSERT(table->key_read == 0);
  DBUG_ASSERT(!table->file || table->file->inited == handler::NONE);
  mysql_mutex_assert_not_owner(&LOCK_open);
  /*
    The metadata lock must be released after giving back
    the table to the table cache.
  */
  DBUG_ASSERT(thd->mdl_context.is_lock_owner(MDL_key::TABLE,
                                             table->s->db.str,
                                             table->s->table_name.str,
                                             MDL_SHARED));
  table->mdl_ticket= NULL;

  mysql_mutex_lock(&thd->LOCK_thd_data);
  *table_ptr=table->next;
  mysql_mutex_unlock(&thd->LOCK_thd_data);
<<<<<<< HEAD

  if (! table->needs_reopen())
  {
    /* Avoid having MERGE tables with attached children in unused_tables. */
    table->file->extra(HA_EXTRA_DETACH_CHILDREN);
    /* Free memory and reset for next loop. */
    free_field_buffers_larger_than(table, MAX_TDC_BLOB_SIZE);
    table->file->ha_reset();
  }

  mysql_mutex_lock(&LOCK_open);

  if (table->s->has_old_version() || table->needs_reopen() ||
      table_def_shutdown_in_progress)
  {
=======

  if (! table->needs_reopen())
  {
    /* Avoid having MERGE tables with attached children in unused_tables. */
    table->file->extra(HA_EXTRA_DETACH_CHILDREN);
    /* Free memory and reset for next loop. */
    free_field_buffers_larger_than(table, MAX_TDC_BLOB_SIZE);
    table->file->ha_reset();
  }

  mysql_mutex_lock(&LOCK_open);

  if (table->s->has_old_version() || table->needs_reopen() ||
      table_def_shutdown_in_progress)
  {
>>>>>>> 20ca15d4
    free_cache_entry(table);
    found_old_table= 1;
  }
  else
  {
    DBUG_ASSERT(table->file);
    table_def_unuse_table(table);
    /*
      We free the least used table, not the subject table,
      to keep the LRU order.
    */
    if (table_cache_count > table_cache_size)
      free_cache_entry(unused_tables);
  }
  mysql_mutex_unlock(&LOCK_open);
  DBUG_RETURN(found_old_table);
}


/* close_temporary_tables' internal, 4 is due to uint4korr definition */
static inline uint  tmpkeyval(THD *thd, TABLE *table)
{
  return uint4korr(table->s->table_cache_key.str + table->s->table_cache_key.length - 4);
}


/*
  Close all temporary tables created by 'CREATE TEMPORARY TABLE' for thread
  creates one DROP TEMPORARY TABLE binlog event for each pseudo-thread 
*/

bool close_temporary_tables(THD *thd)
{
  DBUG_ENTER("close_temporary_tables");
  TABLE *table;
  TABLE *next= NULL;
  TABLE *prev_table;
  /* Assume thd->variables.option_bits has OPTION_QUOTE_SHOW_CREATE */
  bool was_quote_show= TRUE;
  bool error= 0;

  if (!thd->temporary_tables)
    DBUG_RETURN(FALSE);

  if (!mysql_bin_log.is_open())
  {
    TABLE *tmp_next;
    for (table= thd->temporary_tables; table; table= tmp_next)
    {
      tmp_next= table->next;
      close_temporary(table, 1, 1);
    }
    thd->temporary_tables= 0;
    DBUG_RETURN(FALSE);
  }

  /* Better add "if exists", in case a RESET MASTER has been done */
  const char stub[]= "DROP /*!40005 TEMPORARY */ TABLE IF EXISTS ";
  uint stub_len= sizeof(stub) - 1;
  char buf[256];
  String s_query= String(buf, sizeof(buf), system_charset_info);
  bool found_user_tables= FALSE;

  memcpy(buf, stub, stub_len);

  /*
    Insertion sort of temp tables by pseudo_thread_id to build ordered list
    of sublists of equal pseudo_thread_id
  */

  for (prev_table= thd->temporary_tables, table= prev_table->next;
       table;
       prev_table= table, table= table->next)
  {
    TABLE *prev_sorted /* same as for prev_table */, *sorted;
    if (is_user_table(table))
    {
      if (!found_user_tables)
        found_user_tables= true;
      for (prev_sorted= NULL, sorted= thd->temporary_tables; sorted != table;
           prev_sorted= sorted, sorted= sorted->next)
      {
        if (!is_user_table(sorted) ||
            tmpkeyval(thd, sorted) > tmpkeyval(thd, table))
        {
          /* move into the sorted part of the list from the unsorted */
          prev_table->next= table->next;
          table->next= sorted;
          if (prev_sorted)
          {
            prev_sorted->next= table;
          }
          else
          {
            thd->temporary_tables= table;
          }
          table= prev_table;
          break;
        }
      }
    }
  }

  /* We always quote db,table names though it is slight overkill */
  if (found_user_tables &&
      !(was_quote_show= test(thd->variables.option_bits & OPTION_QUOTE_SHOW_CREATE)))
  {
    thd->variables.option_bits |= OPTION_QUOTE_SHOW_CREATE;
  }

  /* scan sorted tmps to generate sequence of DROP */
  for (table= thd->temporary_tables; table; table= next)
  {
    if (is_user_table(table))
    {
      bool save_thread_specific_used= thd->thread_specific_used;
      my_thread_id save_pseudo_thread_id= thd->variables.pseudo_thread_id;
      /* Set pseudo_thread_id to be that of the processed table */
      thd->variables.pseudo_thread_id= tmpkeyval(thd, table);
      String db;
      db.append(table->s->db.str);
      /* Loop forward through all tables that belong to a common database
         within the sublist of common pseudo_thread_id to create single
         DROP query 
      */
      for (s_query.length(stub_len);
           table && is_user_table(table) &&
             tmpkeyval(thd, table) == thd->variables.pseudo_thread_id &&
             table->s->db.length == db.length() &&
             strcmp(table->s->db.str, db.ptr()) == 0;
           table= next)
      {
        /*
          We are going to add ` around the table names and possible more
          due to special characters
        */
        append_identifier(thd, &s_query, table->s->table_name.str,
                          strlen(table->s->table_name.str));
        s_query.append(',');
        next= table->next;
        close_temporary(table, 1, 1);
      }
      thd->clear_error();
      CHARSET_INFO *cs_save= thd->variables.character_set_client;
      thd->variables.character_set_client= system_charset_info;
      thd->thread_specific_used= TRUE;
      Query_log_event qinfo(thd, s_query.ptr(),
                            s_query.length() - 1 /* to remove trailing ',' */,
                            FALSE, TRUE, FALSE, 0);
      qinfo.db= db.ptr();
      qinfo.db_len= db.length();
      thd->variables.character_set_client= cs_save;

      thd->stmt_da->can_overwrite_status= TRUE;
      if ((error= (mysql_bin_log.write(&qinfo) || error)))
      {
        /*
          If we're here following THD::cleanup, thence the connection
          has been closed already. So lets print a message to the
          error log instead of pushing yet another error into the
          stmt_da.

          Also, we keep the error flag so that we propagate the error
          up in the stack. This way, if we're the SQL thread we notice
          that close_temporary_tables failed. (Actually, the SQL
          thread only calls close_temporary_tables while applying old
          Start_log_event_v3 events.)
        */
        sql_print_error("Failed to write the DROP statement for "
                        "temporary tables to binary log");
      }
      thd->stmt_da->can_overwrite_status= FALSE;

      thd->variables.pseudo_thread_id= save_pseudo_thread_id;
      thd->thread_specific_used= save_thread_specific_used;
    }
    else
    {
      next= table->next;
      close_temporary(table, 1, 1);
    }
  }
  if (!was_quote_show)
    thd->variables.option_bits&= ~OPTION_QUOTE_SHOW_CREATE; /* restore option */
  thd->temporary_tables=0;

  DBUG_RETURN(error);
}

/*
  Find table in list.

  SYNOPSIS
    find_table_in_list()
    table		Pointer to table list
    offset		Offset to which list in table structure to use
    db_name		Data base name
    table_name		Table name

  NOTES:
    This is called by find_table_in_local_list() and
    find_table_in_global_list().

  RETURN VALUES
    NULL	Table not found
    #		Pointer to found table.
*/

TABLE_LIST *find_table_in_list(TABLE_LIST *table,
                               TABLE_LIST *TABLE_LIST::*link,
                               const char *db_name,
                               const char *table_name)
{
  for (; table; table= table->*link )
  {
    if ((table->table == 0 || table->table->s->tmp_table == NO_TMP_TABLE) &&
        strcmp(table->db, db_name) == 0 &&
        strcmp(table->table_name, table_name) == 0)
      break;
  }
  return table;
}


/**
  Test that table is unique (It's only exists once in the table list)

  @param  thd                   thread handle
  @param  table                 table which should be checked
  @param  table_list            list of tables
  @param  check_alias           whether to check tables' aliases

  NOTE: to exclude derived tables from check we use following mechanism:
    a) during derived table processing set THD::derived_tables_processing
    b) JOIN::prepare set SELECT::exclude_from_table_unique_test if
       THD::derived_tables_processing set. (we can't use JOIN::execute
       because for PS we perform only JOIN::prepare, but we can't set this
       flag in JOIN::prepare if we are not sure that we are in derived table
       processing loop, because multi-update call fix_fields() for some its
       items (which mean JOIN::prepare for subqueries) before unique_table
       call to detect which tables should be locked for write).
    c) find_dup_table skip all tables which belong to SELECT with
       SELECT::exclude_from_table_unique_test set.
    Also SELECT::exclude_from_table_unique_test used to exclude from check
    tables of main SELECT of multi-delete and multi-update

    We also skip tables with TABLE_LIST::prelocking_placeholder set,
    because we want to allow SELECTs from them, and their modification
    will rise the error anyway.

    TODO: when we will have table/view change detection we can do this check
          only once for PS/SP

  @retval !=0  found duplicate
  @retval 0 if table is unique
*/

static
TABLE_LIST* find_dup_table(THD *thd, TABLE_LIST *table, TABLE_LIST *table_list,
                           bool check_alias)
{
  TABLE_LIST *res;
  const char *d_name, *t_name, *t_alias;
  DBUG_ENTER("find_dup_table");
  DBUG_PRINT("enter", ("table alias: %s", table->alias));

  /*
    If this function called for query which update table (INSERT/UPDATE/...)
    then we have in table->table pointer to TABLE object which we are
    updating even if it is VIEW so we need TABLE_LIST of this TABLE object
    to get right names (even if lower_case_table_names used).

    If this function called for CREATE command that we have not opened table
    (table->table equal to 0) and right names is in current TABLE_LIST
    object.
  */
  if (table->table)
  {
    /* All MyISAMMRG children are plain MyISAM tables. */
    DBUG_ASSERT(table->table->file->ht->db_type != DB_TYPE_MRG_MYISAM);

    /* temporary table is always unique */
    if (table->table && table->table->s->tmp_table != NO_TMP_TABLE)
      DBUG_RETURN(0);
    table= table->find_underlying_table(table->table);
    /*
      as far as we have table->table we have to find real TABLE_LIST of
      it in underlying tables
    */
    DBUG_ASSERT(table);
  }
  d_name= table->db;
  t_name= table->table_name;
  t_alias= table->alias;

  DBUG_PRINT("info", ("real table: %s.%s", d_name, t_name));
  for (;;)
  {
    /*
      Table is unique if it is present only once in the global list
      of tables and once in the list of table locks.
    */
    if (! (res= find_table_in_global_list(table_list, d_name, t_name)))
      break;

    /* Skip if same underlying table. */
    if (res->table && (res->table == table->table))
      goto next;

    /* Skip if table alias does not match. */
    if (check_alias)
    {
      if (lower_case_table_names ?
          my_strcasecmp(files_charset_info, t_alias, res->alias) :
          strcmp(t_alias, res->alias))
        goto next;
    }

    /*
      Skip if marked to be excluded (could be a derived table) or if
      entry is a prelocking placeholder.
    */
    if (res->select_lex &&
        !res->select_lex->exclude_from_table_unique_test &&
        !res->prelocking_placeholder)
      break;

    /*
      If we found entry of this table or table of SELECT which already
      processed in derived table or top select of multi-update/multi-delete
      (exclude_from_table_unique_test) or prelocking placeholder.
    */
next:
    table_list= res->next_global;
    DBUG_PRINT("info",
               ("found same copy of table or table which we should skip"));
  }
  DBUG_RETURN(res);
}


/**
  Test that the subject table of INSERT/UPDATE/DELETE/CREATE
  or (in case of MyISAMMRG) one of its children are not used later
  in the query.

  For MyISAMMRG tables, it is assumed that all the underlying
  tables of @c table (if any) are listed right after it and that
  their @c parent_l field points at the main table.


  @retval non-NULL The table list element for the table that
                   represents the duplicate. 
  @retval NULL     No duplicates found.
*/

TABLE_LIST*
unique_table(THD *thd, TABLE_LIST *table, TABLE_LIST *table_list,
             bool check_alias)
{
  TABLE_LIST *dup;
  if (table->table && table->table->file->ht->db_type == DB_TYPE_MRG_MYISAM)
  {
    TABLE_LIST *child;
    dup= NULL;
    /* Check duplicates of all merge children. */
    for (child= table->next_global; child && child->parent_l == table;
         child= child->next_global)
    {
      if ((dup= find_dup_table(thd, child, child->next_global, check_alias)))
        break;
    }
  }
  else
    dup= find_dup_table(thd, table, table_list, check_alias);
  return dup;
}
/*
  Issue correct error message in case we found 2 duplicate tables which
  prevent some update operation

  SYNOPSIS
    update_non_unique_table_error()
    update      table which we try to update
    operation   name of update operation
    duplicate   duplicate table which we found

  NOTE:
    here we hide view underlying tables if we have them
*/

void update_non_unique_table_error(TABLE_LIST *update,
                                   const char *operation,
                                   TABLE_LIST *duplicate)
{
  update= update->top_table();
  duplicate= duplicate->top_table();
  if (!update->view || !duplicate->view ||
      update->view == duplicate->view ||
      update->view_name.length != duplicate->view_name.length ||
      update->view_db.length != duplicate->view_db.length ||
      my_strcasecmp(table_alias_charset,
                    update->view_name.str, duplicate->view_name.str) != 0 ||
      my_strcasecmp(table_alias_charset,
                    update->view_db.str, duplicate->view_db.str) != 0)
  {
    /*
      it is not the same view repeated (but it can be parts of the same copy
      of view), so we have to hide underlying tables.
    */
    if (update->view)
    {
      /* Issue the ER_NON_INSERTABLE_TABLE error for an INSERT */
      if (update->view == duplicate->view)
        my_error(!strncmp(operation, "INSERT", 6) ?
                 ER_NON_INSERTABLE_TABLE : ER_NON_UPDATABLE_TABLE, MYF(0),
                 update->alias, operation);
      else
        my_error(ER_VIEW_PREVENT_UPDATE, MYF(0),
                 (duplicate->view ? duplicate->alias : update->alias),
                 operation, update->alias);
      return;
    }
    if (duplicate->view)
    {
      my_error(ER_VIEW_PREVENT_UPDATE, MYF(0), duplicate->alias, operation,
               update->alias);
      return;
    }
  }
  my_error(ER_UPDATE_TABLE_USED, MYF(0), update->alias);
}


/**
  Find temporary table specified by database and table names in the
  THD::temporary_tables list.

  @return TABLE instance if a temporary table has been found; NULL otherwise.
*/

TABLE *find_temporary_table(THD *thd, const char *db, const char *table_name)
{
  TABLE_LIST tl;

  tl.db= (char*) db;
  tl.table_name= (char*) table_name;

  return find_temporary_table(thd, &tl);
}


/**
  Find a temporary table specified by TABLE_LIST instance in the
  THD::temporary_tables list.

  @return TABLE instance if a temporary table has been found; NULL otherwise.
*/

TABLE *find_temporary_table(THD *thd, const TABLE_LIST *tl)
{
  char key[MAX_DBKEY_LENGTH];
  uint key_length= create_table_def_key(thd, key, tl, 1);

  return find_temporary_table(thd, key, key_length);
}


/**
  Find a temporary table specified by a key in the THD::temporary_tables list.
<<<<<<< HEAD

  @return TABLE instance if a temporary table has been found; NULL otherwise.
*/

=======

  @return TABLE instance if a temporary table has been found; NULL otherwise.
*/

>>>>>>> 20ca15d4
TABLE *find_temporary_table(THD *thd,
                            const char *table_key,
                            uint table_key_length)
{
  for (TABLE *table= thd->temporary_tables; table; table= table->next)
  {
    if (table->s->table_cache_key.length == table_key_length &&
        !memcmp(table->s->table_cache_key.str, table_key, table_key_length))
    {
      return table;
    }
  }

  return NULL;
}


/**
  Drop a temporary table.

  Try to locate the table in the list of thd->temporary_tables.
  If the table is found:
   - if the table is being used by some outer statement, fail.
   - if the table is locked with LOCK TABLES or by prelocking,
   unlock it and remove it from the list of locked tables
   (THD::lock). Currently only transactional temporary tables
   are locked.
   - Close the temporary table, remove its .FRM
   - remove the table from the list of temporary tables

  This function is used to drop user temporary tables, as well as
  internal tables created in CREATE TEMPORARY TABLE ... SELECT
  or ALTER TABLE. Even though part of the work done by this function
  is redundant when the table is internal, as long as we
  link both internal and user temporary tables into the same
  thd->temporary_tables list, it's impossible to tell here whether
  we're dealing with an internal or a user temporary table.

  If is_trans is not null, we return the type of the table:
  either transactional (e.g. innodb) as TRUE or non-transactional
  (e.g. myisam) as FALSE.

  @retval  0  the table was found and dropped successfully.
  @retval  1  the table was not found in the list of temporary tables
              of this thread
  @retval -1  the table is in use by a outer query
*/

int drop_temporary_table(THD *thd, TABLE_LIST *table_list, bool *is_trans)
{
  TABLE *table;
  DBUG_ENTER("drop_temporary_table");
  DBUG_PRINT("tmptable", ("closing table: '%s'.'%s'",
                          table_list->db, table_list->table_name));

  if (!(table= find_temporary_table(thd, table_list)))
    DBUG_RETURN(1);

  /* Table might be in use by some outer statement. */
  if (table->query_id && table->query_id != thd->query_id)
  {
    my_error(ER_CANT_REOPEN_TABLE, MYF(0), table->alias);
    DBUG_RETURN(-1);
  }

  if (is_trans != NULL)
    *is_trans= table->file->has_transactions();

  /*
    If LOCK TABLES list is not empty and contains this table,
    unlock the table and remove the table from this list.
  */
  mysql_lock_remove(thd, thd->lock, table);
  close_temporary_table(thd, table, 1, 1);
  DBUG_RETURN(0);
}

/*
  unlink from thd->temporary tables and close temporary table
*/

void close_temporary_table(THD *thd, TABLE *table,
                           bool free_share, bool delete_table)
{
  DBUG_ENTER("close_temporary_table");
  DBUG_PRINT("tmptable", ("closing table: '%s'.'%s' 0x%lx  alias: '%s'",
                          table->s->db.str, table->s->table_name.str,
                          (long) table, table->alias));

  if (table->prev)
  {
    table->prev->next= table->next;
    if (table->prev->next)
      table->next->prev= table->prev;
  }
  else
  {
    /* removing the item from the list */
    DBUG_ASSERT(table == thd->temporary_tables);
    /*
      slave must reset its temporary list pointer to zero to exclude
      passing non-zero value to end_slave via rli->save_temporary_tables
      when no temp tables opened, see an invariant below.
    */
    thd->temporary_tables= table->next;
    if (thd->temporary_tables)
      table->next->prev= 0;
  }
  if (thd->slave_thread)
  {
    /* natural invariant of temporary_tables */
    DBUG_ASSERT(slave_open_temp_tables || !thd->temporary_tables);
    slave_open_temp_tables--;
  }
  close_temporary(table, free_share, delete_table);
  DBUG_VOID_RETURN;
}


/*
  Close and delete a temporary table

  NOTE
    This dosn't unlink table from thd->temporary
    If this is needed, use close_temporary_table()
*/

void close_temporary(TABLE *table, bool free_share, bool delete_table)
{
  handlerton *table_type= table->s->db_type();
  DBUG_ENTER("close_temporary");
  DBUG_PRINT("tmptable", ("closing table: '%s'.'%s'",
                          table->s->db.str, table->s->table_name.str));

  free_io_cache(table);
  closefrm(table, 0);
  if (delete_table)
    rm_temporary_table(table_type, table->s->path.str);
  if (free_share)
  {
    free_table_share(table->s);
    my_free(table);
  }
  DBUG_VOID_RETURN;
}


/*
  Used by ALTER TABLE when the table is a temporary one. It changes something
  only if the ALTER contained a RENAME clause (otherwise, table_name is the old
  name).
  Prepares a table cache key, which is the concatenation of db, table_name and
  thd->slave_proxy_id, separated by '\0'.
*/

bool rename_temporary_table(THD* thd, TABLE *table, const char *db,
			    const char *table_name)
{
  char *key;
  uint key_length;
  TABLE_SHARE *share= table->s;
  TABLE_LIST table_list;
  DBUG_ENTER("rename_temporary_table");

  if (!(key=(char*) alloc_root(&share->mem_root, MAX_DBKEY_LENGTH)))
    DBUG_RETURN(1);				/* purecov: inspected */

  table_list.db= (char*) db;
  table_list.table_name= (char*) table_name;
  key_length= create_table_def_key(thd, key, &table_list, 1);
  share->set_table_cache_key(key, key_length);
  DBUG_RETURN(0);
}


/**
   Force all other threads to stop using the table by upgrading
   metadata lock on it and remove unused TABLE instances from cache.

   @param thd      Thread handler
   @param table    Table to remove from cache
   @param function HA_EXTRA_PREPARE_FOR_DROP if table is to be deleted
                   HA_EXTRA_FORCE_REOPEN if table is not be used
                   HA_EXTRA_PREPARE_FOR_RENAME if table is to be renamed

   @note When returning, the table will be unusable for other threads
         until metadata lock is downgraded.
<<<<<<< HEAD

   @retval FALSE Success.
   @retval TRUE  Failure (e.g. because thread was killed).
*/

=======

   @retval FALSE Success.
   @retval TRUE  Failure (e.g. because thread was killed).
*/

>>>>>>> 20ca15d4
bool wait_while_table_is_used(THD *thd, TABLE *table,
                              enum ha_extra_function function)
{
  DBUG_ENTER("wait_while_table_is_used");
  DBUG_PRINT("enter", ("table: '%s'  share: 0x%lx  db_stat: %u  version: %lu",
                       table->s->table_name.str, (ulong) table->s,
                       table->db_stat, table->s->version));

  if (thd->mdl_context.upgrade_shared_lock_to_exclusive(
             table->mdl_ticket, thd->variables.lock_wait_timeout))
    DBUG_RETURN(TRUE);

  tdc_remove_table(thd, TDC_RT_REMOVE_NOT_OWN,
                   table->s->db.str, table->s->table_name.str,
                   FALSE);
  /* extra() call must come only after all instances above are closed */
  (void) table->file->extra(function);
  DBUG_RETURN(FALSE);
}


/**
  Close a and drop a just created table in CREATE TABLE ... SELECT.

  @param  thd         Thread handle
  @param  table       TABLE object for the table to be dropped
  @param  db_name     Name of database for this table
  @param  table_name  Name of this table

  This routine assumes that the table to be closed is open only
  by the calling thread, so we needn't wait until other threads
  close the table. It also assumes that the table is first
  in thd->open_ables and a data lock on it, if any, has been
  released. To sum up, it's tuned to work with
  CREATE TABLE ... SELECT and CREATE TABLE .. SELECT only.
  Note, that currently CREATE TABLE ... SELECT is not supported
  under LOCK TABLES. This function, still, can be called in
  prelocked mode, e.g. if we do CREATE TABLE .. SELECT f1();
*/

void drop_open_table(THD *thd, TABLE *table, const char *db_name,
                     const char *table_name)
{
  DBUG_ENTER("drop_open_table");
  if (table->s->tmp_table)
    close_temporary_table(thd, table, 1, 1);
  else
  {
    DBUG_ASSERT(table == thd->open_tables);

    handlerton *table_type= table->s->db_type();

    table->file->extra(HA_EXTRA_PREPARE_FOR_DROP);
    close_thread_table(thd, &thd->open_tables);
    /* Remove the table share from the table cache. */
    tdc_remove_table(thd, TDC_RT_REMOVE_ALL, db_name, table_name,
                     FALSE);
    /* Remove the table from the storage engine and rm the .frm. */
    quick_rm_table(table_type, db_name, table_name, 0);
  }
  DBUG_VOID_RETURN;
}


/**
    Check that table exists in table definition cache, on disk
    or in some storage engine.

    @param       thd     Thread context
    @param       table   Table list element
    @param[out]  exists  Out parameter which is set to TRUE if table
                         exists and to FALSE otherwise.

    @note This function acquires LOCK_open internally.

    @note If there is no .FRM file for the table but it exists in one
          of engines (e.g. it was created on another node of NDB cluster)
          this function will fetch and create proper .FRM file for it.

    @retval  TRUE   Some error occurred
    @retval  FALSE  No error. 'exists' out parameter set accordingly.
*/

bool check_if_table_exists(THD *thd, TABLE_LIST *table, bool *exists)
{
  char path[FN_REFLEN + 1];
  TABLE_SHARE *share;
  DBUG_ENTER("check_if_table_exists");

  *exists= TRUE;

  DBUG_ASSERT(thd->mdl_context.
              is_lock_owner(MDL_key::TABLE, table->db,
                            table->table_name, MDL_SHARED));

  mysql_mutex_lock(&LOCK_open);
  share= get_cached_table_share(table->db, table->table_name);
  mysql_mutex_unlock(&LOCK_open);

  if (share)
    goto end;

  build_table_filename(path, sizeof(path) - 1, table->db, table->table_name,
                       reg_ext, 0);

  if (!access(path, F_OK))
    goto end;

  /* .FRM file doesn't exist. Check if some engine can provide it. */
  if (ha_check_if_table_exists(thd, table->db, table->table_name, exists))
  {
    my_printf_error(ER_OUT_OF_RESOURCES, "Failed to open '%-.64s', error while "
                    "unpacking from engine", MYF(0), table->table_name);
    DBUG_RETURN(TRUE);
  }
end:
  DBUG_RETURN(FALSE);
}


/**
  An error handler which converts, if possible, ER_LOCK_DEADLOCK error
  that can occur when we are trying to acquire a metadata lock to
  a request for back-off and re-start of open_tables() process.
*/

class MDL_deadlock_handler : public Internal_error_handler
{
public:
  MDL_deadlock_handler(Open_table_context *ot_ctx_arg)
    : m_ot_ctx(ot_ctx_arg), m_is_active(FALSE)
  {}

  virtual ~MDL_deadlock_handler() {}

  virtual bool handle_condition(THD *thd,
                                uint sql_errno,
                                const char* sqlstate,
                                MYSQL_ERROR::enum_warning_level level,
                                const char* msg,
                                MYSQL_ERROR ** cond_hdl);

private:
  /** Open table context to be used for back-off request. */
  Open_table_context *m_ot_ctx;
  /**
    Indicates that we are already in the process of handling
    ER_LOCK_DEADLOCK error. Allows to re-emit the error from
    the error handler without falling into infinite recursion.
  */
  bool m_is_active;
};


bool MDL_deadlock_handler::handle_condition(THD *,
                                            uint sql_errno,
                                            const char*,
                                            MYSQL_ERROR::enum_warning_level,
                                            const char*,
                                            MYSQL_ERROR ** cond_hdl)
{
  *cond_hdl= NULL;
  if (! m_is_active && sql_errno == ER_LOCK_DEADLOCK)
  {
    /* Disable the handler to avoid infinite recursion. */
    m_is_active= TRUE;
    (void) m_ot_ctx->request_backoff_action(
             Open_table_context::OT_BACKOFF_AND_RETRY,
             NULL);
    m_is_active= FALSE;
    /*
      If the above back-off request failed, a new instance of
      ER_LOCK_DEADLOCK error was emitted. Thus the current
      instance of error condition can be treated as handled.
    */
    return TRUE;
  }
  return FALSE;
}


/**
  Try to acquire an MDL lock for a table being opened.

  @param[in,out] thd      Session context, to report errors.
  @param[out]    ot_ctx   Open table context, to hold the back off
                          state. If we failed to acquire a lock
                          due to a lock conflict, we add the
                          failed request to the open table context.
  @param[in,out] mdl_request A request for an MDL lock.
                          If we managed to acquire a ticket
                          (no errors or lock conflicts occurred),
                          contains a reference to it on
                          return. However, is not modified if MDL
                          lock type- modifying flags were provided.
  @param[in]    flags flags MYSQL_OPEN_FORCE_SHARED_MDL,
                          MYSQL_OPEN_FORCE_SHARED_HIGH_PRIO_MDL or
                          MYSQL_OPEN_FAIL_ON_MDL_CONFLICT
                          @sa open_table().
  @param[out]   mdl_ticket Only modified if there was no error.
                          If we managed to acquire an MDL
                          lock, contains a reference to the
                          ticket, otherwise is set to NULL.

  @retval TRUE  An error occurred.
  @retval FALSE No error, but perhaps a lock conflict, check mdl_ticket.
*/

static bool
open_table_get_mdl_lock(THD *thd, Open_table_context *ot_ctx,
                        MDL_request *mdl_request,
                        uint flags,
                        MDL_ticket **mdl_ticket)
{
  MDL_request mdl_request_shared;

  if (flags & (MYSQL_OPEN_FORCE_SHARED_MDL |
               MYSQL_OPEN_FORCE_SHARED_HIGH_PRIO_MDL))
  {
    /*
      MYSQL_OPEN_FORCE_SHARED_MDL flag means that we are executing
      PREPARE for a prepared statement and want to override
      the type-of-operation aware metadata lock which was set
      in the parser/during view opening with a simple shared
      metadata lock.
      This is necessary to allow concurrent execution of PREPARE
      and LOCK TABLES WRITE statement against the same table.

      MYSQL_OPEN_FORCE_SHARED_HIGH_PRIO_MDL flag means that we open
      the table in order to get information about it for one of I_S
      queries and also want to override the type-of-operation aware
      shared metadata lock which was set earlier (e.g. during view
      opening) with a high-priority shared metadata lock.
      This is necessary to avoid unnecessary waiting and extra
      ER_WARN_I_S_SKIPPED_TABLE warnings when accessing I_S tables.

      These two flags are mutually exclusive.
    */
    DBUG_ASSERT(!(flags & MYSQL_OPEN_FORCE_SHARED_MDL) ||
                !(flags & MYSQL_OPEN_FORCE_SHARED_HIGH_PRIO_MDL));

    mdl_request_shared.init(&mdl_request->key,
                            (flags & MYSQL_OPEN_FORCE_SHARED_MDL) ?
                            MDL_SHARED : MDL_SHARED_HIGH_PRIO);
    mdl_request= &mdl_request_shared;
  }

  if (flags & MYSQL_OPEN_FAIL_ON_MDL_CONFLICT)
  {
    /*
      When table is being open in order to get data for I_S table,
      we might have some tables not only open but also locked (e.g. when
      this happens under LOCK TABLES or in a stored function).
      As a result by waiting on a conflicting metadata lock to go away
      we may create a deadlock which won't entirely belong to the
      MDL subsystem and thus won't be detectable by this subsystem's
      deadlock detector.
      To avoid such situation we skip the trouble-making table if
      there is a conflicting lock.
    */
    if (thd->mdl_context.try_acquire_lock(mdl_request))
      return TRUE;
    if (mdl_request->ticket == NULL)
    {
      my_error(ER_WARN_I_S_SKIPPED_TABLE, MYF(0),
               mdl_request->key.db_name(), mdl_request->key.name());
      return TRUE;
    }
  }
  else
  {
    /*
      We are doing a normal table open. Let us try to acquire a metadata
      lock on the table. If there is a conflicting lock, acquire_lock()
      will wait for it to go away. Sometimes this waiting may lead to a
      deadlock, with the following results:
      1) If a deadlock is entirely within MDL subsystem, it is
         detected by the deadlock detector of this subsystem.
         ER_LOCK_DEADLOCK error is produced. Then, the error handler
         that is installed prior to the call to acquire_lock() attempts
         to request a back-off and retry. Upon success, ER_LOCK_DEADLOCK
         error is suppressed, otherwise propagated up the calling stack.
      2) Otherwise, a deadlock may occur when the wait-for graph
         includes edges not visible to the MDL deadlock detector.
         One such example is a wait on an InnoDB row lock, e.g. when:
         conn C1 gets SR MDL lock on t1 with SELECT * FROM t1
         conn C2 gets a row lock on t2 with  SELECT * FROM t2 FOR UPDATE
         conn C3 gets in and waits on C1 with DROP TABLE t0, t1
         conn C2 continues and blocks on C3 with SELECT * FROM t0
         conn C1 deadlocks by waiting on C2 by issuing SELECT * FROM
         t2 LOCK IN SHARE MODE.
         Such circular waits are currently only resolved by timeouts,
         e.g. @@innodb_lock_wait_timeout or @@lock_wait_timeout.
    */
    MDL_deadlock_handler mdl_deadlock_handler(ot_ctx);

    thd->push_internal_handler(&mdl_deadlock_handler);
    bool result= thd->mdl_context.acquire_lock(mdl_request,
                                               ot_ctx->get_timeout());
    thd->pop_internal_handler();

    if (result && !ot_ctx->can_recover_from_failed_open())
      return TRUE;
  }
  *mdl_ticket= mdl_request->ticket;
  return FALSE;
}


/**
  Check if table's share is being removed from the table definition
  cache and, if yes, wait until the flush is complete.
<<<<<<< HEAD

  @param thd             Thread context.
  @param table_list      Table which share should be checked.
  @param timeout         Timeout for waiting.
  @param deadlock_weight Weight of this wait for deadlock detector.

=======

  @param thd             Thread context.
  @param table_list      Table which share should be checked.
  @param timeout         Timeout for waiting.
  @param deadlock_weight Weight of this wait for deadlock detector.

>>>>>>> 20ca15d4
  @retval FALSE   Success. Share is up to date or has been flushed.
  @retval TRUE    Error (OOM, our was killed, the wait resulted
                  in a deadlock or timeout). Reported.
*/

static bool
tdc_wait_for_old_version(THD *thd, const char *db, const char *table_name,
                         ulong wait_timeout, uint deadlock_weight)
{
  TABLE_SHARE *share;
  bool res= FALSE;

  mysql_mutex_lock(&LOCK_open);
  if ((share= get_cached_table_share(db, table_name)) &&
      share->has_old_version())
  {
    struct timespec abstime;
    set_timespec(abstime, wait_timeout);
    res= share->wait_for_old_version(thd, &abstime, deadlock_weight);
  }
  mysql_mutex_unlock(&LOCK_open);
  return res;
}


/*
  Open a table.

  SYNOPSIS
    open_table()
    thd                 Thread context.
    table_list          Open first table in list.
    action       INOUT  Pointer to variable of enum_open_table_action type
                        which will be set according to action which is
                        required to remedy problem appeared during attempt
                        to open table.
    flags               Bitmap of flags to modify how open works:
                          MYSQL_OPEN_IGNORE_FLUSH - Open table even if
                          someone has done a flush or there is a pending
                          exclusive metadata lock requests against it
                          (i.e. request high priority metadata lock).
                          No version number checking is done.
                          MYSQL_OPEN_TEMPORARY_ONLY - Open only temporary
                          table not the base table or view.
                          MYSQL_OPEN_TAKE_UPGRADABLE_MDL - Obtain upgradable
                          metadata lock for tables on which we are going to
                          take some kind of write table-level lock.

  IMPLEMENTATION
    Uses a cache of open tables to find a table not in use.

    If TABLE_LIST::open_strategy is set to OPEN_IF_EXISTS, the table is opened
    only if it exists. If the open strategy is OPEN_STUB, the underlying table
    is never opened. In both cases, metadata locks are always taken according
    to the lock strategy.

  RETURN
    TRUE  Open failed. "action" parameter may contain type of action
          needed to remedy problem before retrying again.
    FALSE Success. Members of TABLE_LIST structure are filled properly (e.g.
          TABLE_LIST::table is set for real tables and TABLE_LIST::view is
          set for views).
*/


bool open_table(THD *thd, TABLE_LIST *table_list, MEM_ROOT *mem_root,
                Open_table_context *ot_ctx)
{
  reg1	TABLE *table;
  char	key[MAX_DBKEY_LENGTH];
  uint	key_length;
  char	*alias= table_list->alias;
  uint flags= ot_ctx->get_flags();
  MDL_ticket *mdl_ticket;
  int error;
  TABLE_SHARE *share;
  my_hash_value_type hash_value;
  DBUG_ENTER("open_table");

  /* an open table operation needs a lot of the stack space */
  if (check_stack_overrun(thd, STACK_MIN_SIZE_FOR_OPEN, (uchar *)&alias))
    DBUG_RETURN(TRUE);

  if (thd->killed)
    DBUG_RETURN(TRUE);

  key_length= (create_table_def_key(thd, key, table_list, 1) -
               TMP_TABLE_KEY_EXTRA);

  /*
    We need this to work for all tables, including temporary
    tables, for backwards compatibility. But not under LOCK
    TABLES, since under LOCK TABLES one can't use a non-prelocked
    table.  This code only works for updates done inside DO/SELECT
    f1() statements, normal DML is handled by means of
    sql_command_flags.
  */
  if (global_read_lock && table_list->lock_type >= TL_WRITE_ALLOW_WRITE &&
      ! (flags & MYSQL_OPEN_IGNORE_GLOBAL_READ_LOCK) &&
      ! thd->locked_tables_mode)
  {
    /*
      Someone has issued FLUSH TABLES WITH READ LOCK and we want
      a write lock. Wait until the lock is gone.
    */
    if (thd->global_read_lock.wait_if_global_read_lock(thd, 1, 1))
      DBUG_RETURN(TRUE);

    if (thd->open_tables && thd->open_tables->s->version != refresh_version)
    {
      (void)ot_ctx->request_backoff_action(Open_table_context::OT_REOPEN_TABLES,
                                           NULL);
      DBUG_RETURN(TRUE);
    }
  }
  /*
    Unless requested otherwise, try to resolve this table in the list
    of temporary tables of this thread. In MySQL temporary tables
    are always thread-local and "shadow" possible base tables with the
    same name. This block implements the behaviour.
    TODO: move this block into a separate function.
  */
  if (table_list->open_type != OT_BASE_ONLY &&
      ! (flags & MYSQL_OPEN_SKIP_TEMPORARY))
  {
    for (table= thd->temporary_tables; table ; table=table->next)
    {
      if (table->s->table_cache_key.length == key_length +
          TMP_TABLE_KEY_EXTRA &&
	  !memcmp(table->s->table_cache_key.str, key,
		  key_length + TMP_TABLE_KEY_EXTRA))
      {
        /*
          We're trying to use the same temporary table twice in a query.
          Right now we don't support this because a temporary table
          is always represented by only one TABLE object in THD, and
          it can not be cloned. Emit an error for an unsupported behaviour.
        */
	if (table->query_id)
	{
          DBUG_PRINT("error",
                     ("query_id: %lu  server_id: %u  pseudo_thread_id: %lu",
                      (ulong) table->query_id, (uint) thd->server_id,
                      (ulong) thd->variables.pseudo_thread_id));
	  my_error(ER_CANT_REOPEN_TABLE, MYF(0), table->alias);
	  DBUG_RETURN(TRUE);
	}
	table->query_id= thd->query_id;
	thd->thread_specific_used= TRUE;
        DBUG_PRINT("info",("Using temporary table"));
        goto reset;
      }
    }
  }

  if (table_list->open_type == OT_TEMPORARY_ONLY ||
      (flags & MYSQL_OPEN_TEMPORARY_ONLY))
  {
    if (table_list->open_strategy == TABLE_LIST::OPEN_NORMAL)
    {
      my_error(ER_NO_SUCH_TABLE, MYF(0), table_list->db, table_list->table_name);
      DBUG_RETURN(TRUE);
    }
    else
      DBUG_RETURN(FALSE);
  }

  /*
    The table is not temporary - if we're in pre-locked or LOCK TABLES
    mode, let's try to find the requested table in the list of pre-opened
    and locked tables. If the table is not there, return an error - we can't
    open not pre-opened tables in pre-locked/LOCK TABLES mode.
    TODO: move this block into a separate function.
  */
  if (thd->locked_tables_mode &&
      ! (flags & MYSQL_OPEN_GET_NEW_TABLE))
  {						// Using table locks
    TABLE *best_table= 0;
    int best_distance= INT_MIN;
    for (table=thd->open_tables; table ; table=table->next)
    {
      if (table->s->table_cache_key.length == key_length &&
	  !memcmp(table->s->table_cache_key.str, key, key_length))
      {
        if (!my_strcasecmp(system_charset_info, table->alias, alias) &&
            table->query_id != thd->query_id && /* skip tables already used */
            (thd->locked_tables_mode == LTM_LOCK_TABLES ||
             table->query_id == 0))
        {
          int distance= ((int) table->reginfo.lock_type -
                         (int) table_list->lock_type);

          /*
            Find a table that either has the exact lock type requested,
            or has the best suitable lock. In case there is no locked
            table that has an equal or higher lock than requested,
            we us the closest matching lock to be able to produce an error
            message about wrong lock mode on the table. The best_table
            is changed if bd < 0 <= d or bd < d < 0 or 0 <= d < bd.

            distance <  0 - No suitable lock found
            distance >  0 - we have lock mode higher then we require
            distance == 0 - we have lock mode exactly which we need
          */
          if ((best_distance < 0 && distance > best_distance) ||
              (distance >= 0 && distance < best_distance))
          {
            best_distance= distance;
            best_table= table;
            if (best_distance == 0)
            {
              /*
                We have found a perfect match and can finish iterating
                through open tables list. Check for table use conflict
                between calling statement and SP/trigger is done in
                lock_tables().
              */
              break;
            }
          }
        }
      }
    }
    if (best_table)
    {
      table= best_table;
      table->query_id= thd->query_id;
      DBUG_PRINT("info",("Using locked table"));
      goto reset;
    }
    /*
      Is this table a view and not a base table?
      (it is work around to allow to open view with locked tables,
      real fix will be made after definition cache will be made)

      Since opening of view which was not explicitly locked by LOCK
      TABLES breaks metadata locking protocol (potentially can lead
      to deadlocks) it should be disallowed.
    */
    if (thd->mdl_context.is_lock_owner(MDL_key::TABLE,
                                       table_list->db,
                                       table_list->table_name,
                                       MDL_SHARED))
    {
      char path[FN_REFLEN + 1];
      enum legacy_db_type not_used;
      build_table_filename(path, sizeof(path) - 1,
                           table_list->db, table_list->table_name, reg_ext, 0);
      /*
        Note that we can't be 100% sure that it is a view since it's
        possible that we either simply have not found unused TABLE
        instance in THD::open_tables list or were unable to open table
        during prelocking process (in this case in theory we still
        should hold shared metadata lock on it).
      */
      if (dd_frm_type(thd, path, &not_used) == FRMTYPE_VIEW)
      {
        if (!tdc_open_view(thd, table_list, alias, key, key_length,
                           mem_root, 0))
        {
          DBUG_ASSERT(table_list->view != 0);
          DBUG_RETURN(FALSE); // VIEW
        }
      }
    }
    /*
      No table in the locked tables list. In case of explicit LOCK TABLES
      this can happen if a user did not include the able into the list.
      In case of pre-locked mode locked tables list is generated automatically,
      so we may only end up here if the table did not exist when
      locked tables list was created.
    */
    if (thd->locked_tables_mode == LTM_PRELOCKED)
      my_error(ER_NO_SUCH_TABLE, MYF(0), table_list->db, table_list->alias);
    else
      my_error(ER_TABLE_NOT_LOCKED, MYF(0), alias);
    DBUG_RETURN(TRUE);
  }

  /*
    Non pre-locked/LOCK TABLES mode, and the table is not temporary.
    This is the normal use case.
  */

  if (! (flags & MYSQL_OPEN_HAS_MDL_LOCK))
  {
    if (open_table_get_mdl_lock(thd, ot_ctx, &table_list->mdl_request,
                                flags, &mdl_ticket) ||
        mdl_ticket == NULL)
    {
      DEBUG_SYNC(thd, "before_open_table_wait_refresh");
      DBUG_RETURN(TRUE);
    }
    DEBUG_SYNC(thd, "after_open_table_mdl_shared");
  }
  else
  {
    /*
      Grab reference to the MDL lock ticket that was acquired
      by the caller.
    */
    mdl_ticket= table_list->mdl_request.ticket;
  }

  hash_value= my_calc_hash(&table_def_cache, (uchar*) key, key_length);


  if (table_list->open_strategy == TABLE_LIST::OPEN_IF_EXISTS)
  {
    bool exists;

    if (check_if_table_exists(thd, table_list, &exists))
      DBUG_RETURN(TRUE);

    if (!exists)
      DBUG_RETURN(FALSE);

    /* Table exists. Let us try to open it. */
  }
  else if (table_list->open_strategy == TABLE_LIST::OPEN_STUB)
    DBUG_RETURN(FALSE);

retry_share:

  mysql_mutex_lock(&LOCK_open);

  if (!(share= get_table_share_with_discover(thd, table_list, key,
                                             key_length, OPEN_VIEW,
                                             &error,
                                             hash_value)))
  {
    mysql_mutex_unlock(&LOCK_open);
    /*
      If thd->is_error() is not set, we either need discover
      (error == 7), or the error was silenced by the prelocking
      handler (error == 0), in which case we should skip this
      table.
    */
    if (error == 7 && !thd->is_error())
    {
      (void) ot_ctx->request_backoff_action(Open_table_context::OT_DISCOVER,
                                            table_list);
    }
    DBUG_RETURN(TRUE);
  }

  if (share->is_view)
  {
    /*
      If parent_l of the table_list is non null then a merge table
      has this view as child table, which is not supported.
    */
    if (table_list->parent_l)
    {
      my_error(ER_WRONG_MRG_TABLE, MYF(0));
      goto err_unlock;
    }

    /*
      This table is a view. Validate its metadata version: in particular,
      that it was a view when the statement was prepared.
    */
    if (check_and_update_table_version(thd, table_list, share))
      goto err_unlock;
    if (table_list->i_s_requested_object & OPEN_TABLE_ONLY)
    {
      my_error(ER_NO_SUCH_TABLE, MYF(0), table_list->db,
               table_list->table_name);
      goto err_unlock;
    }

    /* Open view */
    if (open_new_frm(thd, share, alias,
                     (uint) (HA_OPEN_KEYFILE | HA_OPEN_RNDFILE |
                             HA_GET_INDEX | HA_TRY_READ_ONLY),
                     READ_KEYINFO | COMPUTE_TYPES | EXTRA_RECORD,
                     thd->open_options,
                     0, table_list, mem_root))
      goto err_unlock;

    /* TODO: Don't free this */
    release_table_share(share);

    DBUG_ASSERT(table_list->view);

    mysql_mutex_unlock(&LOCK_open);
    DBUG_RETURN(FALSE);
  }

  /*
    Note that situation when we are trying to open a table for what
    was a view during previous execution of PS will be handled in by
    the caller. Here we should simply open our table even if
    TABLE_LIST::view is true.
  */

  if (table_list->i_s_requested_object &  OPEN_VIEW_ONLY)
  {
    my_error(ER_NO_SUCH_TABLE, MYF(0), table_list->db,
             table_list->table_name);
    goto err_unlock;
  }

  if (!(flags & MYSQL_OPEN_IGNORE_FLUSH))
  {
    if (share->has_old_version())
    {
      /*
        We already have an MDL lock. But we have encountered an old
        version of table in the table definition cache which is possible
        when someone changes the table version directly in the cache
        without acquiring a metadata lock (e.g. this can happen during
        "rolling" FLUSH TABLE(S)).
        Release our reference to share, wait until old version of
        share goes away and then try to get new version of table share.
      */
      MDL_deadlock_handler mdl_deadlock_handler(ot_ctx);
      bool wait_result;

      release_table_share(share);
      mysql_mutex_unlock(&LOCK_open);

      thd->push_internal_handler(&mdl_deadlock_handler);
      wait_result= tdc_wait_for_old_version(thd, table_list->db,
                                            table_list->table_name,
                                            ot_ctx->get_timeout(),
                                            mdl_ticket->get_deadlock_weight());
      thd->pop_internal_handler();
<<<<<<< HEAD

      if (wait_result)
        DBUG_RETURN(TRUE);

=======

      if (wait_result)
        DBUG_RETURN(TRUE);

>>>>>>> 20ca15d4
      goto retry_share;
    }

    if (thd->open_tables && thd->open_tables->s->version != share->version)
    {
      /*
        If the version changes while we're opening the tables,
        we have to back off, close all the tables opened-so-far,
        and try to reopen them. Note: refresh_version is currently
        changed only during FLUSH TABLES.
      */
      release_table_share(share);
      mysql_mutex_unlock(&LOCK_open);
      (void)ot_ctx->request_backoff_action(Open_table_context::OT_REOPEN_TABLES,
                                           NULL);
      DBUG_RETURN(TRUE);
    }
  }

  if (!share->free_tables.is_empty())
<<<<<<< HEAD
  {
    table= share->free_tables.front();
    table_def_use_table(thd, table);
    /* We need to release share as we have EXTRA reference to it in our hands. */
    release_table_share(share);
  }
  else
  {
    /* We have too many TABLE instances around let us try to get rid of them. */
    while (table_cache_count > table_cache_size && unused_tables)
      free_cache_entry(unused_tables);

    mysql_mutex_unlock(&LOCK_open);

    /* make a new table */
    if (!(table=(TABLE*) my_malloc(sizeof(*table),MYF(MY_WME))))
      goto err_lock;

    error= open_table_from_share(thd, share, alias,
                                 (uint) (HA_OPEN_KEYFILE |
                                         HA_OPEN_RNDFILE |
                                         HA_GET_INDEX |
                                         HA_TRY_READ_ONLY),
                                 (READ_KEYINFO | COMPUTE_TYPES |
                                  EXTRA_RECORD),
                                 thd->open_options, table, FALSE);

    if (error)
    {
      my_free(table);

      if (error == 7)
        (void) ot_ctx->request_backoff_action(Open_table_context::OT_DISCOVER,
                                              table_list);
      else if (share->crashed)
        (void) ot_ctx->request_backoff_action(Open_table_context::OT_REPAIR,
                                              table_list);

      goto err_lock;
    }

    if (open_table_entry_fini(thd, share, table))
    {
      closefrm(table, 0);
      my_free(table);
      goto err_lock;
    }

    mysql_mutex_lock(&LOCK_open);
    /* Add table to the share's used tables list. */
    table_def_add_used_table(thd, table);
  }
=======
  {
    table= share->free_tables.front();
    table_def_use_table(thd, table);
    /* We need to release share as we have EXTRA reference to it in our hands. */
    release_table_share(share);
  }
  else
  {
    /* We have too many TABLE instances around let us try to get rid of them. */
    while (table_cache_count > table_cache_size && unused_tables)
      free_cache_entry(unused_tables);

    mysql_mutex_unlock(&LOCK_open);

    /* make a new table */
    if (!(table=(TABLE*) my_malloc(sizeof(*table),MYF(MY_WME))))
      goto err_lock;

    error= open_table_from_share(thd, share, alias,
                                 (uint) (HA_OPEN_KEYFILE |
                                         HA_OPEN_RNDFILE |
                                         HA_GET_INDEX |
                                         HA_TRY_READ_ONLY),
                                 (READ_KEYINFO | COMPUTE_TYPES |
                                  EXTRA_RECORD),
                                 thd->open_options, table, FALSE);

    if (error)
    {
      my_free(table);

      if (error == 7)
        (void) ot_ctx->request_backoff_action(Open_table_context::OT_DISCOVER,
                                              table_list);
      else if (share->crashed)
        (void) ot_ctx->request_backoff_action(Open_table_context::OT_REPAIR,
                                              table_list);

      goto err_lock;
    }

    if (open_table_entry_fini(thd, share, table))
    {
      closefrm(table, 0);
      my_free(table);
      goto err_lock;
    }

    mysql_mutex_lock(&LOCK_open);
    /* Add table to the share's used tables list. */
    table_def_add_used_table(thd, table);
  }
>>>>>>> 20ca15d4

  mysql_mutex_unlock(&LOCK_open);

  table->mdl_ticket= mdl_ticket;

  table->next= thd->open_tables;		/* Link into simple list */
  thd->set_open_tables(table);

  table->reginfo.lock_type=TL_READ;		/* Assume read */

 reset:
  table_list->updatable= 1; // It is not derived table nor non-updatable VIEW
  table_list->table= table;

  table->init(thd, table_list);

  DBUG_RETURN(FALSE);

err_lock:
  mysql_mutex_lock(&LOCK_open);
err_unlock:
  release_table_share(share);
  mysql_mutex_unlock(&LOCK_open);

  DBUG_RETURN(TRUE);
}


/**
   Find table in the list of open tables.

   @param list       List of TABLE objects to be inspected.
   @param db         Database name
   @param table_name Table name

   @return Pointer to the TABLE object found, 0 if no table found.
*/

TABLE *find_locked_table(TABLE *list, const char *db, const char *table_name)
{
  char	key[MAX_DBKEY_LENGTH];
  uint key_length=(uint) (strmov(strmov(key,db)+1,table_name)-key)+1;

  for (TABLE *table= list; table ; table=table->next)
  {
    if (table->s->table_cache_key.length == key_length &&
	!memcmp(table->s->table_cache_key.str, key, key_length))
      return table;
  }
  return(0);
}


/**
   Find instance of TABLE with upgradable or exclusive metadata
   lock from the list of open tables, emit error if no such table
   found.

   @param list       List of TABLE objects to be searched
   @param db         Database name.
   @param table_name Name of table.
   @param no_error   Don't emit error if no suitable TABLE
                     instance were found.

   @return Pointer to TABLE instance with MDL_SHARED_NO_WRITE,
           MDL_SHARED_NO_READ_WRITE, or MDL_EXCLUSIVE metadata
           lock, NULL otherwise.
*/

TABLE *find_table_for_mdl_upgrade(TABLE *list, const char *db,
                                  const char *table_name,
                                  bool no_error)
{
  TABLE *tab= find_locked_table(list, db, table_name);

  if (!tab)
  {
    if (!no_error)
      my_error(ER_TABLE_NOT_LOCKED, MYF(0), table_name);
    return NULL;
  }
  else
  {
    while (tab->mdl_ticket != NULL &&
           !tab->mdl_ticket->is_upgradable_or_exclusive() &&
           (tab= find_locked_table(tab->next, db, table_name)))
      continue;
    if (!tab)
    {
      if (!no_error)
        my_error(ER_TABLE_NOT_LOCKED_FOR_WRITE, MYF(0), table_name);
      return 0;
    }
  }
  return tab;
}


/***********************************************************************
  class Locked_tables_list implementation. Declared in sql_class.h
************************************************************************/

/**
  Enter LTM_LOCK_TABLES mode.

  Enter the LOCK TABLES mode using all the tables that are
  currently open and locked in this connection.
  Initializes a TABLE_LIST instance for every locked table.

  @param  thd  thread handle

  @return TRUE if out of memory.
*/

bool
Locked_tables_list::init_locked_tables(THD *thd)
{
  DBUG_ASSERT(thd->locked_tables_mode == LTM_NONE);
  DBUG_ASSERT(m_locked_tables == NULL);
  DBUG_ASSERT(m_reopen_array == NULL);
  DBUG_ASSERT(m_locked_tables_count == 0);

  for (TABLE *table= thd->open_tables; table;
       table= table->next, m_locked_tables_count++)
  {
    TABLE_LIST *src_table_list= table->pos_in_table_list;
    char *db, *table_name, *alias;
    size_t db_len= src_table_list->db_length;
    size_t table_name_len= src_table_list->table_name_length;
    size_t alias_len= strlen(src_table_list->alias);
    TABLE_LIST *dst_table_list;

    if (! multi_alloc_root(&m_locked_tables_root,
                           &dst_table_list, sizeof(*dst_table_list),
                           &db, db_len + 1,
                           &table_name, table_name_len + 1,
                           &alias, alias_len + 1,
                           NullS))
    {
      unlock_locked_tables(0);
      return TRUE;
    }

    memcpy(db, src_table_list->db, db_len + 1);
    memcpy(table_name, src_table_list->table_name, table_name_len + 1);
    memcpy(alias, src_table_list->alias, alias_len + 1);
    /**
      Sic: remember the *actual* table level lock type taken, to
      acquire the exact same type in reopen_tables().
      E.g. if the table was locked for write, src_table_list->lock_type is
      TL_WRITE_DEFAULT, whereas reginfo.lock_type has been updated from
      thd->update_lock_default.
    */
    dst_table_list->init_one_table(db, db_len, table_name, table_name_len,
                                   alias,
                                   src_table_list->table->reginfo.lock_type);
    dst_table_list->table= table;
    dst_table_list->mdl_request.ticket= src_table_list->mdl_request.ticket;

    /* Link last into the list of tables */
    *(dst_table_list->prev_global= m_locked_tables_last)= dst_table_list;
    m_locked_tables_last= &dst_table_list->next_global;
    table->pos_in_locked_tables= dst_table_list;
  }
  if (m_locked_tables_count)
  {
    /**
      Allocate an auxiliary array to pass to mysql_lock_tables()
      in reopen_tables(). reopen_tables() is a critical
      path and we don't want to complicate it with extra allocations.
    */
    m_reopen_array= (TABLE**)alloc_root(&m_locked_tables_root,
                                        sizeof(TABLE*) *
                                        (m_locked_tables_count+1));
    if (m_reopen_array == NULL)
    {
      unlock_locked_tables(0);
      return TRUE;
    }
  }
  thd->enter_locked_tables_mode(LTM_LOCK_TABLES);

  return FALSE;
}


/**
  Leave LTM_LOCK_TABLES mode if it's been entered.
<<<<<<< HEAD

  Close all locked tables, free memory, and leave the mode.

=======

  Close all locked tables, free memory, and leave the mode.

>>>>>>> 20ca15d4
  @note This function is a no-op if we're not in LOCK TABLES.
*/

void
Locked_tables_list::unlock_locked_tables(THD *thd)

{
  if (thd)
  {
    DBUG_ASSERT(!thd->in_sub_stmt &&
                !(thd->state_flags & Open_tables_state::BACKUPS_AVAIL));
    /*
      Sic: we must be careful to not close open tables if
      we're not in LOCK TABLES mode: unlock_locked_tables() is
      sometimes called implicitly, expecting no effect on
      open tables, e.g. from begin_trans().
    */
    if (thd->locked_tables_mode != LTM_LOCK_TABLES)
      return;

    for (TABLE_LIST *table_list= m_locked_tables;
         table_list; table_list= table_list->next_global)
    {
      /*
        Clear the position in the list, the TABLE object will be
        returned to the table cache.
      */
      table_list->table->pos_in_locked_tables= NULL;
    }
    thd->leave_locked_tables_mode();

    DBUG_ASSERT(thd->transaction.stmt.is_empty());
    close_thread_tables(thd);
    /*
      We rely on the caller to implicitly commit the
      transaction and release transactional locks.
    */
  }
  /*
    After closing tables we can free memory used for storing lock
    request for metadata locks and TABLE_LIST elements.
  */
  free_root(&m_locked_tables_root, MYF(0));
  m_locked_tables= NULL;
  m_locked_tables_last= &m_locked_tables;
  m_reopen_array= NULL;
  m_locked_tables_count= 0;
}


/**
  Unlink a locked table from the locked tables list, either
  temporarily or permanently.

  @param  thd        thread handle
  @param  table_list the element of locked tables list.
                     The implementation assumes that this argument
                     points to a TABLE_LIST element linked into
                     the locked tables list. Passing a TABLE_LIST
                     instance that is not part of locked tables
                     list will lead to a crash.
  @param  remove_from_locked_tables
                      TRUE if the table is removed from the list
                      permanently.

  This function is a no-op if we're not under LOCK TABLES.

  @sa Locked_tables_list::reopen_tables()
*/


void Locked_tables_list::unlink_from_list(THD *thd,
                                          TABLE_LIST *table_list,
                                          bool remove_from_locked_tables)
{
  /*
    If mode is not LTM_LOCK_TABLES, we needn't do anything. Moreover,
    outside this mode pos_in_locked_tables value is not trustworthy.
  */
  if (thd->locked_tables_mode != LTM_LOCK_TABLES)
    return;
<<<<<<< HEAD

  /*
    table_list must be set and point to pos_in_locked_tables of some
    table.
  */
  DBUG_ASSERT(table_list->table->pos_in_locked_tables == table_list);

  /* Clear the pointer, the table will be returned to the table cache. */
  table_list->table->pos_in_locked_tables= NULL;

  /* Mark the table as closed in the locked tables list. */
  table_list->table= NULL;

  /*
    If the table is being dropped or renamed, remove it from
    the locked tables list (implicitly drop the LOCK TABLES lock
    on it).
  */
=======

  /*
    table_list must be set and point to pos_in_locked_tables of some
    table.
  */
  DBUG_ASSERT(table_list->table->pos_in_locked_tables == table_list);

  /* Clear the pointer, the table will be returned to the table cache. */
  table_list->table->pos_in_locked_tables= NULL;

  /* Mark the table as closed in the locked tables list. */
  table_list->table= NULL;

  /*
    If the table is being dropped or renamed, remove it from
    the locked tables list (implicitly drop the LOCK TABLES lock
    on it).
  */
>>>>>>> 20ca15d4
  if (remove_from_locked_tables)
  {
    *table_list->prev_global= table_list->next_global;
    if (table_list->next_global == NULL)
      m_locked_tables_last= table_list->prev_global;
    else
      table_list->next_global->prev_global= table_list->prev_global;
  }
}

/**
  This is an attempt to recover (somewhat) in case of an error.
  If we failed to reopen a closed table, let's unlink it from the
  list and forget about it. From a user perspective that would look
  as if the server "lost" the lock on one of the locked tables.

  @note This function is a no-op if we're not under LOCK TABLES.
*/

void Locked_tables_list::
unlink_all_closed_tables(THD *thd, MYSQL_LOCK *lock, size_t reopen_count)
{
  /* If we managed to take a lock, unlock tables and free the lock. */
  if (lock)
    mysql_unlock_tables(thd, lock);
  /*
    If a failure happened in reopen_tables(), we may have succeeded
    reopening some tables, but not all.
    This works when the connection was killed in mysql_lock_tables().
  */
  if (reopen_count)
  {
    while (reopen_count--)
    {
      /*
        When closing the table, we must remove it
        from thd->open_tables list.
        We rely on the fact that open_table() that was used
        in reopen_tables() always links the opened table
        to the beginning of the open_tables list.
      */
      DBUG_ASSERT(thd->open_tables == m_reopen_array[reopen_count]);
<<<<<<< HEAD

      thd->open_tables->pos_in_locked_tables->table= NULL;

=======

      thd->open_tables->pos_in_locked_tables->table= NULL;

>>>>>>> 20ca15d4
      close_thread_table(thd, &thd->open_tables);
    }
    broadcast_refresh();
  }
  /* Exclude all closed tables from the LOCK TABLES list. */
  for (TABLE_LIST *table_list= m_locked_tables; table_list; table_list=
       table_list->next_global)
  {
    if (table_list->table == NULL)
    {
      /* Unlink from list. */
      *table_list->prev_global= table_list->next_global;
      if (table_list->next_global == NULL)
        m_locked_tables_last= table_list->prev_global;
      else
        table_list->next_global->prev_global= table_list->prev_global;
    }
  }
}


/**
  Reopen the tables locked with LOCK TABLES and temporarily closed
  by a DDL statement or FLUSH TABLES.
<<<<<<< HEAD

  @note This function is a no-op if we're not under LOCK TABLES.

=======

  @note This function is a no-op if we're not under LOCK TABLES.

>>>>>>> 20ca15d4
  @return TRUE if an error reopening the tables. May happen in
               case of some fatal system error only, e.g. a disk
               corruption, out of memory or a serious bug in the
               locking.
*/

bool
Locked_tables_list::reopen_tables(THD *thd)
{
  Open_table_context ot_ctx(thd, MYSQL_OPEN_REOPEN);
  size_t reopen_count= 0;
  MYSQL_LOCK *lock;
  MYSQL_LOCK *merged_lock;

  for (TABLE_LIST *table_list= m_locked_tables;
       table_list; table_list= table_list->next_global)
  {
    if (table_list->table)                      /* The table was not closed */
      continue;

    /* Links into thd->open_tables upon success */
    if (open_table(thd, table_list, thd->mem_root, &ot_ctx))
    {
      unlink_all_closed_tables(thd, 0, reopen_count);
      return TRUE;
    }
    table_list->table->pos_in_locked_tables= table_list;
    /* See also the comment on lock type in init_locked_tables(). */
    table_list->table->reginfo.lock_type= table_list->lock_type;

    DBUG_ASSERT(reopen_count < m_locked_tables_count);
    m_reopen_array[reopen_count++]= table_list->table;
  }
  if (reopen_count)
  {
    thd->in_lock_tables= 1;
    /*
      We re-lock all tables with mysql_lock_tables() at once rather
      than locking one table at a time because of the case
      reported in Bug#45035: when the same table is present
      in the list many times, thr_lock.c fails to grant READ lock
      on a table that is already locked by WRITE lock, even if
      WRITE lock is taken by the same thread. If READ and WRITE
      lock are passed to thr_lock.c in the same list, everything
      works fine. Patching legacy code of thr_lock.c is risking to
      break something else.
    */
    lock= mysql_lock_tables(thd, m_reopen_array, reopen_count,
                            MYSQL_OPEN_REOPEN);
    thd->in_lock_tables= 0;
    if (lock == NULL || (merged_lock=
                         mysql_lock_merge(thd->lock, lock)) == NULL)
    {
      unlink_all_closed_tables(thd, lock, reopen_count);
      if (! thd->killed)
        my_error(ER_LOCK_DEADLOCK, MYF(0));
      return TRUE;
    }
    thd->lock= merged_lock;
  }
  return FALSE;
}


/*
  Function to assign a new table map id to a table share.

  PARAMETERS

    share - Pointer to table share structure

  DESCRIPTION

    We are intentionally not checking that share->mutex is locked
    since this function should only be called when opening a table
    share and before it is entered into the table_def_cache (meaning
    that it cannot be fetched by another thread, even accidentally).

  PRE-CONDITION(S)

    share is non-NULL
    The LOCK_open mutex is locked.

  POST-CONDITION(S)

    share->table_map_id is given a value that with a high certainty is
    not used by any other table (the only case where a table id can be
    reused is on wrap-around, which means more than 4 billion table
    share opens have been executed while one table was open all the
    time).

    share->table_map_id is not ~0UL.
 */
static ulong last_table_id= ~0UL;

void assign_new_table_id(TABLE_SHARE *share)
{

  DBUG_ENTER("assign_new_table_id");

  /* Preconditions */
  DBUG_ASSERT(share != NULL);
  mysql_mutex_assert_owner(&LOCK_open);

  ulong tid= ++last_table_id;                   /* get next id */
  /*
    There is one reserved number that cannot be used.  Remember to
    change this when 6-byte global table id's are introduced.
  */
  if (unlikely(tid == ~0UL))
    tid= ++last_table_id;
  share->table_map_id= tid;
  DBUG_PRINT("info", ("table_id=%lu", tid));

  /* Post conditions */
  DBUG_ASSERT(share->table_map_id != ~0UL);

  DBUG_VOID_RETURN;
}

#ifndef DBUG_OFF
/* Cause a spurious statement reprepare for debug purposes. */
static bool inject_reprepare(THD *thd)
{
  if (thd->m_reprepare_observer && thd->stmt_arena->is_reprepared == FALSE)
  {
    thd->m_reprepare_observer->report_error(thd);
    return TRUE;
  }

  return FALSE;
}
#endif

/**
  Compare metadata versions of an element obtained from the table
  definition cache and its corresponding node in the parse tree.

  @details If the new and the old values mismatch, invoke
  Metadata_version_observer.
  At prepared statement prepare, all TABLE_LIST version values are
  NULL and we always have a mismatch. But there is no observer set
  in THD, and therefore no error is reported. Instead, we update
  the value in the parse tree, effectively recording the original
  version.
  At prepared statement execute, an observer may be installed.  If
  there is a version mismatch, we push an error and return TRUE.

  For conventional execution (no prepared statements), the
  observer is never installed.

  @sa Execute_observer
  @sa check_prepared_statement() to see cases when an observer is installed
  @sa TABLE_LIST::is_table_ref_id_equal()
  @sa TABLE_SHARE::get_table_ref_id()

  @param[in]      thd         used to report errors
  @param[in,out]  tables      TABLE_LIST instance created by the parser
                              Metadata version information in this object
                              is updated upon success.
  @param[in]      table_share an element from the table definition cache

  @retval  TRUE  an error, which has been reported
  @retval  FALSE success, version in TABLE_LIST has been updated
*/

static bool
check_and_update_table_version(THD *thd,
                               TABLE_LIST *tables, TABLE_SHARE *table_share)
{
  if (! tables->is_table_ref_id_equal(table_share))
  {
    if (thd->m_reprepare_observer &&
        thd->m_reprepare_observer->report_error(thd))
    {
      /*
        Version of the table share is different from the
        previous execution of the prepared statement, and it is
        unacceptable for this SQLCOM. Error has been reported.
      */
      DBUG_ASSERT(thd->is_error());
      return TRUE;
    }
    /* Always maintain the latest version and type */
    tables->set_table_ref_id(table_share);
  }

  DBUG_EXECUTE_IF("reprepare_each_statement", return inject_reprepare(thd););
  return FALSE;
}

<<<<<<< HEAD

/**
  Compares versions of a stored routine obtained from the sp cache
  and the version used at prepare.

  @details If the new and the old values mismatch, invoke
  Metadata_version_observer.
  At prepared statement prepare, all Sroutine_hash_entry version values
  are NULL and we always have a mismatch. But there is no observer set
  in THD, and therefore no error is reported. Instead, we update
  the value in Sroutine_hash_entry, effectively recording the original
  version.
  At prepared statement execute, an observer may be installed.  If
  there is a version mismatch, we push an error and return TRUE.

  For conventional execution (no prepared statements), the
  observer is never installed.

=======

/**
  Compares versions of a stored routine obtained from the sp cache
  and the version used at prepare.

  @details If the new and the old values mismatch, invoke
  Metadata_version_observer.
  At prepared statement prepare, all Sroutine_hash_entry version values
  are NULL and we always have a mismatch. But there is no observer set
  in THD, and therefore no error is reported. Instead, we update
  the value in Sroutine_hash_entry, effectively recording the original
  version.
  At prepared statement execute, an observer may be installed.  If
  there is a version mismatch, we push an error and return TRUE.

  For conventional execution (no prepared statements), the
  observer is never installed.

>>>>>>> 20ca15d4
  @param[in]      thd         used to report errors
  @param[in/out]  rt          pointer to stored routine entry in the
                              parse tree
  @param[in]      sp          pointer to stored routine cache entry.
                              Can be NULL if there is no such routine.
  @retval  TRUE  an error, which has been reported
  @retval  FALSE success, version in Sroutine_hash_entry has been updated
*/

static bool
check_and_update_routine_version(THD *thd, Sroutine_hash_entry *rt,
                                 sp_head *sp)
{
  ulong spc_version= sp_cache_version();
  /* sp is NULL if there is no such routine. */
  ulong version= sp ? sp->sp_cache_version() : spc_version;
  /*
    If the version in the parse tree is stale,
    or the version in the cache is stale and sp is not used,
    we need to reprepare.
    Sic: version != spc_version <--> sp is not NULL.
  */
  if (rt->m_sp_cache_version != version ||
      (version != spc_version && !sp->is_invoked()))
  {
    if (thd->m_reprepare_observer &&
        thd->m_reprepare_observer->report_error(thd))
    {
      /*
        Version of the sp cache is different from the
        previous execution of the prepared statement, and it is
        unacceptable for this SQLCOM. Error has been reported.
      */
      DBUG_ASSERT(thd->is_error());
      return TRUE;
    }
    /* Always maintain the latest cache version. */
    rt->m_sp_cache_version= version;
  }
  return FALSE;
}


/**
   Open view by getting its definition from disk (and table cache in future).

   @param thd               Thread handle
   @param table_list        TABLE_LIST with db, table_name & belong_to_view
   @param alias             Alias name
   @param cache_key         Key for table definition cache
   @param cache_key_length  Length of cache_key
   @param mem_root          Memory to be used for .frm parsing.
   @param flags             Flags which modify how we open the view

   @todo This function is needed for special handling of views under
         LOCK TABLES. We probably should get rid of it in long term.

   @return FALSE if success, TRUE - otherwise.
*/

bool tdc_open_view(THD *thd, TABLE_LIST *table_list, const char *alias,
                   char *cache_key, uint cache_key_length,
                   MEM_ROOT *mem_root, uint flags)
{
  TABLE not_used;
  int error;
  my_hash_value_type hash_value;
  TABLE_SHARE *share;

  hash_value= my_calc_hash(&table_def_cache, (uchar*) cache_key,
                           cache_key_length);
  mysql_mutex_lock(&LOCK_open);

  if (!(share= get_table_share(thd, table_list, cache_key,
                               cache_key_length,
                               OPEN_VIEW, &error,
                               hash_value)))
    goto err;

  if (share->is_view &&
      !open_new_frm(thd, share, alias,
                    (uint) (HA_OPEN_KEYFILE | HA_OPEN_RNDFILE |
                            HA_GET_INDEX | HA_TRY_READ_ONLY),
                    READ_KEYINFO | COMPUTE_TYPES | EXTRA_RECORD |
                    flags, thd->open_options, &not_used, table_list,
                    mem_root))
  {
    release_table_share(share);
    mysql_mutex_unlock(&LOCK_open);
    return FALSE;
  }

  my_error(ER_WRONG_OBJECT, MYF(0), share->db.str, share->table_name.str, "VIEW");
  release_table_share(share);
err:
  mysql_mutex_unlock(&LOCK_open);
  return TRUE;
}


/**
   Finalize the process of TABLE creation by loading table triggers
   and taking action if a HEAP table content was emptied implicitly.
*/

static bool open_table_entry_fini(THD *thd, TABLE_SHARE *share, TABLE *entry)
{
  if (Table_triggers_list::check_n_load(thd, share->db.str,
                                        share->table_name.str, entry, 0))
    return TRUE;

  /*
    If we are here, there was no fatal error (but error may be still
    unitialized).
  */
  if (unlikely(entry->file->implicit_emptied))
  {
    entry->file->implicit_emptied= 0;
    if (mysql_bin_log.is_open())
    {
      char *query, *end;
      uint query_buf_size= 20 + share->db.length + share->table_name.length +1;
      if ((query= (char*) my_malloc(query_buf_size,MYF(MY_WME))))
      {
        /* this DELETE FROM is needed even with row-based binlogging */
        end = strxmov(strmov(query, "DELETE FROM `"),
                      share->db.str,"`.`",share->table_name.str,"`", NullS);
        int errcode= query_error_code(thd, TRUE);
        if (thd->binlog_query(THD::STMT_QUERY_TYPE,
                              query, (ulong)(end-query),
                              FALSE, FALSE, FALSE, errcode))
        {
          my_free(query);
          return TRUE;
        }
        my_free(query);
      }
      else
      {
        /*
          As replication is maybe going to be corrupted, we need to warn the
          DBA on top of warning the client (which will automatically be done
          because of MYF(MY_WME) in my_malloc() above).
        */
        sql_print_error("When opening HEAP table, could not allocate memory "
                        "to write 'DELETE FROM `%s`.`%s`' to the binary log",
                        share->db.str, share->table_name.str);
        delete entry->triggers;
        return TRUE;
      }
    }
  }
  return FALSE;
<<<<<<< HEAD
}


/**
   Auxiliary routine which is used for performing automatical table repair.
*/

static bool auto_repair_table(THD *thd, TABLE_LIST *table_list)
{
  char	cache_key[MAX_DBKEY_LENGTH];
  uint	cache_key_length;
  TABLE_SHARE *share;
  TABLE *entry;
  int not_used;
  bool result= TRUE;
  my_hash_value_type hash_value;

  cache_key_length= create_table_def_key(thd, cache_key, table_list, 0);

  thd->clear_error();

  hash_value= my_calc_hash(&table_def_cache, (uchar*) cache_key,
                           cache_key_length);
  mysql_mutex_lock(&LOCK_open);

  if (!(share= get_table_share(thd, table_list, cache_key,
                               cache_key_length,
                               OPEN_VIEW, &not_used,
                               hash_value)))
    goto end_unlock;

  if (share->is_view)
  {
    release_table_share(share);
    goto end_unlock;
  }

  if (!(entry= (TABLE*)my_malloc(sizeof(TABLE), MYF(MY_WME))))
  {
    release_table_share(share);
    goto end_unlock;
  }
  mysql_mutex_unlock(&LOCK_open);

  if (open_table_from_share(thd, share, table_list->alias,
                            (uint) (HA_OPEN_KEYFILE | HA_OPEN_RNDFILE |
                                    HA_GET_INDEX |
                                    HA_TRY_READ_ONLY),
                            READ_KEYINFO | COMPUTE_TYPES | EXTRA_RECORD,
                            ha_open_options | HA_OPEN_FOR_REPAIR,
                            entry, FALSE) || ! entry->file ||
      (entry->file->is_crashed() && entry->file->ha_check_and_repair(thd)))
  {
    /* Give right error message */
    thd->clear_error();
    my_error(ER_NOT_KEYFILE, MYF(0), share->table_name.str, my_errno);
    sql_print_error("Couldn't repair table: %s.%s", share->db.str,
                    share->table_name.str);
    if (entry->file)
      closefrm(entry, 0);
  }
  else
  {
    thd->clear_error();			// Clear error message
    closefrm(entry, 0);
    result= FALSE;
  }
  my_free(entry);

  mysql_mutex_lock(&LOCK_open);
  release_table_share(share);
  /* Remove the repaired share from the table cache. */
  tdc_remove_table(thd, TDC_RT_REMOVE_ALL,
                   table_list->db, table_list->table_name,
                   TRUE);
end_unlock:
  mysql_mutex_unlock(&LOCK_open);
  return result;
}


/** Open_table_context */

Open_table_context::Open_table_context(THD *thd, uint flags)
  :m_failed_table(NULL),
   m_start_of_statement_svp(thd->mdl_context.mdl_savepoint()),
   m_timeout(flags & MYSQL_LOCK_IGNORE_TIMEOUT ?
             LONG_TIMEOUT : thd->variables.lock_wait_timeout),
   m_flags(flags),
   m_action(OT_NO_ACTION),
   m_has_locks(thd->mdl_context.has_locks())
{}


/**
  Check if we can back-off and set back off action if we can.
  Otherwise report and return error.

  @retval  TRUE if back-off is impossible.
  @retval  FALSE if we can back off. Back off action has been set.
*/

bool
Open_table_context::
request_backoff_action(enum_open_table_action action_arg,
                       TABLE_LIST *table)
{
  /*
    A back off action may be one of three kinds:

    * We met a broken table that needs repair, or a table that
      is not present on this MySQL server and needs re-discovery.
      To perform the action, we need an exclusive metadata lock on
      the table. Acquiring an X lock while holding other shared
      locks is very deadlock-prone. If this is a multi- statement
      transaction that holds metadata locks for completed
      statements, we don't do it, and report an error instead.
      The action type in this case is OT_DISCOVER or OT_REPAIR.
    * Our attempt to acquire an MDL lock lead to a deadlock,
      detected by the MDL deadlock detector. The current
      session was chosen a victim. If this is a multi-statement
      transaction that holds metadata locks taken by completed
      statements, restarting locking for the current statement
      may lead to a livelock. Releasing locks of completed
      statements can not be done as will lead to violation
      of ACID. Thus, again, if m_has_locks is set,
      we report an error. Otherwise, when there are no metadata
      locks other than which belong to this statement, we can
      try to recover from error by releasing all locks and
      restarting the pre-locking.
      Similarly, a deadlock error can occur when the
      pre-locking process met a TABLE_SHARE that is being
      flushed, and unsuccessfully waited for the flush to
      complete. A deadlock in this case can happen, e.g.,
      when our session is holding a metadata lock that
      is being waited on by a session which is using
      the table which is being flushed. The only way
      to recover from this error is, again, to close all
      open tables, release all locks, and retry pre-locking.
      Action type name is OT_REOPEN_TABLES. Re-trying
      while holding some locks may lead to a livelock,
      and thus we don't do it.
    * Finally, this session has open TABLEs from different
      "generations" of the table cache. This can happen, e.g.,
      when, after this session has successfully opened one
      table used for a statement, FLUSH TABLES interfered and
      expelled another table used in it. FLUSH TABLES then
      blocks and waits on the table already opened by this
      statement.
      We detect this situation by ensuring that table cache
      version of all tables used in a statement is the same.
      If it isn't, all tables needs to be reopened.
      Note, that we can always perform a reopen in this case,
      even if we already have metadata locks, since we don't
      keep tables open between statements and a livelock
      is not possible.
  */
  if (action_arg != OT_REOPEN_TABLES && m_has_locks)
  {
    my_error(ER_LOCK_DEADLOCK, MYF(0));
    return TRUE;
  }
  /*
    If auto-repair or discovery are requested, a pointer to table
    list element must be provided.
  */
  if (table)
  {
    DBUG_ASSERT(action_arg == OT_DISCOVER || action_arg == OT_REPAIR);
    m_failed_table= (TABLE_LIST*) current_thd->alloc(sizeof(TABLE_LIST));
    if (m_failed_table == NULL)
      return TRUE;
    m_failed_table->init_one_table(table->db, table->db_length,
                                   table->table_name,
                                   table->table_name_length,
                                   table->alias, TL_WRITE);
    m_failed_table->mdl_request.set_type(MDL_EXCLUSIVE);
  }
  m_action= action_arg;
  return FALSE;
}


/**
   Recover from failed attempt of open table by performing requested action.

   @param  thd     Thread context

   @pre This function should be called only with "action" != OT_NO_ACTION
        and after having called @sa close_tables_for_reopen().

   @retval FALSE - Success. One should try to open tables once again.
   @retval TRUE  - Error
*/

bool
Open_table_context::
recover_from_failed_open(THD *thd)
{
  bool result= FALSE;
  /* Execute the action. */
  switch (m_action)
  {
    case OT_BACKOFF_AND_RETRY:
      break;
    case OT_REOPEN_TABLES:
      break;
    case OT_DISCOVER:
      {
        if ((result= lock_table_names(thd, m_failed_table, NULL,
                                      get_timeout(),
                                      MYSQL_OPEN_SKIP_TEMPORARY)))
          break;

        tdc_remove_table(thd, TDC_RT_REMOVE_ALL, m_failed_table->db,
                         m_failed_table->table_name, FALSE);
        ha_create_table_from_engine(thd, m_failed_table->db,
                                    m_failed_table->table_name);

        thd->warning_info->clear_warning_info(thd->query_id);
        thd->clear_error();                 // Clear error message
        thd->mdl_context.release_transactional_locks();
        break;
      }
    case OT_REPAIR:
      {
        if ((result= lock_table_names(thd, m_failed_table, NULL,
                                      get_timeout(),
                                      MYSQL_OPEN_SKIP_TEMPORARY)))
          break;

        tdc_remove_table(thd, TDC_RT_REMOVE_ALL, m_failed_table->db,
                         m_failed_table->table_name, FALSE);

        result= auto_repair_table(thd, m_failed_table);
        thd->mdl_context.release_transactional_locks();
        break;
      }
    default:
      DBUG_ASSERT(0);
  }
  /*
    Reset the pointers to conflicting MDL request and the
    TABLE_LIST element, set when we need auto-discovery or repair,
    for safety.
  */
  m_failed_table= NULL;
  /* Prepare for possible another back-off. */
  m_action= OT_NO_ACTION;
  return result;
}


/*
  Return a appropriate read lock type given a table object.

  @param thd Thread context
  @param prelocking_ctx Prelocking context.
  @param table_list     Table list element for table to be locked.

  @remark Due to a statement-based replication limitation, statements such as
          INSERT INTO .. SELECT FROM .. and CREATE TABLE .. SELECT FROM need
          to grab a TL_READ_NO_INSERT lock on the source table in order to
          prevent the replication of a concurrent statement that modifies the
          source table. If such a statement gets applied on the slave before
          the INSERT .. SELECT statement finishes, data on the master could
          differ from data on the slave and end-up with a discrepancy between
          the binary log and table state.
          This also applies to SELECT/SET/DO statements which use stored
          functions. Calls to such functions are going to be logged as a
          whole and thus should be serialized against concurrent changes
          to tables used by those functions. This can be avoided if functions
          only read data but doing so requires more complex analysis than it
          is done now.
          Furthermore, this does not apply to I_S and log tables as it's
          always unsafe to replicate such tables under statement-based
          replication as the table on the slave might contain other data
          (ie: general_log is enabled on the slave). The statement will
          be marked as unsafe for SBR in decide_logging_format().
  @remark Note that even in prelocked mode it is important to correctly
          determine lock type value. In this mode lock type is passed to
          handler::start_stmt() method and can be used by storage engine,
          for example, to determine what kind of row locks it should acquire
          when reading data from the table.
*/

thr_lock_type read_lock_type_for_table(THD *thd,
                                       Query_tables_list *prelocking_ctx,
                                       TABLE_LIST *table_list)
{
  /*
    In cases when this function is called for a sub-statement executed in
    prelocked mode we can't rely on OPTION_BIN_LOG flag in THD::options
    bitmap to determine that binary logging is turned on as this bit can
    be cleared before executing sub-statement. So instead we have to look
    at THD::variables::sql_log_bin member.
  */
  bool log_on= mysql_bin_log.is_open() && thd->variables.sql_log_bin;
  ulong binlog_format= thd->variables.binlog_format;
  if ((log_on == FALSE) || (binlog_format == BINLOG_FORMAT_ROW) ||
      (table_list->table->s->table_category == TABLE_CATEGORY_LOG) ||
      (table_list->table->s->table_category == TABLE_CATEGORY_PERFORMANCE) ||
      !(is_update_query(prelocking_ctx->sql_command) ||
        table_list->prelocking_placeholder ||
        (thd->locked_tables_mode > LTM_LOCK_TABLES)))
    return TL_READ;
  else
    return TL_READ_NO_INSERT;
}


/*
  Handle element of prelocking set other than table. E.g. cache routine
  and, if prelocking strategy prescribes so, extend the prelocking set
  with tables and routines used by it.

  @param[in]  thd                  Thread context.
  @param[in]  prelocking_ctx       Prelocking context.
  @param[in]  rt                   Element of prelocking set to be processed.
  @param[in]  prelocking_strategy  Strategy which specifies how the
                                   prelocking set should be extended when
                                   one of its elements is processed.
  @param[in]  has_prelocking_list  Indicates that prelocking set/list for
                                   this statement has already been built.
  @param[in]  ot_ctx               Context of open_table used to recover from
                                   locking failures.
  @param[out] need_prelocking      Set to TRUE if it was detected that this
                                   statement will require prelocked mode for
                                   its execution, not touched otherwise.

  @retval FALSE  Success.
  @retval TRUE   Failure (Conflicting metadata lock, OOM, other errors).
*/

static bool
open_and_process_routine(THD *thd, Query_tables_list *prelocking_ctx,
                         Sroutine_hash_entry *rt,
                         Prelocking_strategy *prelocking_strategy,
                         bool has_prelocking_list,
                         Open_table_context *ot_ctx,
                         bool *need_prelocking)
{
  MDL_key::enum_mdl_namespace mdl_type= rt->mdl_request.key.mdl_namespace();
  DBUG_ENTER("open_and_process_routine");

  switch (mdl_type)
  {
  case MDL_key::FUNCTION:
  case MDL_key::PROCEDURE:
    {
      sp_head *sp;
      /*
        Try to get MDL lock on the routine.
        Note that we do not take locks on top-level CALLs as this can
        lead to a deadlock. Not locking top-level CALLs does not break
        the binlog as only the statements in the called procedure show
        up there, not the CALL itself.
      */
      if (rt != (Sroutine_hash_entry*)prelocking_ctx->sroutines_list.first ||
          mdl_type != MDL_key::PROCEDURE)
      {
        /*
          Since we acquire only shared lock on routines we don't
          need to care about global intention exclusive locks.
        */
        DBUG_ASSERT(rt->mdl_request.type == MDL_SHARED);

        /*
          Waiting for a conflicting metadata lock to go away may
          lead to a deadlock, detected by MDL subsystem.
          If possible, we try to resolve such deadlocks by releasing all
          metadata locks and restarting the pre-locking process.
          To prevent the error from polluting the diagnostics area
          in case of successful resolution, install a special error
          handler for ER_LOCK_DEADLOCK error.
        */
        MDL_deadlock_handler mdl_deadlock_handler(ot_ctx);

        thd->push_internal_handler(&mdl_deadlock_handler);
        bool result= thd->mdl_context.acquire_lock(&rt->mdl_request,
                                                   ot_ctx->get_timeout());
        thd->pop_internal_handler();

        if (result)
          DBUG_RETURN(TRUE);

        DEBUG_SYNC(thd, "after_shared_lock_pname");

        /* Ensures the routine is up-to-date and cached, if exists. */
        if (sp_cache_routine(thd, rt, has_prelocking_list, &sp))
          DBUG_RETURN(TRUE);

        /* Remember the version of the routine in the parse tree. */
        if (check_and_update_routine_version(thd, rt, sp))
          DBUG_RETURN(TRUE);

        /* 'sp' is NULL when there is no such routine. */
        if (sp && !has_prelocking_list)
        {
          prelocking_strategy->handle_routine(thd, prelocking_ctx, rt, sp,
                                              need_prelocking);
        }
      }
      else
      {
        /*
          If it's a top level call, just make sure we have a recent
          version of the routine, if it exists.
          Validating routine version is unnecessary, since CALL
          does not affect the prepared statement prelocked list.
        */
        if (sp_cache_routine(thd, rt, FALSE, &sp))
          DBUG_RETURN(TRUE);
      }
    }
    break;
  case MDL_key::TRIGGER:
    /**
      We add trigger entries to lex->sroutines_list, but we don't
      load them here. The trigger entry is only used when building
      a transitive closure of objects used in a statement, to avoid
      adding to this closure objects that are used in the trigger more
      than once.
      E.g. if a trigger trg refers to table t2, and the trigger table t1
      is used multiple times in the statement (say, because it's used in
      function f1() twice), we will only add t2 once to the list of
      tables to prelock.

      We don't take metadata locks on triggers either: they are protected
      by a respective lock on the table, on which the trigger is defined.

      The only two cases which give "trouble" are SHOW CREATE TRIGGER
      and DROP TRIGGER statements. For these, statement syntax doesn't
      specify the table on which this trigger is defined, so we have
      to make a "dirty" read in the data dictionary to find out the
      table name. Once we discover the table name, we take a metadata
      lock on it, and this protects all trigger operations.
      Of course the table, in theory, may disappear between the dirty
      read and metadata lock acquisition, but in that case we just return
      a run-time error.

      Grammar of other trigger DDL statements (CREATE, DROP) requires
      the table to be specified explicitly, so we use the table metadata
      lock to protect trigger metadata in these statements. Similarly, in
      DML we always use triggers together with their tables, and thus don't
      need to take separate metadata locks on them.
    */
    break;
  default:
    /* Impossible type value. */
    DBUG_ASSERT(0);
  }
  DBUG_RETURN(FALSE);
}


/**
  Handle table list element by obtaining metadata lock, opening table or view
  and, if prelocking strategy prescribes so, extending the prelocking set with
  tables and routines used by it.

  @param[in]     thd                  Thread context.
  @param[in]     lex                  LEX structure for statement.
  @param[in]     tables               Table list element to be processed.
  @param[in,out] counter              Number of tables which are open.
  @param[in]     flags                Bitmap of flags to modify how the tables
                                      will be open, see open_table() description
                                      for details.
  @param[in]     prelocking_strategy  Strategy which specifies how the
                                      prelocking set should be extended
                                      when table or view is processed.
  @param[in]     has_prelocking_list  Indicates that prelocking set/list for
                                      this statement has already been built.
  @param[in]     ot_ctx               Context used to recover from a failed
                                      open_table() attempt.
  @param[in]     new_frm_mem          Temporary MEM_ROOT to be used for
                                      parsing .FRMs for views.

  @retval  FALSE  Success.
  @retval  TRUE   Error, reported unless there is a chance to recover from it.
*/

static bool
open_and_process_table(THD *thd, LEX *lex, TABLE_LIST *tables,
                       uint *counter, uint flags,
                       Prelocking_strategy *prelocking_strategy,
                       bool has_prelocking_list,
                       Open_table_context *ot_ctx,
                       MEM_ROOT *new_frm_mem)
{
  bool error= FALSE;
  bool safe_to_ignore_table= FALSE;
  DBUG_ENTER("open_and_process_table");
  DEBUG_SYNC(thd, "open_and_process_table");

  /*
    Ignore placeholders for derived tables. After derived tables
    processing, link to created temporary table will be put here.
    If this is derived table for view then we still want to process
    routines used by this view.
  */
  if (tables->derived)
  {
    if (!tables->view)
      goto end;
    /*
      We restore view's name and database wiped out by derived tables
      processing and fall back to standard open process in order to
      obtain proper metadata locks and do other necessary steps like
      stored routine processing.
    */
    tables->db= tables->view_db.str;
    tables->db_length= tables->view_db.length;
    tables->table_name= tables->view_name.str;
    tables->table_name_length= tables->view_name.length;
  }
  /*
    If this TABLE_LIST object is a placeholder for an information_schema
    table, create a temporary table to represent the information_schema
    table in the query. Do not fill it yet - will be filled during
    execution.
  */
  if (tables->schema_table)
  {
    /*
      If this information_schema table is merged into a mergeable
      view, ignore it for now -- it will be filled when its respective
      TABLE_LIST is processed. This code works only during re-execution.
    */
    if (tables->view)
    {
      MDL_ticket *mdl_ticket;
      /*
        We still need to take a MDL lock on the merged view to protect
        it from concurrent changes.
      */
      if (!open_table_get_mdl_lock(thd, ot_ctx, &tables->mdl_request,
                                   flags, &mdl_ticket) &&
          mdl_ticket != NULL)
        goto process_view_routines;
      /* Fall-through to return error. */
    }
    else if (!mysql_schema_table(thd, lex, tables) &&
             !check_and_update_table_version(thd, tables, tables->table->s))
    {
      goto end;
    }
    error= TRUE;
    goto end;
  }
  DBUG_PRINT("tcache", ("opening table: '%s'.'%s'  item: %p",
                        tables->db, tables->table_name, tables)); //psergey: invalid read of size 1 here
  (*counter)++;

  /* Not a placeholder: must be a base table or a view. Let us open it. */
  DBUG_ASSERT(!tables->table);

  if (tables->prelocking_placeholder)
  {
    /*
      For the tables added by the pre-locking code, attempt to open
      the table but fail silently if the table does not exist.
      The real failure will occur when/if a statement attempts to use
      that table.
    */
    No_such_table_error_handler no_such_table_handler;
    thd->push_internal_handler(&no_such_table_handler);
    error= open_table(thd, tables, new_frm_mem, ot_ctx);
    thd->pop_internal_handler();
    safe_to_ignore_table= no_such_table_handler.safely_trapped_errors();
=======
}


/**
   Auxiliary routine which is used for performing automatical table repair.
*/

static bool auto_repair_table(THD *thd, TABLE_LIST *table_list)
{
  char	cache_key[MAX_DBKEY_LENGTH];
  uint	cache_key_length;
  TABLE_SHARE *share;
  TABLE *entry;
  int not_used;
  bool result= TRUE;
  my_hash_value_type hash_value;

  cache_key_length= create_table_def_key(thd, cache_key, table_list, 0);

  thd->clear_error();

  hash_value= my_calc_hash(&table_def_cache, (uchar*) cache_key,
                           cache_key_length);
  mysql_mutex_lock(&LOCK_open);

  if (!(share= get_table_share(thd, table_list, cache_key,
                               cache_key_length,
                               OPEN_VIEW, &not_used,
                               hash_value)))
    goto end_unlock;

  if (share->is_view)
  {
    release_table_share(share);
    goto end_unlock;
>>>>>>> 20ca15d4
  }
  else
    error= open_table(thd, tables, new_frm_mem, ot_ctx);

<<<<<<< HEAD
  free_root(new_frm_mem, MYF(MY_KEEP_PREALLOC));

  if (error)
  {
    if (! ot_ctx->can_recover_from_failed_open() && safe_to_ignore_table)
    {
      DBUG_PRINT("info", ("open_table: ignoring table '%s'.'%s'",
                          tables->db, tables->alias));
      error= FALSE;
    }
    goto end;
  }

  /*
    We can't rely on simple check for TABLE_LIST::view to determine
    that this is a view since during re-execution we might reopen
    ordinary table in place of view and thus have TABLE_LIST::view
    set from repvious execution and TABLE_LIST::table set from
    current.
  */
  if (!tables->table && tables->view)
  {
    /* VIEW placeholder */
    (*counter)--;

    /*
      tables->next_global list consists of two parts:
      1) Query tables and underlying tables of views.
      2) Tables used by all stored routines that this statement invokes on
         execution.
      We need to know where the bound between these two parts is. If we've
      just opened a view, which was the last table in part #1, and it
      has added its base tables after itself, adjust the boundary pointer
      accordingly.
    */
    if (lex->query_tables_own_last == &(tables->next_global) &&
        tables->view->query_tables)
      lex->query_tables_own_last= tables->view->query_tables_last;
    /*
      Let us free memory used by 'sroutines' hash here since we never
      call destructor for this LEX.
    */
    my_hash_free(&tables->view->sroutines);
    goto process_view_routines;
  }

  /*
    Special types of open can succeed but still don't set
    TABLE_LIST::table to anything.
  */
  if (tables->open_strategy && !tables->table)
    goto end;

  /*
    If we are not already in prelocked mode and extended table list is not
    yet built we might have to build the prelocking set for this statement.

    Since currently no prelocking strategy prescribes doing anything for
    tables which are only read, we do below checks only if table is going
    to be changed.
  */
  if (thd->locked_tables_mode <= LTM_LOCK_TABLES &&
      ! has_prelocking_list &&
      tables->lock_type >= TL_WRITE_ALLOW_WRITE)
  {
    bool need_prelocking= FALSE;
    TABLE_LIST **save_query_tables_last= lex->query_tables_last;
    /*
      Extend statement's table list and the prelocking set with
      tables and routines according to the current prelocking
      strategy.

      For example, for DML statements we need to add tables and routines
      used by triggers which are going to be invoked for this element of
      table list and also add tables required for handling of foreign keys.
    */
    error= prelocking_strategy->handle_table(thd, lex, tables,
                                             &need_prelocking);

    if (need_prelocking && ! lex->requires_prelocking())
      lex->mark_as_requiring_prelocking(save_query_tables_last);

    if (error)
      goto end;
  }

  if (tables->lock_type != TL_UNLOCK && ! thd->locked_tables_mode)
  {
    if (tables->lock_type == TL_WRITE_DEFAULT)
      tables->table->reginfo.lock_type= thd->update_lock_default;
    else if (tables->lock_type == TL_READ_DEFAULT)
      tables->table->reginfo.lock_type=
        read_lock_type_for_table(thd, lex, tables);
    else
      tables->table->reginfo.lock_type= tables->lock_type;
  }
  tables->table->grant= tables->grant;

  /* Check and update metadata version of a base table. */
  error= check_and_update_table_version(thd, tables, tables->table->s);

  if (error)
    goto end;
  /*
    After opening a MERGE table add the children to the query list of
    tables, so that they are opened too.
    Note that placeholders don't have the handler open.
  */
  /* MERGE tables need to access parent and child TABLE_LISTs. */
  DBUG_ASSERT(tables->table->pos_in_table_list == tables);
  /* Non-MERGE tables ignore this call. */
  if (tables->table->file->extra(HA_EXTRA_ADD_CHILDREN_LIST))
  {
    error= TRUE;
    goto end;
  }

process_view_routines:
  /*
    Again we may need cache all routines used by this view and add
    tables used by them to table list.
  */
  if (tables->view &&
      thd->locked_tables_mode <= LTM_LOCK_TABLES &&
      ! has_prelocking_list)
  {
    bool need_prelocking= FALSE;
    TABLE_LIST **save_query_tables_last= lex->query_tables_last;

    error= prelocking_strategy->handle_view(thd, lex, tables,
                                            &need_prelocking);

    if (need_prelocking && ! lex->requires_prelocking())
      lex->mark_as_requiring_prelocking(save_query_tables_last);

    if (error)
      goto end;
  }

end:
  DBUG_RETURN(error);
}

extern "C" uchar *schema_set_get_key(const uchar *record, size_t *length,
                                     my_bool not_used __attribute__((unused)))
{
  TABLE_LIST *table=(TABLE_LIST*) record;
  *length= table->db_length;
  return (uchar*) table->db;
}

/**
  Acquire upgradable (SNW, SNRW) metadata locks on tables used by
  LOCK TABLES or by a DDL statement. Under LOCK TABLES, we can't take
  new locks, so use open_tables_check_upgradable_mdl() instead.

  @param thd               Thread context.
  @param tables_start      Start of list of tables on which upgradable locks
                           should be acquired.
  @param tables_end        End of list of tables.
  @param lock_wait_timeout Seconds to wait before timeout.
  @param flags             Bitmap of flags to modify how the tables will be
                           open, see open_table() description for details.

  @retval FALSE  Success.
  @retval TRUE   Failure (e.g. connection was killed)
*/

bool
lock_table_names(THD *thd,
                 TABLE_LIST *tables_start, TABLE_LIST *tables_end,
                 ulong lock_wait_timeout, uint flags)
{
  MDL_request_list mdl_requests;
  TABLE_LIST *table;
  MDL_request global_request;
  Hash_set<TABLE_LIST, schema_set_get_key> schema_set;

  DBUG_ASSERT(!thd->locked_tables_mode);

  for (table= tables_start; table && table != tables_end;
       table= table->next_global)
  {
    if (table->mdl_request.type >= MDL_SHARED_NO_WRITE &&
        !(table->open_type == OT_TEMPORARY_ONLY ||
          (flags & MYSQL_OPEN_TEMPORARY_ONLY) ||
          (table->open_type != OT_BASE_ONLY &&
           ! (flags & MYSQL_OPEN_SKIP_TEMPORARY) &&
           find_temporary_table(thd, table))))
    {
      if (! (flags & MYSQL_OPEN_SKIP_SCOPED_MDL_LOCK) &&
          schema_set.insert(table))
        return TRUE;
      mdl_requests.push_front(&table->mdl_request);
    }
  }

  if (! (flags & MYSQL_OPEN_SKIP_SCOPED_MDL_LOCK) &&
      ! mdl_requests.is_empty())
  {
    /*
      Scoped locks: Take intention exclusive locks on all involved
      schemas.
    */
    Hash_set<TABLE_LIST, schema_set_get_key>::Iterator it(schema_set);
    while ((table= it++))
    {
      MDL_request *schema_request= new (thd->mem_root) MDL_request;
      if (schema_request == NULL)
        return TRUE;
      schema_request->init(MDL_key::SCHEMA, table->db, "",
                           MDL_INTENTION_EXCLUSIVE);
      mdl_requests.push_front(schema_request);
    }
    /* Take the global intention exclusive lock. */
    global_request.init(MDL_key::GLOBAL, "", "", MDL_INTENTION_EXCLUSIVE);
    mdl_requests.push_front(&global_request);
  }

  if (thd->mdl_context.acquire_locks(&mdl_requests, lock_wait_timeout))
    return TRUE;

  return FALSE;
}


/**
  Check for upgradable (SNW, SNRW) metadata locks on tables to be opened
  for a DDL statement. Under LOCK TABLES, we can't take new locks, so we
  must check if appropriate locks were pre-acquired.

  @param thd           Thread context.
  @param tables_start  Start of list of tables on which upgradable locks
                       should be searched for.
  @param tables_end    End of list of tables.
  @param flags         Bitmap of flags to modify how the tables will be
                       open, see open_table() description for details.

  @retval FALSE  Success.
  @retval TRUE   Failure (e.g. connection was killed)
*/

static bool
open_tables_check_upgradable_mdl(THD *thd, TABLE_LIST *tables_start,
                                 TABLE_LIST *tables_end, uint flags)
{
  TABLE_LIST *table;

  DBUG_ASSERT(thd->locked_tables_mode);

  for (table= tables_start; table && table != tables_end;
       table= table->next_global)
  {
    if (table->mdl_request.type >= MDL_SHARED_NO_WRITE &&
        !(table->open_type == OT_TEMPORARY_ONLY ||
          (flags & MYSQL_OPEN_TEMPORARY_ONLY) ||
          (table->open_type != OT_BASE_ONLY &&
           ! (flags & MYSQL_OPEN_SKIP_TEMPORARY) &&
           find_temporary_table(thd, table))))
    {
      /*
        We don't need to do anything about the found TABLE instance as it
        will be handled later in open_tables(), we only need to check that
        an upgradable lock is already acquired. When we enter LOCK TABLES
        mode, SNRW locks are acquired before all other locks. So if under
        LOCK TABLES we find that there is TABLE instance with upgradeable
        lock, all other instances of TABLE for the same table will have the
        same ticket.

        Note that this works OK even for CREATE TABLE statements which
        request X type of metadata lock. This is because under LOCK TABLES
        such statements don't create the table but only check if it exists
        or, in most complex case, only insert into it.
        Thus SNRW lock should be enough.

        Note that find_table_for_mdl_upgrade() will report an error if
        no suitable ticket is found.
      */
      if (!find_table_for_mdl_upgrade(thd->open_tables, table->db,
                                      table->table_name, FALSE))
        return TRUE;
    }
  }

  return FALSE;
}


/**
  Open all tables in list

  @param[in]     thd      Thread context.
  @param[in,out] start    List of tables to be open (it can be adjusted for
                          statement that uses tables only implicitly, e.g.
                          for "SELECT f1()").
  @param[out]    counter  Number of tables which were open.
  @param[in]     flags    Bitmap of flags to modify how the tables will be
                          open, see open_table() description for details.
  @param[in]     prelocking_strategy  Strategy which specifies how prelocking
                                      algorithm should work for this statement.

  @note
    Unless we are already in prelocked mode and prelocking strategy prescribes
    so this function will also precache all SP/SFs explicitly or implicitly
    (via views and triggers) used by the query and add tables needed for their
    execution to table list. Statement that uses SFs, invokes triggers or
    requires foreign key checks will be marked as requiring prelocking.
    Prelocked mode will be enabled for such query during lock_tables() call.
=======
  if (!(entry= (TABLE*)my_malloc(sizeof(TABLE), MYF(MY_WME))))
  {
    release_table_share(share);
    goto end_unlock;
  }
  mysql_mutex_unlock(&LOCK_open);

  if (open_table_from_share(thd, share, table_list->alias,
                            (uint) (HA_OPEN_KEYFILE | HA_OPEN_RNDFILE |
                                    HA_GET_INDEX |
                                    HA_TRY_READ_ONLY),
                            READ_KEYINFO | COMPUTE_TYPES | EXTRA_RECORD,
                            ha_open_options | HA_OPEN_FOR_REPAIR,
                            entry, FALSE) || ! entry->file ||
      (entry->file->is_crashed() && entry->file->ha_check_and_repair(thd)))
  {
    /* Give right error message */
    thd->clear_error();
    my_error(ER_NOT_KEYFILE, MYF(0), share->table_name.str, my_errno);
    sql_print_error("Couldn't repair table: %s.%s", share->db.str,
                    share->table_name.str);
    if (entry->file)
      closefrm(entry, 0);
  }
  else
  {
    thd->clear_error();			// Clear error message
    closefrm(entry, 0);
    result= FALSE;
  }
  my_free(entry);

  mysql_mutex_lock(&LOCK_open);
  release_table_share(share);
  /* Remove the repaired share from the table cache. */
  tdc_remove_table(thd, TDC_RT_REMOVE_ALL,
                   table_list->db, table_list->table_name,
                   TRUE);
end_unlock:
  mysql_mutex_unlock(&LOCK_open);
  return result;
}


/** Open_table_context */

Open_table_context::Open_table_context(THD *thd, uint flags)
  :m_failed_table(NULL),
   m_start_of_statement_svp(thd->mdl_context.mdl_savepoint()),
   m_timeout(flags & MYSQL_LOCK_IGNORE_TIMEOUT ?
             LONG_TIMEOUT : thd->variables.lock_wait_timeout),
   m_flags(flags),
   m_action(OT_NO_ACTION),
   m_has_locks(thd->mdl_context.has_locks())
{}


/**
  Check if we can back-off and set back off action if we can.
  Otherwise report and return error.

  @retval  TRUE if back-off is impossible.
  @retval  FALSE if we can back off. Back off action has been set.
*/

bool
Open_table_context::
request_backoff_action(enum_open_table_action action_arg,
                       TABLE_LIST *table)
{
  /*
    A back off action may be one of three kinds:

    * We met a broken table that needs repair, or a table that
      is not present on this MySQL server and needs re-discovery.
      To perform the action, we need an exclusive metadata lock on
      the table. Acquiring an X lock while holding other shared
      locks is very deadlock-prone. If this is a multi- statement
      transaction that holds metadata locks for completed
      statements, we don't do it, and report an error instead.
      The action type in this case is OT_DISCOVER or OT_REPAIR.
    * Our attempt to acquire an MDL lock lead to a deadlock,
      detected by the MDL deadlock detector. The current
      session was chosen a victim. If this is a multi-statement
      transaction that holds metadata locks taken by completed
      statements, restarting locking for the current statement
      may lead to a livelock. Releasing locks of completed
      statements can not be done as will lead to violation
      of ACID. Thus, again, if m_has_locks is set,
      we report an error. Otherwise, when there are no metadata
      locks other than which belong to this statement, we can
      try to recover from error by releasing all locks and
      restarting the pre-locking.
      Similarly, a deadlock error can occur when the
      pre-locking process met a TABLE_SHARE that is being
      flushed, and unsuccessfully waited for the flush to
      complete. A deadlock in this case can happen, e.g.,
      when our session is holding a metadata lock that
      is being waited on by a session which is using
      the table which is being flushed. The only way
      to recover from this error is, again, to close all
      open tables, release all locks, and retry pre-locking.
      Action type name is OT_REOPEN_TABLES. Re-trying
      while holding some locks may lead to a livelock,
      and thus we don't do it.
    * Finally, this session has open TABLEs from different
      "generations" of the table cache. This can happen, e.g.,
      when, after this session has successfully opened one
      table used for a statement, FLUSH TABLES interfered and
      expelled another table used in it. FLUSH TABLES then
      blocks and waits on the table already opened by this
      statement.
      We detect this situation by ensuring that table cache
      version of all tables used in a statement is the same.
      If it isn't, all tables needs to be reopened.
      Note, that we can always perform a reopen in this case,
      even if we already have metadata locks, since we don't
      keep tables open between statements and a livelock
      is not possible.
  */
  if (action_arg != OT_REOPEN_TABLES && m_has_locks)
  {
    my_error(ER_LOCK_DEADLOCK, MYF(0));
    return TRUE;
  }
  /*
    If auto-repair or discovery are requested, a pointer to table
    list element must be provided.
  */
  if (table)
  {
    DBUG_ASSERT(action_arg == OT_DISCOVER || action_arg == OT_REPAIR);
    m_failed_table= (TABLE_LIST*) current_thd->alloc(sizeof(TABLE_LIST));
    if (m_failed_table == NULL)
      return TRUE;
    m_failed_table->init_one_table(table->db, table->db_length,
                                   table->table_name,
                                   table->table_name_length,
                                   table->alias, TL_WRITE);
    m_failed_table->mdl_request.set_type(MDL_EXCLUSIVE);
  }
  m_action= action_arg;
  return FALSE;
}


/**
   Recover from failed attempt of open table by performing requested action.

   @param  thd     Thread context

   @pre This function should be called only with "action" != OT_NO_ACTION
        and after having called @sa close_tables_for_reopen().

   @retval FALSE - Success. One should try to open tables once again.
   @retval TRUE  - Error
*/

bool
Open_table_context::
recover_from_failed_open(THD *thd)
{
  bool result= FALSE;
  /* Execute the action. */
  switch (m_action)
  {
    case OT_BACKOFF_AND_RETRY:
      break;
    case OT_REOPEN_TABLES:
      break;
    case OT_DISCOVER:
      {
        if ((result= lock_table_names(thd, m_failed_table, NULL,
                                      get_timeout(),
                                      MYSQL_OPEN_SKIP_TEMPORARY)))
          break;

        tdc_remove_table(thd, TDC_RT_REMOVE_ALL, m_failed_table->db,
                         m_failed_table->table_name, FALSE);
        ha_create_table_from_engine(thd, m_failed_table->db,
                                    m_failed_table->table_name);

        thd->warning_info->clear_warning_info(thd->query_id);
        thd->clear_error();                 // Clear error message
        thd->mdl_context.release_transactional_locks();
        break;
      }
    case OT_REPAIR:
      {
        if ((result= lock_table_names(thd, m_failed_table, NULL,
                                      get_timeout(),
                                      MYSQL_OPEN_SKIP_TEMPORARY)))
          break;

        tdc_remove_table(thd, TDC_RT_REMOVE_ALL, m_failed_table->db,
                         m_failed_table->table_name, FALSE);

        result= auto_repair_table(thd, m_failed_table);
        thd->mdl_context.release_transactional_locks();
        break;
      }
    default:
      DBUG_ASSERT(0);
  }
  /*
    Reset the pointers to conflicting MDL request and the
    TABLE_LIST element, set when we need auto-discovery or repair,
    for safety.
  */
  m_failed_table= NULL;
  /* Prepare for possible another back-off. */
  m_action= OT_NO_ACTION;
  return result;
}


/*
  Return a appropriate read lock type given a table object.

  @param thd Thread context
  @param prelocking_ctx Prelocking context.
  @param table_list     Table list element for table to be locked.

  @remark Due to a statement-based replication limitation, statements such as
          INSERT INTO .. SELECT FROM .. and CREATE TABLE .. SELECT FROM need
          to grab a TL_READ_NO_INSERT lock on the source table in order to
          prevent the replication of a concurrent statement that modifies the
          source table. If such a statement gets applied on the slave before
          the INSERT .. SELECT statement finishes, data on the master could
          differ from data on the slave and end-up with a discrepancy between
          the binary log and table state.
          This also applies to SELECT/SET/DO statements which use stored
          functions. Calls to such functions are going to be logged as a
          whole and thus should be serialized against concurrent changes
          to tables used by those functions. This can be avoided if functions
          only read data but doing so requires more complex analysis than it
          is done now.
          Furthermore, this does not apply to I_S and log tables as it's
          always unsafe to replicate such tables under statement-based
          replication as the table on the slave might contain other data
          (ie: general_log is enabled on the slave). The statement will
          be marked as unsafe for SBR in decide_logging_format().
  @remark Note that even in prelocked mode it is important to correctly
          determine lock type value. In this mode lock type is passed to
          handler::start_stmt() method and can be used by storage engine,
          for example, to determine what kind of row locks it should acquire
          when reading data from the table.
*/

thr_lock_type read_lock_type_for_table(THD *thd,
                                       Query_tables_list *prelocking_ctx,
                                       TABLE_LIST *table_list)
{
  /*
    In cases when this function is called for a sub-statement executed in
    prelocked mode we can't rely on OPTION_BIN_LOG flag in THD::options
    bitmap to determine that binary logging is turned on as this bit can
    be cleared before executing sub-statement. So instead we have to look
    at THD::variables::sql_log_bin member.
  */
  bool log_on= mysql_bin_log.is_open() && thd->variables.sql_log_bin;
  ulong binlog_format= thd->variables.binlog_format;
  if ((log_on == FALSE) || (binlog_format == BINLOG_FORMAT_ROW) ||
      (table_list->table->s->table_category == TABLE_CATEGORY_LOG) ||
      (table_list->table->s->table_category == TABLE_CATEGORY_PERFORMANCE) ||
      !(is_update_query(prelocking_ctx->sql_command) ||
        table_list->prelocking_placeholder ||
        (thd->locked_tables_mode > LTM_LOCK_TABLES)))
    return TL_READ;
  else
    return TL_READ_NO_INSERT;
}


/*
  Handle element of prelocking set other than table. E.g. cache routine
  and, if prelocking strategy prescribes so, extend the prelocking set
  with tables and routines used by it.

  @param[in]  thd                  Thread context.
  @param[in]  prelocking_ctx       Prelocking context.
  @param[in]  rt                   Element of prelocking set to be processed.
  @param[in]  prelocking_strategy  Strategy which specifies how the
                                   prelocking set should be extended when
                                   one of its elements is processed.
  @param[in]  has_prelocking_list  Indicates that prelocking set/list for
                                   this statement has already been built.
  @param[in]  ot_ctx               Context of open_table used to recover from
                                   locking failures.
  @param[out] need_prelocking      Set to TRUE if it was detected that this
                                   statement will require prelocked mode for
                                   its execution, not touched otherwise.

  @retval FALSE  Success.
  @retval TRUE   Failure (Conflicting metadata lock, OOM, other errors).
*/

static bool
open_and_process_routine(THD *thd, Query_tables_list *prelocking_ctx,
                         Sroutine_hash_entry *rt,
                         Prelocking_strategy *prelocking_strategy,
                         bool has_prelocking_list,
                         Open_table_context *ot_ctx,
                         bool *need_prelocking)
{
  MDL_key::enum_mdl_namespace mdl_type= rt->mdl_request.key.mdl_namespace();
  DBUG_ENTER("open_and_process_routine");

  switch (mdl_type)
  {
  case MDL_key::FUNCTION:
  case MDL_key::PROCEDURE:
    {
      sp_head *sp;
      /*
        Try to get MDL lock on the routine.
        Note that we do not take locks on top-level CALLs as this can
        lead to a deadlock. Not locking top-level CALLs does not break
        the binlog as only the statements in the called procedure show
        up there, not the CALL itself.
      */
      if (rt != (Sroutine_hash_entry*)prelocking_ctx->sroutines_list.first ||
          mdl_type != MDL_key::PROCEDURE)
      {
        /*
          Since we acquire only shared lock on routines we don't
          need to care about global intention exclusive locks.
        */
        DBUG_ASSERT(rt->mdl_request.type == MDL_SHARED);
>>>>>>> 20ca15d4

        /*
          Waiting for a conflicting metadata lock to go away may
          lead to a deadlock, detected by MDL subsystem.
          If possible, we try to resolve such deadlocks by releasing all
          metadata locks and restarting the pre-locking process.
          To prevent the error from polluting the diagnostics area
          in case of successful resolution, install a special error
          handler for ER_LOCK_DEADLOCK error.
        */
        MDL_deadlock_handler mdl_deadlock_handler(ot_ctx);

<<<<<<< HEAD
  @retval  FALSE  Success.
  @retval  TRUE   Error, reported.
*/

bool open_tables(THD *thd, TABLE_LIST **start, uint *counter, uint flags,
                Prelocking_strategy *prelocking_strategy)
{
  /*
    We use pointers to "next_global" member in the last processed TABLE_LIST
    element and to the "next" member in the last processed Sroutine_hash_entry
    element as iterators over, correspondingly, the table list and stored routines
    list which stay valid and allow to continue iteration when new elements are
    added to the tail of the lists.
  */
  TABLE_LIST **table_to_open;
  Sroutine_hash_entry **sroutine_to_open;
  TABLE_LIST *tables;
  Open_table_context ot_ctx(thd, flags);
  bool error= FALSE;
  MEM_ROOT new_frm_mem;
  bool has_prelocking_list;
  DBUG_ENTER("open_tables");
=======
        thd->push_internal_handler(&mdl_deadlock_handler);
        bool result= thd->mdl_context.acquire_lock(&rt->mdl_request,
                                                   ot_ctx->get_timeout());
        thd->pop_internal_handler();

        if (result)
          DBUG_RETURN(TRUE);

        DEBUG_SYNC(thd, "after_shared_lock_pname");

        /* Ensures the routine is up-to-date and cached, if exists. */
        if (sp_cache_routine(thd, rt, has_prelocking_list, &sp))
          DBUG_RETURN(TRUE);

        /* Remember the version of the routine in the parse tree. */
        if (check_and_update_routine_version(thd, rt, sp))
          DBUG_RETURN(TRUE);

        /* 'sp' is NULL when there is no such routine. */
        if (sp && !has_prelocking_list)
        {
          prelocking_strategy->handle_routine(thd, prelocking_ctx, rt, sp,
                                              need_prelocking);
        }
      }
      else
      {
        /*
          If it's a top level call, just make sure we have a recent
          version of the routine, if it exists.
          Validating routine version is unnecessary, since CALL
          does not affect the prepared statement prelocked list.
        */
        if (sp_cache_routine(thd, rt, FALSE, &sp))
          DBUG_RETURN(TRUE);
      }
    }
    break;
  case MDL_key::TRIGGER:
    /**
      We add trigger entries to lex->sroutines_list, but we don't
      load them here. The trigger entry is only used when building
      a transitive closure of objects used in a statement, to avoid
      adding to this closure objects that are used in the trigger more
      than once.
      E.g. if a trigger trg refers to table t2, and the trigger table t1
      is used multiple times in the statement (say, because it's used in
      function f1() twice), we will only add t2 once to the list of
      tables to prelock.

      We don't take metadata locks on triggers either: they are protected
      by a respective lock on the table, on which the trigger is defined.

      The only two cases which give "trouble" are SHOW CREATE TRIGGER
      and DROP TRIGGER statements. For these, statement syntax doesn't
      specify the table on which this trigger is defined, so we have
      to make a "dirty" read in the data dictionary to find out the
      table name. Once we discover the table name, we take a metadata
      lock on it, and this protects all trigger operations.
      Of course the table, in theory, may disappear between the dirty
      read and metadata lock acquisition, but in that case we just return
      a run-time error.

      Grammar of other trigger DDL statements (CREATE, DROP) requires
      the table to be specified explicitly, so we use the table metadata
      lock to protect trigger metadata in these statements. Similarly, in
      DML we always use triggers together with their tables, and thus don't
      need to take separate metadata locks on them.
    */
    break;
  default:
    /* Impossible type value. */
    DBUG_ASSERT(0);
  }
  DBUG_RETURN(FALSE);
}


/**
  Handle table list element by obtaining metadata lock, opening table or view
  and, if prelocking strategy prescribes so, extending the prelocking set with
  tables and routines used by it.

  @param[in]     thd                  Thread context.
  @param[in]     lex                  LEX structure for statement.
  @param[in]     tables               Table list element to be processed.
  @param[in,out] counter              Number of tables which are open.
  @param[in]     flags                Bitmap of flags to modify how the tables
                                      will be open, see open_table() description
                                      for details.
  @param[in]     prelocking_strategy  Strategy which specifies how the
                                      prelocking set should be extended
                                      when table or view is processed.
  @param[in]     has_prelocking_list  Indicates that prelocking set/list for
                                      this statement has already been built.
  @param[in]     ot_ctx               Context used to recover from a failed
                                      open_table() attempt.
  @param[in]     new_frm_mem          Temporary MEM_ROOT to be used for
                                      parsing .FRMs for views.

  @retval  FALSE  Success.
  @retval  TRUE   Error, reported unless there is a chance to recover from it.
*/

static bool
open_and_process_table(THD *thd, LEX *lex, TABLE_LIST *tables,
                       uint *counter, uint flags,
                       Prelocking_strategy *prelocking_strategy,
                       bool has_prelocking_list,
                       Open_table_context *ot_ctx,
                       MEM_ROOT *new_frm_mem)
{
  bool error= FALSE;
  bool safe_to_ignore_table= FALSE;
  DBUG_ENTER("open_and_process_table");
  DEBUG_SYNC(thd, "open_and_process_table");
>>>>>>> 20ca15d4

  /*
    Ignore placeholders for derived tables. After derived tables
    processing, link to created temporary table will be put here.
    If this is derived table for view then we still want to process
    routines used by this view.
  */
<<<<<<< HEAD
  init_sql_alloc(&new_frm_mem, 8024, 8024);

  thd->current_tablenr= 0;
restart:
  /*
    Close HANDLER tables which are marked for flush or against which there
    are pending exclusive metadata locks. This is needed both in order to
    avoid deadlocks and to have a point during statement execution at
    which such HANDLERs are closed even if they don't create problems for
    the current session (i.e. to avoid having a DDL blocked by HANDLERs
    opened for a long time).
  */
  if (thd->handler_tables_hash.records)
    mysql_ha_flush(thd);

  has_prelocking_list= thd->lex->requires_prelocking();
  table_to_open= start;
  sroutine_to_open= (Sroutine_hash_entry**) &thd->lex->sroutines_list.first;
  *counter= 0;
  thd_proc_info(thd, "Opening tables");

  /*
    If we are executing LOCK TABLES statement or a DDL statement
    (in non-LOCK TABLES mode) we might have to acquire upgradable
    semi-exclusive metadata locks (SNW or SNRW) on some of the
    tables to be opened.
    When executing CREATE TABLE .. If NOT EXISTS .. SELECT, the
    table may not yet exist, in which case we acquire an exclusive
    lock.
    We acquire all such locks at once here as doing this in one
    by one fashion may lead to deadlocks or starvation. Later when
    we will be opening corresponding table pre-acquired metadata
    lock will be reused (thanks to the fact that in recursive case
    metadata locks are acquired without waiting).
  */
  if (! (flags & (MYSQL_OPEN_HAS_MDL_LOCK |
                  MYSQL_OPEN_FORCE_SHARED_MDL |
                  MYSQL_OPEN_FORCE_SHARED_HIGH_PRIO_MDL)))
  {
    if (thd->locked_tables_mode)
    {
      /*
        Under LOCK TABLES, we can't acquire new locks, so we instead
        need to check if appropriate locks were pre-acquired.
      */
=======
  if (tables->derived)
  {
    if (!tables->view)
      goto end;
    /*
      We restore view's name and database wiped out by derived tables
      processing and fall back to standard open process in order to
      obtain proper metadata locks and do other necessary steps like
      stored routine processing.
    */
    tables->db= tables->view_db.str;
    tables->db_length= tables->view_db.length;
    tables->table_name= tables->view_name.str;
    tables->table_name_length= tables->view_name.length;
  }
  /*
    If this TABLE_LIST object is a placeholder for an information_schema
    table, create a temporary table to represent the information_schema
    table in the query. Do not fill it yet - will be filled during
    execution.
  */
  if (tables->schema_table)
  {
    /*
      If this information_schema table is merged into a mergeable
      view, ignore it for now -- it will be filled when its respective
      TABLE_LIST is processed. This code works only during re-execution.
    */
    if (tables->view)
    {
      MDL_ticket *mdl_ticket;
      /*
        We still need to take a MDL lock on the merged view to protect
        it from concurrent changes.
      */
      if (!open_table_get_mdl_lock(thd, ot_ctx, &tables->mdl_request,
                                   flags, &mdl_ticket) &&
          mdl_ticket != NULL)
        goto process_view_routines;
      /* Fall-through to return error. */
    }
    else if (!mysql_schema_table(thd, lex, tables) &&
             !check_and_update_table_version(thd, tables, tables->table->s))
    {
      goto end;
    }
    error= TRUE;
    goto end;
  }
  DBUG_PRINT("tcache", ("opening table: '%s'.'%s'  item: %p",
                        tables->db, tables->table_name, tables)); //psergey: invalid read of size 1 here
  (*counter)++;

  /* Not a placeholder: must be a base table or a view. Let us open it. */
  DBUG_ASSERT(!tables->table);

  if (tables->prelocking_placeholder)
  {
    /*
      For the tables added by the pre-locking code, attempt to open
      the table but fail silently if the table does not exist.
      The real failure will occur when/if a statement attempts to use
      that table.
    */
    No_such_table_error_handler no_such_table_handler;
    thd->push_internal_handler(&no_such_table_handler);
    error= open_table(thd, tables, new_frm_mem, ot_ctx);
    thd->pop_internal_handler();
    safe_to_ignore_table= no_such_table_handler.safely_trapped_errors();
  }
  else
    error= open_table(thd, tables, new_frm_mem, ot_ctx);

  free_root(new_frm_mem, MYF(MY_KEEP_PREALLOC));

  if (error)
  {
    if (! ot_ctx->can_recover_from_failed_open() && safe_to_ignore_table)
    {
      DBUG_PRINT("info", ("open_table: ignoring table '%s'.'%s'",
                          tables->db, tables->alias));
      error= FALSE;
    }
    goto end;
  }

  /*
    We can't rely on simple check for TABLE_LIST::view to determine
    that this is a view since during re-execution we might reopen
    ordinary table in place of view and thus have TABLE_LIST::view
    set from repvious execution and TABLE_LIST::table set from
    current.
  */
  if (!tables->table && tables->view)
  {
    /* VIEW placeholder */
    (*counter)--;

    /*
      tables->next_global list consists of two parts:
      1) Query tables and underlying tables of views.
      2) Tables used by all stored routines that this statement invokes on
         execution.
      We need to know where the bound between these two parts is. If we've
      just opened a view, which was the last table in part #1, and it
      has added its base tables after itself, adjust the boundary pointer
      accordingly.
    */
    if (lex->query_tables_own_last == &(tables->next_global) &&
        tables->view->query_tables)
      lex->query_tables_own_last= tables->view->query_tables_last;
    /*
      Let us free memory used by 'sroutines' hash here since we never
      call destructor for this LEX.
    */
    my_hash_free(&tables->view->sroutines);
    goto process_view_routines;
  }

  /*
    Special types of open can succeed but still don't set
    TABLE_LIST::table to anything.
  */
  if (tables->open_strategy && !tables->table)
    goto end;

  /*
    If we are not already in prelocked mode and extended table list is not
    yet built we might have to build the prelocking set for this statement.

    Since currently no prelocking strategy prescribes doing anything for
    tables which are only read, we do below checks only if table is going
    to be changed.
  */
  if (thd->locked_tables_mode <= LTM_LOCK_TABLES &&
      ! has_prelocking_list &&
      tables->lock_type >= TL_WRITE_ALLOW_WRITE)
  {
    bool need_prelocking= FALSE;
    TABLE_LIST **save_query_tables_last= lex->query_tables_last;
    /*
      Extend statement's table list and the prelocking set with
      tables and routines according to the current prelocking
      strategy.

      For example, for DML statements we need to add tables and routines
      used by triggers which are going to be invoked for this element of
      table list and also add tables required for handling of foreign keys.
    */
    error= prelocking_strategy->handle_table(thd, lex, tables,
                                             &need_prelocking);

    if (need_prelocking && ! lex->requires_prelocking())
      lex->mark_as_requiring_prelocking(save_query_tables_last);

    if (error)
      goto end;
  }

  if (tables->lock_type != TL_UNLOCK && ! thd->locked_tables_mode)
  {
    if (tables->lock_type == TL_WRITE_DEFAULT)
      tables->table->reginfo.lock_type= thd->update_lock_default;
    else if (tables->lock_type == TL_READ_DEFAULT)
      tables->table->reginfo.lock_type=
        read_lock_type_for_table(thd, lex, tables);
    else
      tables->table->reginfo.lock_type= tables->lock_type;
  }
  tables->table->grant= tables->grant;

  /* Check and update metadata version of a base table. */
  error= check_and_update_table_version(thd, tables, tables->table->s);

  if (error)
    goto end;
  /*
    After opening a MERGE table add the children to the query list of
    tables, so that they are opened too.
    Note that placeholders don't have the handler open.
  */
  /* MERGE tables need to access parent and child TABLE_LISTs. */
  DBUG_ASSERT(tables->table->pos_in_table_list == tables);
  /* Non-MERGE tables ignore this call. */
  if (tables->table->file->extra(HA_EXTRA_ADD_CHILDREN_LIST))
  {
    error= TRUE;
    goto end;
  }

process_view_routines:
  /*
    Again we may need cache all routines used by this view and add
    tables used by them to table list.
  */
  if (tables->view &&
      thd->locked_tables_mode <= LTM_LOCK_TABLES &&
      ! has_prelocking_list)
  {
    bool need_prelocking= FALSE;
    TABLE_LIST **save_query_tables_last= lex->query_tables_last;

    error= prelocking_strategy->handle_view(thd, lex, tables,
                                            &need_prelocking);

    if (need_prelocking && ! lex->requires_prelocking())
      lex->mark_as_requiring_prelocking(save_query_tables_last);

    if (error)
      goto end;
  }

end:
  DBUG_RETURN(error);
}

extern "C" uchar *schema_set_get_key(const uchar *record, size_t *length,
                                     my_bool not_used __attribute__((unused)))
{
  TABLE_LIST *table=(TABLE_LIST*) record;
  *length= table->db_length;
  return (uchar*) table->db;
}

/**
  Acquire upgradable (SNW, SNRW) metadata locks on tables used by
  LOCK TABLES or by a DDL statement. Under LOCK TABLES, we can't take
  new locks, so use open_tables_check_upgradable_mdl() instead.

  @param thd               Thread context.
  @param tables_start      Start of list of tables on which upgradable locks
                           should be acquired.
  @param tables_end        End of list of tables.
  @param lock_wait_timeout Seconds to wait before timeout.
  @param flags             Bitmap of flags to modify how the tables will be
                           open, see open_table() description for details.

  @retval FALSE  Success.
  @retval TRUE   Failure (e.g. connection was killed)
*/

bool
lock_table_names(THD *thd,
                 TABLE_LIST *tables_start, TABLE_LIST *tables_end,
                 ulong lock_wait_timeout, uint flags)
{
  MDL_request_list mdl_requests;
  TABLE_LIST *table;
  MDL_request global_request;
  Hash_set<TABLE_LIST, schema_set_get_key> schema_set;

  DBUG_ASSERT(!thd->locked_tables_mode);

  for (table= tables_start; table && table != tables_end;
       table= table->next_global)
  {
    if (table->mdl_request.type >= MDL_SHARED_NO_WRITE &&
        !(table->open_type == OT_TEMPORARY_ONLY ||
          (flags & MYSQL_OPEN_TEMPORARY_ONLY) ||
          (table->open_type != OT_BASE_ONLY &&
           ! (flags & MYSQL_OPEN_SKIP_TEMPORARY) &&
           find_temporary_table(thd, table))))
    {
      if (! (flags & MYSQL_OPEN_SKIP_SCOPED_MDL_LOCK) &&
          schema_set.insert(table))
        return TRUE;
      mdl_requests.push_front(&table->mdl_request);
    }
  }

  if (! (flags & MYSQL_OPEN_SKIP_SCOPED_MDL_LOCK) &&
      ! mdl_requests.is_empty())
  {
    /*
      Scoped locks: Take intention exclusive locks on all involved
      schemas.
    */
    Hash_set<TABLE_LIST, schema_set_get_key>::Iterator it(schema_set);
    while ((table= it++))
    {
      MDL_request *schema_request= new (thd->mem_root) MDL_request;
      if (schema_request == NULL)
        return TRUE;
      schema_request->init(MDL_key::SCHEMA, table->db, "",
                           MDL_INTENTION_EXCLUSIVE);
      mdl_requests.push_front(schema_request);
    }
    /* Take the global intention exclusive lock. */
    global_request.init(MDL_key::GLOBAL, "", "", MDL_INTENTION_EXCLUSIVE);
    mdl_requests.push_front(&global_request);
  }

  if (thd->mdl_context.acquire_locks(&mdl_requests, lock_wait_timeout))
    return TRUE;

  return FALSE;
}


/**
  Check for upgradable (SNW, SNRW) metadata locks on tables to be opened
  for a DDL statement. Under LOCK TABLES, we can't take new locks, so we
  must check if appropriate locks were pre-acquired.

  @param thd           Thread context.
  @param tables_start  Start of list of tables on which upgradable locks
                       should be searched for.
  @param tables_end    End of list of tables.
  @param flags         Bitmap of flags to modify how the tables will be
                       open, see open_table() description for details.

  @retval FALSE  Success.
  @retval TRUE   Failure (e.g. connection was killed)
*/

static bool
open_tables_check_upgradable_mdl(THD *thd, TABLE_LIST *tables_start,
                                 TABLE_LIST *tables_end, uint flags)
{
  TABLE_LIST *table;

  DBUG_ASSERT(thd->locked_tables_mode);

  for (table= tables_start; table && table != tables_end;
       table= table->next_global)
  {
    if (table->mdl_request.type >= MDL_SHARED_NO_WRITE &&
        !(table->open_type == OT_TEMPORARY_ONLY ||
          (flags & MYSQL_OPEN_TEMPORARY_ONLY) ||
          (table->open_type != OT_BASE_ONLY &&
           ! (flags & MYSQL_OPEN_SKIP_TEMPORARY) &&
           find_temporary_table(thd, table))))
    {
      /*
        We don't need to do anything about the found TABLE instance as it
        will be handled later in open_tables(), we only need to check that
        an upgradable lock is already acquired. When we enter LOCK TABLES
        mode, SNRW locks are acquired before all other locks. So if under
        LOCK TABLES we find that there is TABLE instance with upgradeable
        lock, all other instances of TABLE for the same table will have the
        same ticket.

        Note that this works OK even for CREATE TABLE statements which
        request X type of metadata lock. This is because under LOCK TABLES
        such statements don't create the table but only check if it exists
        or, in most complex case, only insert into it.
        Thus SNRW lock should be enough.

        Note that find_table_for_mdl_upgrade() will report an error if
        no suitable ticket is found.
      */
      if (!find_table_for_mdl_upgrade(thd->open_tables, table->db,
                                      table->table_name, FALSE))
        return TRUE;
    }
  }

  return FALSE;
}


/**
  Open all tables in list

  @param[in]     thd      Thread context.
  @param[in,out] start    List of tables to be open (it can be adjusted for
                          statement that uses tables only implicitly, e.g.
                          for "SELECT f1()").
  @param[out]    counter  Number of tables which were open.
  @param[in]     flags    Bitmap of flags to modify how the tables will be
                          open, see open_table() description for details.
  @param[in]     prelocking_strategy  Strategy which specifies how prelocking
                                      algorithm should work for this statement.

  @note
    Unless we are already in prelocked mode and prelocking strategy prescribes
    so this function will also precache all SP/SFs explicitly or implicitly
    (via views and triggers) used by the query and add tables needed for their
    execution to table list. Statement that uses SFs, invokes triggers or
    requires foreign key checks will be marked as requiring prelocking.
    Prelocked mode will be enabled for such query during lock_tables() call.

    If query for which we are opening tables is already marked as requiring
    prelocking it won't do such precaching and will simply reuse table list
    which is already built.

  @retval  FALSE  Success.
  @retval  TRUE   Error, reported.
*/

bool open_tables(THD *thd, TABLE_LIST **start, uint *counter, uint flags,
                Prelocking_strategy *prelocking_strategy)
{
  /*
    We use pointers to "next_global" member in the last processed TABLE_LIST
    element and to the "next" member in the last processed Sroutine_hash_entry
    element as iterators over, correspondingly, the table list and stored routines
    list which stay valid and allow to continue iteration when new elements are
    added to the tail of the lists.
  */
  TABLE_LIST **table_to_open;
  Sroutine_hash_entry **sroutine_to_open;
  TABLE_LIST *tables;
  Open_table_context ot_ctx(thd, flags);
  bool error= FALSE;
  MEM_ROOT new_frm_mem;
  bool has_prelocking_list;
  DBUG_ENTER("open_tables");

  /*
    temporary mem_root for new .frm parsing.
    TODO: variables for size
  */
  init_sql_alloc(&new_frm_mem, 8024, 8024);

  thd->current_tablenr= 0;
restart:
  /*
    Close HANDLER tables which are marked for flush or against which there
    are pending exclusive metadata locks. This is needed both in order to
    avoid deadlocks and to have a point during statement execution at
    which such HANDLERs are closed even if they don't create problems for
    the current session (i.e. to avoid having a DDL blocked by HANDLERs
    opened for a long time).
  */
  if (thd->handler_tables_hash.records)
    mysql_ha_flush(thd);

  has_prelocking_list= thd->lex->requires_prelocking();
  table_to_open= start;
  sroutine_to_open= (Sroutine_hash_entry**) &thd->lex->sroutines_list.first;
  *counter= 0;
  thd_proc_info(thd, "Opening tables");

  /*
    If we are executing LOCK TABLES statement or a DDL statement
    (in non-LOCK TABLES mode) we might have to acquire upgradable
    semi-exclusive metadata locks (SNW or SNRW) on some of the
    tables to be opened.
    When executing CREATE TABLE .. If NOT EXISTS .. SELECT, the
    table may not yet exist, in which case we acquire an exclusive
    lock.
    We acquire all such locks at once here as doing this in one
    by one fashion may lead to deadlocks or starvation. Later when
    we will be opening corresponding table pre-acquired metadata
    lock will be reused (thanks to the fact that in recursive case
    metadata locks are acquired without waiting).
  */
  if (! (flags & (MYSQL_OPEN_HAS_MDL_LOCK |
                  MYSQL_OPEN_FORCE_SHARED_MDL |
                  MYSQL_OPEN_FORCE_SHARED_HIGH_PRIO_MDL)))
  {
    if (thd->locked_tables_mode)
    {
      /*
        Under LOCK TABLES, we can't acquire new locks, so we instead
        need to check if appropriate locks were pre-acquired.
      */
>>>>>>> 20ca15d4
      if (open_tables_check_upgradable_mdl(thd, *start,
                                           thd->lex->first_not_own_table(),
                                           flags))
      {
        error= TRUE;
        goto err;
      }
    }
    else
    {
      TABLE_LIST *table;
      if (lock_table_names(thd, *start, thd->lex->first_not_own_table(),
                           ot_ctx.get_timeout(), flags))
      {
        error= TRUE;
        goto err;
      }
      for (table= *start; table && table != thd->lex->first_not_own_table();
           table= table->next_global)
      {
        if (table->mdl_request.type >= MDL_SHARED_NO_WRITE)
          table->mdl_request.ticket= NULL;
      }
    }
  }
<<<<<<< HEAD

  /*
    Perform steps of prelocking algorithm until there are unprocessed
    elements in prelocking list/set.
  */
  while (*table_to_open  ||
         (thd->locked_tables_mode <= LTM_LOCK_TABLES &&
          *sroutine_to_open))
  {
    /*
      For every table in the list of tables to open, try to find or open
      a table.
    */
    for (tables= *table_to_open; tables;
         table_to_open= &tables->next_global, tables= tables->next_global)
    {
      error= open_and_process_table(thd, thd->lex, tables, counter,
                                    flags, prelocking_strategy,
                                    has_prelocking_list, &ot_ctx,
                                    &new_frm_mem);

=======

  /*
    Perform steps of prelocking algorithm until there are unprocessed
    elements in prelocking list/set.
  */
  while (*table_to_open  ||
         (thd->locked_tables_mode <= LTM_LOCK_TABLES &&
          *sroutine_to_open))
  {
    /*
      For every table in the list of tables to open, try to find or open
      a table.
    */
    for (tables= *table_to_open; tables;
         table_to_open= &tables->next_global, tables= tables->next_global)
    {
      error= open_and_process_table(thd, thd->lex, tables, counter,
                                    flags, prelocking_strategy,
                                    has_prelocking_list, &ot_ctx,
                                    &new_frm_mem);

>>>>>>> 20ca15d4
      if (error)
      {
        if (ot_ctx.can_recover_from_failed_open())
        {
          /*
            We have met exclusive metadata lock or old version of table.
            Now we have to close all tables and release metadata locks.
            We also have to throw away set of prelocked tables (and thus
            close tables from this set that were open by now) since it
            is possible that one of tables which determined its content
            was changed.

            Instead of implementing complex/non-robust logic mentioned
            above we simply close and then reopen all tables.

            We have to save pointer to table list element for table which we
            have failed to open since closing tables can trigger removal of
            elements from the table list (if MERGE tables are involved),
          */
          close_tables_for_reopen(thd, start, ot_ctx.start_of_statement_svp());

          /*
            Here we rely on the fact that 'tables' still points to the valid
            TABLE_LIST element. Altough currently this assumption is valid
            it may change in future.
          */
          if (ot_ctx.recover_from_failed_open(thd))
            goto err;

          error= FALSE;
          goto restart;
        }
        goto err;
      }

      DEBUG_SYNC(thd, "open_tables_after_open_and_process_table");
    }

    /*
      If we are not already in prelocked mode and extended table list is
      not yet built for our statement we need to cache routines it uses
      and build the prelocking list for it.
      If we are not in prelocked mode but have built the extended table
      list, we still need to call open_and_process_routine() to take
      MDL locks on the routines.
    */
    if (thd->locked_tables_mode <= LTM_LOCK_TABLES)
    {
      bool need_prelocking= FALSE;
      TABLE_LIST **save_query_tables_last= thd->lex->query_tables_last;
      /*
        Process elements of the prelocking set which are present there
        since parsing stage or were added to it by invocations of
        Prelocking_strategy methods in the above loop over tables.

        For example, if element is a routine, cache it and then,
        if prelocking strategy prescribes so, add tables it uses to the
        table list and routines it might invoke to the prelocking set.
      */
      for (Sroutine_hash_entry *rt= *sroutine_to_open; rt;
           sroutine_to_open= &rt->next, rt= rt->next)
      {
        error= open_and_process_routine(thd, thd->lex, rt, prelocking_strategy,
                                        has_prelocking_list, &ot_ctx,
                                        &need_prelocking);

        if (error)
        {
          if (ot_ctx.can_recover_from_failed_open())
          {
            close_tables_for_reopen(thd, start,
                                    ot_ctx.start_of_statement_svp());
            if (ot_ctx.recover_from_failed_open(thd))
              goto err;

            error= FALSE;
            goto restart;
          }
          /*
            Serious error during reading stored routines from mysql.proc table.
            Something is wrong with the table or its contents, and an error has
            been emitted; we must abort.
          */
          goto err;
        }
      }

      if (need_prelocking && ! thd->lex->requires_prelocking())
        thd->lex->mark_as_requiring_prelocking(save_query_tables_last);

      if (need_prelocking && ! *start)
        *start= thd->lex->query_tables;
    }
  }

  /*
    After successful open of all tables, including MERGE parents and
    children, attach the children to their parents. At end of statement,
    the children are detached. Attaching and detaching are always done,
    even under LOCK TABLES.
  */
  for (tables= *start; tables; tables= tables->next_global)
  {
    TABLE *tbl= tables->table;

    /* Schema tables may not have a TABLE object here. */
    if (tbl && tbl->file->ht->db_type == DB_TYPE_MRG_MYISAM)
    {
      /* MERGE tables need to access parent and child TABLE_LISTs. */
      DBUG_ASSERT(tbl->pos_in_table_list == tables);
      if (tbl->file->extra(HA_EXTRA_ATTACH_CHILDREN))
      {
        error= TRUE;
        goto err;
      }
    }
  }

err:
  thd_proc_info(thd, 0);
  free_root(&new_frm_mem, MYF(0));              // Free pre-alloced block

  if (error && *table_to_open)
  {
    (*table_to_open)->table= NULL;
  }
  DBUG_PRINT("open_tables", ("returning: %d", (int) error));
  DBUG_RETURN(error);
}


/**
  Defines how prelocking algorithm for DML statements should handle routines:
  - For CALL statements we do unrolling (i.e. open and lock tables for each
    sub-statement individually). So for such statements prelocking is enabled
    only if stored functions are used in parameter list and only for period
    during which we calculate values of parameters. Thus in this strategy we
    ignore procedure which is directly called by such statement and extend
    the prelocking set only with tables/functions used by SF called from the
    parameter list.
  - For any other statement any routine which is directly or indirectly called
    by statement is going to be executed in prelocked mode. So in this case we
    simply add all tables and routines used by it to the prelocking set.

  @param[in]  thd              Thread context.
  @param[in]  prelocking_ctx   Prelocking context of the statement.
  @param[in]  rt               Prelocking set element describing routine.
  @param[in]  sp               Routine body.
  @param[out] need_prelocking  Set to TRUE if method detects that prelocking
                               required, not changed otherwise.

  @retval FALSE  Success.
  @retval TRUE   Failure (OOM).
*/

bool DML_prelocking_strategy::
handle_routine(THD *thd, Query_tables_list *prelocking_ctx,
               Sroutine_hash_entry *rt, sp_head *sp, bool *need_prelocking)
{
  /*
    We assume that for any "CALL proc(...)" statement sroutines_list will
    have 'proc' as first element (it may have several, consider e.g.
    "proc(sp_func(...)))". This property is currently guaranted by the
    parser.
  */
<<<<<<< HEAD

  if (rt != (Sroutine_hash_entry*)prelocking_ctx->sroutines_list.first ||
      rt->mdl_request.key.mdl_namespace() != MDL_key::PROCEDURE)
  {
    *need_prelocking= TRUE;
    sp_update_stmt_used_routines(thd, prelocking_ctx, &sp->m_sroutines,
                                 rt->belong_to_view);
    (void)sp->add_used_tables_to_table_list(thd,
                                            &prelocking_ctx->query_tables_last,
                                            rt->belong_to_view);
  }
  sp->propagate_attributes(prelocking_ctx);
  return FALSE;
}


/**
  Defines how prelocking algorithm for DML statements should handle table list
  elements:
  - If table has triggers we should add all tables and routines
    used by them to the prelocking set.

  We do not need to acquire metadata locks on trigger names
  in DML statements, since all DDL statements
  that change trigger metadata always lock their
  subject tables.

  @param[in]  thd              Thread context.
  @param[in]  prelocking_ctx   Prelocking context of the statement.
  @param[in]  table_list       Table list element for table.
  @param[in]  sp               Routine body.
  @param[out] need_prelocking  Set to TRUE if method detects that prelocking
                               required, not changed otherwise.

  @retval FALSE  Success.
  @retval TRUE   Failure (OOM).
*/

bool DML_prelocking_strategy::
handle_table(THD *thd, Query_tables_list *prelocking_ctx,
             TABLE_LIST *table_list, bool *need_prelocking)
{
  /* We rely on a caller to check that table is going to be changed. */
  DBUG_ASSERT(table_list->lock_type >= TL_WRITE_ALLOW_WRITE);

  if (table_list->trg_event_map)
  {
=======

  if (rt != (Sroutine_hash_entry*)prelocking_ctx->sroutines_list.first ||
      rt->mdl_request.key.mdl_namespace() != MDL_key::PROCEDURE)
  {
    *need_prelocking= TRUE;
    sp_update_stmt_used_routines(thd, prelocking_ctx, &sp->m_sroutines,
                                 rt->belong_to_view);
    (void)sp->add_used_tables_to_table_list(thd,
                                            &prelocking_ctx->query_tables_last,
                                            rt->belong_to_view);
  }
  sp->propagate_attributes(prelocking_ctx);
  return FALSE;
}


/**
  Defines how prelocking algorithm for DML statements should handle table list
  elements:
  - If table has triggers we should add all tables and routines
    used by them to the prelocking set.

  We do not need to acquire metadata locks on trigger names
  in DML statements, since all DDL statements
  that change trigger metadata always lock their
  subject tables.

  @param[in]  thd              Thread context.
  @param[in]  prelocking_ctx   Prelocking context of the statement.
  @param[in]  table_list       Table list element for table.
  @param[in]  sp               Routine body.
  @param[out] need_prelocking  Set to TRUE if method detects that prelocking
                               required, not changed otherwise.

  @retval FALSE  Success.
  @retval TRUE   Failure (OOM).
*/

bool DML_prelocking_strategy::
handle_table(THD *thd, Query_tables_list *prelocking_ctx,
             TABLE_LIST *table_list, bool *need_prelocking)
{
  /* We rely on a caller to check that table is going to be changed. */
  DBUG_ASSERT(table_list->lock_type >= TL_WRITE_ALLOW_WRITE);

  if (table_list->trg_event_map)
  {
>>>>>>> 20ca15d4
    if (table_list->table->triggers)
    {
      *need_prelocking= TRUE;

      if (table_list->table->triggers->
          add_tables_and_routines_for_triggers(thd, prelocking_ctx, table_list))
        return TRUE;
    }
  }

  return FALSE;
}


/**
  Defines how prelocking algorithm for DML statements should handle view -
  all view routines should be added to the prelocking set.

  @param[in]  thd              Thread context.
  @param[in]  prelocking_ctx   Prelocking context of the statement.
  @param[in]  table_list       Table list element for view.
  @param[in]  sp               Routine body.
  @param[out] need_prelocking  Set to TRUE if method detects that prelocking
                               required, not changed otherwise.

  @retval FALSE  Success.
  @retval TRUE   Failure (OOM).
*/

bool DML_prelocking_strategy::
handle_view(THD *thd, Query_tables_list *prelocking_ctx,
            TABLE_LIST *table_list, bool *need_prelocking)
{
  if (table_list->view->uses_stored_routines())
  {
    *need_prelocking= TRUE;

    sp_update_stmt_used_routines(thd, prelocking_ctx,
                                 &table_list->view->sroutines_list,
                                 table_list->top_table());
  }
  return FALSE;
}


/**
  Defines how prelocking algorithm for LOCK TABLES statement should handle
  table list elements.

  @param[in]  thd              Thread context.
  @param[in]  prelocking_ctx   Prelocking context of the statement.
  @param[in]  table_list       Table list element for table.
  @param[in]  sp               Routine body.
  @param[out] need_prelocking  Set to TRUE if method detects that prelocking
                               required, not changed otherwise.

  @retval FALSE  Success.
  @retval TRUE   Failure (OOM).
*/

bool Lock_tables_prelocking_strategy::
handle_table(THD *thd, Query_tables_list *prelocking_ctx,
             TABLE_LIST *table_list, bool *need_prelocking)
{
  if (DML_prelocking_strategy::handle_table(thd, prelocking_ctx, table_list,
                                            need_prelocking))
    return TRUE;

  /* We rely on a caller to check that table is going to be changed. */
  DBUG_ASSERT(table_list->lock_type >= TL_WRITE_ALLOW_WRITE);

  return FALSE;
}


/**
  Defines how prelocking algorithm for ALTER TABLE statement should handle
  routines - do nothing as this statement is not supposed to call routines.

  We still can end up in this method when someone tries
  to define a foreign key referencing a view, and not just
  a simple view, but one that uses stored routines.
*/

bool Alter_table_prelocking_strategy::
handle_routine(THD *thd, Query_tables_list *prelocking_ctx,
               Sroutine_hash_entry *rt, sp_head *sp, bool *need_prelocking)
{
  return FALSE;
}


/**
  Defines how prelocking algorithm for ALTER TABLE statement should handle
  table list elements.

  Unlike in DML, we do not process triggers here.

  @param[in]  thd              Thread context.
  @param[in]  prelocking_ctx   Prelocking context of the statement.
  @param[in]  table_list       Table list element for table.
  @param[in]  sp               Routine body.
  @param[out] need_prelocking  Set to TRUE if method detects that prelocking
                               required, not changed otherwise.


  @retval FALSE  Success.
  @retval TRUE   Failure (OOM).
*/

bool Alter_table_prelocking_strategy::
handle_table(THD *thd, Query_tables_list *prelocking_ctx,
             TABLE_LIST *table_list, bool *need_prelocking)
{
  return FALSE;
}


/**
  Defines how prelocking algorithm for ALTER TABLE statement
  should handle view - do nothing. We don't need to add view
  routines to the prelocking set in this case as view is not going
  to be materialized.
*/

bool Alter_table_prelocking_strategy::
handle_view(THD *thd, Query_tables_list *prelocking_ctx,
            TABLE_LIST *table_list, bool *need_prelocking)
{
  return FALSE;
}


/**
  Check that lock is ok for tables; Call start stmt if ok

  @param thd             Thread handle.
  @param prelocking_ctx  Prelocking context.
  @param table_list      Table list element for table to be checked.

  @retval FALSE - Ok.
  @retval TRUE  - Error.
*/

static bool check_lock_and_start_stmt(THD *thd,
                                      Query_tables_list *prelocking_ctx,
                                      TABLE_LIST *table_list)
{
  int error;
  thr_lock_type lock_type;
  DBUG_ENTER("check_lock_and_start_stmt");

  /*
    TL_WRITE_DEFAULT and TL_READ_DEFAULT are supposed to be parser only
    types of locks so they should be converted to appropriate other types
    to be passed to storage engine. The exact lock type passed to the
    engine is important as, for example, InnoDB uses it to determine
    what kind of row locks should be acquired when executing statement
    in prelocked mode or under LOCK TABLES with @@innodb_table_locks = 0.
  */
  if (table_list->lock_type == TL_WRITE_DEFAULT)
    lock_type= thd->update_lock_default;
  else if (table_list->lock_type == TL_READ_DEFAULT)
    lock_type= read_lock_type_for_table(thd, prelocking_ctx, table_list);
  else
    lock_type= table_list->lock_type;

  if ((int) lock_type > (int) TL_WRITE_ALLOW_WRITE &&
      (int) table_list->table->reginfo.lock_type <= (int) TL_WRITE_ALLOW_WRITE)
  {
    my_error(ER_TABLE_NOT_LOCKED_FOR_WRITE, MYF(0), table_list->alias);
    DBUG_RETURN(1);
  }
  if ((error= table_list->table->file->start_stmt(thd, lock_type)))
  {
    table_list->table->file->print_error(error, MYF(0));
    DBUG_RETURN(1);
  }
  DBUG_RETURN(0);
}


/**
  @brief Open and lock one table

  @param[in]    thd             thread handle
  @param[in]    table_l         table to open is first table in this list
  @param[in]    lock_type       lock to use for table
  @param[in]    flags           options to be used while opening and locking
                                table (see open_table(), mysql_lock_tables())
  @param[in]    prelocking_strategy  Strategy which specifies how prelocking
                                     algorithm should work for this statement.

  @return       table
    @retval     != NULL         OK, opened table returned
    @retval     NULL            Error

  @note
    If ok, the following are also set:
      table_list->lock_type 	lock_type
      table_list->table		table

  @note
    If table_l is a list, not a single table, the list is temporarily
    broken.

  @detail
    This function is meant as a replacement for open_ltable() when
    MERGE tables can be opened. open_ltable() cannot open MERGE tables.

    There may be more differences between open_n_lock_single_table() and
    open_ltable(). One known difference is that open_ltable() does
    neither call thd->decide_logging_format() nor handle some other logging
    and locking issues because it does not call lock_tables().
*/

TABLE *open_n_lock_single_table(THD *thd, TABLE_LIST *table_l,
                                thr_lock_type lock_type, uint flags,
                                Prelocking_strategy *prelocking_strategy)
{
  TABLE_LIST *save_next_global;
  DBUG_ENTER("open_n_lock_single_table");

  /* Remember old 'next' pointer. */
  save_next_global= table_l->next_global;
  /* Break list. */
  table_l->next_global= NULL;

  /* Set requested lock type. */
  table_l->lock_type= lock_type;
  /* Allow to open real tables only. */
  table_l->required_type= FRMTYPE_TABLE;

  /* Open the table. */
  if (open_and_lock_tables(thd, table_l, FALSE, flags,
                           prelocking_strategy))
    table_l->table= NULL; /* Just to be sure. */

  /* Restore list. */
  table_l->next_global= save_next_global;

  DBUG_RETURN(table_l->table);
}


/*
  Open and lock one table

  SYNOPSIS
    open_ltable()
    thd			Thread handler
    table_list		Table to open is first table in this list
    lock_type		Lock to use for open
    lock_flags          Flags passed to mysql_lock_table

  NOTE
    This function doesn't do anything like SP/SF/views/triggers analysis done 
    in open_table()/lock_tables(). It is intended for opening of only one
    concrete table. And used only in special contexts.

  RETURN VALUES
    table		Opened table
    0			Error
  
    If ok, the following are also set:
      table_list->lock_type 	lock_type
      table_list->table		table
*/

TABLE *open_ltable(THD *thd, TABLE_LIST *table_list, thr_lock_type lock_type,
                   uint lock_flags)
{
  TABLE *table;
  Open_table_context ot_ctx(thd, lock_flags);
  bool error;
  DBUG_ENTER("open_ltable");

  /* should not be used in a prelocked_mode context, see NOTE above */
  DBUG_ASSERT(thd->locked_tables_mode < LTM_PRELOCKED);

  thd_proc_info(thd, "Opening table");
  thd->current_tablenr= 0;
  /* open_ltable can be used only for BASIC TABLEs */
  table_list->required_type= FRMTYPE_TABLE;

  /* This function can't properly handle requests for such metadata locks. */
  DBUG_ASSERT(table_list->mdl_request.type < MDL_SHARED_NO_WRITE);

  while ((error= open_table(thd, table_list, thd->mem_root, &ot_ctx)) &&
         ot_ctx.can_recover_from_failed_open())
  {
    /*
      Even though we have failed to open table we still need to
      call release_transactional_locks() to release metadata locks which
      might have been acquired successfully.
    */
    thd->mdl_context.rollback_to_savepoint(ot_ctx.start_of_statement_svp());
    table_list->mdl_request.ticket= 0;
    if (ot_ctx.recover_from_failed_open(thd))
      break;
  }

  if (!error)
  {
    /*
      We can't have a view or some special "open_strategy" in this function
      so there should be a TABLE instance.
    */
    DBUG_ASSERT(table_list->table);
    table= table_list->table;
    if (table->file->ht->db_type == DB_TYPE_MRG_MYISAM)
    {
      /* A MERGE table must not come here. */
      /* purecov: begin tested */
      my_error(ER_WRONG_OBJECT, MYF(0), table->s->db.str,
               table->s->table_name.str, "BASE TABLE");
      table= 0;
      goto end;
      /* purecov: end */
    }

    table_list->lock_type= lock_type;
    table->grant= table_list->grant;
    if (thd->locked_tables_mode)
    {
      if (check_lock_and_start_stmt(thd, thd->lex, table_list))
	table= 0;
    }
    else
    {
      DBUG_ASSERT(thd->lock == 0);	// You must lock everything at once
      if ((table->reginfo.lock_type= lock_type) != TL_UNLOCK)
	if (! (thd->lock= mysql_lock_tables(thd, &table_list->table, 1,
                                            lock_flags)))
        {
          table= 0;
        }
    }
  }
  else
    table= 0;

end:
  if (table == NULL)
  {
    if (!thd->in_sub_stmt)
      trans_rollback_stmt(thd);
    close_thread_tables(thd);
  }
  thd_proc_info(thd, 0);
  DBUG_RETURN(table);
}


/**
  Open all tables in list, locks them and optionally process derived tables.

  @param thd		      Thread context.
  @param tables	              List of tables for open and locking.
  @param derived              If to handle derived tables.
  @param flags                Bitmap of options to be used to open and lock
                              tables (see open_tables() and mysql_lock_tables()
                              for details).
  @param prelocking_strategy  Strategy which specifies how prelocking algorithm
                              should work for this statement.

  @note
    The thr_lock locks will automatically be freed by
    close_thread_tables().

  @retval FALSE  OK.
  @retval TRUE   Error
*/

bool open_and_lock_tables(THD *thd, TABLE_LIST *tables,
                          bool derived, uint flags,
                          Prelocking_strategy *prelocking_strategy)
{
  uint counter;
  MDL_ticket *mdl_savepoint= thd->mdl_context.mdl_savepoint();
  DBUG_ENTER("open_and_lock_tables");
  DBUG_PRINT("enter", ("derived handling: %d", derived));

  if (open_tables(thd, &tables, &counter, flags, prelocking_strategy))
    goto err;

  DBUG_EXECUTE_IF("sleep_open_and_lock_after_open", {
                  const char *old_proc_info= thd->proc_info;
                  thd->proc_info= "DBUG sleep";
                  my_sleep(6000000);
                  thd->proc_info= old_proc_info;});

  if (lock_tables(thd, tables, counter, flags))
    goto err;

  if (derived &&
      (mysql_handle_derived(thd->lex, &mysql_derived_prepare) ||
       (thd->fill_derived_tables() &&
        mysql_handle_derived(thd->lex, &mysql_derived_filling))))
    goto err;

  DBUG_RETURN(FALSE);
err:
  if (! thd->in_sub_stmt)
    trans_rollback_stmt(thd);  /* Necessary if derived handling failed. */
  close_thread_tables(thd);
  /* Don't keep locks for a failed statement. */
  thd->mdl_context.rollback_to_savepoint(mdl_savepoint);
  DBUG_RETURN(TRUE);
}


/*
  Open all tables in list and process derived tables

  SYNOPSIS
    open_normal_and_derived_tables
    thd		- thread handler
    tables	- list of tables for open
    flags       - bitmap of flags to modify how the tables will be open:
                  MYSQL_LOCK_IGNORE_FLUSH - open table even if someone has
                  done a flush on it.

  RETURN
    FALSE - ok
    TRUE  - error

  NOTE 
    This is to be used on prepare stage when you don't read any
    data from the tables.
*/

bool open_normal_and_derived_tables(THD *thd, TABLE_LIST *tables, uint flags)
{
  DML_prelocking_strategy prelocking_strategy;
  uint counter;
  MDL_ticket *mdl_savepoint= thd->mdl_context.mdl_savepoint();
  DBUG_ENTER("open_normal_and_derived_tables");
  DBUG_ASSERT(!thd->fill_derived_tables());
  if (open_tables(thd, &tables, &counter, flags, &prelocking_strategy) ||
      mysql_handle_derived(thd->lex, &mysql_derived_prepare))
    goto end;

  DBUG_RETURN(0);
end:
  /*
    No need to commit/rollback the statement transaction: it's
    either not started or we're filling in an INFORMATION_SCHEMA
    table on the fly, and thus mustn't manipulate with the
    transaction of the enclosing statement.
  */
  DBUG_ASSERT(thd->transaction.stmt.is_empty() ||
              (thd->state_flags & Open_tables_state::BACKUPS_AVAIL));
  close_thread_tables(thd);
  /* Don't keep locks for a failed statement. */
  thd->mdl_context.rollback_to_savepoint(mdl_savepoint);

  DBUG_RETURN(TRUE); /* purecov: inspected */
}


/*
  Mark all real tables in the list as free for reuse.

  SYNOPSIS
    mark_real_tables_as_free_for_reuse()
      thd   - thread context
      table - head of the list of tables

  DESCRIPTION
    Marks all real tables in the list (i.e. not views, derived
    or schema tables) as free for reuse.
*/

static void mark_real_tables_as_free_for_reuse(TABLE_LIST *table_list)
{
  TABLE_LIST *table;
  for (table= table_list; table; table= table->next_global)
    if (!table->placeholder())
<<<<<<< HEAD
    {
      table->table->query_id= 0;
    }
  for (table= table_list; table; table= table->next_global)
    if (!table->placeholder())
    {
=======
    {
      table->table->query_id= 0;
    }
  for (table= table_list; table; table= table->next_global)
    if (!table->placeholder())
    {
>>>>>>> 20ca15d4
      /*
        Detach children of MyISAMMRG tables used in
        sub-statements, they will be reattached at open.
        This has to be done in a separate loop to make sure
        that children have had their query_id cleared.
      */
      table->table->file->extra(HA_EXTRA_DETACH_CHILDREN);
    }
}


/**
  Lock all tables in a list.

  @param  thd           Thread handler
  @param  tables        Tables to lock
  @param  count         Number of opened tables
  @param  flags         Options (see mysql_lock_tables() for details)

  You can't call lock_tables() while holding thr_lock locks, as
  this would break the dead-lock-free handling thr_lock gives us.
  You must always get all needed locks at once.

  If the query for which we are calling this function is marked as
  requiring prelocking, this function will change
  locked_tables_mode to LTM_PRELOCKED.

  @retval FALSE         Success. 
  @retval TRUE          A lock wait timeout, deadlock or out of memory.
*/

bool lock_tables(THD *thd, TABLE_LIST *tables, uint count,
                 uint flags)
{
  TABLE_LIST *table;

  DBUG_ENTER("lock_tables");
  /*
    We can't meet statement requiring prelocking if we already
    in prelocked mode.
  */
  DBUG_ASSERT(thd->locked_tables_mode <= LTM_LOCK_TABLES ||
              !thd->lex->requires_prelocking());

  if (!tables && !thd->lex->requires_prelocking())
    DBUG_RETURN(thd->decide_logging_format(tables));

  /*
    Check for thd->locked_tables_mode to avoid a redundant
    and harmful attempt to lock the already locked tables again.
    Checking for thd->lock is not enough in some situations. For example,
    if a stored function contains
    "drop table t3; create temporary t3 ..; insert into t3 ...;"
    thd->lock may be 0 after drop tables, whereas locked_tables_mode
    is still on. In this situation an attempt to lock temporary
    table t3 will lead to a memory leak.
  */
  if (! thd->locked_tables_mode)
  {
    DBUG_ASSERT(thd->lock == 0);	// You must lock everything at once
    TABLE **start,**ptr;

    if (!(ptr=start=(TABLE**) thd->alloc(sizeof(TABLE*)*count)))
      DBUG_RETURN(TRUE);
    for (table= tables; table; table= table->next_global)
    {
      if (!table->placeholder())
	*(ptr++)= table->table;
    }

    /* We have to emulate LOCK TABLES if we are statement needs prelocking. */
    if (thd->lex->requires_prelocking())
    {
      /*
        A query that modifies autoinc column in sub-statement can make the 
        master and slave inconsistent.
        We can solve these problems in mixed mode by switching to binlogging 
        if at least one updated table is used by sub-statement
      */
      if (thd->variables.binlog_format != BINLOG_FORMAT_ROW && tables && 
          has_write_table_with_auto_increment(thd->lex->first_not_own_table()))
        thd->lex->set_stmt_unsafe(LEX::BINLOG_STMT_UNSAFE_AUTOINC_COLUMNS);
    }

    DEBUG_SYNC(thd, "before_lock_tables_takes_lock");

    if (! (thd->lock= mysql_lock_tables(thd, start, (uint) (ptr - start),
                                        flags)))
      DBUG_RETURN(TRUE);

    DEBUG_SYNC(thd, "after_lock_tables_takes_lock");

    if (thd->lex->requires_prelocking() &&
        thd->lex->sql_command != SQLCOM_LOCK_TABLES)
    {
      TABLE_LIST *first_not_own= thd->lex->first_not_own_table();
      /*
        We just have done implicit LOCK TABLES, and now we have
        to emulate first open_and_lock_tables() after it.

        When open_and_lock_tables() is called for a single table out of
        a table list, the 'next_global' chain is temporarily broken. We
        may not find 'first_not_own' before the end of the "list".
        Look for example at those places where open_n_lock_single_table()
        is called. That function implements the temporary breaking of
        a table list for opening a single table.
      */
      for (table= tables;
           table && table != first_not_own;
           table= table->next_global)
      {
        if (!table->placeholder())
        {
          table->table->query_id= thd->query_id;
          if (check_lock_and_start_stmt(thd, thd->lex, table))
          {
            mysql_unlock_tables(thd, thd->lock);
            thd->lock= 0;
            DBUG_RETURN(TRUE);
          }
        }
      }
      /*
        Let us mark all tables which don't belong to the statement itself,
        and was marked as occupied during open_tables() as free for reuse.
      */
      mark_real_tables_as_free_for_reuse(first_not_own);
      DBUG_PRINT("info",("locked_tables_mode= LTM_PRELOCKED"));
      thd->enter_locked_tables_mode(LTM_PRELOCKED);
    }
  }
  else
  {
    TABLE_LIST *first_not_own= thd->lex->first_not_own_table();
    /*
      When open_and_lock_tables() is called for a single table out of
      a table list, the 'next_global' chain is temporarily broken. We
      may not find 'first_not_own' before the end of the "list".
      Look for example at those places where open_n_lock_single_table()
      is called. That function implements the temporary breaking of
      a table list for opening a single table.
    */
    for (table= tables;
         table && table != first_not_own;
         table= table->next_global)
    {
      if (table->placeholder())
        continue;

      /*
        In a stored function or trigger we should ensure that we won't change
        a table that is already used by the calling statement.
      */
      if (thd->locked_tables_mode >= LTM_PRELOCKED &&
          table->lock_type >= TL_WRITE_ALLOW_WRITE)
      {
        for (TABLE* opentab= thd->open_tables; opentab; opentab= opentab->next)
        {
          if (table->table->s == opentab->s && opentab->query_id &&
              table->table->query_id != opentab->query_id)
          {
            my_error(ER_CANT_UPDATE_USED_TABLE_IN_SF_OR_TRG, MYF(0),
                     table->table->s->table_name.str);
            DBUG_RETURN(TRUE);
          }
        }
      }

      if (check_lock_and_start_stmt(thd, thd->lex, table))
      {
	DBUG_RETURN(TRUE);
      }
    }
    /*
      If we are under explicit LOCK TABLES and our statement requires
      prelocking, we should mark all "additional" tables as free for use
      and enter prelocked mode.
    */
    if (thd->lex->requires_prelocking())
    {
      mark_real_tables_as_free_for_reuse(first_not_own);
      DBUG_PRINT("info",
                 ("thd->locked_tables_mode= LTM_PRELOCKED_UNDER_LOCK_TABLES"));
      thd->locked_tables_mode= LTM_PRELOCKED_UNDER_LOCK_TABLES;
    }
  }

  DBUG_RETURN(thd->decide_logging_format(tables));
}


/**
  Prepare statement for reopening of tables and recalculation of set of
  prelocked tables.

  @param[in] thd         Thread context.
  @param[in,out] tables  List of tables which we were trying to open
                         and lock.
  @param[in] start_of_statement_svp MDL savepoint which represents the set
                         of metadata locks which the current transaction
                         managed to acquire before execution of the current
                         statement and to which we should revert before
                         trying to reopen tables. NULL if no metadata locks
                         were held and thus all metadata locks should be
                         released.
*/

void close_tables_for_reopen(THD *thd, TABLE_LIST **tables,
                             MDL_ticket *start_of_statement_svp)
{
  TABLE_LIST *first_not_own_table= thd->lex->first_not_own_table();
  TABLE_LIST *tmp;

  /*
    If table list consists only from tables from prelocking set, table list
    for new attempt should be empty, so we have to update list's root pointer.
  */
  if (first_not_own_table == *tables)
    *tables= 0;
  thd->lex->chop_off_not_own_tables();
  /* Reset MDL tickets for procedures/functions */
  for (Sroutine_hash_entry *rt=
         (Sroutine_hash_entry*)thd->lex->sroutines_list.first;
       rt; rt= rt->next)
    rt->mdl_request.ticket= NULL;
  sp_remove_not_own_routines(thd->lex);
  for (tmp= *tables; tmp; tmp= tmp->next_global)
  {
    tmp->table= 0;
    tmp->mdl_request.ticket= NULL;
    /* We have to cleanup translation tables of views. */
    tmp->cleanup_items();
  }
  /*
    No need to commit/rollback the statement transaction: it's
    either not started or we're filling in an INFORMATION_SCHEMA
    table on the fly, and thus mustn't manipulate with the
    transaction of the enclosing statement.
  */
  DBUG_ASSERT(thd->transaction.stmt.is_empty() ||
              (thd->state_flags & Open_tables_state::BACKUPS_AVAIL));
  close_thread_tables(thd);
  thd->mdl_context.rollback_to_savepoint(start_of_statement_svp);
}


/**
  Open a single table without table caching and don't add it to
  THD::open_tables. Depending on the 'add_to_temporary_tables_list' value,
  the opened TABLE instance will be addded to THD::temporary_tables list.

  @param thd                          Thread context.
  @param path                         Path (without .frm)
  @param db                           Database name.
  @param table_name                   Table name.
  @param add_to_temporary_tables_list Specifies if the opened TABLE
                                      instance should be linked into
                                      THD::temporary_tables list.

  @note This function is used:
    - by alter_table() to open a temporary table;
    - when creating a temporary table with CREATE TEMPORARY TABLE.

  @return TABLE instance for opened table.
  @retval NULL on error.
*/

TABLE *open_table_uncached(THD *thd, const char *path, const char *db,
                           const char *table_name,
                           bool add_to_temporary_tables_list)
{
  TABLE *tmp_table;
  TABLE_SHARE *share;
  char cache_key[MAX_DBKEY_LENGTH], *saved_cache_key, *tmp_path;
  uint key_length;
  TABLE_LIST table_list;
  DBUG_ENTER("open_table_uncached");
  DBUG_PRINT("enter",
             ("table: '%s'.'%s'  path: '%s'  server_id: %u  "
              "pseudo_thread_id: %lu",
              db, table_name, path,
              (uint) thd->server_id, (ulong) thd->variables.pseudo_thread_id));

  table_list.db=         (char*) db;
  table_list.table_name= (char*) table_name;
  /* Create the cache_key for temporary tables */
  key_length= create_table_def_key(thd, cache_key, &table_list, 1);

  if (!(tmp_table= (TABLE*) my_malloc(sizeof(*tmp_table) + sizeof(*share) +
                                      strlen(path)+1 + key_length,
                                      MYF(MY_WME))))
    DBUG_RETURN(0);				/* purecov: inspected */

  share= (TABLE_SHARE*) (tmp_table+1);
  tmp_path= (char*) (share+1);
  saved_cache_key= strmov(tmp_path, path)+1;
  memcpy(saved_cache_key, cache_key, key_length);

  init_tmp_table_share(thd, share, saved_cache_key, key_length,
                       strend(saved_cache_key)+1, tmp_path);

  if (open_table_def(thd, share, 0))
  {
    /* No need to lock share->mutex as this is not needed for tmp tables */
    free_table_share(share);
    my_free(tmp_table);
    DBUG_RETURN(0);
  }

#ifdef HAVE_PSI_INTERFACE
  if (likely(PSI_server != NULL))
    share->m_psi= PSI_server->get_table_share(true, share);
#endif

  if (open_table_from_share(thd, share, table_name,
                            (uint) (HA_OPEN_KEYFILE | HA_OPEN_RNDFILE |
                                    HA_GET_INDEX),
                            READ_KEYINFO | COMPUTE_TYPES | EXTRA_RECORD,
                            ha_open_options,
                            tmp_table, FALSE))
  {
    /* No need to lock share->mutex as this is not needed for tmp tables */
    free_table_share(share);
    my_free(tmp_table);
    DBUG_RETURN(0);
  }

  tmp_table->reginfo.lock_type= TL_WRITE;	 // Simulate locked
  share->tmp_table= (tmp_table->file->has_transactions() ? 
                     TRANSACTIONAL_TMP_TABLE : NON_TRANSACTIONAL_TMP_TABLE);

  if (add_to_temporary_tables_list)
  {
    /* growing temp list at the head */
    tmp_table->next= thd->temporary_tables;
    if (tmp_table->next)
      tmp_table->next->prev= tmp_table;
    thd->temporary_tables= tmp_table;
    thd->temporary_tables->prev= 0;
    if (thd->slave_thread)
      slave_open_temp_tables++;
  }
  tmp_table->pos_in_table_list= 0;
  DBUG_PRINT("tmptable", ("opened table: '%s'.'%s' 0x%lx", tmp_table->s->db.str,
                          tmp_table->s->table_name.str, (long) tmp_table));
  DBUG_RETURN(tmp_table);
}


bool rm_temporary_table(handlerton *base, char *path)
{
  bool error=0;
  handler *file;
  char *ext;
  DBUG_ENTER("rm_temporary_table");

  strmov(ext= strend(path), reg_ext);
  if (mysql_file_delete(key_file_frm, path, MYF(0)))
    error=1; /* purecov: inspected */
  *ext= 0;				// remove extension
  file= get_new_handler((TABLE_SHARE*) 0, current_thd->mem_root, base);
  if (file && file->ha_delete_table(path))
  {
    error=1;
    sql_print_warning("Could not remove temporary table: '%s', error: %d",
                      path, my_errno);
  }
  delete file;
  DBUG_RETURN(error);
}


/*****************************************************************************
* The following find_field_in_XXX procedures implement the core of the
* name resolution functionality. The entry point to resolve a column name in a
* list of tables is 'find_field_in_tables'. It calls 'find_field_in_table_ref'
* for each table reference. In turn, depending on the type of table reference,
* 'find_field_in_table_ref' calls one of the 'find_field_in_XXX' procedures
* below specific for the type of table reference.
******************************************************************************/

/* Special Field pointers as return values of find_field_in_XXX functions. */
Field *not_found_field= (Field*) 0x1;
Field *view_ref_found= (Field*) 0x2; 

#define WRONG_GRANT (Field*) -1

static void update_field_dependencies(THD *thd, Field *field, TABLE *table)
{
  DBUG_ENTER("update_field_dependencies");
  if (thd->mark_used_columns != MARK_COLUMNS_NONE)
  {
    MY_BITMAP *bitmap;

    /*
      We always want to register the used keys, as the column bitmap may have
      been set for all fields (for example for view).
    */
      
    table->covering_keys.intersect(field->part_of_key);
    table->merge_keys.merge(field->part_of_key);

    if (thd->mark_used_columns == MARK_COLUMNS_READ)
      bitmap= table->read_set;
    else
      bitmap= table->write_set;

    /* 
       The test-and-set mechanism in the bitmap is not reliable during
       multi-UPDATE statements under MARK_COLUMNS_READ mode
       (thd->mark_used_columns == MARK_COLUMNS_READ), as this bitmap contains
       only those columns that are used in the SET clause. I.e they are being
       set here. See multi_update::prepare()
    */
    if (bitmap_fast_test_and_set(bitmap, field->field_index))
    {
      if (thd->mark_used_columns == MARK_COLUMNS_WRITE)
      {
        DBUG_PRINT("warning", ("Found duplicated field"));
        thd->dup_field= field;
      }
      else
      {
        DBUG_PRINT("note", ("Field found before"));
      }
      DBUG_VOID_RETURN;
    }
    if (table->get_fields_in_item_tree)
      field->flags|= GET_FIXED_FIELDS_FLAG;
    table->used_fields++;
  }
  else if (table->get_fields_in_item_tree)
    field->flags|= GET_FIXED_FIELDS_FLAG;
  DBUG_VOID_RETURN;
}


/*
  Find a field by name in a view that uses merge algorithm.

  SYNOPSIS
    find_field_in_view()
    thd				thread handler
    table_list			view to search for 'name'
    name			name of field
    length			length of name
    item_name                   name of item if it will be created (VIEW)
    ref				expression substituted in VIEW should be passed
                                using this reference (return view_ref_found)
    register_tree_change        TRUE if ref is not stack variable and we
                                need register changes in item tree

  RETURN
    0			field is not found
    view_ref_found	found value in VIEW (real result is in *ref)
    #			pointer to field - only for schema table fields
*/

static Field *
find_field_in_view(THD *thd, TABLE_LIST *table_list,
                   const char *name, uint length,
                   const char *item_name, Item **ref,
                   bool register_tree_change)
{
  DBUG_ENTER("find_field_in_view");
  DBUG_PRINT("enter",
             ("view: '%s', field name: '%s', item name: '%s', ref 0x%lx",
              table_list->alias, name, item_name, (ulong) ref));
  Field_iterator_view field_it;
  field_it.set(table_list);
  Query_arena *arena= 0, backup;  
  
  DBUG_ASSERT(table_list->schema_table_reformed ||
              (ref != 0 && table_list->view != 0));
  for (; !field_it.end_of_fields(); field_it.next())
  {
    if (!my_strcasecmp(system_charset_info, field_it.name(), name))
    {
      // in PS use own arena or data will be freed after prepare
      if (register_tree_change &&
          thd->stmt_arena->is_stmt_prepare_or_first_stmt_execute())
        arena= thd->activate_stmt_arena_if_needed(&backup);
      /*
        create_item() may, or may not create a new Item, depending on
        the column reference. See create_view_field() for details.
      */
      Item *item= field_it.create_item(thd);
      if (arena)
        thd->restore_active_arena(arena, &backup);
      
      if (!item)
        DBUG_RETURN(0);
      /*
       *ref != NULL means that *ref contains the item that we need to
       replace. If the item was aliased by the user, set the alias to
       the replacing item.
       We need to set alias on both ref itself and on ref real item.
      */
      if (*ref && !(*ref)->is_autogenerated_name)
      {
        item->set_name((*ref)->name, (*ref)->name_length,
                       system_charset_info);
        item->real_item()->set_name((*ref)->name, (*ref)->name_length,
                       system_charset_info);
      }
      if (register_tree_change)
        thd->change_item_tree(ref, item);
      else
        *ref= item;
      DBUG_RETURN((Field*) view_ref_found);
    }
  }
  DBUG_RETURN(0);
}


/*
  Find field by name in a NATURAL/USING join table reference.

  SYNOPSIS
    find_field_in_natural_join()
    thd			 [in]  thread handler
    table_ref            [in]  table reference to search
    name		 [in]  name of field
    length		 [in]  length of name
    ref                  [in/out] if 'name' is resolved to a view field, ref is
                               set to point to the found view field
    register_tree_change [in]  TRUE if ref is not stack variable and we
                               need register changes in item tree
    actual_table         [out] the original table reference where the field
                               belongs - differs from 'table_list' only for
                               NATURAL/USING joins

  DESCRIPTION
    Search for a field among the result fields of a NATURAL/USING join.
    Notice that this procedure is called only for non-qualified field
    names. In the case of qualified fields, we search directly the base
    tables of a natural join.

  RETURN
    NULL        if the field was not found
    WRONG_GRANT if no access rights to the found field
    #           Pointer to the found Field
*/

static Field *
find_field_in_natural_join(THD *thd, TABLE_LIST *table_ref, const char *name,
                           uint length, Item **ref, bool register_tree_change,
                           TABLE_LIST **actual_table)
{
  List_iterator_fast<Natural_join_column>
    field_it(*(table_ref->join_columns));
  Natural_join_column *nj_col, *curr_nj_col;
  Field *found_field;
  Query_arena *arena, backup;
  DBUG_ENTER("find_field_in_natural_join");
  DBUG_PRINT("enter", ("field name: '%s', ref 0x%lx",
		       name, (ulong) ref));
  DBUG_ASSERT(table_ref->is_natural_join && table_ref->join_columns);
  DBUG_ASSERT(*actual_table == NULL);

  LINT_INIT(arena);
  LINT_INIT(found_field);

  for (nj_col= NULL, curr_nj_col= field_it++; curr_nj_col; 
       curr_nj_col= field_it++)
  {
    if (!my_strcasecmp(system_charset_info, curr_nj_col->name(), name))
    {
      if (nj_col)
      {
        my_error(ER_NON_UNIQ_ERROR, MYF(0), name, thd->where);
        DBUG_RETURN(NULL);
      }
      nj_col= curr_nj_col;
    }
  }
  if (!nj_col)
    DBUG_RETURN(NULL);

  if (nj_col->view_field)
  {
    Item *item;
    LINT_INIT(arena);
    if (register_tree_change)
      arena= thd->activate_stmt_arena_if_needed(&backup);
    /*
      create_item() may, or may not create a new Item, depending on the
      column reference. See create_view_field() for details.
    */
    item= nj_col->create_item(thd);
    /*
     *ref != NULL means that *ref contains the item that we need to
     replace. If the item was aliased by the user, set the alias to
     the replacing item.
     We need to set alias on both ref itself and on ref real item.
     */
    if (*ref && !(*ref)->is_autogenerated_name)
    {
      item->set_name((*ref)->name, (*ref)->name_length,
                     system_charset_info);
      item->real_item()->set_name((*ref)->name, (*ref)->name_length,
                                  system_charset_info);
    }
    if (register_tree_change && arena)
      thd->restore_active_arena(arena, &backup);

    if (!item)
      DBUG_RETURN(NULL);
    DBUG_ASSERT(nj_col->table_field == NULL);
    if (nj_col->table_ref->schema_table_reformed)
    {
      /*
        Translation table items are always Item_fields and fixed
        already('mysql_schema_table' function). So we can return
        ->field. It is used only for 'show & where' commands.
      */
      DBUG_RETURN(((Item_field*) (nj_col->view_field->item))->field);
    }
    if (register_tree_change)
      thd->change_item_tree(ref, item);
    else
      *ref= item;
    found_field= (Field*) view_ref_found;
  }
  else
  {
    /* This is a base table. */
    DBUG_ASSERT(nj_col->view_field == NULL);
    /*
      This fix_fields is not necessary (initially this item is fixed by
      the Item_field constructor; after reopen_tables the Item_func_eq
      calls fix_fields on that item), it's just a check during table
      reopening for columns that was dropped by the concurrent connection.
    */
    if (!nj_col->table_field->fixed &&
        nj_col->table_field->fix_fields(thd, (Item **)&nj_col->table_field))
    {
      DBUG_PRINT("info", ("column '%s' was dropped by the concurrent connection",
                          nj_col->table_field->name));
      DBUG_RETURN(NULL);
    }
    DBUG_ASSERT(nj_col->table_ref->table == nj_col->table_field->field->table);
    found_field= nj_col->table_field->field;
    update_field_dependencies(thd, found_field, nj_col->table_ref->table);
  }

  *actual_table= nj_col->table_ref;
  
  DBUG_RETURN(found_field);
}


/*
  Find field by name in a base table or a view with temp table algorithm.

  SYNOPSIS
    find_field_in_table()
    thd				thread handler
    table			table where to search for the field
    name			name of field
    length			length of name
    allow_rowid			do allow finding of "_rowid" field?
    cached_field_index_ptr	cached position in field list (used to speedup
                                lookup for fields in prepared tables)

  RETURN
    0	field is not found
    #	pointer to field
*/

Field *
find_field_in_table(THD *thd, TABLE *table, const char *name, uint length,
                    bool allow_rowid, uint *cached_field_index_ptr)
{
  Field **field_ptr, *field;
  uint cached_field_index= *cached_field_index_ptr;
  DBUG_ENTER("find_field_in_table");
  DBUG_PRINT("enter", ("table: '%s', field name: '%s'", table->alias, name));

  /* We assume here that table->field < NO_CACHED_FIELD_INDEX = UINT_MAX */
  if (cached_field_index < table->s->fields &&
      !my_strcasecmp(system_charset_info,
                     table->field[cached_field_index]->field_name, name))
    field_ptr= table->field + cached_field_index;
  else if (table->s->name_hash.records)
  {
    field_ptr= (Field**) my_hash_search(&table->s->name_hash, (uchar*) name,
                                        length);
    if (field_ptr)
    {
      /*
        field_ptr points to field in TABLE_SHARE. Convert it to the matching
        field in table
      */
      field_ptr= (table->field + (field_ptr - table->s->field));
    }
  }
  else
  {
    if (!(field_ptr= table->field))
      DBUG_RETURN((Field *)0);
    for (; *field_ptr; ++field_ptr)
      if (!my_strcasecmp(system_charset_info, (*field_ptr)->field_name, name))
        break;
  }

  if (field_ptr && *field_ptr)
  {
    *cached_field_index_ptr= field_ptr - table->field;
    field= *field_ptr;
  }
  else
  {
    if (!allow_rowid ||
        my_strcasecmp(system_charset_info, name, "_rowid") ||
        table->s->rowid_field_offset == 0)
      DBUG_RETURN((Field*) 0);
    field= table->field[table->s->rowid_field_offset-1];
  }

  update_field_dependencies(thd, field, table);

  DBUG_RETURN(field);
}


/*
  Find field in a table reference.

  SYNOPSIS
    find_field_in_table_ref()
    thd			   [in]  thread handler
    table_list		   [in]  table reference to search
    name		   [in]  name of field
    length		   [in]  field length of name
    item_name              [in]  name of item if it will be created (VIEW)
    db_name                [in]  optional database name that qualifies the
    table_name             [in]  optional table name that qualifies the field
    ref		       [in/out] if 'name' is resolved to a view field, ref
                                 is set to point to the found view field
    check_privileges       [in]  check privileges
    allow_rowid		   [in]  do allow finding of "_rowid" field?
    cached_field_index_ptr [in]  cached position in field list (used to
                                 speedup lookup for fields in prepared tables)
    register_tree_change   [in]  TRUE if ref is not stack variable and we
                                 need register changes in item tree
    actual_table           [out] the original table reference where the field
                                 belongs - differs from 'table_list' only for
                                 NATURAL_USING joins.

  DESCRIPTION
    Find a field in a table reference depending on the type of table
    reference. There are three types of table references with respect
    to the representation of their result columns:
    - an array of Field_translator objects for MERGE views and some
      information_schema tables,
    - an array of Field objects (and possibly a name hash) for stored
      tables,
    - a list of Natural_join_column objects for NATURAL/USING joins.
    This procedure detects the type of the table reference 'table_list'
    and calls the corresponding search routine.

  RETURN
    0			field is not found
    view_ref_found	found value in VIEW (real result is in *ref)
    #			pointer to field
*/

Field *
find_field_in_table_ref(THD *thd, TABLE_LIST *table_list,
                        const char *name, uint length,
                        const char *item_name, const char *db_name,
                        const char *table_name, Item **ref,
                        bool check_privileges, bool allow_rowid,
                        uint *cached_field_index_ptr,
                        bool register_tree_change, TABLE_LIST **actual_table)
{
  Field *fld;
  DBUG_ENTER("find_field_in_table_ref");
  DBUG_ASSERT(table_list->alias);
  DBUG_ASSERT(name);
  DBUG_ASSERT(item_name);
  DBUG_PRINT("enter",
             ("table: '%s'  field name: '%s'  item name: '%s'  ref 0x%lx",
              table_list->alias, name, item_name, (ulong) ref));

  /*
    Check that the table and database that qualify the current field name
    are the same as the table reference we are going to search for the field.

    Exclude from the test below nested joins because the columns in a
    nested join generally originate from different tables. Nested joins
    also have no table name, except when a nested join is a merge view
    or an information schema table.

    We include explicitly table references with a 'field_translation' table,
    because if there are views over natural joins we don't want to search
    inside the view, but we want to search directly in the view columns
    which are represented as a 'field_translation'.

    TODO: Ensure that table_name, db_name and tables->db always points to
          something !
  */
  if (/* Exclude nested joins. */
      (!table_list->nested_join ||
       /* Include merge views and information schema tables. */
       table_list->field_translation) &&
      /*
        Test if the field qualifiers match the table reference we plan
        to search.
      */
      table_name && table_name[0] &&
      (my_strcasecmp(table_alias_charset, table_list->alias, table_name) ||
       (db_name && db_name[0] && table_list->db && table_list->db[0] &&
        (table_list->schema_table ?
         my_strcasecmp(system_charset_info, db_name, table_list->db) :
         strcmp(db_name, table_list->db)))))
    DBUG_RETURN(0);

  *actual_table= NULL;

  if (table_list->field_translation)
  {
    /* 'table_list' is a view or an information schema table. */
    if ((fld= find_field_in_view(thd, table_list, name, length, item_name, ref,
                                 register_tree_change)))
      *actual_table= table_list;
  }
  else if (!table_list->nested_join)
  {
    /* 'table_list' is a stored table. */
    DBUG_ASSERT(table_list->table);
    if ((fld= find_field_in_table(thd, table_list->table, name, length,
                                  allow_rowid,
                                  cached_field_index_ptr)))
      *actual_table= table_list;
  }
  else
  {
    /*
      'table_list' is a NATURAL/USING join, or an operand of such join that
      is a nested join itself.

      If the field name we search for is qualified, then search for the field
      in the table references used by NATURAL/USING the join.
    */
    if (table_name && table_name[0])
    {
      List_iterator<TABLE_LIST> it(table_list->nested_join->join_list);
      TABLE_LIST *table;
      while ((table= it++))
      {
        if ((fld= find_field_in_table_ref(thd, table, name, length, item_name,
                                          db_name, table_name, ref,
                                          check_privileges, allow_rowid,
                                          cached_field_index_ptr,
                                          register_tree_change, actual_table)))
          DBUG_RETURN(fld);
      }
      DBUG_RETURN(0);
    }
    /*
      Non-qualified field, search directly in the result columns of the
      natural join. The condition of the outer IF is true for the top-most
      natural join, thus if the field is not qualified, we will search
      directly the top-most NATURAL/USING join.
    */
    fld= find_field_in_natural_join(thd, table_list, name, length, ref,
                                    register_tree_change, actual_table);
  }

  if (fld)
  {
#ifndef NO_EMBEDDED_ACCESS_CHECKS
    /* Check if there are sufficient access rights to the found field. */
    if (check_privileges &&
        check_column_grant_in_table_ref(thd, *actual_table, name, length))
      fld= WRONG_GRANT;
    else
#endif
      if (thd->mark_used_columns != MARK_COLUMNS_NONE)
      {
        /*
          Get rw_set correct for this field so that the handler
          knows that this field is involved in the query and gets
          retrieved/updated
         */
        Field *field_to_set= NULL;
        if (fld == view_ref_found)
        {
          Item *it= (*ref)->real_item();
          if (it->type() == Item::FIELD_ITEM)
            field_to_set= ((Item_field*)it)->field;
          else
          {
            if (thd->mark_used_columns == MARK_COLUMNS_READ)
              it->walk(&Item::register_field_in_read_map, 1, (uchar *) 0);
          }
        }
        else
          field_to_set= fld;
        if (field_to_set)
        {
          TABLE *table= field_to_set->table;
          if (thd->mark_used_columns == MARK_COLUMNS_READ)
            bitmap_set_bit(table->read_set, field_to_set->field_index);
          else
            bitmap_set_bit(table->write_set, field_to_set->field_index);
        }
      }
  }
  DBUG_RETURN(fld);
}


/*
  Find field in table, no side effects, only purpose is to check for field
  in table object and get reference to the field if found.

  SYNOPSIS
  find_field_in_table_sef()

  table                         table where to find
  name                          Name of field searched for

  RETURN
    0                   field is not found
    #                   pointer to field
*/

Field *find_field_in_table_sef(TABLE *table, const char *name)
{
  Field **field_ptr;
  if (table->s->name_hash.records)
  {
    field_ptr= (Field**)my_hash_search(&table->s->name_hash,(uchar*) name,
                                       strlen(name));
    if (field_ptr)
    {
      /*
        field_ptr points to field in TABLE_SHARE. Convert it to the matching
        field in table
      */
      field_ptr= (table->field + (field_ptr - table->s->field));
    }
  }
  else
  {
    if (!(field_ptr= table->field))
      return (Field *)0;
    for (; *field_ptr; ++field_ptr)
      if (!my_strcasecmp(system_charset_info, (*field_ptr)->field_name, name))
        break;
  }
  if (field_ptr)
    return *field_ptr;
  else
    return (Field *)0;
}


/*
  Find field in table list.

  SYNOPSIS
    find_field_in_tables()
    thd			  pointer to current thread structure
    item		  field item that should be found
    first_table           list of tables to be searched for item
    last_table            end of the list of tables to search for item. If NULL
                          then search to the end of the list 'first_table'.
    ref			  if 'item' is resolved to a view field, ref is set to
                          point to the found view field
    report_error	  Degree of error reporting:
                          - IGNORE_ERRORS then do not report any error
                          - IGNORE_EXCEPT_NON_UNIQUE report only non-unique
                            fields, suppress all other errors
                          - REPORT_EXCEPT_NON_UNIQUE report all other errors
                            except when non-unique fields were found
                          - REPORT_ALL_ERRORS
    check_privileges      need to check privileges
    register_tree_change  TRUE if ref is not a stack variable and we
                          to need register changes in item tree

  RETURN VALUES
    0			If error: the found field is not unique, or there are
                        no sufficient access priviliges for the found field,
                        or the field is qualified with non-existing table.
    not_found_field	The function was called with report_error ==
                        (IGNORE_ERRORS || IGNORE_EXCEPT_NON_UNIQUE) and a
			field was not found.
    view_ref_found	View field is found, item passed through ref parameter
    found field         If a item was resolved to some field
*/

Field *
find_field_in_tables(THD *thd, Item_ident *item,
                     TABLE_LIST *first_table, TABLE_LIST *last_table,
		     Item **ref, find_item_error_report_type report_error,
                     bool check_privileges, bool register_tree_change)
{
  Field *found=0;
  const char *db= item->db_name;
  const char *table_name= item->table_name;
  const char *name= item->field_name;
  uint length=(uint) strlen(name);
  char name_buff[NAME_LEN+1];
  TABLE_LIST *cur_table= first_table;
  TABLE_LIST *actual_table;
  bool allow_rowid;

  if (!table_name || !table_name[0])
  {
    table_name= 0;                              // For easier test
    db= 0;
  }

  allow_rowid= table_name || (cur_table && !cur_table->next_local);

  if (item->cached_table)
  {
    /*
      This shortcut is used by prepared statements. We assume that
      TABLE_LIST *first_table is not changed during query execution (which
      is true for all queries except RENAME but luckily RENAME doesn't
      use fields...) so we can rely on reusing pointer to its member.
      With this optimization we also miss case when addition of one more
      field makes some prepared query ambiguous and so erroneous, but we
      accept this trade off.
    */
    TABLE_LIST *table_ref= item->cached_table;
    /*
      The condition (table_ref->view == NULL) ensures that we will call
      find_field_in_table even in the case of information schema tables
      when table_ref->field_translation != NULL.
      */
    if (table_ref->table && !table_ref->view)
      found= find_field_in_table(thd, table_ref->table, name, length,
                                 TRUE, &(item->cached_field_index));
    else
      found= find_field_in_table_ref(thd, table_ref, name, length, item->name,
                                     NULL, NULL, ref, check_privileges,
                                     TRUE, &(item->cached_field_index),
                                     register_tree_change,
                                     &actual_table);
    if (found)
    {
      if (found == WRONG_GRANT)
	return (Field*) 0;

      /*
        Only views fields should be marked as dependent, not an underlying
        fields.
      */
      if (!table_ref->belong_to_view)
      {
        SELECT_LEX *current_sel= thd->lex->current_select;
        SELECT_LEX *last_select= table_ref->select_lex;
        /*
          If the field was an outer referencee, mark all selects using this
          sub query as dependent on the outer query
        */
        if (current_sel != last_select)
          mark_select_range_as_dependent(thd, last_select, current_sel,
                                         found, *ref, item);
      }
      return found;
    }
  }

  if (db && lower_case_table_names)
  {
    /*
      convert database to lower case for comparison.
      We can't do this in Item_field as this would change the
      'name' of the item which may be used in the select list
    */
    strmake(name_buff, db, sizeof(name_buff)-1);
    my_casedn_str(files_charset_info, name_buff);
    db= name_buff;
  }

  if (last_table)
    last_table= last_table->next_name_resolution_table;

  for (; cur_table != last_table ;
       cur_table= cur_table->next_name_resolution_table)
  {
    Field *cur_field= find_field_in_table_ref(thd, cur_table, name, length,
                                              item->name, db, table_name, ref,
                                              (thd->lex->sql_command ==
                                               SQLCOM_SHOW_FIELDS)
                                              ? false : check_privileges,
                                              allow_rowid,
                                              &(item->cached_field_index),
                                              register_tree_change,
                                              &actual_table);
    if (cur_field)
    {
      if (cur_field == WRONG_GRANT)
      {
        if (thd->lex->sql_command != SQLCOM_SHOW_FIELDS)
          return (Field*) 0;

        thd->clear_error();
        cur_field= find_field_in_table_ref(thd, cur_table, name, length,
                                           item->name, db, table_name, ref,
                                           false,
                                           allow_rowid,
                                           &(item->cached_field_index),
                                           register_tree_change,
                                           &actual_table);
        if (cur_field)
        {
          Field *nf=new Field_null(NULL,0,Field::NONE,
                                   cur_field->field_name,
                                   &my_charset_bin);
          nf->init(cur_table->table);
          cur_field= nf;
        }
      }

      /*
        Store the original table of the field, which may be different from
        cur_table in the case of NATURAL/USING join.
      */
      item->cached_table= (!actual_table->cacheable_table || found) ?
                          0 : actual_table;

      DBUG_ASSERT(thd->where);
      /*
        If we found a fully qualified field we return it directly as it can't
        have duplicates.
       */
      if (db)
        return cur_field;

      if (found)
      {
        if (report_error == REPORT_ALL_ERRORS ||
            report_error == IGNORE_EXCEPT_NON_UNIQUE)
          my_error(ER_NON_UNIQ_ERROR, MYF(0),
                   table_name ? item->full_name() : name, thd->where);
        return (Field*) 0;
      }
      found= cur_field;
    }
  }

  if (found)
    return found;

  /*
    If the field was qualified and there were no tables to search, issue
    an error that an unknown table was given. The situation is detected
    as follows: if there were no tables we wouldn't go through the loop
    and cur_table wouldn't be updated by the loop increment part, so it
    will be equal to the first table.
  */
  if (table_name && (cur_table == first_table) &&
      (report_error == REPORT_ALL_ERRORS ||
       report_error == REPORT_EXCEPT_NON_UNIQUE))
  {
    char buff[NAME_LEN*2 + 2];
    if (db && db[0])
    {
      strxnmov(buff,sizeof(buff)-1,db,".",table_name,NullS);
      table_name=buff;
    }
    my_error(ER_UNKNOWN_TABLE, MYF(0), table_name, thd->where);
  }
  else
  {
    if (report_error == REPORT_ALL_ERRORS ||
        report_error == REPORT_EXCEPT_NON_UNIQUE)
      my_error(ER_BAD_FIELD_ERROR, MYF(0), item->full_name(), thd->where);
    else
      found= not_found_field;
  }
  return found;
}


/*
  Find Item in list of items (find_field_in_tables analog)

  TODO
    is it better return only counter?

  SYNOPSIS
    find_item_in_list()
    find			Item to find
    items			List of items
    counter			To return number of found item
    report_error
      REPORT_ALL_ERRORS		report errors, return 0 if error
      REPORT_EXCEPT_NOT_FOUND	Do not report 'not found' error and
				return not_found_item, report other errors,
				return 0
      IGNORE_ERRORS		Do not report errors, return 0 if error
    resolution                  Set to the resolution type if the item is found 
                                (it says whether the item is resolved 
                                 against an alias name,
                                 or as a field name without alias,
                                 or as a field hidden by alias,
                                 or ignoring alias)
                                
  RETURN VALUES
    0			Item is not found or item is not unique,
			error message is reported
    not_found_item	Function was called with
			report_error == REPORT_EXCEPT_NOT_FOUND and
			item was not found. No error message was reported
                        found field
*/

/* Special Item pointer to serve as a return value from find_item_in_list(). */
Item **not_found_item= (Item**) 0x1;


Item **
find_item_in_list(Item *find, List<Item> &items, uint *counter,
                  find_item_error_report_type report_error,
                  enum_resolution_type *resolution)
{
  List_iterator<Item> li(items);
  Item **found=0, **found_unaliased= 0, *item;
  const char *db_name=0;
  const char *field_name=0;
  const char *table_name=0;
  bool found_unaliased_non_uniq= 0;
  /*
    true if the item that we search for is a valid name reference
    (and not an item that happens to have a name).
  */
  bool is_ref_by_name= 0;
  uint unaliased_counter= 0;

  *resolution= NOT_RESOLVED;

  is_ref_by_name= (find->type() == Item::FIELD_ITEM  || 
                   find->type() == Item::REF_ITEM);
  if (is_ref_by_name)
  {
    field_name= ((Item_ident*) find)->field_name;
    table_name= ((Item_ident*) find)->table_name;
    db_name=    ((Item_ident*) find)->db_name;
  }

  for (uint i= 0; (item=li++); i++)
  {
    if (field_name && item->real_item()->type() == Item::FIELD_ITEM)
    {
      Item_ident *item_field= (Item_ident*) item;

      /*
	In case of group_concat() with ORDER BY condition in the QUERY
	item_field can be field of temporary table without item name 
	(if this field created from expression argument of group_concat()),
	=> we have to check presence of name before compare
      */ 
      if (!item_field->name)
        continue;

      if (table_name)
      {
        /*
          If table name is specified we should find field 'field_name' in
          table 'table_name'. According to SQL-standard we should ignore
          aliases in this case.

          Since we should NOT prefer fields from the select list over
          other fields from the tables participating in this select in
          case of ambiguity we have to do extra check outside this function.

          We use strcmp for table names and database names as these may be
          case sensitive. In cases where they are not case sensitive, they
          are always in lower case.

	  item_field->field_name and item_field->table_name can be 0x0 if
	  item is not fix_field()'ed yet.
        */
        if (item_field->field_name && item_field->table_name &&
	    !my_strcasecmp(system_charset_info, item_field->field_name,
                           field_name) &&
            !my_strcasecmp(table_alias_charset, item_field->table_name, 
                           table_name) &&
            (!db_name || (item_field->db_name &&
                          !strcmp(item_field->db_name, db_name))))
        {
          if (found_unaliased)
          {
            if ((*found_unaliased)->eq(item, 0))
              continue;
            /*
              Two matching fields in select list.
              We already can bail out because we are searching through
              unaliased names only and will have duplicate error anyway.
            */
            if (report_error != IGNORE_ERRORS)
              my_error(ER_NON_UNIQ_ERROR, MYF(0),
                       find->full_name(), current_thd->where);
            return (Item**) 0;
          }
          found_unaliased= li.ref();
          unaliased_counter= i;
          *resolution= RESOLVED_IGNORING_ALIAS;
          if (db_name)
            break;                              // Perfect match
        }
      }
      else
      {
        int fname_cmp= my_strcasecmp(system_charset_info,
                                     item_field->field_name,
                                     field_name);
        if (!my_strcasecmp(system_charset_info,
                           item_field->name,field_name))
        {
          /*
            If table name was not given we should scan through aliases
            and non-aliased fields first. We are also checking unaliased
            name of the field in then next  else-if, to be able to find
            instantly field (hidden by alias) if no suitable alias or
            non-aliased field was found.
          */
          if (found)
          {
            if ((*found)->eq(item, 0))
              continue;                           // Same field twice
            if (report_error != IGNORE_ERRORS)
              my_error(ER_NON_UNIQ_ERROR, MYF(0),
                       find->full_name(), current_thd->where);
            return (Item**) 0;
          }
          found= li.ref();
          *counter= i;
          *resolution= fname_cmp ? RESOLVED_AGAINST_ALIAS:
	                           RESOLVED_WITH_NO_ALIAS;
        }
        else if (!fname_cmp)
        {
          /*
            We will use non-aliased field or react on such ambiguities only if
            we won't be able to find aliased field.
            Again if we have ambiguity with field outside of select list
            we should prefer fields from select list.
          */
          if (found_unaliased)
          {
            if ((*found_unaliased)->eq(item, 0))
              continue;                           // Same field twice
            found_unaliased_non_uniq= 1;
          }
          found_unaliased= li.ref();
          unaliased_counter= i;
        }
      }
    }
    else if (!table_name)
    { 
      if (is_ref_by_name && find->name && item->name &&
	  !my_strcasecmp(system_charset_info,item->name,find->name))
      {
        found= li.ref();
        *counter= i;
        *resolution= RESOLVED_AGAINST_ALIAS;
        break;
      }
      else if (find->eq(item,0))
      {
        found= li.ref();
        *counter= i;
        *resolution= RESOLVED_IGNORING_ALIAS;
        break;
      }
    }
    else if (table_name && item->type() == Item::REF_ITEM &&
             ((Item_ref *)item)->ref_type() == Item_ref::VIEW_REF)
    {
      /*
        TODO:Here we process prefixed view references only. What we should 
        really do is process all types of Item_refs. But this will currently 
        lead to a clash with the way references to outer SELECTs (from the 
        HAVING clause) are handled in e.g. :
        SELECT 1 FROM t1 AS t1_o GROUP BY a
          HAVING (SELECT t1_o.a FROM t1 AS t1_i GROUP BY t1_i.a LIMIT 1).
        Processing all Item_refs here will cause t1_o.a to resolve to itself.
        We still need to process the special case of Item_direct_view_ref 
        because in the context of views they have the same meaning as 
        Item_field for tables.
      */
      Item_ident *item_ref= (Item_ident *) item;
      if (item_ref->name && item_ref->table_name &&
          !my_strcasecmp(system_charset_info, item_ref->name, field_name) &&
          !my_strcasecmp(table_alias_charset, item_ref->table_name,
                         table_name) &&
          (!db_name || (item_ref->db_name && 
                        !strcmp (item_ref->db_name, db_name))))
      {
        found= li.ref();
        *counter= i;
        *resolution= RESOLVED_IGNORING_ALIAS;
        break;
      }
    }
  }
  if (!found)
  {
    if (found_unaliased_non_uniq)
    {
      if (report_error != IGNORE_ERRORS)
        my_error(ER_NON_UNIQ_ERROR, MYF(0),
                 find->full_name(), current_thd->where);
      return (Item **) 0;
    }
    if (found_unaliased)
    {
      found= found_unaliased;
      *counter= unaliased_counter;
      *resolution= RESOLVED_BEHIND_ALIAS;
    }
  }
  if (found)
    return found;
  if (report_error != REPORT_EXCEPT_NOT_FOUND)
  {
    if (report_error == REPORT_ALL_ERRORS)
      my_error(ER_BAD_FIELD_ERROR, MYF(0),
               find->full_name(), current_thd->where);
    return (Item **) 0;
  }
  else
    return (Item **) not_found_item;
}


/*
  Test if a string is a member of a list of strings.

  SYNOPSIS
    test_if_string_in_list()
    find      the string to look for
    str_list  a list of strings to be searched

  DESCRIPTION
    Sequentially search a list of strings for a string, and test whether
    the list contains the same string.

  RETURN
    TRUE  if find is in str_list
    FALSE otherwise
*/

static bool
test_if_string_in_list(const char *find, List<String> *str_list)
{
  List_iterator<String> str_list_it(*str_list);
  String *curr_str;
  size_t find_length= strlen(find);
  while ((curr_str= str_list_it++))
  {
    if (find_length != curr_str->length())
      continue;
    if (!my_strcasecmp(system_charset_info, find, curr_str->ptr()))
      return TRUE;
  }
  return FALSE;
}


/*
  Create a new name resolution context for an item so that it is
  being resolved in a specific table reference.

  SYNOPSIS
    set_new_item_local_context()
    thd        pointer to current thread
    item       item for which new context is created and set
    table_ref  table ref where an item showld be resolved

  DESCRIPTION
    Create a new name resolution context for an item, so that the item
    is resolved only the supplied 'table_ref'.

  RETURN
    FALSE  if all OK
    TRUE   otherwise
*/

static bool
set_new_item_local_context(THD *thd, Item_ident *item, TABLE_LIST *table_ref)
{
  Name_resolution_context *context;
  if (!(context= new (thd->mem_root) Name_resolution_context))
    return TRUE;
  context->init();
  context->first_name_resolution_table=
    context->last_name_resolution_table= table_ref;
  item->context= context;
  return FALSE;
}


/*
  Find and mark the common columns of two table references.

  SYNOPSIS
    mark_common_columns()
    thd                [in] current thread
    table_ref_1        [in] the first (left) join operand
    table_ref_2        [in] the second (right) join operand
    using_fields       [in] if the join is JOIN...USING - the join columns,
                            if NATURAL join, then NULL
    found_using_fields [out] number of fields from the USING clause that were
                             found among the common fields

  DESCRIPTION
    The procedure finds the common columns of two relations (either
    tables or intermediate join results), and adds an equi-join condition
    to the ON clause of 'table_ref_2' for each pair of matching columns.
    If some of table_ref_XXX represents a base table or view, then we
    create new 'Natural_join_column' instances for each column
    reference and store them in the 'join_columns' of the table
    reference.

  IMPLEMENTATION
    The procedure assumes that store_natural_using_join_columns() was
    called for the previous level of NATURAL/USING joins.

  RETURN
    TRUE   error when some common column is non-unique, or out of memory
    FALSE  OK
*/

static bool
mark_common_columns(THD *thd, TABLE_LIST *table_ref_1, TABLE_LIST *table_ref_2,
                    List<String> *using_fields, uint *found_using_fields)
{
  Field_iterator_table_ref it_1, it_2;
  Natural_join_column *nj_col_1, *nj_col_2;
  Query_arena *arena, backup;
  bool result= TRUE;
  bool first_outer_loop= TRUE;
  /*
    Leaf table references to which new natural join columns are added
    if the leaves are != NULL.
  */
  TABLE_LIST *leaf_1= (table_ref_1->nested_join &&
                       !table_ref_1->is_natural_join) ?
                      NULL : table_ref_1;
  TABLE_LIST *leaf_2= (table_ref_2->nested_join &&
                       !table_ref_2->is_natural_join) ?
                      NULL : table_ref_2;

  DBUG_ENTER("mark_common_columns");
  DBUG_PRINT("info", ("operand_1: %s  operand_2: %s",
                      table_ref_1->alias, table_ref_2->alias));

  *found_using_fields= 0;
  arena= thd->activate_stmt_arena_if_needed(&backup);

  for (it_1.set(table_ref_1); !it_1.end_of_fields(); it_1.next())
  {
    bool found= FALSE;
    const char *field_name_1;
    /* true if field_name_1 is a member of using_fields */
    bool is_using_column_1;
    if (!(nj_col_1= it_1.get_or_create_column_ref(thd, leaf_1)))
      goto err;
    field_name_1= nj_col_1->name();
    is_using_column_1= using_fields && 
      test_if_string_in_list(field_name_1, using_fields);
    DBUG_PRINT ("info", ("field_name_1=%s.%s", 
                         nj_col_1->table_name() ? nj_col_1->table_name() : "", 
                         field_name_1));

    /*
      Find a field with the same name in table_ref_2.

      Note that for the second loop, it_2.set() will iterate over
      table_ref_2->join_columns and not generate any new elements or
      lists.
    */
    nj_col_2= NULL;
    for (it_2.set(table_ref_2); !it_2.end_of_fields(); it_2.next())
    {
      Natural_join_column *cur_nj_col_2;
      const char *cur_field_name_2;
      if (!(cur_nj_col_2= it_2.get_or_create_column_ref(thd, leaf_2)))
        goto err;
      cur_field_name_2= cur_nj_col_2->name();
      DBUG_PRINT ("info", ("cur_field_name_2=%s.%s", 
                           cur_nj_col_2->table_name() ? 
                             cur_nj_col_2->table_name() : "", 
                           cur_field_name_2));

      /*
        Compare the two columns and check for duplicate common fields.
        A common field is duplicate either if it was already found in
        table_ref_2 (then found == TRUE), or if a field in table_ref_2
        was already matched by some previous field in table_ref_1
        (then cur_nj_col_2->is_common == TRUE).
        Note that it is too early to check the columns outside of the
        USING list for ambiguity because they are not actually "referenced"
        here. These columns must be checked only on unqualified reference 
        by name (e.g. in SELECT list).
      */
      if (!my_strcasecmp(system_charset_info, field_name_1, cur_field_name_2))
      {
        DBUG_PRINT ("info", ("match c1.is_common=%d", nj_col_1->is_common));
        if (cur_nj_col_2->is_common ||
            (found && (!using_fields || is_using_column_1)))
        {
          my_error(ER_NON_UNIQ_ERROR, MYF(0), field_name_1, thd->where);
          goto err;
        }
        nj_col_2= cur_nj_col_2;
        found= TRUE;
      }
    }
    if (first_outer_loop && leaf_2)
    {
      /*
        Make sure that the next inner loop "knows" that all columns
        are materialized already.
      */
      leaf_2->is_join_columns_complete= TRUE;
      first_outer_loop= FALSE;
    }
    if (!found)
      continue;                                 // No matching field

    /*
      field_1 and field_2 have the same names. Check if they are in the USING
      clause (if present), mark them as common fields, and add a new
      equi-join condition to the ON clause.
    */
    if (nj_col_2 && (!using_fields ||is_using_column_1))
    {
      Item *item_1=   nj_col_1->create_item(thd);
      Item *item_2=   nj_col_2->create_item(thd);
      Field *field_1= nj_col_1->field();
      Field *field_2= nj_col_2->field();
      Item_ident *item_ident_1, *item_ident_2;
      Item_func_eq *eq_cond;

      if (!item_1 || !item_2)
        goto err;                               // out of memory

      /*
        The following assert checks that the two created items are of
        type Item_ident.
      */
      DBUG_ASSERT(!thd->lex->current_select->no_wrap_view_item);
      /*
        In the case of no_wrap_view_item == 0, the created items must be
        of sub-classes of Item_ident.
      */
      DBUG_ASSERT(item_1->type() == Item::FIELD_ITEM ||
                  item_1->type() == Item::REF_ITEM);
      DBUG_ASSERT(item_2->type() == Item::FIELD_ITEM ||
                  item_2->type() == Item::REF_ITEM);

      /*
        We need to cast item_1,2 to Item_ident, because we need to hook name
        resolution contexts specific to each item.
      */
      item_ident_1= (Item_ident*) item_1;
      item_ident_2= (Item_ident*) item_2;
      /*
        Create and hook special name resolution contexts to each item in the
        new join condition . We need this to both speed-up subsequent name
        resolution of these items, and to enable proper name resolution of
        the items during the execute phase of PS.
      */
      if (set_new_item_local_context(thd, item_ident_1, nj_col_1->table_ref) ||
          set_new_item_local_context(thd, item_ident_2, nj_col_2->table_ref))
        goto err;

      if (!(eq_cond= new Item_func_eq(item_ident_1, item_ident_2)))
        goto err;                               /* Out of memory. */

      /*
        Add the new equi-join condition to the ON clause. Notice that
        fix_fields() is applied to all ON conditions in setup_conds()
        so we don't do it here.
       */
      add_join_on((table_ref_1->outer_join & JOIN_TYPE_RIGHT ?
                   table_ref_1 : table_ref_2),
                  eq_cond);

      nj_col_1->is_common= nj_col_2->is_common= TRUE;
      DBUG_PRINT ("info", ("%s.%s and %s.%s are common", 
                           nj_col_1->table_name() ? 
                             nj_col_1->table_name() : "", 
                           nj_col_1->name(),
                           nj_col_2->table_name() ? 
                             nj_col_2->table_name() : "", 
                           nj_col_2->name()));

      if (field_1)
      {
        TABLE *table_1= nj_col_1->table_ref->table;
        /* Mark field_1 used for table cache. */
        bitmap_set_bit(table_1->read_set, field_1->field_index);
        table_1->covering_keys.intersect(field_1->part_of_key);
        table_1->merge_keys.merge(field_1->part_of_key);
      }
      if (field_2)
      {
        TABLE *table_2= nj_col_2->table_ref->table;
        /* Mark field_2 used for table cache. */
        bitmap_set_bit(table_2->read_set, field_2->field_index);
        table_2->covering_keys.intersect(field_2->part_of_key);
        table_2->merge_keys.merge(field_2->part_of_key);
      }

      if (using_fields != NULL)
        ++(*found_using_fields);
    }
  }
  if (leaf_1)
    leaf_1->is_join_columns_complete= TRUE;

  /*
    Everything is OK.
    Notice that at this point there may be some column names in the USING
    clause that are not among the common columns. This is an SQL error and
    we check for this error in store_natural_using_join_columns() when
    (found_using_fields < length(join_using_fields)).
  */
  result= FALSE;

err:
  if (arena)
    thd->restore_active_arena(arena, &backup);
  DBUG_RETURN(result);
}



/*
  Materialize and store the row type of NATURAL/USING join.

  SYNOPSIS
    store_natural_using_join_columns()
    thd                current thread
    natural_using_join the table reference of the NATURAL/USING join
    table_ref_1        the first (left) operand (of a NATURAL/USING join).
    table_ref_2        the second (right) operand (of a NATURAL/USING join).
    using_fields       if the join is JOIN...USING - the join columns,
                       if NATURAL join, then NULL
    found_using_fields number of fields from the USING clause that were
                       found among the common fields

  DESCRIPTION
    Iterate over the columns of both join operands and sort and store
    all columns into the 'join_columns' list of natural_using_join
    where the list is formed by three parts:
      part1: The coalesced columns of table_ref_1 and table_ref_2,
             sorted according to the column order of the first table.
      part2: The other columns of the first table, in the order in
             which they were defined in CREATE TABLE.
      part3: The other columns of the second table, in the order in
             which they were defined in CREATE TABLE.
    Time complexity - O(N1+N2), where Ni = length(table_ref_i).

  IMPLEMENTATION
    The procedure assumes that mark_common_columns() has been called
    for the join that is being processed.

  RETURN
    TRUE    error: Some common column is ambiguous
    FALSE   OK
*/

static bool
store_natural_using_join_columns(THD *thd, TABLE_LIST *natural_using_join,
                                 TABLE_LIST *table_ref_1,
                                 TABLE_LIST *table_ref_2,
                                 List<String> *using_fields,
                                 uint found_using_fields)
{
  Field_iterator_table_ref it_1, it_2;
  Natural_join_column *nj_col_1, *nj_col_2;
  Query_arena *arena, backup;
  bool result= TRUE;
  List<Natural_join_column> *non_join_columns;
  DBUG_ENTER("store_natural_using_join_columns");

  DBUG_ASSERT(!natural_using_join->join_columns);

  arena= thd->activate_stmt_arena_if_needed(&backup);

  if (!(non_join_columns= new List<Natural_join_column>) ||
      !(natural_using_join->join_columns= new List<Natural_join_column>))
    goto err;

  /* Append the columns of the first join operand. */
  for (it_1.set(table_ref_1); !it_1.end_of_fields(); it_1.next())
  {
    nj_col_1= it_1.get_natural_column_ref();
    if (nj_col_1->is_common)
    {
      natural_using_join->join_columns->push_back(nj_col_1);
      /* Reset the common columns for the next call to mark_common_columns. */
      nj_col_1->is_common= FALSE;
    }
    else
      non_join_columns->push_back(nj_col_1);
  }

  /*
    Check that all columns in the USING clause are among the common
    columns. If this is not the case, report the first one that was
    not found in an error.
  */
  if (using_fields && found_using_fields < using_fields->elements)
  {
    String *using_field_name;
    List_iterator_fast<String> using_fields_it(*using_fields);
    while ((using_field_name= using_fields_it++))
    {
      const char *using_field_name_ptr= using_field_name->c_ptr();
      List_iterator_fast<Natural_join_column>
        it(*(natural_using_join->join_columns));
      Natural_join_column *common_field;

      for (;;)
      {
        /* If reached the end of fields, and none was found, report error. */
        if (!(common_field= it++))
        {
          my_error(ER_BAD_FIELD_ERROR, MYF(0), using_field_name_ptr,
                   current_thd->where);
          goto err;
        }
        if (!my_strcasecmp(system_charset_info,
                           common_field->name(), using_field_name_ptr))
          break;                                // Found match
      }
    }
  }

  /* Append the non-equi-join columns of the second join operand. */
  for (it_2.set(table_ref_2); !it_2.end_of_fields(); it_2.next())
  {
    nj_col_2= it_2.get_natural_column_ref();
    if (!nj_col_2->is_common)
      non_join_columns->push_back(nj_col_2);
    else
    {
      /* Reset the common columns for the next call to mark_common_columns. */
      nj_col_2->is_common= FALSE;
    }
  }

  if (non_join_columns->elements > 0)
    natural_using_join->join_columns->concat(non_join_columns);
  natural_using_join->is_join_columns_complete= TRUE;

  result= FALSE;

err:
  if (arena)
    thd->restore_active_arena(arena, &backup);
  DBUG_RETURN(result);
}


/*
  Precompute and store the row types of the top-most NATURAL/USING joins.

  SYNOPSIS
    store_top_level_join_columns()
    thd            current thread
    table_ref      nested join or table in a FROM clause
    left_neighbor  neighbor table reference to the left of table_ref at the
                   same level in the join tree
    right_neighbor neighbor table reference to the right of table_ref at the
                   same level in the join tree

  DESCRIPTION
    The procedure performs a post-order traversal of a nested join tree
    and materializes the row types of NATURAL/USING joins in a
    bottom-up manner until it reaches the TABLE_LIST elements that
    represent the top-most NATURAL/USING joins. The procedure should be
    applied to each element of SELECT_LEX::top_join_list (i.e. to each
    top-level element of the FROM clause).

  IMPLEMENTATION
    Notice that the table references in the list nested_join->join_list
    are in reverse order, thus when we iterate over it, we are moving
    from the right to the left in the FROM clause.

  RETURN
    TRUE   Error
    FALSE  OK
*/

static bool
store_top_level_join_columns(THD *thd, TABLE_LIST *table_ref,
                             TABLE_LIST *left_neighbor,
                             TABLE_LIST *right_neighbor)
{
  Query_arena *arena, backup;
  bool result= TRUE;

  DBUG_ENTER("store_top_level_join_columns");

  arena= thd->activate_stmt_arena_if_needed(&backup);

  /* Call the procedure recursively for each nested table reference. */
  if (table_ref->nested_join)
  {
    List_iterator_fast<TABLE_LIST> nested_it(table_ref->nested_join->join_list);
    TABLE_LIST *same_level_left_neighbor= nested_it++;
    TABLE_LIST *same_level_right_neighbor= NULL;
    /* Left/right-most neighbors, possibly at higher levels in the join tree. */
    TABLE_LIST *real_left_neighbor, *real_right_neighbor;

    while (same_level_left_neighbor)
    {
      TABLE_LIST *cur_table_ref= same_level_left_neighbor;
      same_level_left_neighbor= nested_it++;
      /*
        The order of RIGHT JOIN operands is reversed in 'join list' to
        transform it into a LEFT JOIN. However, in this procedure we need
        the join operands in their lexical order, so below we reverse the
        join operands. Notice that this happens only in the first loop,
        and not in the second one, as in the second loop
        same_level_left_neighbor == NULL.
        This is the correct behavior, because the second loop sets
        cur_table_ref reference correctly after the join operands are
        swapped in the first loop.
      */
      if (same_level_left_neighbor &&
          cur_table_ref->outer_join & JOIN_TYPE_RIGHT)
      {
        /* This can happen only for JOIN ... ON. */
        DBUG_ASSERT(table_ref->nested_join->join_list.elements == 2);
        swap_variables(TABLE_LIST*, same_level_left_neighbor, cur_table_ref);
      }

      /*
        Pick the parent's left and right neighbors if there are no immediate
        neighbors at the same level.
      */
      real_left_neighbor=  (same_level_left_neighbor) ?
                           same_level_left_neighbor : left_neighbor;
      real_right_neighbor= (same_level_right_neighbor) ?
                           same_level_right_neighbor : right_neighbor;

      if (cur_table_ref->nested_join &&
          store_top_level_join_columns(thd, cur_table_ref,
                                       real_left_neighbor, real_right_neighbor))
        goto err;
      same_level_right_neighbor= cur_table_ref;
    }
  }

  /*
    If this is a NATURAL/USING join, materialize its result columns and
    convert to a JOIN ... ON.
  */
  if (table_ref->is_natural_join)
  {
    DBUG_ASSERT(table_ref->nested_join &&
                table_ref->nested_join->join_list.elements == 2);
    List_iterator_fast<TABLE_LIST> operand_it(table_ref->nested_join->join_list);
    /*
      Notice that the order of join operands depends on whether table_ref
      represents a LEFT or a RIGHT join. In a RIGHT join, the operands are
      in inverted order.
     */
    TABLE_LIST *table_ref_2= operand_it++; /* Second NATURAL join operand.*/
    TABLE_LIST *table_ref_1= operand_it++; /* First NATURAL join operand. */
    List<String> *using_fields= table_ref->join_using_fields;
    uint found_using_fields;

    /*
      The two join operands were interchanged in the parser, change the order
      back for 'mark_common_columns'.
    */
    if (table_ref_2->outer_join & JOIN_TYPE_RIGHT)
      swap_variables(TABLE_LIST*, table_ref_1, table_ref_2);
    if (mark_common_columns(thd, table_ref_1, table_ref_2,
                            using_fields, &found_using_fields))
      goto err;

    /*
      Swap the join operands back, so that we pick the columns of the second
      one as the coalesced columns. In this way the coalesced columns are the
      same as of an equivalent LEFT JOIN.
    */
    if (table_ref_1->outer_join & JOIN_TYPE_RIGHT)
      swap_variables(TABLE_LIST*, table_ref_1, table_ref_2);
    if (store_natural_using_join_columns(thd, table_ref, table_ref_1,
                                         table_ref_2, using_fields,
                                         found_using_fields))
      goto err;

    /*
      Change NATURAL JOIN to JOIN ... ON. We do this for both operands
      because either one of them or the other is the one with the
      natural join flag because RIGHT joins are transformed into LEFT,
      and the two tables may be reordered.
    */
    table_ref_1->natural_join= table_ref_2->natural_join= NULL;

    /* Add a TRUE condition to outer joins that have no common columns. */
    if (table_ref_2->outer_join &&
        !table_ref_1->on_expr && !table_ref_2->on_expr)
      table_ref_2->on_expr= new Item_int((longlong) 1,1);   /* Always true. */

    /* Change this table reference to become a leaf for name resolution. */
    if (left_neighbor)
    {
      TABLE_LIST *last_leaf_on_the_left;
      last_leaf_on_the_left= left_neighbor->last_leaf_for_name_resolution();
      last_leaf_on_the_left->next_name_resolution_table= table_ref;
    }
    if (right_neighbor)
    {
      TABLE_LIST *first_leaf_on_the_right;
      first_leaf_on_the_right= right_neighbor->first_leaf_for_name_resolution();
      table_ref->next_name_resolution_table= first_leaf_on_the_right;
    }
    else
      table_ref->next_name_resolution_table= NULL;
  }
  result= FALSE; /* All is OK. */

err:
  if (arena)
    thd->restore_active_arena(arena, &backup);
  DBUG_RETURN(result);
}


/*
  Compute and store the row types of the top-most NATURAL/USING joins
  in a FROM clause.

  SYNOPSIS
    setup_natural_join_row_types()
    thd          current thread
    from_clause  list of top-level table references in a FROM clause

  DESCRIPTION
    Apply the procedure 'store_top_level_join_columns' to each of the
    top-level table referencs of the FROM clause. Adjust the list of tables
    for name resolution - context->first_name_resolution_table to the
    top-most, lef-most NATURAL/USING join.

  IMPLEMENTATION
    Notice that the table references in 'from_clause' are in reverse
    order, thus when we iterate over it, we are moving from the right
    to the left in the FROM clause.

  RETURN
    TRUE   Error
    FALSE  OK
*/
static bool setup_natural_join_row_types(THD *thd,
                                         List<TABLE_LIST> *from_clause,
                                         Name_resolution_context *context)
{
  thd->where= "from clause";
  if (from_clause->elements == 0)
    return FALSE; /* We come here in the case of UNIONs. */

  List_iterator_fast<TABLE_LIST> table_ref_it(*from_clause);
  TABLE_LIST *table_ref; /* Current table reference. */
  /* Table reference to the left of the current. */
  TABLE_LIST *left_neighbor;
  /* Table reference to the right of the current. */
  TABLE_LIST *right_neighbor= NULL;
  bool save_first_natural_join_processing=
    context->select_lex->first_natural_join_processing;

  context->select_lex->first_natural_join_processing= FALSE;

  /* Note that tables in the list are in reversed order */
  for (left_neighbor= table_ref_it++; left_neighbor ; )
  {
    table_ref= left_neighbor;
    left_neighbor= table_ref_it++;
    /* 
      Do not redo work if already done:
      1) for stored procedures,
      2) for multitable update after lock failure and table reopening.
    */
    if (save_first_natural_join_processing)
    {
      context->select_lex->first_natural_join_processing= FALSE;
      if (store_top_level_join_columns(thd, table_ref,
                                       left_neighbor, right_neighbor))
        return TRUE;
      if (left_neighbor)
      {
        TABLE_LIST *first_leaf_on_the_right;
        first_leaf_on_the_right= table_ref->first_leaf_for_name_resolution();
        left_neighbor->next_name_resolution_table= first_leaf_on_the_right;
      }
    }
    right_neighbor= table_ref;
  }

  /*
    Store the top-most, left-most NATURAL/USING join, so that we start
    the search from that one instead of context->table_list. At this point
    right_neighbor points to the left-most top-level table reference in the
    FROM clause.
  */
  DBUG_ASSERT(right_neighbor);
  context->first_name_resolution_table=
    right_neighbor->first_leaf_for_name_resolution();

  return FALSE;
}


/****************************************************************************
** Expand all '*' in given fields
****************************************************************************/

int setup_wild(THD *thd, TABLE_LIST *tables, List<Item> &fields,
	       List<Item> *sum_func_list,
	       uint wild_num)
{
  if (!wild_num)
    return(0);

  Item *item;
  List_iterator<Item> it(fields);
  Query_arena *arena, backup;
  DBUG_ENTER("setup_wild");

  /*
    Don't use arena if we are not in prepared statements or stored procedures
    For PS/SP we have to use arena to remember the changes
  */
  arena= thd->activate_stmt_arena_if_needed(&backup);

  thd->lex->current_select->cur_pos_in_select_list= 0;
  while (wild_num && (item= it++))
  {
    if (item->type() == Item::FIELD_ITEM &&
        ((Item_field*) item)->field_name &&
	((Item_field*) item)->field_name[0] == '*' &&
	!((Item_field*) item)->field)
    {
      uint elem= fields.elements;
      bool any_privileges= ((Item_field *) item)->any_privileges;
      Item_subselect *subsel= thd->lex->current_select->master_unit()->item;
      if (subsel &&
          subsel->substype() == Item_subselect::EXISTS_SUBS)
      {
        /*
          It is EXISTS(SELECT * ...) and we can replace * by any constant.

          Item_int do not need fix_fields() because it is basic constant.
        */
        it.replace(new Item_int("Not_used", (longlong) 1,
                                MY_INT64_NUM_DECIMAL_DIGITS));
      }
      else if (insert_fields(thd, ((Item_field*) item)->context,
                             ((Item_field*) item)->db_name,
                             ((Item_field*) item)->table_name, &it,
                             any_privileges))
      {
	if (arena)
	  thd->restore_active_arena(arena, &backup);
	DBUG_RETURN(-1);
      }
      if (sum_func_list)
      {
	/*
	  sum_func_list is a list that has the fields list as a tail.
	  Because of this we have to update the element count also for this
	  list after expanding the '*' entry.
	*/
	sum_func_list->elements+= fields.elements - elem;
      }
      wild_num--;
    }
    else
      thd->lex->current_select->cur_pos_in_select_list++;
  }
  thd->lex->current_select->cur_pos_in_select_list= UNDEF_POS;
  if (arena)
  {
    /* make * substituting permanent */
    SELECT_LEX *select_lex= thd->lex->current_select;
    select_lex->with_wild= 0;
    /*   
      The assignment below is translated to memcpy() call (at least on some
      platforms). memcpy() expects that source and destination areas do not
      overlap. That problem was detected by valgrind. 
    */
    if (&select_lex->item_list != &fields)
      select_lex->item_list= fields;

    thd->restore_active_arena(arena, &backup);
  }
  DBUG_RETURN(0);
}

/****************************************************************************
** Check that all given fields exists and fill struct with current data
****************************************************************************/

bool setup_fields(THD *thd, Item **ref_pointer_array,
                  List<Item> &fields, enum_mark_columns mark_used_columns,
                  List<Item> *sum_func_list, bool allow_sum_func)
{
  reg2 Item *item;
  enum_mark_columns save_mark_used_columns= thd->mark_used_columns;
  nesting_map save_allow_sum_func= thd->lex->allow_sum_func;
  List_iterator<Item> it(fields);
  bool save_is_item_list_lookup;
  DBUG_ENTER("setup_fields");

  thd->mark_used_columns= mark_used_columns;
  DBUG_PRINT("info", ("thd->mark_used_columns: %d", thd->mark_used_columns));
  if (allow_sum_func)
    thd->lex->allow_sum_func|= 1 << thd->lex->current_select->nest_level;
  thd->where= THD::DEFAULT_WHERE;
  save_is_item_list_lookup= thd->lex->current_select->is_item_list_lookup;
  thd->lex->current_select->is_item_list_lookup= 0;

  /*
    To prevent fail on forward lookup we fill it with zerows,
    then if we got pointer on zero after find_item_in_list we will know
    that it is forward lookup.

    There is other way to solve problem: fill array with pointers to list,
    but it will be slower.

    TODO: remove it when (if) we made one list for allfields and
    ref_pointer_array
  */
  if (ref_pointer_array)
    bzero(ref_pointer_array, sizeof(Item *) * fields.elements);

  /*
    We call set_entry() there (before fix_fields() of the whole list of field
    items) because:
    1) the list of field items has same order as in the query, and the
       Item_func_get_user_var item may go before the Item_func_set_user_var:
          SELECT @a, @a := 10 FROM t;
    2) The entry->update_query_id value controls constantness of
       Item_func_get_user_var items, so in presence of Item_func_set_user_var
       items we have to refresh their entries before fixing of
       Item_func_get_user_var items.
  */
  List_iterator<Item_func_set_user_var> li(thd->lex->set_var_list);
  Item_func_set_user_var *var;
  while ((var= li++))
    var->set_entry(thd, FALSE);

  Item **ref= ref_pointer_array;
  thd->lex->current_select->cur_pos_in_select_list= 0;
  while ((item= it++))
  {
    if ((!item->fixed && item->fix_fields(thd, it.ref())) ||
	(item= *(it.ref()))->check_cols(1))
    {
      thd->lex->current_select->is_item_list_lookup= save_is_item_list_lookup;
      thd->lex->allow_sum_func= save_allow_sum_func;
      thd->mark_used_columns= save_mark_used_columns;
      DBUG_PRINT("info", ("thd->mark_used_columns: %d", thd->mark_used_columns));
      DBUG_RETURN(TRUE); /* purecov: inspected */
    }
    if (ref)
      *(ref++)= item;
    if (item->with_sum_func && item->type() != Item::SUM_FUNC_ITEM &&
	sum_func_list)
      item->split_sum_func(thd, ref_pointer_array, *sum_func_list);
    thd->used_tables|= item->used_tables();
    thd->lex->current_select->cur_pos_in_select_list++;
  }
  thd->lex->current_select->is_item_list_lookup= save_is_item_list_lookup;
  thd->lex->current_select->cur_pos_in_select_list= UNDEF_POS;

  thd->lex->allow_sum_func= save_allow_sum_func;
  thd->mark_used_columns= save_mark_used_columns;
  DBUG_PRINT("info", ("thd->mark_used_columns: %d", thd->mark_used_columns));
  DBUG_RETURN(test(thd->is_error()));
}


/*
  make list of leaves of join table tree

  SYNOPSIS
    make_leaves_list()
    list    pointer to pointer on list first element
    tables  table list

  RETURN pointer on pointer to next_leaf of last element
*/

TABLE_LIST **make_leaves_list(TABLE_LIST **list, TABLE_LIST *tables)
{
  for (TABLE_LIST *table= tables; table; table= table->next_local)
  {
    if (table->merge_underlying_list)
    {
      DBUG_ASSERT(table->view &&
                  table->effective_algorithm == VIEW_ALGORITHM_MERGE);
      list= make_leaves_list(list, table->merge_underlying_list);
    }
    else
    {
      *list= table;
      list= &table->next_leaf;
    }
  }
  return list;
}

/*
  prepare tables

  SYNOPSIS
    setup_tables()
    thd		  Thread handler
    context       name resolution contest to setup table list there
    from_clause   Top-level list of table references in the FROM clause
    tables	  Table list (select_lex->table_list)
    leaves        List of join table leaves list (select_lex->leaf_tables)
    refresh       It is onle refresh for subquery
    select_insert It is SELECT ... INSERT command

  NOTE
    Check also that the 'used keys' and 'ignored keys' exists and set up the
    table structure accordingly.
    Create a list of leaf tables. For queries with NATURAL/USING JOINs,
    compute the row types of the top most natural/using join table references
    and link these into a list of table references for name resolution.

    This has to be called for all tables that are used by items, as otherwise
    table->map is not set and all Item_field will be regarded as const items.

  RETURN
    FALSE ok;  In this case *map will includes the chosen index
    TRUE  error
*/

bool setup_tables(THD *thd, Name_resolution_context *context,
                  List<TABLE_LIST> *from_clause, TABLE_LIST *tables,
                  TABLE_LIST **leaves, bool select_insert)
{
  uint tablenr= 0;
  DBUG_ENTER("setup_tables");

  DBUG_ASSERT ((select_insert && !tables->next_name_resolution_table) || !tables || 
               (context->table_list && context->first_name_resolution_table));
  /*
    this is used for INSERT ... SELECT.
    For select we setup tables except first (and its underlying tables)
  */
  TABLE_LIST *first_select_table= (select_insert ?
                                   tables->next_local:
                                   0);
  if (!(*leaves))
    make_leaves_list(leaves, tables);

  TABLE_LIST *table_list;
  for (table_list= *leaves;
       table_list;
       table_list= table_list->next_leaf, tablenr++)
  {
    TABLE *table= table_list->table;
    table->pos_in_table_list= table_list;
    if (first_select_table &&
        table_list->top_table() == first_select_table)
    {
      /* new counting for SELECT of INSERT ... SELECT command */
      first_select_table= 0;
      tablenr= 0;
    }
    setup_table_map(table, table_list, tablenr);
    if (table_list->process_index_hints(table))
      DBUG_RETURN(1);
  }
  if (tablenr > MAX_TABLES)
  {
    my_error(ER_TOO_MANY_TABLES,MYF(0),MAX_TABLES);
    DBUG_RETURN(1);
  }
  for (table_list= tables;
       table_list;
       table_list= table_list->next_local)
  {
    if (table_list->merge_underlying_list)
    {
      DBUG_ASSERT(table_list->view &&
                  table_list->effective_algorithm == VIEW_ALGORITHM_MERGE);
      Query_arena *arena= thd->stmt_arena, backup;
      bool res;
      if (arena->is_conventional())
        arena= 0;                                   // For easier test
      else
        thd->set_n_backup_active_arena(arena, &backup);
      res= table_list->setup_underlying(thd);
      if (arena)
        thd->restore_active_arena(arena, &backup);
      if (res)
        DBUG_RETURN(1);
    }
  }

  /* Precompute and store the row types of NATURAL/USING joins. */
  if (setup_natural_join_row_types(thd, from_clause, context))
    DBUG_RETURN(1);

  DBUG_RETURN(0);
}


/*
  prepare tables and check access for the view tables

  SYNOPSIS
    setup_tables_and_check_view_access()
    thd		  Thread handler
    context       name resolution contest to setup table list there
    from_clause   Top-level list of table references in the FROM clause
    tables	  Table list (select_lex->table_list)
    conds	  Condition of current SELECT (can be changed by VIEW)
    leaves        List of join table leaves list (select_lex->leaf_tables)
    refresh       It is onle refresh for subquery
    select_insert It is SELECT ... INSERT command
    want_access   what access is needed

  NOTE
    a wrapper for check_tables that will also check the resulting
    table leaves list for access to all the tables that belong to a view

  RETURN
    FALSE ok;  In this case *map will include the chosen index
    TRUE  error
*/
bool setup_tables_and_check_access(THD *thd, 
                                   Name_resolution_context *context,
                                   List<TABLE_LIST> *from_clause,
                                   TABLE_LIST *tables,
                                   TABLE_LIST **leaves,
                                   bool select_insert,
                                   ulong want_access_first,
                                   ulong want_access)
{
  TABLE_LIST *leaves_tmp= NULL;
  bool first_table= true;

  if (setup_tables(thd, context, from_clause, tables,
                   &leaves_tmp, select_insert))
    return TRUE;

  if (leaves)
    *leaves= leaves_tmp;

  for (; leaves_tmp; leaves_tmp= leaves_tmp->next_leaf)
  {
    if (leaves_tmp->belong_to_view && 
        check_single_table_access(thd, first_table ? want_access_first :
                                  want_access, leaves_tmp, FALSE))
    {
      tables->hide_view_error(thd);
      return TRUE;
    }
    first_table= 0;
  }
  return FALSE;
}


/*
  Drops in all fields instead of current '*' field

  SYNOPSIS
    insert_fields()
    thd			Thread handler
    context             Context for name resolution
    db_name		Database name in case of 'database_name.table_name.*'
    table_name		Table name in case of 'table_name.*'
    it			Pointer to '*'
    any_privileges	0 If we should ensure that we have SELECT privileges
		          for all columns
                        1 If any privilege is ok
  RETURN
    0	ok     'it' is updated to point at last inserted
    1	error.  Error message is generated but not sent to client
*/

bool
insert_fields(THD *thd, Name_resolution_context *context, const char *db_name,
	      const char *table_name, List_iterator<Item> *it,
              bool any_privileges)
{
  Field_iterator_table_ref field_iterator;
  bool found;
  char name_buff[NAME_LEN+1];
  DBUG_ENTER("insert_fields");
  DBUG_PRINT("arena", ("stmt arena: 0x%lx", (ulong)thd->stmt_arena));

  if (db_name && lower_case_table_names)
  {
    /*
      convert database to lower case for comparison
      We can't do this in Item_field as this would change the
      'name' of the item which may be used in the select list
    */
    strmake(name_buff, db_name, sizeof(name_buff)-1);
    my_casedn_str(files_charset_info, name_buff);
    db_name= name_buff;
  }

  found= FALSE;

  /*
    If table names are qualified, then loop over all tables used in the query,
    else treat natural joins as leaves and do not iterate over their underlying
    tables.
  */
  for (TABLE_LIST *tables= (table_name ? context->table_list :
                            context->first_name_resolution_table);
       tables;
       tables= (table_name ? tables->next_local :
                tables->next_name_resolution_table)
       )
  {
    Field *field;
    TABLE *table= tables->table;

    DBUG_ASSERT(tables->is_leaf_for_name_resolution());

    if ((table_name && my_strcasecmp(table_alias_charset, table_name,
                                    tables->alias)) ||
        (db_name && strcmp(tables->db,db_name)))
      continue;

#ifndef NO_EMBEDDED_ACCESS_CHECKS
    /* 
       Ensure that we have access rights to all fields to be inserted. Under
       some circumstances, this check may be skipped.

       - If any_privileges is true, skip the check.

       - If the SELECT privilege has been found as fulfilled already for both
         the TABLE and TABLE_LIST objects (and both of these exist, of
         course), the check is skipped.

       - If the SELECT privilege has been found fulfilled for the TABLE object
         and the TABLE_LIST represents a derived table other than a view (see
         below), the check is skipped.

       - If the TABLE_LIST object represents a view, we may skip checking if
         the SELECT privilege has been found fulfilled for it, regardless of
         the TABLE object.

       - If there is no TABLE object, the test is skipped if either 
         * the TABLE_LIST does not represent a view, or
         * the SELECT privilege has been found fulfilled.         

       A TABLE_LIST that is not a view may be a subquery, an
       information_schema table, or a nested table reference. See the comment
       for TABLE_LIST.
    */
    if (!((table && !tables->view && (table->grant.privilege & SELECT_ACL)) ||
          (tables->view && (tables->grant.privilege & SELECT_ACL))) &&
        !any_privileges)
    {
      field_iterator.set(tables);
      if (check_grant_all_columns(thd, SELECT_ACL, &field_iterator))
        DBUG_RETURN(TRUE);
    }
#endif

    /*
      Update the tables used in the query based on the referenced fields. For
      views and natural joins this update is performed inside the loop below.
    */
    if (table)
      thd->used_tables|= table->map;

    /*
      Initialize a generic field iterator for the current table reference.
      Notice that it is guaranteed that this iterator will iterate over the
      fields of a single table reference, because 'tables' is a leaf (for
      name resolution purposes).
    */
    field_iterator.set(tables);

    for (; !field_iterator.end_of_fields(); field_iterator.next())
    {
      Item *item;

      if (!(item= field_iterator.create_item(thd)))
        DBUG_RETURN(TRUE);
      DBUG_ASSERT(item->fixed);
      /* cache the table for the Item_fields inserted by expanding stars */
      if (item->type() == Item::FIELD_ITEM && tables->cacheable_table)
        ((Item_field *)item)->cached_table= tables;

      if (!found)
      {
        found= TRUE;
        it->replace(item); /* Replace '*' with the first found item. */
      }
      else
        it->after(item);   /* Add 'item' to the SELECT list. */

#ifndef NO_EMBEDDED_ACCESS_CHECKS
      /*
        Set privilege information for the fields of newly created views.
        We have that (any_priviliges == TRUE) if and only if we are creating
        a view. In the time of view creation we can't use the MERGE algorithm,
        therefore if 'tables' is itself a view, it is represented by a
        temporary table. Thus in this case we can be sure that 'item' is an
        Item_field.
      */
      if (any_privileges)
      {
        DBUG_ASSERT((tables->field_translation == NULL && table) ||
                    tables->is_natural_join);
        DBUG_ASSERT(item->type() == Item::FIELD_ITEM);
        Item_field *fld= (Item_field*) item;
        const char *field_table_name= field_iterator.get_table_name();

        if (!tables->schema_table && 
            !(fld->have_privileges=
              (get_column_grant(thd, field_iterator.grant(),
                                field_iterator.get_db_name(),
                                field_table_name, fld->field_name) &
               VIEW_ANY_ACL)))
        {
          my_error(ER_TABLEACCESS_DENIED_ERROR, MYF(0), "ANY",
                   thd->security_ctx->priv_user,
                   thd->security_ctx->host_or_ip,
                   field_table_name);
          DBUG_RETURN(TRUE);
        }
      }
#endif

      if ((field= field_iterator.field()))
      {
        /* Mark fields as used to allow storage engine to optimze access */
        bitmap_set_bit(field->table->read_set, field->field_index);
        if (table)
        {
          table->covering_keys.intersect(field->part_of_key);
          table->merge_keys.merge(field->part_of_key);
        }
        if (tables->is_natural_join)
        {
          TABLE *field_table;
          /*
            In this case we are sure that the column ref will not be created
            because it was already created and stored with the natural join.
          */
          Natural_join_column *nj_col;
          if (!(nj_col= field_iterator.get_natural_column_ref()))
            DBUG_RETURN(TRUE);
          DBUG_ASSERT(nj_col->table_field);
          field_table= nj_col->table_ref->table;
          if (field_table)
          {
            thd->used_tables|= field_table->map;
            field_table->covering_keys.intersect(field->part_of_key);
            field_table->merge_keys.merge(field->part_of_key);
            field_table->used_fields++;
          }
        }
      }
      else
        thd->used_tables|= item->used_tables();
      thd->lex->current_select->cur_pos_in_select_list++;
    }
    /*
      In case of stored tables, all fields are considered as used,
      while in the case of views, the fields considered as used are the
      ones marked in setup_tables during fix_fields of view columns.
      For NATURAL joins, used_tables is updated in the IF above.
    */
    if (table)
      table->used_fields= table->s->fields;
  }
  if (found)
    DBUG_RETURN(FALSE);

  /*
    TODO: in the case when we skipped all columns because there was a
    qualified '*', and all columns were coalesced, we have to give a more
    meaningful message than ER_BAD_TABLE_ERROR.
  */
  if (!table_name)
    my_message(ER_NO_TABLES_USED, ER(ER_NO_TABLES_USED), MYF(0));
  else
  {
    String tbl_name;
    if (db_name)
    {
      tbl_name.append(String(db_name,system_charset_info));
      tbl_name.append('.');
    }
    tbl_name.append(String(table_name,system_charset_info));

    my_error(ER_BAD_TABLE_ERROR, MYF(0), tbl_name.c_ptr());
  }

  DBUG_RETURN(TRUE);
}


/*
  Fix all conditions and outer join expressions.

  SYNOPSIS
    setup_conds()
    thd     thread handler
    tables  list of tables for name resolving (select_lex->table_list)
    leaves  list of leaves of join table tree (select_lex->leaf_tables)
    conds   WHERE clause

  DESCRIPTION
    TODO

  RETURN
    TRUE  if some error occured (e.g. out of memory)
    FALSE if all is OK
*/

int setup_conds(THD *thd, TABLE_LIST *tables, TABLE_LIST *leaves,
                Item **conds)
{
  SELECT_LEX *select_lex= thd->lex->current_select;
  TABLE_LIST *table= NULL;	// For HP compilers
  TABLE_LIST *save_emb_on_expr_nest= thd->thd_marker.emb_on_expr_nest;
  /*
    it_is_update set to TRUE when tables of primary SELECT_LEX (SELECT_LEX
    which belong to LEX, i.e. most up SELECT) will be updated by
    INSERT/UPDATE/LOAD
    NOTE: using this condition helps to prevent call of prepare_check_option()
    from subquery of VIEW, because tables of subquery belongs to VIEW
    (see condition before prepare_check_option() call)
  */
  bool it_is_update= (select_lex == &thd->lex->select_lex) &&
    thd->lex->which_check_option_applicable();
  bool save_is_item_list_lookup= select_lex->is_item_list_lookup;
  select_lex->is_item_list_lookup= 0;
  DBUG_ENTER("setup_conds");

  thd->mark_used_columns= MARK_COLUMNS_READ;
  DBUG_PRINT("info", ("thd->mark_used_columns: %d", thd->mark_used_columns));
  select_lex->cond_count= 0;
  select_lex->between_count= 0;
  select_lex->max_equal_elems= 0;

  for (table= tables; table; table= table->next_local)
  {
    if (table->prepare_where(thd, conds, FALSE))
      goto err_no_arena;
  }

  thd->thd_marker.emb_on_expr_nest= (TABLE_LIST*)1;
  if (*conds)
  {
    thd->where="where clause";
    if ((!(*conds)->fixed && (*conds)->fix_fields(thd, conds)) ||
	(*conds)->check_cols(1))
      goto err_no_arena;
  }
  thd->thd_marker.emb_on_expr_nest= save_emb_on_expr_nest;

  /*
    Apply fix_fields() to all ON clauses at all levels of nesting,
    including the ones inside view definitions.
  */
  for (table= leaves; table; table= table->next_leaf)
  {
    TABLE_LIST *embedded; /* The table at the current level of nesting. */
    TABLE_LIST *embedding= table; /* The parent nested table reference. */
    do
    {
      embedded= embedding;
      if (embedded->on_expr)
      {
        /* Make a join an a expression */
        thd->thd_marker.emb_on_expr_nest= embedded;
        thd->where="on clause";
        if ((!embedded->on_expr->fixed &&
            embedded->on_expr->fix_fields(thd, &embedded->on_expr)) ||
	    embedded->on_expr->check_cols(1))
	  goto err_no_arena;
        select_lex->cond_count++;
      }
      embedding= embedded->embedding;
    }
    while (embedding &&
           embedding->nested_join->join_list.head() == embedded);

    /* process CHECK OPTION */
    if (it_is_update)
    {
      TABLE_LIST *view= table->top_table();
      if (view->effective_with_check)
      {
        if (view->prepare_check_option(thd))
          goto err_no_arena;
        thd->change_item_tree(&table->check_option, view->check_option);
      }
    }
  }
  thd->thd_marker.emb_on_expr_nest= save_emb_on_expr_nest;

  if (!thd->stmt_arena->is_conventional())
  {
    /*
      We are in prepared statement preparation code => we should store
      WHERE clause changing for next executions.

      We do this ON -> WHERE transformation only once per PS/SP statement.
    */
    select_lex->where= *conds;
  }
  thd->lex->current_select->is_item_list_lookup= save_is_item_list_lookup;
  DBUG_RETURN(test(thd->is_error()));

err_no_arena:
  select_lex->is_item_list_lookup= save_is_item_list_lookup;
  DBUG_RETURN(1);
}


/******************************************************************************
** Fill a record with data (for INSERT or UPDATE)
** Returns : 1 if some field has wrong type
******************************************************************************/


/*
  Fill fields with given items.

  SYNOPSIS
    fill_record()
    thd           thread handler
    fields        Item_fields list to be filled
    values        values to fill with
    ignore_errors TRUE if we should ignore errors

  NOTE
    fill_record() may set table->auto_increment_field_not_null and a
    caller should make sure that it is reset after their last call to this
    function.

  RETURN
    FALSE   OK
    TRUE    error occured
*/

static bool
fill_record(THD * thd, List<Item> &fields, List<Item> &values,
            bool ignore_errors)
{
  List_iterator_fast<Item> f(fields),v(values);
  Item *value, *fld;
  Item_field *field;
  TABLE *table= 0;
  DBUG_ENTER("fill_record");

  /*
    Reset the table->auto_increment_field_not_null as it is valid for
    only one row.
  */
  if (fields.elements)
  {
    /*
      On INSERT or UPDATE fields are checked to be from the same table,
      thus we safely can take table from the first field.
    */
    fld= (Item_field*)f++;
    if (!(field= fld->filed_for_view_update()))
    {
      my_error(ER_NONUPDATEABLE_COLUMN, MYF(0), fld->name);
      goto err;
    }
    table= field->field->table;
    table->auto_increment_field_not_null= FALSE;
    f.rewind();
  }
  while ((fld= f++))
  {
    if (!(field= fld->filed_for_view_update()))
    {
      my_error(ER_NONUPDATEABLE_COLUMN, MYF(0), fld->name);
      goto err;
    }
    value=v++;
    Field *rfield= field->field;
    table= rfield->table;
    if (rfield == table->next_number_field)
      table->auto_increment_field_not_null= TRUE;
    if ((value->save_in_field(rfield, 0) < 0) && !ignore_errors)
    {
      my_message(ER_UNKNOWN_ERROR, ER(ER_UNKNOWN_ERROR), MYF(0));
      goto err;
    }
  }
  DBUG_RETURN(thd->is_error());
err:
  if (table)
    table->auto_increment_field_not_null= FALSE;
  DBUG_RETURN(TRUE);
}


/*
  Fill fields in list with values from the list of items and invoke
  before triggers.

  SYNOPSIS
    fill_record_n_invoke_before_triggers()
      thd           thread context
      fields        Item_fields list to be filled
      values        values to fill with
      ignore_errors TRUE if we should ignore errors
      triggers      object holding list of triggers to be invoked
      event         event type for triggers to be invoked

  NOTE
    This function assumes that fields which values will be set and triggers
    to be invoked belong to the same table, and that TABLE::record[0] and
    record[1] buffers correspond to new and old versions of row respectively.

  RETURN
    FALSE   OK
    TRUE    error occured
*/

bool
fill_record_n_invoke_before_triggers(THD *thd, List<Item> &fields,
                                     List<Item> &values, bool ignore_errors,
                                     Table_triggers_list *triggers,
                                     enum trg_event_type event)
{
  return (fill_record(thd, fields, values, ignore_errors) ||
          (triggers && triggers->process_triggers(thd, event,
                                                 TRG_ACTION_BEFORE, TRUE)));
}


/*
  Fill field buffer with values from Field list

  SYNOPSIS
    fill_record()
    thd           thread handler
    ptr           pointer on pointer to record
    values        list of fields
    ignore_errors TRUE if we should ignore errors

  NOTE
    fill_record() may set table->auto_increment_field_not_null and a
    caller should make sure that it is reset after their last call to this
    function.

  RETURN
    FALSE   OK
    TRUE    error occured
*/

bool
fill_record(THD *thd, Field **ptr, List<Item> &values, bool ignore_errors)
{
  List_iterator_fast<Item> v(values);
  Item *value;
  TABLE *table= 0;
  DBUG_ENTER("fill_record");

  Field *field;
  /*
    Reset the table->auto_increment_field_not_null as it is valid for
    only one row.
  */
  if (*ptr)
  {
    /*
      On INSERT or UPDATE fields are checked to be from the same table,
      thus we safely can take table from the first field.
    */
    table= (*ptr)->table;
    table->auto_increment_field_not_null= FALSE;
  }
  while ((field = *ptr++) && ! thd->is_error())
  {
    value=v++;
    table= field->table;
    if (field == table->next_number_field)
      table->auto_increment_field_not_null= TRUE;
    if (value->save_in_field(field, 0) < 0)
      goto err;
  }
  DBUG_RETURN(thd->is_error());

err:
  if (table)
    table->auto_increment_field_not_null= FALSE;
  DBUG_RETURN(TRUE);
}


/*
  Fill fields in array with values from the list of items and invoke
  before triggers.

  SYNOPSIS
    fill_record_n_invoke_before_triggers()
      thd           thread context
      ptr           NULL-ended array of fields to be filled
      values        values to fill with
      ignore_errors TRUE if we should ignore errors
      triggers      object holding list of triggers to be invoked
      event         event type for triggers to be invoked

  NOTE
    This function assumes that fields which values will be set and triggers
    to be invoked belong to the same table, and that TABLE::record[0] and
    record[1] buffers correspond to new and old versions of row respectively.

  RETURN
    FALSE   OK
    TRUE    error occured
*/

bool
fill_record_n_invoke_before_triggers(THD *thd, Field **ptr,
                                     List<Item> &values, bool ignore_errors,
                                     Table_triggers_list *triggers,
                                     enum trg_event_type event)
{
  return (fill_record(thd, ptr, values, ignore_errors) ||
          (triggers && triggers->process_triggers(thd, event,
                                                 TRG_ACTION_BEFORE, TRUE)));
}


my_bool mysql_rm_tmp_tables(void)
{
  uint i, idx;
  char	filePath[FN_REFLEN], *tmpdir, filePathCopy[FN_REFLEN];
  MY_DIR *dirp;
  FILEINFO *file;
  TABLE_SHARE share;
  THD *thd;
  DBUG_ENTER("mysql_rm_tmp_tables");

  if (!(thd= new THD))
    DBUG_RETURN(1);
  thd->thread_stack= (char*) &thd;
  thd->store_globals();

  for (i=0; i<=mysql_tmpdir_list.max; i++)
  {
    tmpdir=mysql_tmpdir_list.list[i];
    /* See if the directory exists */
    if (!(dirp = my_dir(tmpdir,MYF(MY_WME | MY_DONT_SORT))))
      continue;

    /* Remove all SQLxxx tables from directory */

    for (idx=0 ; idx < (uint) dirp->number_off_files ; idx++)
    {
      file=dirp->dir_entry+idx;

      /* skiping . and .. */
      if (file->name[0] == '.' && (!file->name[1] ||
                                   (file->name[1] == '.' &&  !file->name[2])))
        continue;

      if (!memcmp(file->name, tmp_file_prefix,
                  tmp_file_prefix_length))
      {
        char *ext= fn_ext(file->name);
        uint ext_len= strlen(ext);
        uint filePath_len= my_snprintf(filePath, sizeof(filePath),
                                       "%s%c%s", tmpdir, FN_LIBCHAR,
                                       file->name);
        if (!memcmp(reg_ext, ext, ext_len))
        {
          handler *handler_file= 0;
          /* We should cut file extention before deleting of table */
          memcpy(filePathCopy, filePath, filePath_len - ext_len);
          filePathCopy[filePath_len - ext_len]= 0;
          init_tmp_table_share(thd, &share, "", 0, "", filePathCopy);
          if (!open_table_def(thd, &share, 0) &&
              ((handler_file= get_new_handler(&share, thd->mem_root,
                                              share.db_type()))))
          {
            handler_file->ha_delete_table(filePathCopy);
            delete handler_file;
          }
          free_table_share(&share);
        }
        /*
          File can be already deleted by tmp_table.file->delete_table().
          So we hide error messages which happnes during deleting of these
          files(MYF(0)).
        */
        (void) mysql_file_delete(key_file_misc, filePath, MYF(0));
      }
    }
    my_dirend(dirp);
  }
  delete thd;
  my_pthread_setspecific_ptr(THR_THD,  0);
  DBUG_RETURN(0);
}



/*****************************************************************************
	unireg support functions
*****************************************************************************/

/*
  free all unused tables

  NOTE
    This is called by 'handle_manager' when one wants to periodicly flush
    all not used tables.
*/

void tdc_flush_unused_tables()
{
  mysql_mutex_lock(&LOCK_open);
  while (unused_tables)
    free_cache_entry(unused_tables);
  mysql_mutex_unlock(&LOCK_open);
}


/**
   A callback to the server internals that is used to address
   special cases of the locking protocol.
   Invoked when acquiring an exclusive lock, for each thread that
   has a conflicting shared metadata lock.

   This function:
     - aborts waiting of the thread on a data lock, to make it notice
       the pending exclusive lock and back off.
     - if the thread is an INSERT DELAYED thread, sends it a KILL
       signal to terminate it.

   @note This function does not wait for the thread to give away its
         locks. Waiting is done outside for all threads at once.

   @param thd    Current thread context
   @param in_use The thread to wake up
   @param needs_thr_lock_abort Indicates that to wake up thread
                               this call needs to abort its waiting
                               on table-level lock.

   @retval  TRUE  if the thread was woken up
   @retval  FALSE otherwise.

   @note It is one of two places where border between MDL and the
         rest of the server is broken.
*/

bool mysql_notify_thread_having_shared_lock(THD *thd, THD *in_use,
                                            bool needs_thr_lock_abort)
{
  bool signalled= FALSE;
  if ((in_use->system_thread & SYSTEM_THREAD_DELAYED_INSERT) &&
      !in_use->killed)
  {
    in_use->killed= THD::KILL_CONNECTION;
    mysql_mutex_lock(&in_use->mysys_var->mutex);
    if (in_use->mysys_var->current_cond)
      mysql_cond_broadcast(in_use->mysys_var->current_cond);
    mysql_mutex_unlock(&in_use->mysys_var->mutex);
    signalled= TRUE;
  }

  if (needs_thr_lock_abort)
  {
    mysql_mutex_lock(&in_use->LOCK_thd_data);
    for (TABLE *thd_table= in_use->open_tables;
         thd_table ;
         thd_table= thd_table->next)
    {
      /*
        Check for TABLE::needs_reopen() is needed since in some places we call
        handler::close() for table instance (and set TABLE::db_stat to 0)
        and do not remove such instances from the THD::open_tables
        for some time, during which other thread can see those instances
        (e.g. see partitioning code).
      */
      if (!thd_table->needs_reopen())
        signalled|= mysql_lock_abort_for_thread(thd, thd_table);
    }
    mysql_mutex_unlock(&in_use->LOCK_thd_data);
  }
  return signalled;
}


/**
   Remove all or some (depending on parameter) instances of TABLE and
   TABLE_SHARE from the table definition cache.

   @param  thd          Thread context
   @param  remove_type  Type of removal:
                        TDC_RT_REMOVE_ALL     - remove all TABLE instances and
                                                TABLE_SHARE instance. There
                                                should be no used TABLE objects
                                                and caller should have exclusive
                                                metadata lock on the table.
                        TDC_RT_REMOVE_NOT_OWN - remove all TABLE instances
                                                except those that belong to
                                                this thread. There should be
                                                no TABLE objects used by other
                                                threads and caller should have
                                                exclusive metadata lock on the
                                                table.
                        TDC_RT_REMOVE_UNUSED  - remove all unused TABLE
                                                instances (if there are no
                                                used instances will also
                                                remove TABLE_SHARE).
   @param  db           Name of database
   @param  table_name   Name of table
   @param  has_lock     If TRUE, LOCK_open is already acquired

   @note It assumes that table instances are already not used by any
   (other) thread (this should be achieved by using meta-data locks).
*/

void tdc_remove_table(THD *thd, enum_tdc_remove_table_type remove_type,
                      const char *db, const char *table_name,
                      bool has_lock)
{
  char key[MAX_DBKEY_LENGTH];
  uint key_length;
  TABLE *table;
  TABLE_SHARE *share;

  if (! has_lock)
    mysql_mutex_lock(&LOCK_open);
  else
  {
    mysql_mutex_assert_owner(&LOCK_open);
  }

  DBUG_ASSERT(remove_type == TDC_RT_REMOVE_UNUSED ||
              thd->mdl_context.is_lock_owner(MDL_key::TABLE, db, table_name,
                                             MDL_EXCLUSIVE));

  key_length=(uint) (strmov(strmov(key,db)+1,table_name)-key)+1;

  if ((share= (TABLE_SHARE*) my_hash_search(&table_def_cache,(uchar*) key,
                                            key_length)))
  {
    if (share->ref_count)
    {
      I_P_List_iterator<TABLE, TABLE_share> it(share->free_tables);
#ifndef DBUG_OFF
      if (remove_type == TDC_RT_REMOVE_ALL)
      {
        DBUG_ASSERT(share->used_tables.is_empty());
      }
      else if (remove_type == TDC_RT_REMOVE_NOT_OWN)
      {
        I_P_List_iterator<TABLE, TABLE_share> it2(share->used_tables);
        while ((table= it2++))
          if (table->in_use != thd)
          {
            DBUG_ASSERT(0);
          }
      }
#endif
      /*
        Set share's version to zero in order to ensure that it gets
        automatically deleted once it is no longer referenced.

        Note that code in TABLE_SHARE::wait_for_old_version() assumes
        that marking share as old and removal of its unused tables
        and of the share itself from TDC happens atomically under
        protection of LOCK_open, or, putting it another way, that
        TDC does not contain old shares which don't have any tables
        used.
      */
      share->version= 0;

      while ((table= it++))
        free_cache_entry(table);
    }
    else
      (void) my_hash_delete(&table_def_cache, (uchar*) share);
  }

  if (! has_lock)
    mysql_mutex_unlock(&LOCK_open);
}


int setup_ftfuncs(SELECT_LEX *select_lex)
{
  List_iterator<Item_func_match> li(*(select_lex->ftfunc_list)),
                                 lj(*(select_lex->ftfunc_list));
  Item_func_match *ftf, *ftf2;

  while ((ftf=li++))
  {
    if (ftf->fix_index())
      return 1;
    lj.rewind();
    while ((ftf2=lj++) != ftf)
    {
      if (ftf->eq(ftf2,1) && !ftf2->master)
        ftf2->master=ftf;
    }
  }

  return 0;
}


int init_ftfuncs(THD *thd, SELECT_LEX *select_lex, bool no_order)
{
  if (select_lex->ftfunc_list->elements)
  {
    List_iterator<Item_func_match> li(*(select_lex->ftfunc_list));
    Item_func_match *ifm;
    DBUG_PRINT("info",("Performing FULLTEXT search"));
    thd_proc_info(thd, "FULLTEXT initialization");

    while ((ifm=li++))
      ifm->init_search(no_order);
  }
  return 0;
}


/*
  open new .frm format table

  SYNOPSIS
    open_new_frm()
    THD		  thread handler
    path	  path to .frm file (without extension)
    alias	  alias for table
    db            database
    table_name    name of table
    db_stat	  open flags (for example ->OPEN_KEYFILE|HA_OPEN_RNDFILE..)
		  can be 0 (example in ha_example_table)
    prgflag	  READ_ALL etc..
    ha_open_flags HA_OPEN_ABORT_IF_LOCKED etc..
    outparam	  result table
    table_desc	  TABLE_LIST descriptor
    mem_root	  temporary MEM_ROOT for parsing
*/

bool
open_new_frm(THD *thd, TABLE_SHARE *share, const char *alias,
             uint db_stat, uint prgflag,
	     uint ha_open_flags, TABLE *outparam, TABLE_LIST *table_desc,
	     MEM_ROOT *mem_root)
{
  LEX_STRING pathstr;
  File_parser *parser;
  char path[FN_REFLEN];
  DBUG_ENTER("open_new_frm");

  /* Create path with extension */
  pathstr.length= (uint) (strxmov(path, share->normalized_path.str, reg_ext,
                                  NullS)- path);
  pathstr.str=    path;

  if ((parser= sql_parse_prepare(&pathstr, mem_root, 1)))
  {
    if (is_equal(&view_type, parser->type()))
    {
      if (table_desc == 0 || table_desc->required_type == FRMTYPE_TABLE)
      {
        my_error(ER_WRONG_OBJECT, MYF(0), share->db.str, share->table_name.str,
                 "BASE TABLE");
        goto err;
      }
      if (mysql_make_view(thd, parser, table_desc,
                          (prgflag & OPEN_VIEW_NO_PARSE)))
        goto err;
    }
    else
    {
      /* only VIEWs are supported now */
      my_error(ER_FRM_UNKNOWN_TYPE, MYF(0), share->path.str,  parser->type()->str);
      goto err;
    }
    DBUG_RETURN(0);
  }
 
err:
  DBUG_RETURN(1);
}


bool is_equal(const LEX_STRING *a, const LEX_STRING *b)
{
  return a->length == b->length && !strncmp(a->str, b->str, a->length);
}


/*
  Tells if two (or more) tables have auto_increment columns and we want to
  lock those tables with a write lock.

  SYNOPSIS
    has_two_write_locked_tables_with_auto_increment
      tables        Table list

  NOTES:
    Call this function only when you have established the list of all tables
    which you'll want to update (including stored functions, triggers, views
    inside your statement).
*/

static bool
has_write_table_with_auto_increment(TABLE_LIST *tables)
{
  for (TABLE_LIST *table= tables; table; table= table->next_global)
  {
    /* we must do preliminary checks as table->table may be NULL */
    if (!table->placeholder() &&
        table->table->found_next_number_field &&
        (table->lock_type >= TL_WRITE_ALLOW_WRITE))
      return 1;
  }

  return 0;
}


/*
  Open and lock system tables for read.

  SYNOPSIS
    open_system_tables_for_read()
      thd         Thread context.
      table_list  List of tables to open.
      backup      Pointer to Open_tables_state instance where
                  information about currently open tables will be
                  saved, and from which will be restored when we will
                  end work with system tables.

  NOTES
    Thanks to restrictions which we put on opening and locking of
    system tables for writing, we can open and lock them for reading
    even when we already have some other tables open and locked.  One
    must call close_system_tables() to close systems tables opened
    with this call.

  RETURN
    FALSE   Success
    TRUE    Error
*/

bool
open_system_tables_for_read(THD *thd, TABLE_LIST *table_list,
                            Open_tables_backup *backup)
{
  Query_tables_list query_tables_list_backup;
  LEX *lex= thd->lex;

  DBUG_ENTER("open_system_tables_for_read");

  /*
    Besides using new Open_tables_state for opening system tables,
    we also have to backup and reset/and then restore part of LEX
    which is accessed by open_tables() in order to determine if
    prelocking is needed and what tables should be added for it.
    close_system_tables() doesn't require such treatment.
  */
  lex->reset_n_backup_query_tables_list(&query_tables_list_backup);
  thd->reset_n_backup_open_tables_state(backup);

  if (open_and_lock_tables(thd, table_list, FALSE,
                           MYSQL_OPEN_IGNORE_FLUSH |
                           MYSQL_LOCK_IGNORE_TIMEOUT))
  {
    lex->restore_backup_query_tables_list(&query_tables_list_backup);
    thd->restore_backup_open_tables_state(backup);
    DBUG_RETURN(TRUE);
  }

  for (TABLE_LIST *tables= table_list; tables; tables= tables->next_global)
  {
    DBUG_ASSERT(tables->table->s->table_category == TABLE_CATEGORY_SYSTEM);
    tables->table->use_all_columns();
  }
  lex->restore_backup_query_tables_list(&query_tables_list_backup);

  DBUG_RETURN(FALSE);
}


/*
  Close system tables, opened with open_system_tables_for_read().

  SYNOPSIS
    close_system_tables()
      thd     Thread context
      backup  Pointer to Open_tables_backup instance which holds
              information about tables which were open before we
              decided to access system tables.
*/

void
close_system_tables(THD *thd, Open_tables_backup *backup)
{
  close_thread_tables(thd);
  thd->restore_backup_open_tables_state(backup);
}


/**
  A helper function to close a mysql.* table opened
  in an auxiliary THD during bootstrap or in the main
  connection, when we know that there are no locks
  held by the connection due to a preceding implicit
  commit.

  This function assumes that there is no
  statement transaction started for the operation
  itself, since mysql.* tables are not transactional
  and when they are used the binlog is off (DDL
  binlogging is always statement-based.

  We need this function since we'd like to not
  just close the system table, but also release
  the metadata lock on it.

  Note, that in LOCK TABLES mode this function
  does not release the metadata lock. But in this
  mode the table can be opened only if it is locked
  explicitly with LOCK TABLES.
*/

void
close_mysql_tables(THD *thd)
{
  /* No need to commit/rollback statement transaction, it's not started. */
  DBUG_ASSERT(thd->transaction.stmt.is_empty());
  close_thread_tables(thd);
  thd->mdl_context.release_transactional_locks();
}

/*
  Open and lock one system table for update.

  SYNOPSIS
    open_system_table_for_update()
      thd        Thread context.
      one_table  Table to open.

  NOTES
    Table opened with this call should closed using close_thread_tables().

  RETURN
    0	Error
    #	Pointer to TABLE object of system table
*/

TABLE *
open_system_table_for_update(THD *thd, TABLE_LIST *one_table)
{
  DBUG_ENTER("open_system_table_for_update");

  TABLE *table= open_ltable(thd, one_table, one_table->lock_type,
                            MYSQL_LOCK_IGNORE_TIMEOUT);
  if (table)
  {
    DBUG_ASSERT(table->s->table_category == TABLE_CATEGORY_SYSTEM);
    table->use_all_columns();
  }

  DBUG_RETURN(table);
}

/**
  Open a log table.
  Opening such tables is performed internally in the server
  implementation, and is a 'nested' open, since some tables
  might be already opened by the current thread.
  The thread context before this call is saved, and is restored
  when calling close_log_table().
  @param thd The current thread
  @param one_table Log table to open
  @param backup [out] Temporary storage used to save the thread context
*/
TABLE *
open_log_table(THD *thd, TABLE_LIST *one_table, Open_tables_backup *backup)
{
  uint flags= ( MYSQL_OPEN_IGNORE_GLOBAL_READ_LOCK |
                MYSQL_LOCK_IGNORE_GLOBAL_READ_ONLY |
                MYSQL_OPEN_IGNORE_FLUSH |
                MYSQL_LOCK_IGNORE_TIMEOUT |
                MYSQL_LOCK_LOG_TABLE);
  TABLE *table;
  /* Save value that is changed in mysql_lock_tables() */
  ulonglong save_utime_after_lock= thd->utime_after_lock;
  DBUG_ENTER("open_log_table");

  thd->reset_n_backup_open_tables_state(backup);

  if ((table= open_ltable(thd, one_table, one_table->lock_type, flags)))
  {
    DBUG_ASSERT(table->s->table_category == TABLE_CATEGORY_LOG);
    /* Make sure all columns get assigned to a default value */
    table->use_all_columns();
    table->no_replicate= 1;
    /*
      Don't set automatic timestamps as we may want to use time of logging,
      not from query start
    */
    table->timestamp_field_type= TIMESTAMP_NO_AUTO_SET;
  }
  else
    thd->restore_backup_open_tables_state(backup);

  thd->utime_after_lock= save_utime_after_lock;
  DBUG_RETURN(table);
}

/**
  Close a log table.
  The last table opened by open_log_table()
  is closed, then the thread context is restored.
  @param thd The current thread
  @param backup [in] the context to restore.
*/
void close_log_table(THD *thd, Open_tables_backup *backup)
{
  close_system_tables(thd, backup);
}

/**
  @} (end of group Data_Dictionary)
*/<|MERGE_RESOLUTION|>--- conflicted
+++ resolved
@@ -940,17 +940,10 @@
   @param tables List of tables to remove from the cache
   @param wait_for_refresh Wait for a impending flush
   @param timeout Timeout for waiting for flush to be completed.
-<<<<<<< HEAD
 
   @note THD can be NULL, but then wait_for_refresh must be FALSE
         and tables must be NULL.
 
-=======
-
-  @note THD can be NULL, but then wait_for_refresh must be FALSE
-        and tables must be NULL.
-
->>>>>>> 20ca15d4
   @note When called as part of FLUSH TABLES WITH READ LOCK this function
         ignores metadata locks held by other threads. In order to avoid
         situation when FLUSH TABLES WITH READ LOCK sneaks in at the moment
@@ -1313,13 +1306,8 @@
     broadcast_refresh();
   }
 }
-<<<<<<< HEAD
-
-
-=======
-
-
->>>>>>> 20ca15d4
+
+
 /**
   Close all open instances of the table but keep the MDL lock.
 
@@ -1557,7 +1545,6 @@
   mysql_mutex_lock(&thd->LOCK_thd_data);
   *table_ptr=table->next;
   mysql_mutex_unlock(&thd->LOCK_thd_data);
-<<<<<<< HEAD
 
   if (! table->needs_reopen())
   {
@@ -1573,23 +1560,6 @@
   if (table->s->has_old_version() || table->needs_reopen() ||
       table_def_shutdown_in_progress)
   {
-=======
-
-  if (! table->needs_reopen())
-  {
-    /* Avoid having MERGE tables with attached children in unused_tables. */
-    table->file->extra(HA_EXTRA_DETACH_CHILDREN);
-    /* Free memory and reset for next loop. */
-    free_field_buffers_larger_than(table, MAX_TDC_BLOB_SIZE);
-    table->file->ha_reset();
-  }
-
-  mysql_mutex_lock(&LOCK_open);
-
-  if (table->s->has_old_version() || table->needs_reopen() ||
-      table_def_shutdown_in_progress)
-  {
->>>>>>> 20ca15d4
     free_cache_entry(table);
     found_old_table= 1;
   }
@@ -2060,17 +2030,10 @@
 
 /**
   Find a temporary table specified by a key in the THD::temporary_tables list.
-<<<<<<< HEAD
 
   @return TABLE instance if a temporary table has been found; NULL otherwise.
 */
 
-=======
-
-  @return TABLE instance if a temporary table has been found; NULL otherwise.
-*/
-
->>>>>>> 20ca15d4
 TABLE *find_temporary_table(THD *thd,
                             const char *table_key,
                             uint table_key_length)
@@ -2258,19 +2221,11 @@
 
    @note When returning, the table will be unusable for other threads
          until metadata lock is downgraded.
-<<<<<<< HEAD
 
    @retval FALSE Success.
    @retval TRUE  Failure (e.g. because thread was killed).
 */
 
-=======
-
-   @retval FALSE Success.
-   @retval TRUE  Failure (e.g. because thread was killed).
-*/
-
->>>>>>> 20ca15d4
 bool wait_while_table_is_used(THD *thd, TABLE *table,
                               enum ha_extra_function function)
 {
@@ -2583,21 +2538,12 @@
 /**
   Check if table's share is being removed from the table definition
   cache and, if yes, wait until the flush is complete.
-<<<<<<< HEAD
 
   @param thd             Thread context.
   @param table_list      Table which share should be checked.
   @param timeout         Timeout for waiting.
   @param deadlock_weight Weight of this wait for deadlock detector.
 
-=======
-
-  @param thd             Thread context.
-  @param table_list      Table which share should be checked.
-  @param timeout         Timeout for waiting.
-  @param deadlock_weight Weight of this wait for deadlock detector.
-
->>>>>>> 20ca15d4
   @retval FALSE   Success. Share is up to date or has been flushed.
   @retval TRUE    Error (OOM, our was killed, the wait resulted
                   in a deadlock or timeout). Reported.
@@ -3026,17 +2972,10 @@
                                             ot_ctx->get_timeout(),
                                             mdl_ticket->get_deadlock_weight());
       thd->pop_internal_handler();
-<<<<<<< HEAD
 
       if (wait_result)
         DBUG_RETURN(TRUE);
 
-=======
-
-      if (wait_result)
-        DBUG_RETURN(TRUE);
-
->>>>>>> 20ca15d4
       goto retry_share;
     }
 
@@ -3057,7 +2996,6 @@
   }
 
   if (!share->free_tables.is_empty())
-<<<<<<< HEAD
   {
     table= share->free_tables.front();
     table_def_use_table(thd, table);
@@ -3110,60 +3048,6 @@
     /* Add table to the share's used tables list. */
     table_def_add_used_table(thd, table);
   }
-=======
-  {
-    table= share->free_tables.front();
-    table_def_use_table(thd, table);
-    /* We need to release share as we have EXTRA reference to it in our hands. */
-    release_table_share(share);
-  }
-  else
-  {
-    /* We have too many TABLE instances around let us try to get rid of them. */
-    while (table_cache_count > table_cache_size && unused_tables)
-      free_cache_entry(unused_tables);
-
-    mysql_mutex_unlock(&LOCK_open);
-
-    /* make a new table */
-    if (!(table=(TABLE*) my_malloc(sizeof(*table),MYF(MY_WME))))
-      goto err_lock;
-
-    error= open_table_from_share(thd, share, alias,
-                                 (uint) (HA_OPEN_KEYFILE |
-                                         HA_OPEN_RNDFILE |
-                                         HA_GET_INDEX |
-                                         HA_TRY_READ_ONLY),
-                                 (READ_KEYINFO | COMPUTE_TYPES |
-                                  EXTRA_RECORD),
-                                 thd->open_options, table, FALSE);
-
-    if (error)
-    {
-      my_free(table);
-
-      if (error == 7)
-        (void) ot_ctx->request_backoff_action(Open_table_context::OT_DISCOVER,
-                                              table_list);
-      else if (share->crashed)
-        (void) ot_ctx->request_backoff_action(Open_table_context::OT_REPAIR,
-                                              table_list);
-
-      goto err_lock;
-    }
-
-    if (open_table_entry_fini(thd, share, table))
-    {
-      closefrm(table, 0);
-      my_free(table);
-      goto err_lock;
-    }
-
-    mysql_mutex_lock(&LOCK_open);
-    /* Add table to the share's used tables list. */
-    table_def_add_used_table(thd, table);
-  }
->>>>>>> 20ca15d4
 
   mysql_mutex_unlock(&LOCK_open);
 
@@ -3352,15 +3236,9 @@
 
 /**
   Leave LTM_LOCK_TABLES mode if it's been entered.
-<<<<<<< HEAD
 
   Close all locked tables, free memory, and leave the mode.
 
-=======
-
-  Close all locked tables, free memory, and leave the mode.
-
->>>>>>> 20ca15d4
   @note This function is a no-op if we're not in LOCK TABLES.
 */
 
@@ -3442,7 +3320,6 @@
   */
   if (thd->locked_tables_mode != LTM_LOCK_TABLES)
     return;
-<<<<<<< HEAD
 
   /*
     table_list must be set and point to pos_in_locked_tables of some
@@ -3461,26 +3338,6 @@
     the locked tables list (implicitly drop the LOCK TABLES lock
     on it).
   */
-=======
-
-  /*
-    table_list must be set and point to pos_in_locked_tables of some
-    table.
-  */
-  DBUG_ASSERT(table_list->table->pos_in_locked_tables == table_list);
-
-  /* Clear the pointer, the table will be returned to the table cache. */
-  table_list->table->pos_in_locked_tables= NULL;
-
-  /* Mark the table as closed in the locked tables list. */
-  table_list->table= NULL;
-
-  /*
-    If the table is being dropped or renamed, remove it from
-    the locked tables list (implicitly drop the LOCK TABLES lock
-    on it).
-  */
->>>>>>> 20ca15d4
   if (remove_from_locked_tables)
   {
     *table_list->prev_global= table_list->next_global;
@@ -3523,15 +3380,9 @@
         to the beginning of the open_tables list.
       */
       DBUG_ASSERT(thd->open_tables == m_reopen_array[reopen_count]);
-<<<<<<< HEAD
 
       thd->open_tables->pos_in_locked_tables->table= NULL;
 
-=======
-
-      thd->open_tables->pos_in_locked_tables->table= NULL;
-
->>>>>>> 20ca15d4
       close_thread_table(thd, &thd->open_tables);
     }
     broadcast_refresh();
@@ -3556,15 +3407,9 @@
 /**
   Reopen the tables locked with LOCK TABLES and temporarily closed
   by a DDL statement or FLUSH TABLES.
-<<<<<<< HEAD
 
   @note This function is a no-op if we're not under LOCK TABLES.
 
-=======
-
-  @note This function is a no-op if we're not under LOCK TABLES.
-
->>>>>>> 20ca15d4
   @return TRUE if an error reopening the tables. May happen in
                case of some fatal system error only, e.g. a disk
                corruption, out of memory or a serious bug in the
@@ -3756,7 +3601,6 @@
   return FALSE;
 }
 
-<<<<<<< HEAD
 
 /**
   Compares versions of a stored routine obtained from the sp cache
@@ -3775,26 +3619,6 @@
   For conventional execution (no prepared statements), the
   observer is never installed.
 
-=======
-
-/**
-  Compares versions of a stored routine obtained from the sp cache
-  and the version used at prepare.
-
-  @details If the new and the old values mismatch, invoke
-  Metadata_version_observer.
-  At prepared statement prepare, all Sroutine_hash_entry version values
-  are NULL and we always have a mismatch. But there is no observer set
-  in THD, and therefore no error is reported. Instead, we update
-  the value in Sroutine_hash_entry, effectively recording the original
-  version.
-  At prepared statement execute, an observer may be installed.  If
-  there is a version mismatch, we push an error and return TRUE.
-
-  For conventional execution (no prepared statements), the
-  observer is never installed.
-
->>>>>>> 20ca15d4
   @param[in]      thd         used to report errors
   @param[in/out]  rt          pointer to stored routine entry in the
                               parse tree
@@ -3948,7 +3772,6 @@
     }
   }
   return FALSE;
-<<<<<<< HEAD
 }
 
 
@@ -4519,48 +4342,10 @@
     error= open_table(thd, tables, new_frm_mem, ot_ctx);
     thd->pop_internal_handler();
     safe_to_ignore_table= no_such_table_handler.safely_trapped_errors();
-=======
-}
-
-
-/**
-   Auxiliary routine which is used for performing automatical table repair.
-*/
-
-static bool auto_repair_table(THD *thd, TABLE_LIST *table_list)
-{
-  char	cache_key[MAX_DBKEY_LENGTH];
-  uint	cache_key_length;
-  TABLE_SHARE *share;
-  TABLE *entry;
-  int not_used;
-  bool result= TRUE;
-  my_hash_value_type hash_value;
-
-  cache_key_length= create_table_def_key(thd, cache_key, table_list, 0);
-
-  thd->clear_error();
-
-  hash_value= my_calc_hash(&table_def_cache, (uchar*) cache_key,
-                           cache_key_length);
-  mysql_mutex_lock(&LOCK_open);
-
-  if (!(share= get_table_share(thd, table_list, cache_key,
-                               cache_key_length,
-                               OPEN_VIEW, &not_used,
-                               hash_value)))
-    goto end_unlock;
-
-  if (share->is_view)
-  {
-    release_table_share(share);
-    goto end_unlock;
->>>>>>> 20ca15d4
   }
   else
     error= open_table(thd, tables, new_frm_mem, ot_ctx);
 
-<<<<<<< HEAD
   free_root(new_frm_mem, MYF(MY_KEEP_PREALLOC));
 
   if (error)
@@ -4869,350 +4654,11 @@
     execution to table list. Statement that uses SFs, invokes triggers or
     requires foreign key checks will be marked as requiring prelocking.
     Prelocked mode will be enabled for such query during lock_tables() call.
-=======
-  if (!(entry= (TABLE*)my_malloc(sizeof(TABLE), MYF(MY_WME))))
-  {
-    release_table_share(share);
-    goto end_unlock;
-  }
-  mysql_mutex_unlock(&LOCK_open);
-
-  if (open_table_from_share(thd, share, table_list->alias,
-                            (uint) (HA_OPEN_KEYFILE | HA_OPEN_RNDFILE |
-                                    HA_GET_INDEX |
-                                    HA_TRY_READ_ONLY),
-                            READ_KEYINFO | COMPUTE_TYPES | EXTRA_RECORD,
-                            ha_open_options | HA_OPEN_FOR_REPAIR,
-                            entry, FALSE) || ! entry->file ||
-      (entry->file->is_crashed() && entry->file->ha_check_and_repair(thd)))
-  {
-    /* Give right error message */
-    thd->clear_error();
-    my_error(ER_NOT_KEYFILE, MYF(0), share->table_name.str, my_errno);
-    sql_print_error("Couldn't repair table: %s.%s", share->db.str,
-                    share->table_name.str);
-    if (entry->file)
-      closefrm(entry, 0);
-  }
-  else
-  {
-    thd->clear_error();			// Clear error message
-    closefrm(entry, 0);
-    result= FALSE;
-  }
-  my_free(entry);
-
-  mysql_mutex_lock(&LOCK_open);
-  release_table_share(share);
-  /* Remove the repaired share from the table cache. */
-  tdc_remove_table(thd, TDC_RT_REMOVE_ALL,
-                   table_list->db, table_list->table_name,
-                   TRUE);
-end_unlock:
-  mysql_mutex_unlock(&LOCK_open);
-  return result;
-}
-
-
-/** Open_table_context */
-
-Open_table_context::Open_table_context(THD *thd, uint flags)
-  :m_failed_table(NULL),
-   m_start_of_statement_svp(thd->mdl_context.mdl_savepoint()),
-   m_timeout(flags & MYSQL_LOCK_IGNORE_TIMEOUT ?
-             LONG_TIMEOUT : thd->variables.lock_wait_timeout),
-   m_flags(flags),
-   m_action(OT_NO_ACTION),
-   m_has_locks(thd->mdl_context.has_locks())
-{}
-
-
-/**
-  Check if we can back-off and set back off action if we can.
-  Otherwise report and return error.
-
-  @retval  TRUE if back-off is impossible.
-  @retval  FALSE if we can back off. Back off action has been set.
-*/
-
-bool
-Open_table_context::
-request_backoff_action(enum_open_table_action action_arg,
-                       TABLE_LIST *table)
-{
-  /*
-    A back off action may be one of three kinds:
-
-    * We met a broken table that needs repair, or a table that
-      is not present on this MySQL server and needs re-discovery.
-      To perform the action, we need an exclusive metadata lock on
-      the table. Acquiring an X lock while holding other shared
-      locks is very deadlock-prone. If this is a multi- statement
-      transaction that holds metadata locks for completed
-      statements, we don't do it, and report an error instead.
-      The action type in this case is OT_DISCOVER or OT_REPAIR.
-    * Our attempt to acquire an MDL lock lead to a deadlock,
-      detected by the MDL deadlock detector. The current
-      session was chosen a victim. If this is a multi-statement
-      transaction that holds metadata locks taken by completed
-      statements, restarting locking for the current statement
-      may lead to a livelock. Releasing locks of completed
-      statements can not be done as will lead to violation
-      of ACID. Thus, again, if m_has_locks is set,
-      we report an error. Otherwise, when there are no metadata
-      locks other than which belong to this statement, we can
-      try to recover from error by releasing all locks and
-      restarting the pre-locking.
-      Similarly, a deadlock error can occur when the
-      pre-locking process met a TABLE_SHARE that is being
-      flushed, and unsuccessfully waited for the flush to
-      complete. A deadlock in this case can happen, e.g.,
-      when our session is holding a metadata lock that
-      is being waited on by a session which is using
-      the table which is being flushed. The only way
-      to recover from this error is, again, to close all
-      open tables, release all locks, and retry pre-locking.
-      Action type name is OT_REOPEN_TABLES. Re-trying
-      while holding some locks may lead to a livelock,
-      and thus we don't do it.
-    * Finally, this session has open TABLEs from different
-      "generations" of the table cache. This can happen, e.g.,
-      when, after this session has successfully opened one
-      table used for a statement, FLUSH TABLES interfered and
-      expelled another table used in it. FLUSH TABLES then
-      blocks and waits on the table already opened by this
-      statement.
-      We detect this situation by ensuring that table cache
-      version of all tables used in a statement is the same.
-      If it isn't, all tables needs to be reopened.
-      Note, that we can always perform a reopen in this case,
-      even if we already have metadata locks, since we don't
-      keep tables open between statements and a livelock
-      is not possible.
-  */
-  if (action_arg != OT_REOPEN_TABLES && m_has_locks)
-  {
-    my_error(ER_LOCK_DEADLOCK, MYF(0));
-    return TRUE;
-  }
-  /*
-    If auto-repair or discovery are requested, a pointer to table
-    list element must be provided.
-  */
-  if (table)
-  {
-    DBUG_ASSERT(action_arg == OT_DISCOVER || action_arg == OT_REPAIR);
-    m_failed_table= (TABLE_LIST*) current_thd->alloc(sizeof(TABLE_LIST));
-    if (m_failed_table == NULL)
-      return TRUE;
-    m_failed_table->init_one_table(table->db, table->db_length,
-                                   table->table_name,
-                                   table->table_name_length,
-                                   table->alias, TL_WRITE);
-    m_failed_table->mdl_request.set_type(MDL_EXCLUSIVE);
-  }
-  m_action= action_arg;
-  return FALSE;
-}
-
-
-/**
-   Recover from failed attempt of open table by performing requested action.
-
-   @param  thd     Thread context
-
-   @pre This function should be called only with "action" != OT_NO_ACTION
-        and after having called @sa close_tables_for_reopen().
-
-   @retval FALSE - Success. One should try to open tables once again.
-   @retval TRUE  - Error
-*/
-
-bool
-Open_table_context::
-recover_from_failed_open(THD *thd)
-{
-  bool result= FALSE;
-  /* Execute the action. */
-  switch (m_action)
-  {
-    case OT_BACKOFF_AND_RETRY:
-      break;
-    case OT_REOPEN_TABLES:
-      break;
-    case OT_DISCOVER:
-      {
-        if ((result= lock_table_names(thd, m_failed_table, NULL,
-                                      get_timeout(),
-                                      MYSQL_OPEN_SKIP_TEMPORARY)))
-          break;
-
-        tdc_remove_table(thd, TDC_RT_REMOVE_ALL, m_failed_table->db,
-                         m_failed_table->table_name, FALSE);
-        ha_create_table_from_engine(thd, m_failed_table->db,
-                                    m_failed_table->table_name);
-
-        thd->warning_info->clear_warning_info(thd->query_id);
-        thd->clear_error();                 // Clear error message
-        thd->mdl_context.release_transactional_locks();
-        break;
-      }
-    case OT_REPAIR:
-      {
-        if ((result= lock_table_names(thd, m_failed_table, NULL,
-                                      get_timeout(),
-                                      MYSQL_OPEN_SKIP_TEMPORARY)))
-          break;
-
-        tdc_remove_table(thd, TDC_RT_REMOVE_ALL, m_failed_table->db,
-                         m_failed_table->table_name, FALSE);
-
-        result= auto_repair_table(thd, m_failed_table);
-        thd->mdl_context.release_transactional_locks();
-        break;
-      }
-    default:
-      DBUG_ASSERT(0);
-  }
-  /*
-    Reset the pointers to conflicting MDL request and the
-    TABLE_LIST element, set when we need auto-discovery or repair,
-    for safety.
-  */
-  m_failed_table= NULL;
-  /* Prepare for possible another back-off. */
-  m_action= OT_NO_ACTION;
-  return result;
-}
-
-
-/*
-  Return a appropriate read lock type given a table object.
-
-  @param thd Thread context
-  @param prelocking_ctx Prelocking context.
-  @param table_list     Table list element for table to be locked.
-
-  @remark Due to a statement-based replication limitation, statements such as
-          INSERT INTO .. SELECT FROM .. and CREATE TABLE .. SELECT FROM need
-          to grab a TL_READ_NO_INSERT lock on the source table in order to
-          prevent the replication of a concurrent statement that modifies the
-          source table. If such a statement gets applied on the slave before
-          the INSERT .. SELECT statement finishes, data on the master could
-          differ from data on the slave and end-up with a discrepancy between
-          the binary log and table state.
-          This also applies to SELECT/SET/DO statements which use stored
-          functions. Calls to such functions are going to be logged as a
-          whole and thus should be serialized against concurrent changes
-          to tables used by those functions. This can be avoided if functions
-          only read data but doing so requires more complex analysis than it
-          is done now.
-          Furthermore, this does not apply to I_S and log tables as it's
-          always unsafe to replicate such tables under statement-based
-          replication as the table on the slave might contain other data
-          (ie: general_log is enabled on the slave). The statement will
-          be marked as unsafe for SBR in decide_logging_format().
-  @remark Note that even in prelocked mode it is important to correctly
-          determine lock type value. In this mode lock type is passed to
-          handler::start_stmt() method and can be used by storage engine,
-          for example, to determine what kind of row locks it should acquire
-          when reading data from the table.
-*/
-
-thr_lock_type read_lock_type_for_table(THD *thd,
-                                       Query_tables_list *prelocking_ctx,
-                                       TABLE_LIST *table_list)
-{
-  /*
-    In cases when this function is called for a sub-statement executed in
-    prelocked mode we can't rely on OPTION_BIN_LOG flag in THD::options
-    bitmap to determine that binary logging is turned on as this bit can
-    be cleared before executing sub-statement. So instead we have to look
-    at THD::variables::sql_log_bin member.
-  */
-  bool log_on= mysql_bin_log.is_open() && thd->variables.sql_log_bin;
-  ulong binlog_format= thd->variables.binlog_format;
-  if ((log_on == FALSE) || (binlog_format == BINLOG_FORMAT_ROW) ||
-      (table_list->table->s->table_category == TABLE_CATEGORY_LOG) ||
-      (table_list->table->s->table_category == TABLE_CATEGORY_PERFORMANCE) ||
-      !(is_update_query(prelocking_ctx->sql_command) ||
-        table_list->prelocking_placeholder ||
-        (thd->locked_tables_mode > LTM_LOCK_TABLES)))
-    return TL_READ;
-  else
-    return TL_READ_NO_INSERT;
-}
-
-
-/*
-  Handle element of prelocking set other than table. E.g. cache routine
-  and, if prelocking strategy prescribes so, extend the prelocking set
-  with tables and routines used by it.
-
-  @param[in]  thd                  Thread context.
-  @param[in]  prelocking_ctx       Prelocking context.
-  @param[in]  rt                   Element of prelocking set to be processed.
-  @param[in]  prelocking_strategy  Strategy which specifies how the
-                                   prelocking set should be extended when
-                                   one of its elements is processed.
-  @param[in]  has_prelocking_list  Indicates that prelocking set/list for
-                                   this statement has already been built.
-  @param[in]  ot_ctx               Context of open_table used to recover from
-                                   locking failures.
-  @param[out] need_prelocking      Set to TRUE if it was detected that this
-                                   statement will require prelocked mode for
-                                   its execution, not touched otherwise.
-
-  @retval FALSE  Success.
-  @retval TRUE   Failure (Conflicting metadata lock, OOM, other errors).
-*/
-
-static bool
-open_and_process_routine(THD *thd, Query_tables_list *prelocking_ctx,
-                         Sroutine_hash_entry *rt,
-                         Prelocking_strategy *prelocking_strategy,
-                         bool has_prelocking_list,
-                         Open_table_context *ot_ctx,
-                         bool *need_prelocking)
-{
-  MDL_key::enum_mdl_namespace mdl_type= rt->mdl_request.key.mdl_namespace();
-  DBUG_ENTER("open_and_process_routine");
-
-  switch (mdl_type)
-  {
-  case MDL_key::FUNCTION:
-  case MDL_key::PROCEDURE:
-    {
-      sp_head *sp;
-      /*
-        Try to get MDL lock on the routine.
-        Note that we do not take locks on top-level CALLs as this can
-        lead to a deadlock. Not locking top-level CALLs does not break
-        the binlog as only the statements in the called procedure show
-        up there, not the CALL itself.
-      */
-      if (rt != (Sroutine_hash_entry*)prelocking_ctx->sroutines_list.first ||
-          mdl_type != MDL_key::PROCEDURE)
-      {
-        /*
-          Since we acquire only shared lock on routines we don't
-          need to care about global intention exclusive locks.
-        */
-        DBUG_ASSERT(rt->mdl_request.type == MDL_SHARED);
->>>>>>> 20ca15d4
-
-        /*
-          Waiting for a conflicting metadata lock to go away may
-          lead to a deadlock, detected by MDL subsystem.
-          If possible, we try to resolve such deadlocks by releasing all
-          metadata locks and restarting the pre-locking process.
-          To prevent the error from polluting the diagnostics area
-          in case of successful resolution, install a special error
-          handler for ER_LOCK_DEADLOCK error.
-        */
-        MDL_deadlock_handler mdl_deadlock_handler(ot_ctx);
-
-<<<<<<< HEAD
+
+    If query for which we are opening tables is already marked as requiring
+    prelocking it won't do such precaching and will simply reuse table list
+    which is already built.
+
   @retval  FALSE  Success.
   @retval  TRUE   Error, reported.
 */
@@ -5235,132 +4681,11 @@
   MEM_ROOT new_frm_mem;
   bool has_prelocking_list;
   DBUG_ENTER("open_tables");
-=======
-        thd->push_internal_handler(&mdl_deadlock_handler);
-        bool result= thd->mdl_context.acquire_lock(&rt->mdl_request,
-                                                   ot_ctx->get_timeout());
-        thd->pop_internal_handler();
-
-        if (result)
-          DBUG_RETURN(TRUE);
-
-        DEBUG_SYNC(thd, "after_shared_lock_pname");
-
-        /* Ensures the routine is up-to-date and cached, if exists. */
-        if (sp_cache_routine(thd, rt, has_prelocking_list, &sp))
-          DBUG_RETURN(TRUE);
-
-        /* Remember the version of the routine in the parse tree. */
-        if (check_and_update_routine_version(thd, rt, sp))
-          DBUG_RETURN(TRUE);
-
-        /* 'sp' is NULL when there is no such routine. */
-        if (sp && !has_prelocking_list)
-        {
-          prelocking_strategy->handle_routine(thd, prelocking_ctx, rt, sp,
-                                              need_prelocking);
-        }
-      }
-      else
-      {
-        /*
-          If it's a top level call, just make sure we have a recent
-          version of the routine, if it exists.
-          Validating routine version is unnecessary, since CALL
-          does not affect the prepared statement prelocked list.
-        */
-        if (sp_cache_routine(thd, rt, FALSE, &sp))
-          DBUG_RETURN(TRUE);
-      }
-    }
-    break;
-  case MDL_key::TRIGGER:
-    /**
-      We add trigger entries to lex->sroutines_list, but we don't
-      load them here. The trigger entry is only used when building
-      a transitive closure of objects used in a statement, to avoid
-      adding to this closure objects that are used in the trigger more
-      than once.
-      E.g. if a trigger trg refers to table t2, and the trigger table t1
-      is used multiple times in the statement (say, because it's used in
-      function f1() twice), we will only add t2 once to the list of
-      tables to prelock.
-
-      We don't take metadata locks on triggers either: they are protected
-      by a respective lock on the table, on which the trigger is defined.
-
-      The only two cases which give "trouble" are SHOW CREATE TRIGGER
-      and DROP TRIGGER statements. For these, statement syntax doesn't
-      specify the table on which this trigger is defined, so we have
-      to make a "dirty" read in the data dictionary to find out the
-      table name. Once we discover the table name, we take a metadata
-      lock on it, and this protects all trigger operations.
-      Of course the table, in theory, may disappear between the dirty
-      read and metadata lock acquisition, but in that case we just return
-      a run-time error.
-
-      Grammar of other trigger DDL statements (CREATE, DROP) requires
-      the table to be specified explicitly, so we use the table metadata
-      lock to protect trigger metadata in these statements. Similarly, in
-      DML we always use triggers together with their tables, and thus don't
-      need to take separate metadata locks on them.
-    */
-    break;
-  default:
-    /* Impossible type value. */
-    DBUG_ASSERT(0);
-  }
-  DBUG_RETURN(FALSE);
-}
-
-
-/**
-  Handle table list element by obtaining metadata lock, opening table or view
-  and, if prelocking strategy prescribes so, extending the prelocking set with
-  tables and routines used by it.
-
-  @param[in]     thd                  Thread context.
-  @param[in]     lex                  LEX structure for statement.
-  @param[in]     tables               Table list element to be processed.
-  @param[in,out] counter              Number of tables which are open.
-  @param[in]     flags                Bitmap of flags to modify how the tables
-                                      will be open, see open_table() description
-                                      for details.
-  @param[in]     prelocking_strategy  Strategy which specifies how the
-                                      prelocking set should be extended
-                                      when table or view is processed.
-  @param[in]     has_prelocking_list  Indicates that prelocking set/list for
-                                      this statement has already been built.
-  @param[in]     ot_ctx               Context used to recover from a failed
-                                      open_table() attempt.
-  @param[in]     new_frm_mem          Temporary MEM_ROOT to be used for
-                                      parsing .FRMs for views.
-
-  @retval  FALSE  Success.
-  @retval  TRUE   Error, reported unless there is a chance to recover from it.
-*/
-
-static bool
-open_and_process_table(THD *thd, LEX *lex, TABLE_LIST *tables,
-                       uint *counter, uint flags,
-                       Prelocking_strategy *prelocking_strategy,
-                       bool has_prelocking_list,
-                       Open_table_context *ot_ctx,
-                       MEM_ROOT *new_frm_mem)
-{
-  bool error= FALSE;
-  bool safe_to_ignore_table= FALSE;
-  DBUG_ENTER("open_and_process_table");
-  DEBUG_SYNC(thd, "open_and_process_table");
->>>>>>> 20ca15d4
 
   /*
-    Ignore placeholders for derived tables. After derived tables
-    processing, link to created temporary table will be put here.
-    If this is derived table for view then we still want to process
-    routines used by this view.
+    temporary mem_root for new .frm parsing.
+    TODO: variables for size
   */
-<<<<<<< HEAD
   init_sql_alloc(&new_frm_mem, 8024, 8024);
 
   thd->current_tablenr= 0;
@@ -5406,466 +4731,6 @@
         Under LOCK TABLES, we can't acquire new locks, so we instead
         need to check if appropriate locks were pre-acquired.
       */
-=======
-  if (tables->derived)
-  {
-    if (!tables->view)
-      goto end;
-    /*
-      We restore view's name and database wiped out by derived tables
-      processing and fall back to standard open process in order to
-      obtain proper metadata locks and do other necessary steps like
-      stored routine processing.
-    */
-    tables->db= tables->view_db.str;
-    tables->db_length= tables->view_db.length;
-    tables->table_name= tables->view_name.str;
-    tables->table_name_length= tables->view_name.length;
-  }
-  /*
-    If this TABLE_LIST object is a placeholder for an information_schema
-    table, create a temporary table to represent the information_schema
-    table in the query. Do not fill it yet - will be filled during
-    execution.
-  */
-  if (tables->schema_table)
-  {
-    /*
-      If this information_schema table is merged into a mergeable
-      view, ignore it for now -- it will be filled when its respective
-      TABLE_LIST is processed. This code works only during re-execution.
-    */
-    if (tables->view)
-    {
-      MDL_ticket *mdl_ticket;
-      /*
-        We still need to take a MDL lock on the merged view to protect
-        it from concurrent changes.
-      */
-      if (!open_table_get_mdl_lock(thd, ot_ctx, &tables->mdl_request,
-                                   flags, &mdl_ticket) &&
-          mdl_ticket != NULL)
-        goto process_view_routines;
-      /* Fall-through to return error. */
-    }
-    else if (!mysql_schema_table(thd, lex, tables) &&
-             !check_and_update_table_version(thd, tables, tables->table->s))
-    {
-      goto end;
-    }
-    error= TRUE;
-    goto end;
-  }
-  DBUG_PRINT("tcache", ("opening table: '%s'.'%s'  item: %p",
-                        tables->db, tables->table_name, tables)); //psergey: invalid read of size 1 here
-  (*counter)++;
-
-  /* Not a placeholder: must be a base table or a view. Let us open it. */
-  DBUG_ASSERT(!tables->table);
-
-  if (tables->prelocking_placeholder)
-  {
-    /*
-      For the tables added by the pre-locking code, attempt to open
-      the table but fail silently if the table does not exist.
-      The real failure will occur when/if a statement attempts to use
-      that table.
-    */
-    No_such_table_error_handler no_such_table_handler;
-    thd->push_internal_handler(&no_such_table_handler);
-    error= open_table(thd, tables, new_frm_mem, ot_ctx);
-    thd->pop_internal_handler();
-    safe_to_ignore_table= no_such_table_handler.safely_trapped_errors();
-  }
-  else
-    error= open_table(thd, tables, new_frm_mem, ot_ctx);
-
-  free_root(new_frm_mem, MYF(MY_KEEP_PREALLOC));
-
-  if (error)
-  {
-    if (! ot_ctx->can_recover_from_failed_open() && safe_to_ignore_table)
-    {
-      DBUG_PRINT("info", ("open_table: ignoring table '%s'.'%s'",
-                          tables->db, tables->alias));
-      error= FALSE;
-    }
-    goto end;
-  }
-
-  /*
-    We can't rely on simple check for TABLE_LIST::view to determine
-    that this is a view since during re-execution we might reopen
-    ordinary table in place of view and thus have TABLE_LIST::view
-    set from repvious execution and TABLE_LIST::table set from
-    current.
-  */
-  if (!tables->table && tables->view)
-  {
-    /* VIEW placeholder */
-    (*counter)--;
-
-    /*
-      tables->next_global list consists of two parts:
-      1) Query tables and underlying tables of views.
-      2) Tables used by all stored routines that this statement invokes on
-         execution.
-      We need to know where the bound between these two parts is. If we've
-      just opened a view, which was the last table in part #1, and it
-      has added its base tables after itself, adjust the boundary pointer
-      accordingly.
-    */
-    if (lex->query_tables_own_last == &(tables->next_global) &&
-        tables->view->query_tables)
-      lex->query_tables_own_last= tables->view->query_tables_last;
-    /*
-      Let us free memory used by 'sroutines' hash here since we never
-      call destructor for this LEX.
-    */
-    my_hash_free(&tables->view->sroutines);
-    goto process_view_routines;
-  }
-
-  /*
-    Special types of open can succeed but still don't set
-    TABLE_LIST::table to anything.
-  */
-  if (tables->open_strategy && !tables->table)
-    goto end;
-
-  /*
-    If we are not already in prelocked mode and extended table list is not
-    yet built we might have to build the prelocking set for this statement.
-
-    Since currently no prelocking strategy prescribes doing anything for
-    tables which are only read, we do below checks only if table is going
-    to be changed.
-  */
-  if (thd->locked_tables_mode <= LTM_LOCK_TABLES &&
-      ! has_prelocking_list &&
-      tables->lock_type >= TL_WRITE_ALLOW_WRITE)
-  {
-    bool need_prelocking= FALSE;
-    TABLE_LIST **save_query_tables_last= lex->query_tables_last;
-    /*
-      Extend statement's table list and the prelocking set with
-      tables and routines according to the current prelocking
-      strategy.
-
-      For example, for DML statements we need to add tables and routines
-      used by triggers which are going to be invoked for this element of
-      table list and also add tables required for handling of foreign keys.
-    */
-    error= prelocking_strategy->handle_table(thd, lex, tables,
-                                             &need_prelocking);
-
-    if (need_prelocking && ! lex->requires_prelocking())
-      lex->mark_as_requiring_prelocking(save_query_tables_last);
-
-    if (error)
-      goto end;
-  }
-
-  if (tables->lock_type != TL_UNLOCK && ! thd->locked_tables_mode)
-  {
-    if (tables->lock_type == TL_WRITE_DEFAULT)
-      tables->table->reginfo.lock_type= thd->update_lock_default;
-    else if (tables->lock_type == TL_READ_DEFAULT)
-      tables->table->reginfo.lock_type=
-        read_lock_type_for_table(thd, lex, tables);
-    else
-      tables->table->reginfo.lock_type= tables->lock_type;
-  }
-  tables->table->grant= tables->grant;
-
-  /* Check and update metadata version of a base table. */
-  error= check_and_update_table_version(thd, tables, tables->table->s);
-
-  if (error)
-    goto end;
-  /*
-    After opening a MERGE table add the children to the query list of
-    tables, so that they are opened too.
-    Note that placeholders don't have the handler open.
-  */
-  /* MERGE tables need to access parent and child TABLE_LISTs. */
-  DBUG_ASSERT(tables->table->pos_in_table_list == tables);
-  /* Non-MERGE tables ignore this call. */
-  if (tables->table->file->extra(HA_EXTRA_ADD_CHILDREN_LIST))
-  {
-    error= TRUE;
-    goto end;
-  }
-
-process_view_routines:
-  /*
-    Again we may need cache all routines used by this view and add
-    tables used by them to table list.
-  */
-  if (tables->view &&
-      thd->locked_tables_mode <= LTM_LOCK_TABLES &&
-      ! has_prelocking_list)
-  {
-    bool need_prelocking= FALSE;
-    TABLE_LIST **save_query_tables_last= lex->query_tables_last;
-
-    error= prelocking_strategy->handle_view(thd, lex, tables,
-                                            &need_prelocking);
-
-    if (need_prelocking && ! lex->requires_prelocking())
-      lex->mark_as_requiring_prelocking(save_query_tables_last);
-
-    if (error)
-      goto end;
-  }
-
-end:
-  DBUG_RETURN(error);
-}
-
-extern "C" uchar *schema_set_get_key(const uchar *record, size_t *length,
-                                     my_bool not_used __attribute__((unused)))
-{
-  TABLE_LIST *table=(TABLE_LIST*) record;
-  *length= table->db_length;
-  return (uchar*) table->db;
-}
-
-/**
-  Acquire upgradable (SNW, SNRW) metadata locks on tables used by
-  LOCK TABLES or by a DDL statement. Under LOCK TABLES, we can't take
-  new locks, so use open_tables_check_upgradable_mdl() instead.
-
-  @param thd               Thread context.
-  @param tables_start      Start of list of tables on which upgradable locks
-                           should be acquired.
-  @param tables_end        End of list of tables.
-  @param lock_wait_timeout Seconds to wait before timeout.
-  @param flags             Bitmap of flags to modify how the tables will be
-                           open, see open_table() description for details.
-
-  @retval FALSE  Success.
-  @retval TRUE   Failure (e.g. connection was killed)
-*/
-
-bool
-lock_table_names(THD *thd,
-                 TABLE_LIST *tables_start, TABLE_LIST *tables_end,
-                 ulong lock_wait_timeout, uint flags)
-{
-  MDL_request_list mdl_requests;
-  TABLE_LIST *table;
-  MDL_request global_request;
-  Hash_set<TABLE_LIST, schema_set_get_key> schema_set;
-
-  DBUG_ASSERT(!thd->locked_tables_mode);
-
-  for (table= tables_start; table && table != tables_end;
-       table= table->next_global)
-  {
-    if (table->mdl_request.type >= MDL_SHARED_NO_WRITE &&
-        !(table->open_type == OT_TEMPORARY_ONLY ||
-          (flags & MYSQL_OPEN_TEMPORARY_ONLY) ||
-          (table->open_type != OT_BASE_ONLY &&
-           ! (flags & MYSQL_OPEN_SKIP_TEMPORARY) &&
-           find_temporary_table(thd, table))))
-    {
-      if (! (flags & MYSQL_OPEN_SKIP_SCOPED_MDL_LOCK) &&
-          schema_set.insert(table))
-        return TRUE;
-      mdl_requests.push_front(&table->mdl_request);
-    }
-  }
-
-  if (! (flags & MYSQL_OPEN_SKIP_SCOPED_MDL_LOCK) &&
-      ! mdl_requests.is_empty())
-  {
-    /*
-      Scoped locks: Take intention exclusive locks on all involved
-      schemas.
-    */
-    Hash_set<TABLE_LIST, schema_set_get_key>::Iterator it(schema_set);
-    while ((table= it++))
-    {
-      MDL_request *schema_request= new (thd->mem_root) MDL_request;
-      if (schema_request == NULL)
-        return TRUE;
-      schema_request->init(MDL_key::SCHEMA, table->db, "",
-                           MDL_INTENTION_EXCLUSIVE);
-      mdl_requests.push_front(schema_request);
-    }
-    /* Take the global intention exclusive lock. */
-    global_request.init(MDL_key::GLOBAL, "", "", MDL_INTENTION_EXCLUSIVE);
-    mdl_requests.push_front(&global_request);
-  }
-
-  if (thd->mdl_context.acquire_locks(&mdl_requests, lock_wait_timeout))
-    return TRUE;
-
-  return FALSE;
-}
-
-
-/**
-  Check for upgradable (SNW, SNRW) metadata locks on tables to be opened
-  for a DDL statement. Under LOCK TABLES, we can't take new locks, so we
-  must check if appropriate locks were pre-acquired.
-
-  @param thd           Thread context.
-  @param tables_start  Start of list of tables on which upgradable locks
-                       should be searched for.
-  @param tables_end    End of list of tables.
-  @param flags         Bitmap of flags to modify how the tables will be
-                       open, see open_table() description for details.
-
-  @retval FALSE  Success.
-  @retval TRUE   Failure (e.g. connection was killed)
-*/
-
-static bool
-open_tables_check_upgradable_mdl(THD *thd, TABLE_LIST *tables_start,
-                                 TABLE_LIST *tables_end, uint flags)
-{
-  TABLE_LIST *table;
-
-  DBUG_ASSERT(thd->locked_tables_mode);
-
-  for (table= tables_start; table && table != tables_end;
-       table= table->next_global)
-  {
-    if (table->mdl_request.type >= MDL_SHARED_NO_WRITE &&
-        !(table->open_type == OT_TEMPORARY_ONLY ||
-          (flags & MYSQL_OPEN_TEMPORARY_ONLY) ||
-          (table->open_type != OT_BASE_ONLY &&
-           ! (flags & MYSQL_OPEN_SKIP_TEMPORARY) &&
-           find_temporary_table(thd, table))))
-    {
-      /*
-        We don't need to do anything about the found TABLE instance as it
-        will be handled later in open_tables(), we only need to check that
-        an upgradable lock is already acquired. When we enter LOCK TABLES
-        mode, SNRW locks are acquired before all other locks. So if under
-        LOCK TABLES we find that there is TABLE instance with upgradeable
-        lock, all other instances of TABLE for the same table will have the
-        same ticket.
-
-        Note that this works OK even for CREATE TABLE statements which
-        request X type of metadata lock. This is because under LOCK TABLES
-        such statements don't create the table but only check if it exists
-        or, in most complex case, only insert into it.
-        Thus SNRW lock should be enough.
-
-        Note that find_table_for_mdl_upgrade() will report an error if
-        no suitable ticket is found.
-      */
-      if (!find_table_for_mdl_upgrade(thd->open_tables, table->db,
-                                      table->table_name, FALSE))
-        return TRUE;
-    }
-  }
-
-  return FALSE;
-}
-
-
-/**
-  Open all tables in list
-
-  @param[in]     thd      Thread context.
-  @param[in,out] start    List of tables to be open (it can be adjusted for
-                          statement that uses tables only implicitly, e.g.
-                          for "SELECT f1()").
-  @param[out]    counter  Number of tables which were open.
-  @param[in]     flags    Bitmap of flags to modify how the tables will be
-                          open, see open_table() description for details.
-  @param[in]     prelocking_strategy  Strategy which specifies how prelocking
-                                      algorithm should work for this statement.
-
-  @note
-    Unless we are already in prelocked mode and prelocking strategy prescribes
-    so this function will also precache all SP/SFs explicitly or implicitly
-    (via views and triggers) used by the query and add tables needed for their
-    execution to table list. Statement that uses SFs, invokes triggers or
-    requires foreign key checks will be marked as requiring prelocking.
-    Prelocked mode will be enabled for such query during lock_tables() call.
-
-    If query for which we are opening tables is already marked as requiring
-    prelocking it won't do such precaching and will simply reuse table list
-    which is already built.
-
-  @retval  FALSE  Success.
-  @retval  TRUE   Error, reported.
-*/
-
-bool open_tables(THD *thd, TABLE_LIST **start, uint *counter, uint flags,
-                Prelocking_strategy *prelocking_strategy)
-{
-  /*
-    We use pointers to "next_global" member in the last processed TABLE_LIST
-    element and to the "next" member in the last processed Sroutine_hash_entry
-    element as iterators over, correspondingly, the table list and stored routines
-    list which stay valid and allow to continue iteration when new elements are
-    added to the tail of the lists.
-  */
-  TABLE_LIST **table_to_open;
-  Sroutine_hash_entry **sroutine_to_open;
-  TABLE_LIST *tables;
-  Open_table_context ot_ctx(thd, flags);
-  bool error= FALSE;
-  MEM_ROOT new_frm_mem;
-  bool has_prelocking_list;
-  DBUG_ENTER("open_tables");
-
-  /*
-    temporary mem_root for new .frm parsing.
-    TODO: variables for size
-  */
-  init_sql_alloc(&new_frm_mem, 8024, 8024);
-
-  thd->current_tablenr= 0;
-restart:
-  /*
-    Close HANDLER tables which are marked for flush or against which there
-    are pending exclusive metadata locks. This is needed both in order to
-    avoid deadlocks and to have a point during statement execution at
-    which such HANDLERs are closed even if they don't create problems for
-    the current session (i.e. to avoid having a DDL blocked by HANDLERs
-    opened for a long time).
-  */
-  if (thd->handler_tables_hash.records)
-    mysql_ha_flush(thd);
-
-  has_prelocking_list= thd->lex->requires_prelocking();
-  table_to_open= start;
-  sroutine_to_open= (Sroutine_hash_entry**) &thd->lex->sroutines_list.first;
-  *counter= 0;
-  thd_proc_info(thd, "Opening tables");
-
-  /*
-    If we are executing LOCK TABLES statement or a DDL statement
-    (in non-LOCK TABLES mode) we might have to acquire upgradable
-    semi-exclusive metadata locks (SNW or SNRW) on some of the
-    tables to be opened.
-    When executing CREATE TABLE .. If NOT EXISTS .. SELECT, the
-    table may not yet exist, in which case we acquire an exclusive
-    lock.
-    We acquire all such locks at once here as doing this in one
-    by one fashion may lead to deadlocks or starvation. Later when
-    we will be opening corresponding table pre-acquired metadata
-    lock will be reused (thanks to the fact that in recursive case
-    metadata locks are acquired without waiting).
-  */
-  if (! (flags & (MYSQL_OPEN_HAS_MDL_LOCK |
-                  MYSQL_OPEN_FORCE_SHARED_MDL |
-                  MYSQL_OPEN_FORCE_SHARED_HIGH_PRIO_MDL)))
-  {
-    if (thd->locked_tables_mode)
-    {
-      /*
-        Under LOCK TABLES, we can't acquire new locks, so we instead
-        need to check if appropriate locks were pre-acquired.
-      */
->>>>>>> 20ca15d4
       if (open_tables_check_upgradable_mdl(thd, *start,
                                            thd->lex->first_not_own_table(),
                                            flags))
@@ -5891,7 +4756,6 @@
       }
     }
   }
-<<<<<<< HEAD
 
   /*
     Perform steps of prelocking algorithm until there are unprocessed
@@ -5913,29 +4777,6 @@
                                     has_prelocking_list, &ot_ctx,
                                     &new_frm_mem);
 
-=======
-
-  /*
-    Perform steps of prelocking algorithm until there are unprocessed
-    elements in prelocking list/set.
-  */
-  while (*table_to_open  ||
-         (thd->locked_tables_mode <= LTM_LOCK_TABLES &&
-          *sroutine_to_open))
-  {
-    /*
-      For every table in the list of tables to open, try to find or open
-      a table.
-    */
-    for (tables= *table_to_open; tables;
-         table_to_open= &tables->next_global, tables= tables->next_global)
-    {
-      error= open_and_process_table(thd, thd->lex, tables, counter,
-                                    flags, prelocking_strategy,
-                                    has_prelocking_list, &ot_ctx,
-                                    &new_frm_mem);
-
->>>>>>> 20ca15d4
       if (error)
       {
         if (ot_ctx.can_recover_from_failed_open())
@@ -6101,7 +4942,6 @@
     "proc(sp_func(...)))". This property is currently guaranted by the
     parser.
   */
-<<<<<<< HEAD
 
   if (rt != (Sroutine_hash_entry*)prelocking_ctx->sroutines_list.first ||
       rt->mdl_request.key.mdl_namespace() != MDL_key::PROCEDURE)
@@ -6149,55 +4989,6 @@
 
   if (table_list->trg_event_map)
   {
-=======
-
-  if (rt != (Sroutine_hash_entry*)prelocking_ctx->sroutines_list.first ||
-      rt->mdl_request.key.mdl_namespace() != MDL_key::PROCEDURE)
-  {
-    *need_prelocking= TRUE;
-    sp_update_stmt_used_routines(thd, prelocking_ctx, &sp->m_sroutines,
-                                 rt->belong_to_view);
-    (void)sp->add_used_tables_to_table_list(thd,
-                                            &prelocking_ctx->query_tables_last,
-                                            rt->belong_to_view);
-  }
-  sp->propagate_attributes(prelocking_ctx);
-  return FALSE;
-}
-
-
-/**
-  Defines how prelocking algorithm for DML statements should handle table list
-  elements:
-  - If table has triggers we should add all tables and routines
-    used by them to the prelocking set.
-
-  We do not need to acquire metadata locks on trigger names
-  in DML statements, since all DDL statements
-  that change trigger metadata always lock their
-  subject tables.
-
-  @param[in]  thd              Thread context.
-  @param[in]  prelocking_ctx   Prelocking context of the statement.
-  @param[in]  table_list       Table list element for table.
-  @param[in]  sp               Routine body.
-  @param[out] need_prelocking  Set to TRUE if method detects that prelocking
-                               required, not changed otherwise.
-
-  @retval FALSE  Success.
-  @retval TRUE   Failure (OOM).
-*/
-
-bool DML_prelocking_strategy::
-handle_table(THD *thd, Query_tables_list *prelocking_ctx,
-             TABLE_LIST *table_list, bool *need_prelocking)
-{
-  /* We rely on a caller to check that table is going to be changed. */
-  DBUG_ASSERT(table_list->lock_type >= TL_WRITE_ALLOW_WRITE);
-
-  if (table_list->trg_event_map)
-  {
->>>>>>> 20ca15d4
     if (table_list->table->triggers)
     {
       *need_prelocking= TRUE;
@@ -6677,21 +5468,12 @@
   TABLE_LIST *table;
   for (table= table_list; table; table= table->next_global)
     if (!table->placeholder())
-<<<<<<< HEAD
     {
       table->table->query_id= 0;
     }
   for (table= table_list; table; table= table->next_global)
     if (!table->placeholder())
     {
-=======
-    {
-      table->table->query_id= 0;
-    }
-  for (table= table_list; table; table= table->next_global)
-    if (!table->placeholder())
-    {
->>>>>>> 20ca15d4
       /*
         Detach children of MyISAMMRG tables used in
         sub-statements, they will be reattached at open.
