/* Copyright (c) 2000, 2013, Oracle and/or its affiliates. All rights reserved.

   This program is free software; you can redistribute it and/or modify
   it under the terms of the GNU General Public License as published by
   the Free Software Foundation; version 2 of the License.

   This program is distributed in the hope that it will be useful,
   but WITHOUT ANY WARRANTY; without even the implied warranty of
   MERCHANTABILITY or FITNESS FOR A PARTICULAR PURPOSE.  See the
   GNU General Public License for more details.

   You should have received a copy of the GNU General Public License
   along with this program; if not, write to the Free Software
   Foundation, Inc., 51 Franklin St, Fifth Floor, Boston, MA 02110-1301  USA */

/**
  @file

  @brief
  mysql_select and join optimization


  @defgroup Query_Optimizer  Query Optimizer
  @{
*/

#include "sql_select.h"
#include "sql_optimizer.h"
#include "sql_resolver.h"                  // subquery_allows_materialization
#include "sql_executor.h"
#include "sql_planner.h"
#include "debug_sync.h"          // DEBUG_SYNC
#include "opt_trace.h"
#include "sql_derived.h"
#include "sql_test.h"
#include "sql_base.h"
#include "sql_parse.h"
#include "my_bit.h"
#include "lock.h"
#include "abstract_query_plan.h"
#include "opt_explain_format.h"  // Explain_format_flags

#include <algorithm>
using std::max;
using std::min;

static bool make_join_statistics(JOIN *join, TABLE_LIST *leaves, Item *conds,
                                 Key_use_array *keyuse,
                                 bool first_optimization);
static bool optimize_semijoin_nests_for_materialization(JOIN *join);
static void calculate_materialization_costs(JOIN *join, TABLE_LIST *sj_nest,
                                            uint n_tables,
                                            Semijoin_mat_optimize *sjm);
static void make_outerjoin_info(JOIN *join);
static bool make_join_select(JOIN *join, Item *item);
static bool list_contains_unique_index(JOIN_TAB *tab,
                          bool (*find_func) (Field *, void *), void *data);
static bool find_field_in_item_list (Field *field, void *data);
static bool find_field_in_order_list (Field *field, void *data);
static ORDER *create_distinct_group(THD *thd, Ref_ptr_array ref_pointer_array,
                                    ORDER *order, List<Item> &fields,
                                    List<Item> &all_fields,
				    bool *all_order_by_fields_used);
static TABLE *get_sort_by_table(ORDER *a,ORDER *b,TABLE_LIST *tables);
static bool add_ref_to_table_cond(THD *thd, JOIN_TAB *join_tab);
static Item *remove_additional_cond(Item* conds);
static bool simplify_joins(JOIN *join, List<TABLE_LIST> *join_list,
                           Item *conds, bool top, bool in_sj,
                           Item **new_conds,
                           uint *changelog= NULL);
static bool record_join_nest_info(st_select_lex *select,
                                  List<TABLE_LIST> *tables);
static uint build_bitmap_for_nested_joins(List<TABLE_LIST> *join_list,
                                          uint first_unused);
static ORDER *remove_const(JOIN *join,ORDER *first_order, Item *cond,
                           bool change_list, bool *simple_order,
                           const char *clause_type);
static void save_index_subquery_explain_info(JOIN_TAB *join_tab, Item* where);
static void trace_table_dependencies(Opt_trace_context * trace,
                                     JOIN_TAB *join_tabs,
                                     uint table_count);
static bool
update_ref_and_keys(THD *thd, Key_use_array *keyuse,JOIN_TAB *join_tab,
                    uint tables, Item *cond, COND_EQUAL *cond_equal,
                    table_map normal_tables, SELECT_LEX *select_lex,
                    SARGABLE_PARAM **sargables);
static bool pull_out_semijoin_tables(JOIN *join);
static void set_position(JOIN *join, uint idx, JOIN_TAB *table, Key_use *key);
static void add_group_and_distinct_keys(JOIN *join, JOIN_TAB *join_tab);
static ha_rows get_quick_record_count(THD *thd, SQL_SELECT *select,
				      TABLE *table,
				      const key_map *keys,ha_rows limit);
static void optimize_keyuse(JOIN *join, Key_use_array *keyuse_array);
static Item *
make_cond_for_table_from_pred(Item *root_cond, Item *cond,
                              table_map tables, table_map used_table,
                              bool exclude_expensive_cond);
static bool
only_eq_ref_tables(JOIN *join, ORDER *order, table_map tables,
                   table_map *cached_eq_ref_tables, table_map
                   *eq_ref_tables);


/**
  global select optimisation.

  @note
    error code saved in field 'error'

  @retval
    0   success
  @retval
    1   error
*/

int
JOIN::optimize()
{
  ulonglong select_opts_for_readinfo;
  uint no_jbuf_after= UINT_MAX;

  DBUG_ENTER("JOIN::optimize");
  DBUG_ASSERT(!tables || thd->lex->is_query_tables_locked());

  // to prevent double initialization on EXPLAIN
  if (optimized)
    DBUG_RETURN(0);

  // We may do transformations (like semi-join):
  Prepare_error_tracker tracker(thd);

  optimized= true;
  const bool first_optimization= select_lex->first_cond_optimization;
  select_lex->first_cond_optimization= false;

  DEBUG_SYNC(thd, "before_join_optimize");

  THD_STAGE_INFO(thd, stage_optimizing);

  Opt_trace_context * const trace= &thd->opt_trace;
  Opt_trace_object trace_wrapper(trace);
  Opt_trace_object trace_optimize(trace, "join_optimization");
  trace_optimize.add_select_number(select_lex->select_number);
  Opt_trace_array trace_steps(trace, "steps");

  // Needed in case optimizer short-cuts, set properly in make_tmp_tables_info()
  fields= &select_lex->item_list;

  /* dump_TABLE_LIST_graph(select_lex, select_lex->leaf_tables); */
  if (flatten_subqueries())
    DBUG_RETURN(1); /* purecov: inspected */

  /*
    Run optimize phase for all derived tables/views used in this SELECT,
    including those in semi-joins.
  */
  if (select_lex->handle_derived(thd->lex, &mysql_derived_optimize))
    DBUG_RETURN(1);

  /* dump_TABLE_LIST_graph(select_lex, select_lex->leaf_tables); */

  row_limit= ((select_distinct || order || group_list) ? HA_POS_ERROR :
	      unit->select_limit_cnt);
  // m_select_limit is used to decide if we are likely to scan the whole table.
  m_select_limit= unit->select_limit_cnt;
  if (having || (select_options & OPTION_FOUND_ROWS))
    m_select_limit= HA_POS_ERROR;
  do_send_rows = (unit->select_limit_cnt > 0) ? 1 : 0;

#ifdef HAVE_REF_TO_FIELDS			// Not done yet
  /* Add HAVING to WHERE if possible */
  if (having && !group_list && !sum_func_count)
  {
    if (!conds)
    {
      conds= having;
      having= 0;
    }
    else if ((conds=new Item_cond_and(conds,having)))
    {
      /*
        Item_cond_and can't be fixed after creation, so we do not check
        conds->fixed
      */
      conds->fix_fields(thd, &conds);
      conds->change_ref_to_fields(thd, tables_list);
      conds->top_level_item();
      having= 0;
    }
  }
#endif
  if (first_optimization)
  {
    /*
      These are permanent transformations, so new items must be
      allocated in the statement mem root
    */
    Prepared_stmt_arena_holder ps_arena_holder(thd);

    /* Convert all outer joins to inner joins if possible */
    if (simplify_joins(this, join_list, conds, true, false, &conds))
    {
      DBUG_PRINT("error",("Error from simplify_joins"));
      DBUG_RETURN(1);
    }
    if (record_join_nest_info(select_lex, join_list))
    {
      DBUG_PRINT("error",("Error from record_join_nest_info"));
      DBUG_RETURN(1);
    }
    build_bitmap_for_nested_joins(join_list, 0);

    /*
      After permanent transformations above, prep_where created in
      st_select_lex::fix_prepare_information() is out-of-date, we need to
      refresh it.
      For that We must copy "conds" because it contains AND/OR items in a
      non-permanent memroot. And this copy must contain real items only,
      because the new AND/OR items will not have their argument pointers
      restored by rollback_item_tree_changes().
      @see st_select_lex::fix_prepare_information() for problems with this.
      @todo in WL#7082 move transformations above to before
      st_select_lex::fix_prepare_information(), and remove this second copy
      below.
    */
    select_lex->prep_where=
      conds ? conds->copy_andor_structure(thd, true) : NULL;
  }

  /*
    Note: optimize_cond() makes changes to conds. Since
    select_lex->where and conds points to the same condition, this
    function call effectively changes select_lex->where as well.
  */
  conds= optimize_cond(thd, conds, &cond_equal,
                       join_list, true, &select_lex->cond_value);
  if (thd->is_error())
  {
    error= 1;
    DBUG_PRINT("error",("Error from optimize_cond"));
    DBUG_RETURN(1);
  }

  {
    // Note above about optimize_cond() also applies to selec_lex->having
    having= optimize_cond(thd, having, &cond_equal, join_list, false,
                          &select_lex->having_value);
    if (thd->is_error())
    {
      error= 1;
      DBUG_PRINT("error",("Error from optimize_cond"));
      DBUG_RETURN(1);
    }
    if (select_lex->cond_value == Item::COND_FALSE || 
        select_lex->having_value == Item::COND_FALSE || 
        (!unit->select_limit_cnt && !(select_options & OPTION_FOUND_ROWS)))
    {						/* Impossible cond */
      zero_result_cause=  select_lex->having_value == Item::COND_FALSE ?
                           "Impossible HAVING" : "Impossible WHERE";
      tables= 0;
      primary_tables= 0;
      best_rowcount= 0;
      goto setup_subq_exit;
    }
  }

#ifdef WITH_PARTITION_STORAGE_ENGINE
  if (select_lex->partitioned_table_count && prune_table_partitions(thd))
  {
    error= 1;
    DBUG_PRINT("error", ("Error from prune_partitions"));
    DBUG_RETURN(1);
  }
#endif

  optimize_fts_limit_query();

  /* 
     Try to optimize count(*), min() and max() to const fields if
     there is implicit grouping (aggregate functions but no
     group_list). In this case, the result set shall only contain one
     row. 
  */
  if (tables_list && implicit_grouping)
  {
    int res;
    /*
      opt_sum_query() returns HA_ERR_KEY_NOT_FOUND if no rows match
      to the WHERE conditions,
      or 1 if all items were resolved (optimized away),
      or 0, or an error number HA_ERR_...

      If all items were resolved by opt_sum_query, there is no need to
      open any tables.
    */
    if ((res=opt_sum_query(thd, select_lex->leaf_tables, all_fields, conds)))
    {
      best_rowcount= 0;
      if (res == HA_ERR_KEY_NOT_FOUND)
      {
        DBUG_PRINT("info",("No matching min/max row"));
	zero_result_cause= "No matching min/max row";
        tables= 0;
        primary_tables= 0;
        goto setup_subq_exit;
      }
      if (res > 1)
      {
        error= res;
        DBUG_PRINT("error",("Error from opt_sum_query"));
        DBUG_RETURN(1);
      }
      if (res < 0)
      {
        DBUG_PRINT("info",("No matching min/max row"));
        zero_result_cause= "No matching min/max row";
        tables= 0;
        primary_tables= 0;
        goto setup_subq_exit;
      }
      DBUG_PRINT("info",("Select tables optimized away"));
      zero_result_cause= "Select tables optimized away";
      tables_list= 0;				// All tables resolved
      best_rowcount= 1;
      const_tables= primary_tables;
      /*
        Extract all table-independent conditions and replace the WHERE
        clause with them. All other conditions were computed by opt_sum_query
        and the MIN/MAX/COUNT function(s) have been replaced by constants,
        so there is no need to compute the whole WHERE clause again.
        Notice that make_cond_for_table() will always succeed to remove all
        computed conditions, because opt_sum_query() is applicable only to
        conjunctions.
        Preserve conditions for EXPLAIN.
      */
      if (conds && !(thd->lex->describe & DESCRIBE_EXTENDED))
      {
        Item *table_independent_conds=
          make_cond_for_table(conds, PSEUDO_TABLE_BITS, 0, 0);
        DBUG_EXECUTE("where",
                     print_where(table_independent_conds,
                                 "where after opt_sum_query()",
                                 QT_ORDINARY););
        conds= table_independent_conds;
      }
      goto setup_subq_exit;
    }
  }
  if (!tables_list)
  {
    DBUG_PRINT("info",("No tables"));
    best_rowcount= 1;
    error= 0;
    if (make_tmp_tables_info())
      DBUG_RETURN(1);
    count_field_types(select_lex, &tmp_table_param, all_fields, false, false);
    // Make plan visible for EXPLAIN
    set_plan_state(NO_TABLES);
    DBUG_RETURN(0);
  }
  error= -1;					// Error is sent to client
  sort_by_table= get_sort_by_table(order, group_list, select_lex->leaf_tables);

  /* Calculate how to do the join */
  THD_STAGE_INFO(thd, stage_statistics);
  if (make_join_statistics(this, select_lex->leaf_tables, conds, &keyuse,
      first_optimization))
  {
    DBUG_PRINT("error",("Error: make_join_statistics() failed"));
    DBUG_RETURN(1);
  }

  if (rollup.state != ROLLUP::STATE_NONE)
  {
    if (rollup_process_const_fields())
    {
      DBUG_PRINT("error", ("Error: rollup_process_fields() failed"));
      DBUG_RETURN(1);
    }
    /*
      Fields may have been replaced by Item_func_rollup_const, so we must
      recalculate the number of fields and functions. However,
      JOIN::rollup_init() has set quick_group=0, and we must not undo that.
    */
    count_field_types(select_lex, &tmp_table_param, all_fields, false, false);
    tmp_table_param.quick_group= 0; // Can't create groups in tmp table
  }
  else
  {
    /* Remove distinct if only const tables */
    select_distinct&= !plan_is_const();
  }

  if (const_table_map != found_const_table_map)
  {
    // There is at least one empty const table
    zero_result_cause= "no matching row in const table";
    goto setup_subq_exit;
  }

  if (!(thd->variables.option_bits & OPTION_BIG_SELECTS) &&
      best_read > (double) thd->variables.max_join_size &&
      !(select_options & SELECT_DESCRIBE))
  {						/* purecov: inspected */
    my_message(ER_TOO_BIG_SELECT, ER(ER_TOO_BIG_SELECT), MYF(0));
    error= -1;
    DBUG_RETURN(1);
  }
  if (const_tables && !thd->locked_tables_mode &&
      !(select_options & SELECT_NO_UNLOCK))
  {
    TABLE *ct[MAX_TABLES];
    for (uint i= 0; i < const_tables; i++)
      ct[i]= join_tab[i].table;
    mysql_unlock_some_tables(thd, ct, const_tables);
  }
  if (!conds && outer_join)
  {
    /* Handle the case where we have an OUTER JOIN without a WHERE */
    conds=new Item_int((longlong) 1,1);	// Always true
  }

  error= 0;
  if (outer_join)
  {
    reset_nj_counters(join_list);
    make_outerjoin_info(this);
  }
  // Assign map of "available" tables to all tables belonging to query block
  if (!plan_is_const())
    set_prefix_tables();

  /*
    Among the equal fields belonging to the same multiple equality
    choose the one that is to be retrieved first and substitute
    all references to these in where condition for a reference for
    the selected field.
  */
  if (conds)
  {
    conds= substitute_for_best_equal_field(conds, cond_equal, map2table);
    if (thd->is_error())
    {
      error= 1;
      DBUG_PRINT("error",("Error from substitute_for_best_equal"));
      DBUG_RETURN(1);
    }
    conds->update_used_tables();
    DBUG_EXECUTE("where",
                 print_where(conds,
                             "after substitute_best_equal",
                             QT_ORDINARY););
  }

  /*
    Perform the same optimization on field evaluation for all join conditions.
  */ 
  for (JOIN_TAB *tab= join_tab + const_tables; tab < join_tab + tables ; tab++)
  {
    if (tab->on_expr_ref && *tab->on_expr_ref)
    {
      *tab->on_expr_ref= substitute_for_best_equal_field(*tab->on_expr_ref,
                                                         tab->cond_equal,
                                                         map2table);
      if (thd->is_error())
      {
        error= 1;
        DBUG_PRINT("error",("Error from substitute_for_best_equal"));
        DBUG_RETURN(1);
      }
      (*tab->on_expr_ref)->update_used_tables();
    }
  }

<<<<<<< HEAD
  drop_unused_derived_keys();
=======
  if (conds && const_table_map != found_const_table_map &&
      (select_options & SELECT_DESCRIBE))
  {
    conds=new Item_int((longlong) 0,1);	// Always false
  }

  if (select_lex->materialized_table_count)
    drop_unused_derived_keys();
>>>>>>> 1e23a294

  if (set_access_methods())
  {
    error= 1;
    DBUG_PRINT("error",("Error from set_access_methods"));
    DBUG_RETURN(1);
  }

  // Update table dependencies after assigning ref access fields
  update_depend_map(this);

  THD_STAGE_INFO(thd, stage_preparing);
  if (result->initialize_tables(this))
  {
    DBUG_PRINT("error",("Error: initialize_tables() failed"));
    DBUG_RETURN(1);				// error == -1
  }

  if (make_join_select(this, conds))
  {
    zero_result_cause=
      "Impossible WHERE noticed after reading const tables";
    goto setup_subq_exit;
  }

  error= -1;					/* if goto err */

  /* Optimize distinct away if possible */
  {
    ORDER *org_order= order;
    order= ORDER_with_src(remove_const(this, order, conds, 1, &simple_order, "ORDER BY"), order.src);;
    if (thd->is_error())
    {
      error= 1;
      DBUG_PRINT("error",("Error from remove_const"));
      DBUG_RETURN(1);
    }

    /*
      If we are using ORDER BY NULL or ORDER BY const_expression,
      return result in any order (even if we are using a GROUP BY)
    */
    if (!order && org_order)
      skip_sort_order= 1;
  }
  /*
     Check if we can optimize away GROUP BY/DISTINCT.
     We can do that if there are no aggregate functions, the
     fields in DISTINCT clause (if present) and/or columns in GROUP BY
     (if present) contain direct references to all key parts of
     an unique index (in whatever order) and if the key parts of the
     unique index cannot contain NULLs.
     Note that the unique keys for DISTINCT and GROUP BY should not
     be the same (as long as they are unique).

     The FROM clause must contain a single non-constant table.
  */
  if (plan_is_single_table() &&
      (group_list || select_distinct) &&
      !tmp_table_param.sum_func_count &&
      (!join_tab[const_tables].select ||
       !join_tab[const_tables].select->quick ||
       join_tab[const_tables].select->quick->get_type() != 
       QUICK_SELECT_I::QS_TYPE_GROUP_MIN_MAX))
  {
    if (group_list && rollup.state == ROLLUP::STATE_NONE &&
       list_contains_unique_index(&join_tab[const_tables],
                                 find_field_in_order_list,
                                 (void *) group_list))
    {
      /*
        We have found that grouping can be removed since groups correspond to
        only one row anyway, but we still have to guarantee correct result
        order. The line below effectively rewrites the query from GROUP BY
        <fields> to ORDER BY <fields>. There are three exceptions:
        - if skip_sort_order is set (see above), then we can simply skip
          GROUP BY;
        - if we are in a subquery, we don't have to maintain order
        - we can only rewrite ORDER BY if the ORDER BY fields are 'compatible'
          with the GROUP BY ones, i.e. either one is a prefix of another.
          We only check if the ORDER BY is a prefix of GROUP BY. In this case
          test_if_subpart() copies the ASC/DESC attributes from the original
          ORDER BY fields.
          If GROUP BY is a prefix of ORDER BY, then it is safe to leave
          'order' as is.
       */
      if (!order || test_if_subpart(group_list, order))
      {
        if (skip_sort_order ||
            select_lex->master_unit()->item) // This is a subquery
          order= NULL;
        else
          order= group_list;
      }
      /*
        If we have an IGNORE INDEX FOR GROUP BY(fields) clause, this must be 
        rewritten to IGNORE INDEX FOR ORDER BY(fields).
      */
      join_tab->table->keys_in_use_for_order_by=
        join_tab->table->keys_in_use_for_group_by;
      group_list= 0;
      group= 0;
    }
    if (select_distinct &&
       list_contains_unique_index(&join_tab[const_tables],
                                 find_field_in_item_list,
                                 (void *) &fields_list))
    {
      select_distinct= 0;
    }
  }
  if (group_list || tmp_table_param.sum_func_count)
  {
    if (hidden_group_field_count == 0 && rollup.state == ROLLUP::STATE_NONE)
    {
      /*
        All GROUP expressions are in SELECT list, so resulting rows are
        distinct. ROLLUP is not specified, so adds no row. So all rows in the
        result set are distinct, DISTINCT is useless.
        @todo could remove DISTINCT if ROLLUP were specified and all GROUP
        expressions were non-nullable, because ROLLUP adds only NULL
        values. Currently, ROLLUP+DISTINCT is rejected because executor
        cannot handle it in all cases.
      */
      select_distinct= false;
    }
  }
  else if (select_distinct &&
           plan_is_single_table() &&
           rollup.state == ROLLUP::STATE_NONE)
  {
    /*
      We are only using one table. In this case we change DISTINCT to a
      GROUP BY query if:
      - The GROUP BY can be done through indexes (no sort) and the ORDER
        BY only uses selected fields.
	(In this case we can later optimize away GROUP BY and ORDER BY)
      - We are scanning the whole table without LIMIT
        This can happen if:
        - We are using CALC_FOUND_ROWS
        - We are using an ORDER BY that can't be optimized away.

      We don't want to use this optimization when we are using LIMIT
      because in this case we can just create a temporary table that
      holds LIMIT rows and stop when this table is full.
    */
    JOIN_TAB *tab= &join_tab[const_tables];
    bool all_order_fields_used;
    if (order)
    {
      skip_sort_order=
        test_if_skip_sort_order(tab, order, m_select_limit,
                                true,           // no_changes
                                &tab->table->keys_in_use_for_order_by,
                                "ORDER BY");
      count_field_types(select_lex, &tmp_table_param, all_fields, false, false);
    }
    ORDER *o;
    if ((o= create_distinct_group(thd, ref_ptrs,
                                  order, fields_list, all_fields,
				  &all_order_fields_used)))
    {
      group_list= ORDER_with_src(o, ESC_DISTINCT);
      const bool skip_group=
        skip_sort_order &&
        test_if_skip_sort_order(tab, group_list, m_select_limit,
                                true,         // no_changes
                                &tab->table->keys_in_use_for_group_by,
                                "GROUP BY");
      count_field_types(select_lex, &tmp_table_param, all_fields, false, false);
      if ((skip_group && all_order_fields_used) ||
	  m_select_limit == HA_POS_ERROR ||
	  (order && !skip_sort_order))
      {
	/*  Change DISTINCT to GROUP BY */
	select_distinct= 0;
	no_order= !order;
	if (all_order_fields_used)
	{
	  if (order && skip_sort_order)
	  {
	    /*
	      Force MySQL to read the table in sorted order to get result in
	      ORDER BY order.
	    */
	    tmp_table_param.quick_group=0;
	  }
	  order=0;
        }
	group=1;				// For end_write_group
      }
      else
	group_list= 0;
    }
    else if (thd->is_fatal_error)			// End of memory
      DBUG_RETURN(1);
  }
  simple_group= 0;
  {
    ORDER *old_group_list= group_list;
    group_list= ORDER_with_src(remove_const(this, group_list, conds,
                                            rollup.state == ROLLUP::STATE_NONE,
                                            &simple_group, "GROUP BY"),
                               group_list.src);

    if (thd->is_error())
    {
      error= 1;
      DBUG_PRINT("error",("Error from remove_const"));
      DBUG_RETURN(1);
    }
    if (old_group_list && !group_list)
      select_distinct= 0;
  }
  if (!group_list && group)
  {
    order=0;					// The output has only one row
    simple_order=1;
    select_distinct= 0;                       // No need in distinct for 1 row
    group_optimized_away= 1;
  }

  calc_group_buffer(this, group_list);
  send_group_parts= tmp_table_param.group_parts; /* Save org parts */

  if (test_if_subpart(group_list, order) ||
      (!group_list && tmp_table_param.sum_func_count))
  {
    order=0;
    if (is_indexed_agg_distinct(this, NULL))
      sort_and_group= 0;
  }

  /*
    If the hint FORCE INDEX FOR ORDER BY/GROUP BY is used for the first
    table (it does not make sense for other tables) then we cannot do join
    buffering.
  */
  if (!plan_is_const())
  {
    const TABLE * const first= join_tab[const_tables].table;
    if ((first->force_index_order && order) ||
        (first->force_index_group && group_list))
      no_jbuf_after= 0;
  }

  select_opts_for_readinfo=
    (select_options & (SELECT_DESCRIBE | SELECT_NO_JOIN_CACHE)) |
    (select_lex->ftfunc_list->elements ?  SELECT_NO_JOIN_CACHE : 0);

  if (make_join_readinfo(this, select_opts_for_readinfo, no_jbuf_after))
    DBUG_RETURN(1);

  /*
    Check if we need to create a temporary table.
    This has to be done if all tables are not already read (const tables)
    and one of the following conditions holds:
    - We are using DISTINCT (simple distinct's are already optimized away)
    - We are using an ORDER BY or GROUP BY on fields not in the first table
    - We are using different ORDER BY and GROUP BY orders
    - The user wants us to buffer the result.
    When the WITH ROLLUP modifier is present, we cannot skip temporary table
    creation for the DISTINCT clause just because there are only const tables.
  */
  need_tmp= ((!plan_is_const() &&
	     ((select_distinct || !simple_order || !simple_group) ||
	      (group_list && order) ||
	      test(select_options & OPTION_BUFFER_RESULT))) ||
             (rollup.state != ROLLUP::STATE_NONE && select_distinct));

  /* Perform FULLTEXT search before all regular searches */
  init_ftfuncs(thd, select_lex, test(order));
  optimize_fts_query();

  /*
    By setting child_subquery_can_materialize so late we gain the following:
    JOIN::compare_costs_of_subquery_strategies() can test this variable to
    know if we are have finished evaluating constant conditions, which itself
    helps determining fanouts.
  */
  child_subquery_can_materialize= true;

  /*
    It's necessary to check const part of HAVING cond as
    there is a chance that some cond parts may become
    const items after make_join_statisctics(for example
    when Item is a reference to cost table field from
    outer join).
    This check is performed only for those conditions
    which do not use aggregate functions. In such case
    temporary table may not be used and const condition
    elements may be lost during further having
    condition transformation in JOIN::exec.
  */
  if (having && const_table_map && !having->with_sum_func)
  {
    having->update_used_tables();
    having= remove_eq_conds(thd, having, &select_lex->having_value);
    if (select_lex->having_value == Item::COND_FALSE)
    {
      having= having_for_explain= new Item_int((longlong) 0,1);
      zero_result_cause= "Impossible HAVING noticed after reading const tables";
      set_plan_state(ZERO_RESULT);
      error= 0;
      DBUG_RETURN(0);
    }
  }

  /* Cache constant expressions in WHERE, HAVING, ON clauses. */
  if (!plan_is_const() && cache_const_exprs())
    DBUG_RETURN(1);

  // See if this subquery can be evaluated with subselect_indexsubquery_engine
  if (!group_list && !order &&
      unit->item && unit->item->substype() == Item_subselect::IN_SUBS &&
      primary_tables == 1 && conds &&
      !unit->is_union())
  {
    bool changed= FALSE;
    subselect_engine *engine= 0;
    Item_in_subselect * const in_subs=
      static_cast<Item_in_subselect *>(unit->item);
    if (in_subs->exec_method == Item_exists_subselect::EXEC_MATERIALIZATION)
    {
      // We cannot have two engines at the same time
    }
    else if (!having)
    {
      Item *where= conds;
      if (join_tab[0].type == JT_EQ_REF &&
	  join_tab[0].ref.items[0]->item_name.ptr() == in_left_expr_name)
      {
        remove_subq_pushed_predicates(&where);
        save_index_subquery_explain_info(join_tab, where);
        join_tab[0].type= JT_UNIQUE_SUBQUERY;
        error= 0;
        changed= TRUE;
        engine= new subselect_indexsubquery_engine(thd, join_tab, unit->item,
                                                   where, NULL /* having */,
                                                   false /* check_null */,
                                                   true /* unique */);
      }
      else if (join_tab[0].type == JT_REF &&
	       join_tab[0].ref.items[0]->item_name.ptr() == in_left_expr_name)
      {
	remove_subq_pushed_predicates(&where);
        save_index_subquery_explain_info(join_tab, where);
        join_tab[0].type= JT_INDEX_SUBQUERY;
        error= 0;
        changed= TRUE;
        engine= new subselect_indexsubquery_engine(thd, join_tab, unit->item,
                                                   where, NULL, false, false);
      }
    } else if (join_tab[0].type == JT_REF_OR_NULL &&
	       join_tab[0].ref.items[0]->item_name.ptr() == in_left_expr_name &&
               having->item_name.ptr() == in_having_cond)
    {
      join_tab[0].type= JT_INDEX_SUBQUERY;
      error= 0;
      changed= TRUE;
      conds= remove_additional_cond(conds);
      save_index_subquery_explain_info(join_tab, conds);
      engine= new subselect_indexsubquery_engine(thd, join_tab, unit->item,
                                                 conds, having, true, false);
      /**
         @todo Above we passed unique=false. But for this query:
          (oe1, oe2) IN (SELECT primary_key, non_key_maybe_null_field FROM tbl)
         we could use "unique=true" for the first index component and let
         Item_is_not_null_test(non_key_maybe_null_field) handle the second.
      */
    }
    if (changed)
    {
      const bool res= unit->item->change_engine(engine);
      set_plan_state(PLAN_READY);
      /*
        We leave optimize() because the rest of it is only about order/group
        which those subqueries don't have.
        @todo: let execution flow down instead, to be future-proof.
      */
      DBUG_RETURN(res);
    }
  }
  /*
    Need to tell handlers that to play it safe, it should fetch all
    columns of the primary key of the tables: this is because MySQL may
    build row pointers for the rows, and for all columns of the primary key
    the read set has not necessarily been set by the server code.
  */
  if (need_tmp || select_distinct || group_list || order)
  {
    for (uint i = const_tables; i < primary_tables; i++)
      join_tab[i].table->prepare_for_position();
  }
  DBUG_EXECUTE("info", TEST_join(this););

  if (!plan_is_const())
  {
    JOIN_TAB *tab= &join_tab[const_tables];

    if (order)
    {
      /*
        Force using of tmp table if sorting by a SP or UDF function due to
        their expensive and probably non-deterministic nature.
      */
      for (ORDER *tmp_order= order; tmp_order ; tmp_order=tmp_order->next)
      {
        Item *item= *tmp_order->item;
        if (item->is_expensive())
        {
          /* Force tmp table without sort */
          need_tmp=1; simple_order=simple_group=0;
          break;
        }
      }
    }

    /*
      Because filesort always does a full table scan or a quick range scan
      we must add the removed reference to the select for the table.
      We only need to do this when we have a simple_order or simple_group
      as in other cases the join is done before the sort.
    */
    if ((order || group_list) &&
        tab->type != JT_ALL &&
        tab->type != JT_FT &&
        tab->type != JT_REF_OR_NULL &&
        ((order && simple_order) || (group_list && simple_group)))
    {
      if (add_ref_to_table_cond(thd,tab)) {
        DBUG_RETURN(1);
      }
    }
    
    /*
      Investigate whether we may use an ordered index as part of either
      DISTINCT, GROUP BY or ORDER BY execution. An ordered index may be
      used for only the first of any of these terms to be executed. This
      is reflected in the order which we check for test_if_skip_sort_order()
      below. However we do not check for DISTINCT here, as it would have
      been transformed to a GROUP BY at this stage if it is a candidate for 
      ordered index optimization.
      If a decision was made to use an ordered index, the availability
      if such an access path is stored in 'ordered_index_usage' for later
      use by 'execute' or 'explain'
    */
    DBUG_ASSERT(ordered_index_usage == ordered_index_void);

    if (group_list)   // GROUP BY honoured first
                      // (DISTINCT was rewritten to GROUP BY if skippable)
    {
      /*
        When there is SQL_BIG_RESULT do not sort using index for GROUP BY,
        and thus force sorting on disk unless a group min-max optimization
        is going to be used as it is applied now only for one table queries
        with covering indexes.
      */
      if (!(select_options & SELECT_BIG_RESULT) ||
            (tab->select &&
             tab->select->quick &&
             tab->select->quick->get_type() ==
             QUICK_SELECT_I::QS_TYPE_GROUP_MIN_MAX))
      {
        if (simple_group &&              // GROUP BY is possibly skippable
            !select_distinct)            // .. if not preceded by a DISTINCT
        {
          /*
            Calculate a possible 'limit' of table rows for 'GROUP BY':
            A specified 'LIMIT' is relative to the final resultset.
            'need_tmp' implies that there will be more postprocessing 
            so the specified 'limit' should not be enforced yet.
           */
          const ha_rows limit = need_tmp ? HA_POS_ERROR : m_select_limit;

          if (test_if_skip_sort_order(tab, group_list, limit, false, 
                                      &tab->table->keys_in_use_for_group_by,
                                      "GROUP BY"))
          {
            ordered_index_usage= ordered_index_group_by;
          }
        }

	/*
	  If we are going to use semi-join LooseScan, it will depend
	  on the selected index scan to be used.  If index is not used
	  for the GROUP BY, we risk that sorting is put on the LooseScan
	  table.  In order to avoid this, force use of temporary table.
	  TODO: Explain the quick_group part of the test below.
	 */
        if ((ordered_index_usage != ordered_index_group_by) &&
            (tmp_table_param.quick_group || 
	     (tab->emb_sj_nest && 
	      tab->position->sj_strategy == SJ_OPT_LOOSE_SCAN)))
        {
          need_tmp=1;
          simple_order= simple_group= false; // Force tmp table without sort
        }
      }
    }
    else if (order &&                      // ORDER BY wo/ preceeding GROUP BY
             (simple_order || skip_sort_order)) // which is possibly skippable
    {
      if (test_if_skip_sort_order(tab, order, m_select_limit, false, 
                                  &tab->table->keys_in_use_for_order_by,
                                  "ORDER BY"))
      {
        ordered_index_usage= ordered_index_order_by;
      }
    }
  }

  /**
   * Push joins to handler(s) whenever possible.
   * The handlers will inspect the QEP through the
   * AQP (Abstract Query Plan), and extract from it
   * whatewer it might implement of pushed execution.
   * It is the responsibility if the handler to store any
   * information it need for later execution of pushed queries.
   *
   * Currently pushed joins are only implemented by NDB.
   * It only make sense to try pushing if > 1 non-const tables.
   */
  if (!plan_is_const() && !plan_is_single_table())
  {
    const AQP::Join_plan plan(this);
    if (ha_make_pushed_joins(thd, &plan))
      DBUG_RETURN(1);
  }

  /**
   * Set up access functions for the tables as
   * required by the selected access type.
   */
  for (uint i= const_tables; i < tables; i++)
  {
    pick_table_access_method (&join_tab[i]);
  }

  if (make_tmp_tables_info())
    DBUG_RETURN(1);
  count_field_types(select_lex, &tmp_table_param, all_fields, false, false);
  // Make plan visible for EXPLAIN
  set_plan_state(PLAN_READY);

  DEBUG_SYNC(thd, "after_join_optimize");

  // Update last_query_cost to reflect actual need of filesort.
  if (sort_cost > 0.0 && !explain_flags.any(ESP_USING_FILESORT))
  {
    best_read-= sort_cost;
    sort_cost= 0.0;
    if (thd->lex->is_single_level_stmt())
      thd->status_var.last_query_cost= best_read;
  }

  error= 0;
  DBUG_RETURN(0);

setup_subq_exit:

  DBUG_ASSERT(zero_result_cause != NULL);
  /*
    Even with zero matching rows, subqueries in the HAVING clause may
    need to be evaluated if there are aggregate functions in the
    query. If this JOIN is part of an outer query, subqueries in HAVING may
    be evaluated several times in total; so subquery materialization makes
    sense.
  */
  child_subquery_can_materialize= true;
  trace_steps.end();   // because all steps are done
  Opt_trace_object(trace, "empty_result")
    .add_alnum("cause", zero_result_cause);

  having_for_explain= having;
  error= 0;
  set_plan_state(ZERO_RESULT);
  DBUG_RETURN(0);
}


<<<<<<< HEAD
void JOIN::set_plan_state(enum_plan_state plan_state_arg)
{
  DEBUG_SYNC(thd, "before_set_plan");
  mysql_mutex_lock(&thd->LOCK_query_plan);
  DBUG_ASSERT(plan_state_arg == NO_PLAN || plan_state == NO_PLAN);
  plan_state= plan_state_arg;
  mysql_mutex_unlock(&thd->LOCK_query_plan);
}

=======
#ifdef WITH_PARTITION_STORAGE_ENGINE

/**
  Prune partitions for all tables of a join (query block).

  Requires that tables have been locked.

  @param thd Thread pointer

  @returns false if success, true if error
*/
bool JOIN::prune_table_partitions(THD *thd)
{
  DBUG_ASSERT(select_lex->partitioned_table_count);

  for (TABLE_LIST *tbl= select_lex->leaf_tables; tbl; tbl= tbl->next_leaf)
  {
    /* 
      If tbl->embedding!=NULL that means that this table is in the inner
      part of the nested outer join, and we can't do partition pruning
      (TODO: check if this limitation can be lifted. 
             This also excludes semi-joins.  Is that intentional?)
      This will try to prune non-static conditions, which can
      be used after the tables are locked.
    */
    if (!tbl->embedding)
    {
      if (prune_partitions(thd, tbl->table,
                           tbl->join_cond() ? tbl->join_cond() : conds))
        return true;
    }
  }

  return false;
}

#endif

>>>>>>> 1e23a294

/**
  Set NESTED_JOIN::counter=0 in all nested joins in passed list.

    Recursively set NESTED_JOIN::counter=0 for all nested joins contained in
    the passed join_list.

  @param join_list  List of nested joins to process. It may also contain base
                    tables which will be ignored.
*/

void reset_nj_counters(List<TABLE_LIST> *join_list)
{
  List_iterator<TABLE_LIST> li(*join_list);
  TABLE_LIST *table;
  DBUG_ENTER("reset_nj_counters");
  while ((table= li++))
  {
    NESTED_JOIN *nested_join;
    if ((nested_join= table->nested_join))
    {
      nested_join->nj_counter= 0;
      reset_nj_counters(&nested_join->join_list);
    }
  }
  DBUG_VOID_RETURN;
}


/*****************************************************************************
  Make some simple condition optimization:
  If there is a test 'field = const' change all refs to 'field' to 'const'
  Remove all dummy tests 'item = item', 'const op const'.
  Remove all 'item is NULL', when item can never be null!
  item->marker should be 0 for all items on entry
  Return in cond_value FALSE if condition is impossible (1 = 2)
*****************************************************************************/

class COND_CMP :public ilink<COND_CMP> {
public:
  static void *operator new(size_t size)
  {
    return (void*) sql_alloc((uint) size);
  }
  static void operator delete(void *ptr __attribute__((unused)),
                              size_t size __attribute__((unused)))
  { TRASH(ptr, size); }

  Item *and_level;
  Item_func *cmp_func;
  COND_CMP(Item *a,Item_func *b) :and_level(a),cmp_func(b) {}
};


/**
  Find the multiple equality predicate containing a field.

  The function retrieves the multiple equalities accessed through
  the con_equal structure from current level and up looking for
  an equality containing field. It stops retrieval as soon as the equality
  is found and set up inherited_fl to TRUE if it's found on upper levels.

  @param cond_equal          multiple equalities to search in
  @param field               field to look for
  @param[out] inherited_fl   set up to TRUE if multiple equality is found
                             on upper levels (not on current level of
                             cond_equal)

  @return
    - Item_equal for the found multiple equality predicate if a success;
    - NULL otherwise.
*/

Item_equal *find_item_equal(COND_EQUAL *cond_equal, Field *field,
                            bool *inherited_fl)
{
  Item_equal *item= 0;
  bool in_upper_level= FALSE;
  while (cond_equal)
  {
    List_iterator_fast<Item_equal> li(cond_equal->current_level);
    while ((item= li++))
    {
      if (item->contains(field))
        goto finish;
    }
    in_upper_level= TRUE;
    cond_equal= cond_equal->upper_levels;
  }
  in_upper_level= FALSE;
finish:
  *inherited_fl= in_upper_level;
  return item;
}


/**
  Get the best field substitution for a given field.

  If the field is member of a multiple equality, look up that equality
  and return the most appropriate field. Usually this is the equivalenced
  field belonging to the outer-most table in the join order, but
  @see Item_field::get_subst_item() for details.
  Otherwise, return the same field.

  @param item_field The field that we are seeking a substitution for.
  @param cond_equal multiple equalities to search in

  @return The substituted field.
*/

Item_field *get_best_field(Item_field *item_field, COND_EQUAL *cond_equal)
{
  bool dummy;
  Item_equal *item_eq= find_item_equal(cond_equal, item_field->field, &dummy);
  if (!item_eq)
    return item_field;

  return item_eq->get_subst_item(item_field);
}


/**
  Check whether an equality can be used to build multiple equalities.

    This function first checks whether the equality (left_item=right_item)
    is a simple equality i.e. the one that equates a field with another field
    or a constant (field=field_item or field=const_item).
    If this is the case the function looks for a multiple equality
    in the lists referenced directly or indirectly by cond_equal inferring
    the given simple equality. If it doesn't find any, it builds a multiple
    equality that covers the predicate, i.e. the predicate can be inferred
    from this multiple equality.
    The built multiple equality could be obtained in such a way:
    create a binary  multiple equality equivalent to the predicate, then
    merge it, if possible, with one of old multiple equalities.
    This guarantees that the set of multiple equalities covering equality
    predicates will be minimal.

  EXAMPLE:
    For the where condition
    @code
      WHERE a=b AND b=c AND
            (b=2 OR f=e)
    @endcode
    the check_equality will be called for the following equality
    predicates a=b, b=c, b=2 and f=e.
    - For a=b it will be called with *cond_equal=(0,[]) and will transform
      *cond_equal into (0,[Item_equal(a,b)]). 
    - For b=c it will be called with *cond_equal=(0,[Item_equal(a,b)])
      and will transform *cond_equal into CE=(0,[Item_equal(a,b,c)]).
    - For b=2 it will be called with *cond_equal=(ptr(CE),[])
      and will transform *cond_equal into (ptr(CE),[Item_equal(2,a,b,c)]).
    - For f=e it will be called with *cond_equal=(ptr(CE), [])
      and will transform *cond_equal into (ptr(CE),[Item_equal(f,e)]).

  @note
    Now only fields that have the same type definitions (verified by
    the Field::eq_def method) are placed to the same multiple equalities.
    Because of this some equality predicates are not eliminated and
    can be used in the constant propagation procedure.
    We could weeken the equlity test as soon as at least one of the 
    equal fields is to be equal to a constant. It would require a 
    more complicated implementation: we would have to store, in
    general case, its own constant for each fields from the multiple
    equality. But at the same time it would allow us to get rid
    of constant propagation completely: it would be done by the call
    to build_equal_items_for_cond.


    The implementation does not follow exactly the above rules to
    build a new multiple equality for the equality predicate.
    If it processes the equality of the form field1=field2, it
    looks for multiple equalities me1 containig field1 and me2 containing
    field2. If only one of them is found the fuction expands it with
    the lacking field. If multiple equalities for both fields are
    found they are merged. If both searches fail a new multiple equality
    containing just field1 and field2 is added to the existing
    multiple equalities.
    If the function processes the predicate of the form field1=const,
    it looks for a multiple equality containing field1. If found, the 
    function checks the constant of the multiple equality. If the value
    is unknown, it is setup to const. Otherwise the value is compared with
    const and the evaluation of the equality predicate is performed.
    When expanding/merging equality predicates from the upper levels
    the function first copies them for the current level. It looks
    acceptable, as this happens rarely. The implementation without
    copying would be much more complicated.

  @param left_item   left term of the quality to be checked
  @param right_item  right term of the equality to be checked
  @param item        equality item if the equality originates from a condition
                     predicate, 0 if the equality is the result of row
                     elimination
  @param cond_equal  multiple equalities that must hold together with the
                     equality

  @retval
    TRUE    if the predicate is a simple equality predicate to be used
    for building multiple equalities
  @retval
    FALSE   otherwise
*/

static bool check_simple_equality(Item *left_item, Item *right_item,
                                  Item *item, COND_EQUAL *cond_equal)
{
  if (left_item->type() == Item::REF_ITEM &&
      ((Item_ref*)left_item)->ref_type() == Item_ref::VIEW_REF)
  {
    if (((Item_ref*)left_item)->depended_from)
      return FALSE;
    left_item= left_item->real_item();
  }
  if (right_item->type() == Item::REF_ITEM &&
      ((Item_ref*)right_item)->ref_type() == Item_ref::VIEW_REF)
  {
    if (((Item_ref*)right_item)->depended_from)
      return FALSE;
    right_item= right_item->real_item();
  }
  if (left_item->type() == Item::FIELD_ITEM &&
      right_item->type() == Item::FIELD_ITEM &&
      !((Item_field*)left_item)->depended_from &&
      !((Item_field*)right_item)->depended_from)
  {
    /* The predicate the form field1=field2 is processed */

    Field *left_field= ((Item_field*) left_item)->field;
    Field *right_field= ((Item_field*) right_item)->field;

    if (!left_field->eq_def(right_field))
      return FALSE;

    /* Search for multiple equalities containing field1 and/or field2 */
    bool left_copyfl, right_copyfl;
    Item_equal *left_item_equal=
               find_item_equal(cond_equal, left_field, &left_copyfl);
    Item_equal *right_item_equal= 
               find_item_equal(cond_equal, right_field, &right_copyfl);

    /* As (NULL=NULL) != TRUE we can't just remove the predicate f=f */
    if (left_field->eq(right_field)) /* f = f */
      return (!(left_field->maybe_null() && !left_item_equal)); 

    if (left_item_equal && left_item_equal == right_item_equal)
    {
      /* 
        The equality predicate is inference of one of the existing
        multiple equalities, i.e the condition is already covered
        by upper level equalities
      */
       return TRUE;
    }

    /* Copy the found multiple equalities at the current level if needed */
    if (left_copyfl)
    {
      /* left_item_equal of an upper level contains left_item */
      left_item_equal= new Item_equal(left_item_equal);
      cond_equal->current_level.push_back(left_item_equal);
    }
    if (right_copyfl)
    {
      /* right_item_equal of an upper level contains right_item */
      right_item_equal= new Item_equal(right_item_equal);
      cond_equal->current_level.push_back(right_item_equal);
    }

    if (left_item_equal)
    { 
      /* left item was found in the current or one of the upper levels */
      if (! right_item_equal)
        left_item_equal->add((Item_field *) right_item);
      else
      {
        /* Merge two multiple equalities forming a new one */
        left_item_equal->merge(right_item_equal);
        /* Remove the merged multiple equality from the list */
        List_iterator<Item_equal> li(cond_equal->current_level);
        while ((li++) != right_item_equal) ;
        li.remove();
      }
    }
    else
    { 
      /* left item was not found neither the current nor in upper levels  */
      if (right_item_equal)
      {
        right_item_equal->add((Item_field *) left_item);
      }
      else 
      {
        /* None of the fields was found in multiple equalities */
        Item_equal *item_equal= new Item_equal((Item_field *) left_item,
                                               (Item_field *) right_item);
        cond_equal->current_level.push_back(item_equal);
      }
    }
    return TRUE;
  }

  {
    /* The predicate of the form field=const/const=field is processed */
    Item *const_item= 0;
    Item_field *field_item= 0;
    if (left_item->type() == Item::FIELD_ITEM &&
        !((Item_field*)left_item)->depended_from &&
        right_item->const_item())
    {
      field_item= (Item_field*) left_item;
      const_item= right_item;
    }
    else if (right_item->type() == Item::FIELD_ITEM &&
             !((Item_field*)right_item)->depended_from &&
             left_item->const_item())
    {
      field_item= (Item_field*) right_item;
      const_item= left_item;
    }

    if (const_item &&
        field_item->result_type() == const_item->result_type())
    {
      bool copyfl;

      if (field_item->result_type() == STRING_RESULT)
      {
        const CHARSET_INFO *cs= field_item->field->charset();
        if (!item)
        {
          Item_func_eq *eq_item;
          if (!(eq_item= new Item_func_eq(left_item, right_item)) ||
              eq_item->set_cmp_func())
            return FALSE;
          eq_item->quick_fix_field();
          item= eq_item;
        }  
        if ((cs != ((Item_func *) item)->compare_collation()) ||
            !cs->coll->propagate(cs, 0, 0))
          return FALSE;
      }

      Item_equal *item_equal = find_item_equal(cond_equal,
                                               field_item->field, &copyfl);
      if (copyfl)
      {
        item_equal= new Item_equal(item_equal);
        cond_equal->current_level.push_back(item_equal);
      }
      if (item_equal)
      {
        /* 
          The flag cond_false will be set to 1 after this, if item_equal
          already contains a constant and its value is  not equal to
          the value of const_item.
        */
        item_equal->add(const_item, field_item);
      }
      else
      {
        item_equal= new Item_equal(const_item, field_item);
        cond_equal->current_level.push_back(item_equal);
      }
      return TRUE;
    }
  }
  return FALSE;
}


/**
  Convert row equalities into a conjunction of regular equalities.

    The function converts a row equality of the form (E1,...,En)=(E'1,...,E'n)
    into a list of equalities E1=E'1,...,En=E'n. For each of these equalities
    Ei=E'i the function checks whether it is a simple equality or a row
    equality. If it is a simple equality it is used to expand multiple
    equalities of cond_equal. If it is a row equality it converted to a
    sequence of equalities between row elements. If Ei=E'i is neither a
    simple equality nor a row equality the item for this predicate is added
    to eq_list.

  @param thd        thread handle
  @param left_row   left term of the row equality to be processed
  @param right_row  right term of the row equality to be processed
  @param cond_equal multiple equalities that must hold together with the
                    predicate
  @param eq_list    results of conversions of row equalities that are not
                    simple enough to form multiple equalities

  @retval
    TRUE    if conversion has succeeded (no fatal error)
  @retval
    FALSE   otherwise
*/
 
static bool check_row_equality(THD *thd, Item *left_row, Item_row *right_row,
                               COND_EQUAL *cond_equal, List<Item>* eq_list)
{ 
  uint n= left_row->cols();
  for (uint i= 0 ; i < n; i++)
  {
    bool is_converted;
    Item *left_item= left_row->element_index(i);
    Item *right_item= right_row->element_index(i);
    if (left_item->type() == Item::ROW_ITEM &&
        right_item->type() == Item::ROW_ITEM)
    {
      is_converted= check_row_equality(thd, 
                                       (Item_row *) left_item,
                                       (Item_row *) right_item,
			               cond_equal, eq_list);
      if (!is_converted)
        thd->lex->current_select()->cond_count++;      
    }
    else
    { 
      is_converted= check_simple_equality(left_item, right_item, 0, cond_equal);
      thd->lex->current_select()->cond_count++;
    }  
 
    if (!is_converted)
    {
      Item_func_eq *eq_item;
      if (!(eq_item= new Item_func_eq(left_item, right_item)) ||
          eq_item->set_cmp_func())
        return FALSE;
      eq_item->quick_fix_field();
      eq_list->push_back(eq_item);
    }
  }
  return TRUE;
}


/**
  Eliminate row equalities and form multiple equalities predicates.

    This function checks whether the item is a simple equality
    i.e. the one that equates a field with another field or a constant
    (field=field_item or field=constant_item), or, a row equality.
    For a simple equality the function looks for a multiple equality
    in the lists referenced directly or indirectly by cond_equal inferring
    the given simple equality. If it doesn't find any, it builds/expands
    multiple equality that covers the predicate.
    Row equalities are eliminated substituted for conjunctive regular
    equalities which are treated in the same way as original equality
    predicates.

  @param thd        thread handle
  @param item       predicate to process
  @param cond_equal multiple equalities that must hold together with the
                    predicate
  @param eq_list    results of conversions of row equalities that are not
                    simple enough to form multiple equalities

  @retval
    TRUE   if re-writing rules have been applied
  @retval
    FALSE  otherwise, i.e.
           if the predicate is not an equality,
           or, if the equality is neither a simple one nor a row equality,
           or, if the procedure fails by a fatal error.

  @note If the equality was created by IN->EXISTS, it may be removed later by
  subquery materialization. So we don't mix this possibly temporary equality
  with others; if we let it go into a multiple-equality (Item_equal), then we
  could not remove it later. There is however an exception: if the outer
  expression is a constant, it is safe to leave the equality even in
  materialization; all it can do is preventing NULL/FALSE distinction but if
  such distinction mattered the equality would be in a triggered condition so
  we would not come to this function. And injecting constants is good because
  it makes the materialized table smaller.
*/

static bool check_equality(THD *thd, Item *item, COND_EQUAL *cond_equal,
                           List<Item> *eq_list)
{
  if (item->type() == Item::FUNC_ITEM &&
         ((Item_func*) item)->functype() == Item_func::EQ_FUNC)
  {
    Item *left_item= ((Item_func*) item)->arguments()[0];
    Item *right_item= ((Item_func*) item)->arguments()[1];

    if (item->created_by_in2exists() && !left_item->const_item())
      return false;                             // See note above

    if (left_item->type() == Item::ROW_ITEM &&
        right_item->type() == Item::ROW_ITEM)
    {
      thd->lex->current_select()->cond_count--;
      return check_row_equality(thd,
                                (Item_row *) left_item,
                                (Item_row *) right_item,
                                cond_equal, eq_list);
    }
    else
      return check_simple_equality(left_item, right_item, item, cond_equal);
  }

  return FALSE;
}

                          
/**
  Replace all equality predicates in a condition by multiple equality items.

    At each 'and' level the function detects items for equality predicates
    and replaced them by a set of multiple equality items of class Item_equal,
    taking into account inherited equalities from upper levels. 
    If an equality predicate is used not in a conjunction it's just
    replaced by a multiple equality predicate.
    For each 'and' level the function set a pointer to the inherited
    multiple equalities in the cond_equal field of the associated
    object of the type Item_cond_and.   
    The function also traverses the cond tree and and for each field reference
    sets a pointer to the multiple equality item containing the field, if there
    is any. If this multiple equality equates fields to a constant the
    function replaces the field reference by the constant in the cases 
    when the field is not of a string type or when the field reference is
    just an argument of a comparison predicate.
    The function also determines the maximum number of members in 
    equality lists of each Item_cond_and object assigning it to
    thd->lex->current_select()->max_equal_elems.

  @note
    Multiple equality predicate =(f1,..fn) is equivalent to the conjuction of
    f1=f2, .., fn-1=fn. It substitutes any inference from these
    equality predicates that is equivalent to the conjunction.
    Thus, =(a1,a2,a3) can substitute for ((a1=a3) AND (a2=a3) AND (a2=a1)) as
    it is equivalent to ((a1=a2) AND (a2=a3)).
    The function always makes a substitution of all equality predicates occured
    in a conjuction for a minimal set of multiple equality predicates.
    This set can be considered as a canonical representation of the
    sub-conjunction of the equality predicates.
    E.g. (t1.a=t2.b AND t2.b>5 AND t1.a=t3.c) is replaced by 
    (=(t1.a,t2.b,t3.c) AND t2.b>5), not by
    (=(t1.a,t2.b) AND =(t1.a,t3.c) AND t2.b>5);
    while (t1.a=t2.b AND t2.b>5 AND t3.c=t4.d) is replaced by
    (=(t1.a,t2.b) AND =(t3.c=t4.d) AND t2.b>5),
    but if additionally =(t4.d,t2.b) is inherited, it
    will be replaced by (=(t1.a,t2.b,t3.c,t4.d) AND t2.b>5)

    The function performs the substitution in a recursive descent by
    the condtion tree, passing to the next AND level a chain of multiple
    equality predicates which have been built at the upper levels.
    The Item_equal items built at the level are attached to other 
    non-equality conjucts as a sublist. The pointer to the inherited
    multiple equalities is saved in the and condition object (Item_cond_and).
    This chain allows us for any field reference occurence easyly to find a 
    multiple equality that must be held for this occurence.
    For each AND level we do the following:
    - scan it for all equality predicate (=) items
    - join them into disjoint Item_equal() groups
    - process the included OR conditions recursively to do the same for 
      lower AND levels. 

    We need to do things in this order as lower AND levels need to know about
    all possible Item_equal objects in upper levels.

  @param thd        thread handle
  @param cond       condition(expression) where to make replacement
  @param inherited  path to all inherited multiple equality items
  @param do_inherit whether or not to inherit equalities from other
                    parts of the condition

  @return
    pointer to the transformed condition
*/

static Item *build_equal_items_for_cond(THD *thd, Item *cond,
                                        COND_EQUAL *inherited,
                                        bool do_inherit)
{
  Item_equal *item_equal;
  COND_EQUAL cond_equal;
  cond_equal.upper_levels= inherited;

  if (cond->type() == Item::COND_ITEM)
  {
    List<Item> eq_list;
    bool and_level= ((Item_cond*) cond)->functype() ==
      Item_func::COND_AND_FUNC;
    List<Item> *args= ((Item_cond*) cond)->argument_list();
    
    List_iterator<Item> li(*args);
    Item *item;

    if (and_level)
    {
      /*
         Retrieve all conjuncts of this level detecting the equality
         that are subject to substitution by multiple equality items and
         removing each such predicate from the conjunction after having 
         found/created a multiple equality whose inference the predicate is.
     */      
      while ((item= li++))
      {
        /*
          PS/SP note: we can safely remove a node from AND-OR
          structure here because it's restored before each
          re-execution of any prepared statement/stored procedure.
        */
        if (check_equality(thd, item, &cond_equal, &eq_list))
          li.remove();
      }

      /*
        Check if we eliminated all the predicates of the level, e.g.
        (a=a AND b=b AND a=a).
      */
      if (!args->elements && 
          !cond_equal.current_level.elements && 
          !eq_list.elements)
        return new Item_int((longlong) 1, 1);

      List_iterator_fast<Item_equal> it(cond_equal.current_level);
      while ((item_equal= it++))
      {
        item_equal->fix_length_and_dec();
        item_equal->update_used_tables();
        set_if_bigger(thd->lex->current_select()->max_equal_elems,
                      item_equal->members());  
      }

      ((Item_cond_and*)cond)->cond_equal= cond_equal;
      inherited= &(((Item_cond_and*)cond)->cond_equal);
    }
    /*
       Make replacement of equality predicates for lower levels
       of the condition expression.
    */
    li.rewind();
    while ((item= li++))
    { 
      Item *new_item=
        build_equal_items_for_cond(thd, item, inherited, do_inherit);
      if (new_item != item)
      {
        /* This replacement happens only for standalone equalities */
        /*
          This is ok with PS/SP as the replacement is done for
          arguments of an AND/OR item, which are restored for each
          execution of PS/SP.
        */
        li.replace(new_item);
      }
    }
    if (and_level)
    {
      args->concat(&eq_list);
      args->concat((List<Item> *)&cond_equal.current_level);
    }
  }
  else if (cond->type() == Item::FUNC_ITEM)
  {
    List<Item> eq_list;
    /*
      If an equality predicate forms the whole and level,
      we call it standalone equality and it's processed here.
      E.g. in the following where condition
      WHERE a=5 AND (b=5 or a=c)
      (b=5) and (a=c) are standalone equalities.
      In general we can't leave alone standalone eqalities:
      for WHERE a=b AND c=d AND (b=c OR d=5)
      b=c is replaced by =(a,b,c,d).  
     */
    if (check_equality(thd, cond, &cond_equal, &eq_list))
    {
      int n= cond_equal.current_level.elements + eq_list.elements;
      if (n == 0)
        return new Item_int((longlong) 1,1);
      else if (n == 1)
      {
        if ((item_equal= cond_equal.current_level.pop()))
        {
          item_equal->fix_length_and_dec();
          item_equal->update_used_tables();
          set_if_bigger(thd->lex->current_select()->max_equal_elems,
                        item_equal->members());  
          return item_equal;
	}

        return eq_list.pop();
      }
      else
      {
        /* 
          Here a new AND level must be created. It can happen only
          when a row equality is processed as a standalone predicate.
	*/
        Item_cond_and *and_cond= new Item_cond_and(eq_list);
        and_cond->quick_fix_field();
        List<Item> *args= and_cond->argument_list();
        List_iterator_fast<Item_equal> it(cond_equal.current_level);
        while ((item_equal= it++))
        {
          item_equal->fix_length_and_dec();
          item_equal->update_used_tables();
          set_if_bigger(thd->lex->current_select()->max_equal_elems,
                        item_equal->members());  
        }
        and_cond->cond_equal= cond_equal;
        args->concat((List<Item> *)&cond_equal.current_level);
        
        return and_cond;
      }
    }

    if (do_inherit)
    {
      /*
        For each field reference in cond, not from equal item predicates,
        set a pointer to the multiple equality it belongs to (if there is any)
        as soon the field is not of a string type or the field reference is
        an argument of a comparison predicate.
      */
      uchar *is_subst_valid= (uchar *) 1;
      cond= cond->compile(&Item::subst_argument_checker,
                          &is_subst_valid,
                          &Item::equal_fields_propagator,
                          (uchar *) inherited);
    }
    cond->update_used_tables();
  }
  return cond;
}


/**
  Build multiple equalities for a condition and all on expressions that
  inherit these multiple equalities.

    The function first applies the build_equal_items_for_cond function
    to build all multiple equalities for condition cond utilizing equalities
    referred through the parameter inherited. The extended set of
    equalities is returned in the structure referred by the cond_equal_ref
    parameter. After this the function calls itself recursively for
    all on expressions whose direct references can be found in join_list
    and who inherit directly the multiple equalities just having built.

  @note
    The on expression used in an outer join operation inherits all equalities
    from the on expression of the embedding join, if there is any, or
    otherwise - from the where condition.
    This fact is not obvious, but presumably can be proved.
    Consider the following query:
    @code
      SELECT * FROM (t1,t2) LEFT JOIN (t3,t4) ON t1.a=t3.a AND t2.a=t4.a
        WHERE t1.a=t2.a;
    @endcode
    If the on expression in the query inherits =(t1.a,t2.a), then we
    can build the multiple equality =(t1.a,t2.a,t3.a,t4.a) that infers
    the equality t3.a=t4.a. Although the on expression
    t1.a=t3.a AND t2.a=t4.a AND t3.a=t4.a is not equivalent to the one
    in the query the latter can be replaced by the former: the new query
    will return the same result set as the original one.

    Interesting that multiple equality =(t1.a,t2.a,t3.a,t4.a) allows us
    to use t1.a=t3.a AND t3.a=t4.a under the on condition:
    @code
      SELECT * FROM (t1,t2) LEFT JOIN (t3,t4) ON t1.a=t3.a AND t3.a=t4.a
        WHERE t1.a=t2.a
    @endcode
    This query equivalent to:
    @code
      SELECT * FROM (t1 LEFT JOIN (t3,t4) ON t1.a=t3.a AND t3.a=t4.a),t2
        WHERE t1.a=t2.a
    @endcode
    Similarly the original query can be rewritten to the query:
    @code
      SELECT * FROM (t1,t2) LEFT JOIN (t3,t4) ON t2.a=t4.a AND t3.a=t4.a
        WHERE t1.a=t2.a
    @endcode
    that is equivalent to:   
    @code
      SELECT * FROM (t2 LEFT JOIN (t3,t4)ON t2.a=t4.a AND t3.a=t4.a), t1
        WHERE t1.a=t2.a
    @endcode
    Thus, applying equalities from the where condition we basically
    can get more freedom in performing join operations.
    Althogh we don't use this property now, it probably makes sense to use 
    it in the future.    
  @param thd		      Thread handler
  @param cond                condition to build the multiple equalities for
  @param inherited           path to all inherited multiple equality items
  @param do_inherit          whether or not to inherit equalities from other
                             parts of the condition
  @param join_list           list of join tables to which the condition
                             refers to
  @param[out] cond_equal_ref pointer to the structure to place built
                             equalities in

  @return
    pointer to the transformed condition containing multiple equalities
*/
   
Item *build_equal_items(THD *thd, Item *cond, COND_EQUAL *inherited,
                        bool do_inherit, List<TABLE_LIST> *join_list,
                        COND_EQUAL **cond_equal_ref)
{
  COND_EQUAL *cond_equal= 0;

  if (cond) 
  {
    cond= build_equal_items_for_cond(thd, cond, inherited, do_inherit);
    cond->update_used_tables();
    if (cond->type() == Item::COND_ITEM &&
        ((Item_cond*) cond)->functype() == Item_func::COND_AND_FUNC)
      cond_equal= &((Item_cond_and*) cond)->cond_equal;
    else if (cond->type() == Item::FUNC_ITEM &&
             ((Item_cond*) cond)->functype() == Item_func::MULT_EQUAL_FUNC)
    {
      cond_equal= new COND_EQUAL;
      cond_equal->current_level.push_back((Item_equal *) cond);
    }
  }
  if (cond_equal)
  {
    cond_equal->upper_levels= inherited;
    inherited= cond_equal;
  }
  *cond_equal_ref= cond_equal;

  if (join_list)
  {
    TABLE_LIST *table;
    List_iterator<TABLE_LIST> li(*join_list);

    while ((table= li++))
    {
      if (table->join_cond())
      {
        List<TABLE_LIST> *nested_join_list= table->nested_join ?
          &table->nested_join->join_list : NULL;
        /*
          We can modify table->join_cond() because its old value will
          be restored before re-execution of PS/SP.
        */
        table->set_join_cond(build_equal_items(thd, table->join_cond(),
                                               inherited, do_inherit,
                                               nested_join_list,
                                               &table->cond_equal));
      }
    }
  }

  return cond;
}    


/**
  Compare field items by table order in the execution plan.

    field1 considered as better than field2 if the table containing
    field1 is accessed earlier than the table containing field2.   
    The function finds out what of two fields is better according
    this criteria.

  @param field1          first field item to compare
  @param field2          second field item to compare
  @param table_join_idx  index to tables determining table order

  @retval
   -1  if field1 is better than field2
  @retval
    1  if field2 is better than field1
  @retval
    0  otherwise
*/

static int compare_fields_by_table_order(Item_field *field1,
                                  Item_field *field2,
                                  void *table_join_idx)
{
  int cmp= 0;
  bool outer_ref= 0;
  if (field1->used_tables() & OUTER_REF_TABLE_BIT)
  {  
    outer_ref= 1;
    cmp= -1;
  }
  if (field2->used_tables() & OUTER_REF_TABLE_BIT)
  {
    outer_ref= 1;
    cmp++;
  }
  if (outer_ref)
    return cmp;
  JOIN_TAB **idx= (JOIN_TAB **) table_join_idx;

  /*
    idx is NULL if this function was not called from JOIN::optimize()
    but from e.g. mysql_delete() or mysql_update(). In these cases
    there is only one table and both fields belong to it. Example
    condition where this is the case: t1.fld1=t1.fld2
  */
  if (!idx)
    return 0;

  cmp= idx[field1->field->table->tablenr]-idx[field2->field->table->tablenr];
  return cmp < 0 ? -1 : (cmp ? 1 : 0);
}


/**
  Generate minimal set of simple equalities equivalent to a multiple equality.

    The function retrieves the fields of the multiple equality item
    item_equal and  for each field f:
    - if item_equal contains const it generates the equality f=const_item;
    - otherwise, if f is not the first field, generates the equality
      f=item_equal->get_first().
    All generated equality are added to the cond conjunction.

  @param cond            condition to add the generated equality to
  @param upper_levels    structure to access multiple equality of upper levels
  @param item_equal      multiple equality to generate simple equality from

  @note
    Before generating an equality function checks that it has not
    been generated for multiple equalities of the upper levels.
    E.g. for the following where condition
    WHERE a=5 AND ((a=b AND b=c) OR  c>4)
    the upper level AND condition will contain =(5,a),
    while the lower level AND condition will contain =(5,a,b,c).
    When splitting =(5,a,b,c) into a separate equality predicates
    we should omit 5=a, as we have it already in the upper level.
    The following where condition gives us a more complicated case:
    WHERE t1.a=t2.b AND t3.c=t4.d AND (t2.b=t3.c OR t4.e>5 ...) AND ...
    Given the tables are accessed in the order t1->t2->t3->t4 for
    the selected query execution plan the lower level multiple
    equality =(t1.a,t2.b,t3.c,t4.d) formally  should be converted to
    t1.a=t2.b AND t1.a=t3.c AND t1.a=t4.d. But t1.a=t2.a will be
    generated for the upper level. Also t3.c=t4.d will be generated there.
    So only t1.a=t3.c should be left in the lower level.
    If cond is equal to 0, then not more then one equality is generated
    and a pointer to it is returned as the result of the function.

  @return
    - The condition with generated simple equalities or
    a pointer to the simple generated equality, if success.
    - 0, otherwise.
*/

static Item *eliminate_item_equal(Item *cond, COND_EQUAL *upper_levels,
                                  Item_equal *item_equal)
{
  List<Item> eq_list;
  Item_func_eq *eq_item= NULL;
  if (((Item *) item_equal)->const_item() && !item_equal->val_int())
    return new Item_int((longlong) 0,1); 
  Item *const item_const= item_equal->get_const();
  Item_equal_iterator it(*item_equal);
  if (!item_const)
  {
    /*
      If there is a const item, match all field items with the const item,
      otherwise match the second and subsequent field items with the first one:
    */
    it++;
  }
  Item_field *item_field; // Field to generate equality for.
  while ((item_field= it++))
  {
    /*
      Generate an equality of the form:
      item_field = some previous field in item_equal's list.

      First see if we really need to generate it:
    */
    Item_equal *const upper= item_field->find_item_equal(upper_levels);
    if (upper) // item_field is in this upper equality
    {
      if (item_const && upper->get_const())
        continue; // Const at both levels, no need to generate at current level
      /*
        If the upper-level multiple equality contains this item, there is no
        need to generate the equality, unless item_field belongs to a
        semi-join nest that is used for Materialization, and refers to tables
        that are outside of the materialized semi-join nest,
        As noted in Item_equal::get_subst_item(), subquery materialization
        does not have this problem.
      */
      if (!sj_is_materialize_strategy(
            item_field->field->table->reginfo.join_tab->get_sj_strategy()))
      {
        Item_field *item_match;
        Item_equal_iterator li(*item_equal);
        while ((item_match= li++) != item_field)
        {
          if (item_match->find_item_equal(upper_levels) == upper)
            break; // (item_match, item_field) is also in upper level equality
        }
        if (item_match != item_field)
          continue;
      }
    } // ... if (upper).

    /*
      item_field should be compared with the head of the multiple equality
      list.
      item_field may refer to a table that is within a semijoin materialization
      nest. In that case, the order of the join_tab entries may look like:

        ot1 ot2 <subquery> ot5 SJM(it3 it4)

      If we have a multiple equality

        (ot1.c1, ot2.c2, <subquery>.c it3.c3, it4.c4, ot5.c5),

      we should generate the following equalities:
        1. ot1.c1 = ot2.c2
        2. ot1.c1 = <subquery>.c
        3. it3.c3 = it4.c4
        4. ot1.c1 = ot5.c5

      Equalities 1) and 4) are regular equalities between two outer tables.
      Equality 2) is an equality that matches the outer query with a
      materialized temporary table. It is either performed as a lookup
      into the materialized table (SJM-lookup), or as a condition on the
      outer table (SJM-scan).
      Equality 3) is evaluated during semijoin materialization.

      If there is a const item, match against this one.
      Otherwise, match against the first field item in the multiple equality,
      unless the item is within a materialized semijoin nest, in case it will
      be matched against the first item within the SJM nest.
      @see JOIN::set_access_methods()
      @see JOIN::set_prefix_tables()
      @see Item_equal::get_subst_item()
    */

    Item *const head=
      item_const ? item_const : item_equal->get_subst_item(item_field);
    if (head == item_field)
      continue;

    // we have a pair, can generate 'item_field=head'
    if (eq_item)
      eq_list.push_back(eq_item);

    eq_item= new Item_func_eq(item_field, head);
    if (!eq_item || eq_item->set_cmp_func())
      return NULL;
    eq_item->quick_fix_field();
  } // ... while ((item_field= it++))

  if (!cond && !eq_list.head())
  {
    if (!eq_item)
      return new Item_int((longlong) 1,1);
    return eq_item;
  }

  if (eq_item)
    eq_list.push_back(eq_item);
  if (!cond)
    cond= new Item_cond_and(eq_list);
  else
  {
    DBUG_ASSERT(cond->type() == Item::COND_ITEM);
    if (eq_list.elements)
      ((Item_cond *) cond)->add_at_head(&eq_list);
  }

  cond->quick_fix_field();
  cond->update_used_tables();
   
  return cond;
}


/**
  Substitute every field reference in a condition by the best equal field
  and eliminate all multiple equality predicates.

    The function retrieves the cond condition and for each encountered
    multiple equality predicate it sorts the field references in it
    according to the order of tables specified by the table_join_idx
    parameter. Then it eliminates the multiple equality predicate it
    replacing it by the conjunction of simple equality predicates 
    equating every field from the multiple equality to the first
    field in it, or to the constant, if there is any.
    After this the function retrieves all other conjuncted
    predicates substitute every field reference by the field reference
    to the first equal field or equal constant if there are any.

  @param cond            condition to process
  @param cond_equal      multiple equalities to take into consideration
  @param table_join_idx  index to tables determining field preference

  @note
    At the first glance full sort of fields in multiple equality
    seems to be an overkill. Yet it's not the case due to possible
    new fields in multiple equality item of lower levels. We want
    the order in them to comply with the order of upper levels.

  @return
    The transformed condition, or NULL in case of error
*/

Item* substitute_for_best_equal_field(Item *cond,
                                      COND_EQUAL *cond_equal,
                                      void *table_join_idx)
{
  Item_equal *item_equal;

  if (cond->type() == Item::COND_ITEM)
  {
    List<Item> *cond_list= ((Item_cond*) cond)->argument_list();

    bool and_level= ((Item_cond*) cond)->functype() ==
                      Item_func::COND_AND_FUNC;
    if (and_level)
    {
      cond_equal= &((Item_cond_and *) cond)->cond_equal;
      cond_list->disjoin((List<Item> *) &cond_equal->current_level);

      List_iterator_fast<Item_equal> it(cond_equal->current_level);      
      while ((item_equal= it++))
      {
        item_equal->sort(&compare_fields_by_table_order, table_join_idx);
      }
    }
    
    List_iterator<Item> li(*cond_list);
    Item *item;
    while ((item= li++))
    {
      Item *new_item =substitute_for_best_equal_field(item, cond_equal,
                                                      table_join_idx);
      /*
        This works OK with PS/SP re-execution as changes are made to
        the arguments of AND/OR items only
      */
      if (new_item != item)
        li.replace(new_item);
    }

    if (and_level)
    {
      List_iterator_fast<Item_equal> it(cond_equal->current_level);
      while ((item_equal= it++))
      {
        cond= eliminate_item_equal(cond, cond_equal->upper_levels, item_equal);
        if (cond == NULL)
          return NULL;
        // This occurs when eliminate_item_equal() founds that cond is
        // always false and substitutes it with Item_int 0.
        // Due to this, value of item_equal will be 0, so just return it.
        if (cond->type() != Item::COND_ITEM)
          break;
      }
    }
    if (cond->type() == Item::COND_ITEM &&
        !((Item_cond*)cond)->argument_list()->elements)
      cond= new Item_int((int32)cond->val_bool());

  }
  else if (cond->type() == Item::FUNC_ITEM && 
           ((Item_cond*) cond)->functype() == Item_func::MULT_EQUAL_FUNC)
  {
    item_equal= (Item_equal *) cond;
    item_equal->sort(&compare_fields_by_table_order, table_join_idx);
    if (cond_equal && cond_equal->current_level.head() == item_equal)
      cond_equal= cond_equal->upper_levels;
    return eliminate_item_equal(0, cond_equal, item_equal);
  }
  else
    cond->transform(&Item::replace_equal_field, 0);
  return cond;
}


/*
  change field = field to field = const for each found field = const in the
  and_level
*/

static void
change_cond_ref_to_const(THD *thd, I_List<COND_CMP> *save_list,
                         Item *and_father, Item *cond,
                         Item *field, Item *value)
{
  if (cond->type() == Item::COND_ITEM)
  {
    bool and_level= ((Item_cond*) cond)->functype() ==
      Item_func::COND_AND_FUNC;
    List_iterator<Item> li(*((Item_cond*) cond)->argument_list());
    Item *item;
    while ((item=li++))
      change_cond_ref_to_const(thd, save_list,and_level ? cond : item, item,
			       field, value);
    return;
  }
  if (cond->eq_cmp_result() == Item::COND_OK)
    return;					// Not a boolean function

  Item_bool_func2 *func=  (Item_bool_func2*) cond;
  Item **args= func->arguments();
  Item *left_item=  args[0];
  Item *right_item= args[1];
  Item_func::Functype functype=  func->functype();

  if (right_item->eq(field,0) && left_item != value &&
      right_item->cmp_context == field->cmp_context &&
      (left_item->result_type() != STRING_RESULT ||
       value->result_type() != STRING_RESULT ||
       left_item->collation.collation == value->collation.collation))
  {
    Item *tmp=value->clone_item();
    if (tmp)
    {
      tmp->collation.set(right_item->collation);
      thd->change_item_tree(args + 1, tmp);
      func->update_used_tables();
      if ((functype == Item_func::EQ_FUNC || functype == Item_func::EQUAL_FUNC)
	  && and_father != cond && !left_item->const_item())
      {
	cond->marker=1;
	COND_CMP *tmp2;
	if ((tmp2=new COND_CMP(and_father,func)))
	  save_list->push_back(tmp2);
      }
      func->set_cmp_func();
    }
  }
  else if (left_item->eq(field,0) && right_item != value &&
           left_item->cmp_context == field->cmp_context &&
           (right_item->result_type() != STRING_RESULT ||
            value->result_type() != STRING_RESULT ||
            right_item->collation.collation == value->collation.collation))
  {
    Item *tmp= value->clone_item();
    if (tmp)
    {
      tmp->collation.set(left_item->collation);
      thd->change_item_tree(args, tmp);
      value= tmp;
      func->update_used_tables();
      if ((functype == Item_func::EQ_FUNC || functype == Item_func::EQUAL_FUNC)
	  && and_father != cond && !right_item->const_item())
      {
        args[0]= args[1];                       // For easy check
        thd->change_item_tree(args + 1, value);
	cond->marker=1;
	COND_CMP *tmp2;
	if ((tmp2=new COND_CMP(and_father,func)))
	  save_list->push_back(tmp2);
      }
      func->set_cmp_func();
    }
  }
}

static void
propagate_cond_constants(THD *thd, I_List<COND_CMP> *save_list,
                         Item *and_father, Item *cond)
{
  if (cond->type() == Item::COND_ITEM)
  {
    bool and_level= ((Item_cond*) cond)->functype() ==
      Item_func::COND_AND_FUNC;
    List_iterator_fast<Item> li(*((Item_cond*) cond)->argument_list());
    Item *item;
    I_List<COND_CMP> save;
    while ((item=li++))
    {
      propagate_cond_constants(thd, &save,and_level ? cond : item, item);
    }
    if (and_level)
    {						// Handle other found items
      I_List_iterator<COND_CMP> cond_itr(save);
      COND_CMP *cond_cmp;
      while ((cond_cmp=cond_itr++))
      {
        Item **args= cond_cmp->cmp_func->arguments();
        if (!args[0]->const_item())
          change_cond_ref_to_const(thd, &save,cond_cmp->and_level,
                                   cond_cmp->and_level, args[0], args[1]);
      }
    }
  }
  else if (and_father != cond && !cond->marker)		// In a AND group
  {
    if (cond->type() == Item::FUNC_ITEM &&
	(((Item_func*) cond)->functype() == Item_func::EQ_FUNC ||
	 ((Item_func*) cond)->functype() == Item_func::EQUAL_FUNC))
    {
      Item_func_eq *func=(Item_func_eq*) cond;
      Item **args= func->arguments();
      bool left_const= args[0]->const_item();
      bool right_const= args[1]->const_item();
      if (!(left_const && right_const) &&
          args[0]->result_type() == args[1]->result_type())
      {
	if (right_const)
	{
          resolve_const_item(thd, &args[1], args[0]);
	  func->update_used_tables();
          change_cond_ref_to_const(thd, save_list, and_father, and_father,
                                   args[0], args[1]);
	}
	else if (left_const)
	{
          resolve_const_item(thd, &args[0], args[1]);
	  func->update_used_tables();
          change_cond_ref_to_const(thd, save_list, and_father, and_father,
                                   args[1], args[0]);
	}
      }
    }
  }
}


/**
  Simplify joins replacing outer joins by inner joins whenever it's
  possible.

    The function, during a retrieval of join_list,  eliminates those
    outer joins that can be converted into inner join, possibly nested.
    It also moves the join conditions for the converted outer joins
    and from inner joins to conds.
    The function also calculates some attributes for nested joins:
    - used_tables    
    - not_null_tables
    - dep_tables.
    - on_expr_dep_tables
    The first two attributes are used to test whether an outer join can
    be substituted for an inner join. The third attribute represents the
    relation 'to be dependent on' for tables. If table t2 is dependent
    on table t1, then in any evaluated execution plan table access to
    table t2 must precede access to table t2. This relation is used also
    to check whether the query contains  invalid cross-references.
    The forth attribute is an auxiliary one and is used to calculate
    dep_tables.
    As the attribute dep_tables qualifies possibles orders of tables in the
    execution plan, the dependencies required by the straight join
    modifiers are reflected in this attribute as well.
    The function also removes all braces that can be removed from the join
    expression without changing its meaning.

  @note
    An outer join can be replaced by an inner join if the where condition
    or the join condition for an embedding nested join contains a conjunctive
    predicate rejecting null values for some attribute of the inner tables.

    E.g. in the query:    
    @code
      SELECT * FROM t1 LEFT JOIN t2 ON t2.a=t1.a WHERE t2.b < 5
    @endcode
    the predicate t2.b < 5 rejects nulls.
    The query is converted first to:
    @code
      SELECT * FROM t1 INNER JOIN t2 ON t2.a=t1.a WHERE t2.b < 5
    @endcode
    then to the equivalent form:
    @code
      SELECT * FROM t1, t2 ON t2.a=t1.a WHERE t2.b < 5 AND t2.a=t1.a
    @endcode


    Similarly the following query:
    @code
      SELECT * from t1 LEFT JOIN (t2, t3) ON t2.a=t1.a t3.b=t1.b
        WHERE t2.c < 5  
    @endcode
    is converted to:
    @code
      SELECT * FROM t1, (t2, t3) WHERE t2.c < 5 AND t2.a=t1.a t3.b=t1.b 

    @endcode

    One conversion might trigger another:
    @code
      SELECT * FROM t1 LEFT JOIN t2 ON t2.a=t1.a
                       LEFT JOIN t3 ON t3.b=t2.b
        WHERE t3 IS NOT NULL =>
      SELECT * FROM t1 LEFT JOIN t2 ON t2.a=t1.a, t3
        WHERE t3 IS NOT NULL AND t3.b=t2.b => 
      SELECT * FROM t1, t2, t3
        WHERE t3 IS NOT NULL AND t3.b=t2.b AND t2.a=t1.a
  @endcode

    The function removes all unnecessary braces from the expression
    produced by the conversions.
    E.g.
    @code
      SELECT * FROM t1, (t2, t3) WHERE t2.c < 5 AND t2.a=t1.a AND t3.b=t1.b
    @endcode
    finally is converted to: 
    @code
      SELECT * FROM t1, t2, t3 WHERE t2.c < 5 AND t2.a=t1.a AND t3.b=t1.b

    @endcode


    It also will remove braces from the following queries:
    @code
      SELECT * from (t1 LEFT JOIN t2 ON t2.a=t1.a) LEFT JOIN t3 ON t3.b=t2.b
      SELECT * from (t1, (t2,t3)) WHERE t1.a=t2.a AND t2.b=t3.b.
    @endcode

    The benefit of this simplification procedure is that it might return 
    a query for which the optimizer can evaluate execution plan with more
    join orders. With a left join operation the optimizer does not
    consider any plan where one of the inner tables is before some of outer
    tables.

  IMPLEMENTATION
    The function is implemented by a recursive procedure.  On the recursive
    ascent all attributes are calculated, all outer joins that can be
    converted are replaced and then all unnecessary braces are removed.
    As join list contains join tables in the reverse order sequential
    elimination of outer joins does not require extra recursive calls.

  SEMI-JOIN NOTES
    Remove all semi-joins that have are within another semi-join (i.e. have
    an "ancestor" semi-join nest)

  EXAMPLES
    Here is an example of a join query with invalid cross references:
    @code
      SELECT * FROM t1 LEFT JOIN t2 ON t2.a=t3.a LEFT JOIN t3 ON t3.b=t1.b 
    @endcode

  @param join        reference to the query info
  @param join_list   list representation of the join to be converted
  @param conds       condition that join condition for converted outer joins
                     is added to
  @param top         true <=> conds is the where condition
  @param in_sj       TRUE <=> processing semi-join nest's children
  @param[out] new_conds New condition
  @param changelog   Don't specify this parameter, it is reserved for
                     recursive calls inside this function

  @returns true for error, false for success
*/

static bool
simplify_joins(JOIN *join, List<TABLE_LIST> *join_list, Item *conds, bool top,
               bool in_sj, Item **new_conds, uint *changelog)
{

  /*
    Each type of change done by this function, or its recursive calls, is
    tracked in a bitmap:
  */
  enum change
  {
    NONE= 0,
    OUTER_JOIN_TO_INNER= 1 << 0,
    JOIN_COND_TO_WHERE= 1 << 1,
    PAREN_REMOVAL= 1 << 2,
    SEMIJOIN= 1 << 3
  };
  uint changes= 0; // To keep track of changes.
  if (changelog == NULL) // This is the top call.
    changelog= &changes;

  TABLE_LIST *table;
  NESTED_JOIN *nested_join;
  TABLE_LIST *prev_table= 0;
  List_iterator<TABLE_LIST> li(*join_list);
  bool straight_join= test(join->select_options & SELECT_STRAIGHT_JOIN);
  DBUG_ENTER("simplify_joins");

  /* 
    Try to simplify join operations from join_list.
    The most outer join operation is checked for conversion first. 
  */
  while ((table= li++))
  {
    table_map used_tables;
    table_map not_null_tables= (table_map) 0;

    if ((nested_join= table->nested_join))
    {
      /* 
         If the element of join_list is a nested join apply
         the procedure to its nested join list first.
      */
      if (table->join_cond())
      {
        Item *join_cond= table->join_cond();
        /* 
           If a join condition JC is attached to the table, 
           check all null rejected predicates in this condition.
           If such a predicate over an attribute belonging to
           an inner table of an embedded outer join is found,
           the outer join is converted to an inner join and
           the corresponding join condition is added to JC. 
	*/ 
        if (simplify_joins(join, &nested_join->join_list,
                           join_cond, false, in_sj || table->sj_on_expr,
                           &join_cond, changelog))
          DBUG_RETURN(true);

        if (join_cond != table->join_cond())
        {
          DBUG_ASSERT(join_cond);

          table->set_join_cond(join_cond);
        }
      }
      nested_join->used_tables= (table_map) 0;
      nested_join->not_null_tables=(table_map) 0;
      if (simplify_joins(join, &nested_join->join_list, conds, top,
                         in_sj || table->sj_on_expr, &conds, changelog))
        DBUG_RETURN(true);
      used_tables= nested_join->used_tables;
      not_null_tables= nested_join->not_null_tables;  
    }
    else
    {
      used_tables= table->table->map;
      if (conds)
        not_null_tables= conds->not_null_tables();
    }
      
    if (table->embedding)
    {
      table->embedding->nested_join->used_tables|= used_tables;
      table->embedding->nested_join->not_null_tables|= not_null_tables;
    }

    if (!table->outer_join || (used_tables & not_null_tables))
    {
      /* 
        For some of the inner tables there are conjunctive predicates
        that reject nulls => the outer join can be replaced by an inner join.
      */
      if (table->outer_join)
      {
        *changelog|= OUTER_JOIN_TO_INNER;
        table->outer_join= 0;
      }
      if (table->join_cond())
      {
        *changelog|= JOIN_COND_TO_WHERE;
        /* Add join condition to the WHERE or upper-level join condition. */
        if (conds)
        {
          Item_cond_and *new_cond=
            static_cast<Item_cond_and*>(and_conds(conds, table->join_cond()));
          if (!new_cond)
            DBUG_RETURN(true);
          conds= new_cond;
          conds->top_level_item();
          /*
            conds is always a new item as both the upper-level condition and a
            join condition existed
          */
          DBUG_ASSERT(!conds->fixed);
          if (conds->fix_fields(join->thd, &conds))
            DBUG_RETURN(true);

          /* If join condition has a pending rollback in THD::change_list */
          List_iterator<Item> lit(*new_cond->argument_list());
          Item *arg;
          while ((arg= lit++))
          {
            /*
              The join condition isn't necessarily the second argument anymore,
              since fix_fields may have merged it into an existing AND expr.
            */
            if (arg == table->join_cond())
              join->thd->
                change_item_tree_place(table->join_cond_ref(), lit.ref());
          }
        }
        else
        {
          conds= table->join_cond(); 
          /* If join condition has a pending rollback in THD::change_list */
          join->thd->change_item_tree_place(table->join_cond_ref(), &conds);
        }
        table->set_join_cond(NULL);
      }
    }
    
    if (!top)
      continue;

    /* 
      Only inner tables of non-convertible outer joins remain with
      the join condition.
    */ 
    if (table->join_cond())
    {
      table->dep_tables|= table->join_cond()->used_tables(); 
      if (table->embedding)
      {
        table->dep_tables&= ~table->embedding->nested_join->used_tables;

        // Embedding table depends on tables used in embedded join conditions. 
        table->embedding->on_expr_dep_tables|=
          table->join_cond()->used_tables();
      }
      else
        table->dep_tables&= ~table->table->map;
    }

    if (prev_table)
    {
      /* The order of tables is reverse: prev_table follows table */
      if (prev_table->straight || straight_join)
        prev_table->dep_tables|= used_tables;
      if (prev_table->join_cond())
      {
        prev_table->dep_tables|= table->on_expr_dep_tables;
        table_map prev_used_tables= prev_table->nested_join ?
	                            prev_table->nested_join->used_tables :
	                            prev_table->table->map;
        /* 
          If join condition contains only references to inner tables
          we still make the inner tables dependent on the outer tables.
          It would be enough to set dependency only on one outer table
          for them. Yet this is really a rare case.
          Note:
          RAND_TABLE_BIT mask should not be counted as it
          prevents update of inner table dependences.
          For example it might happen if RAND() function
          is used in JOIN ON clause.
	*/  
        if (!((prev_table->join_cond()->used_tables() & ~RAND_TABLE_BIT) &
              ~prev_used_tables))
          prev_table->dep_tables|= used_tables;
      }
    }
    prev_table= table;
  }

  /*
    Flatten nested joins that can be flattened.
    no join condition and not a semi-join => can be flattened.
  */
  li.rewind();
  while ((table= li++))
  {
    nested_join= table->nested_join;
    if (table->sj_on_expr && !in_sj)
    {
       /*
         If this is a semi-join that is not contained within another semi-join, 
         leave it intact (otherwise it is flattened)
       */
      *changelog|= SEMIJOIN;
    }
    else if (nested_join && !table->join_cond())
    {
      *changelog|= PAREN_REMOVAL;
      TABLE_LIST *tbl;
      List_iterator<TABLE_LIST> it(nested_join->join_list);
      while ((tbl= it++))
      {
        tbl->embedding= table->embedding;
        tbl->join_list= table->join_list;
        tbl->dep_tables|= table->dep_tables;
      }
      li.replace(nested_join->join_list);
    }
  }
  *new_conds= conds;

  if (changes)
  {
    Opt_trace_context * trace= &join->thd->opt_trace;
    if (unlikely(trace->is_started()))
    {
      Opt_trace_object trace_wrapper(trace);
      Opt_trace_object trace_object(trace, "transformations_to_nested_joins");
      {
        Opt_trace_array trace_changes(trace, "transformations");
        if (changes & SEMIJOIN)
          trace_changes.add_alnum("semijoin");
        if (changes & OUTER_JOIN_TO_INNER)
          trace_changes.add_alnum("outer_join_to_inner_join");
        if (changes & JOIN_COND_TO_WHERE)
          trace_changes.add_alnum("JOIN_condition_to_WHERE");
        if (changes & PAREN_REMOVAL)
          trace_changes.add_alnum("parenthesis_removal");
      }
      // the newly transformed query is worth printing
      opt_trace_print_expanded_query(join->thd, join->select_lex,
                                     &trace_object);
    }
  }
  DBUG_RETURN(false);
}


/**
  Record join nest info in the select block.

  After simplification of inner join, outer join and semi-join structures:
   - record the remaining semi-join structures in the enclosing query block.
   - record transformed join conditions in TABLE_LIST objects.
  
  This function is called recursively for each join nest and/or table
  in the query block.

  @param select The query block
  @param tables List of tables and join nests

  @return False if successful, True if failure
*/

static bool record_join_nest_info(st_select_lex *select,
                                  List<TABLE_LIST> *tables)

{
  TABLE_LIST *table;
  List_iterator<TABLE_LIST> li(*tables);
  DBUG_ENTER("record_join_nest_info");

  while ((table= li++))
  {
    table->prep_join_cond= table->join_cond() ?
      table->join_cond()->copy_andor_structure(select->join->thd, true) : NULL;

    if (table->nested_join == NULL)
      continue;

    if (record_join_nest_info(select, &table->nested_join->join_list))
      DBUG_RETURN(true);
    /*
      sj_inner_tables is set properly later in pull_out_semijoin_tables().
      This assignment is required in case pull_out_semijoin_tables()
      is not called.
    */
    if (table->sj_on_expr)
      table->sj_inner_tables= table->nested_join->used_tables;
    if (table->sj_on_expr && select->sj_nests.push_back(table))
      DBUG_RETURN(true);
  }
  DBUG_RETURN(false);
}


/**
  Assign each nested join structure a bit in nested_join_map.

  @param join_list     List of tables
  @param first_unused  Number of first unused bit in nested_join_map before the
                       call

  @note
    This function is called after simplify_joins(), when there are no
    redundant nested joins.
    We cannot have more nested joins in a query block than there are tables,
    so as long as the number of bits in nested_join_map is not less than the
    maximum number of tables in a query block, nested_join_map can never
    overflow.

  @return
    First unused bit in nested_join_map after the call.
*/

static uint build_bitmap_for_nested_joins(List<TABLE_LIST> *join_list, 
                                          uint first_unused)
{
  List_iterator<TABLE_LIST> li(*join_list);
  TABLE_LIST *table;
  DBUG_ENTER("build_bitmap_for_nested_joins");
  while ((table= li++))
  {
    NESTED_JOIN *nested_join;
    if ((nested_join= table->nested_join))
    {
      // We should have either a join condition or a semi-join condition
      DBUG_ASSERT((table->join_cond() == NULL) == (table->sj_on_expr != NULL));

      nested_join->nj_map= 0;
      nested_join->nj_total= 0;
      /*
        We only record nested join information for outer join nests.
        Tables belonging in semi-join nests are recorded in the
        embedding outer join nest, if one exists.
      */
      if (table->join_cond())
      {
        DBUG_ASSERT(first_unused < sizeof(nested_join_map)*8);
        nested_join->nj_map= (nested_join_map) 1 << first_unused++;
        nested_join->nj_total= nested_join->join_list.elements;
      }
      else if (table->sj_on_expr)
      {
        NESTED_JOIN *const outer_nest=
          table->embedding ? table->embedding->nested_join : NULL;
        /*
          The semi-join nest has already been counted into the table count
          for the outer join nest as one table, so subtract 1 from the
          table count.
        */
        if (outer_nest)
          outer_nest->nj_total+= (nested_join->join_list.elements - 1);
      }
      else
        DBUG_ASSERT(false);

      first_unused= build_bitmap_for_nested_joins(&nested_join->join_list,
                                                  first_unused);
    }
  }
  DBUG_RETURN(first_unused);
}


/** Update the dependency map for the tables. */

void update_depend_map(JOIN *join)
{
  for (uint tableno = 0; tableno < join->tables; tableno++)
  {
    JOIN_TAB *const join_tab= join->join_tab + tableno;
    TABLE_REF *const ref= &join_tab->ref;
    table_map depend_map=0;
    Item **item=ref->items;
    uint i;
    for (i=0 ; i < ref->key_parts ; i++,item++)
      depend_map|=(*item)->used_tables();
    depend_map&= ~PSEUDO_TABLE_BITS;
    ref->depend_map= depend_map;
    for (JOIN_TAB **tab=join->map2table;
	 depend_map ;
	 tab++,depend_map>>=1 )
    {
      if (depend_map & 1)
	ref->depend_map|=(*tab)->ref.depend_map;
    }
  }
}


/** Update the dependency map for the sort order. */

static void update_depend_map(JOIN *join, ORDER *order)
{
  for (; order ; order=order->next)
  {
    table_map depend_map;
    order->item[0]->update_used_tables();
    order->depend_map=depend_map=order->item[0]->used_tables();
    order->used= 0;
    // Not item_sum(), RAND() and no reference to table outside of sub select
    if (!(order->depend_map & (OUTER_REF_TABLE_BIT | RAND_TABLE_BIT))
        && !order->item[0]->with_sum_func)
    {
      for (JOIN_TAB **tab=join->map2table;
	   depend_map ;
	   tab++, depend_map>>=1)
      {
	if (depend_map & 1)
	  order->depend_map|=(*tab)->ref.depend_map;
      }
    }
  }
}


/**
  Update equalities and keyuse references after semi-join materialization
  strategy is chosen.

  @details
    For each multiple equality that contains a field that is selected
    from a subquery, and that subquery is executed using a semi-join
    materialization strategy, add the corresponding column in the materialized
    temporary table to the equality.
    For each injected semi-join equality that is not converted to
    multiple equality, replace the reference to the expression selected
    from the subquery with the corresponding column in the temporary table.

    This is needed to properly reflect the equalities that involve injected
    semi-join equalities when materialization strategy is chosen.
    @see eliminate_item_equal() for how these equalities are used to generate
    correct equality predicates.

    The MaterializeScan semi-join strategy requires some additional processing:
    All primary tables after the materialized temporary table must be inspected
    for keyuse objects that point to expressions from the subquery tables.
    These references must be replaced with references to corresponding columns
    in the materialized temporary table instead. Those primary tables using
    ref access will thus be made to depend on the materialized temporary table
    instead of the subquery tables.

    Only the injected semi-join equalities need this treatment, other predicates
    will be handled correctly by the regular item substitution process.

  @return False if success, true if error
*/

bool JOIN::update_equalities_for_sjm()
{
  List_iterator<Semijoin_mat_exec> it(sjm_exec_list);
  Semijoin_mat_exec *sjm_exec;
  while ((sjm_exec= it++))
  {
    TABLE_LIST *const sj_nest= sjm_exec->sj_nest;

    DBUG_ASSERT(!sj_nest->outer_join_nest());
    /*
      A materialized semi-join nest cannot actually be an inner part of an
      outer join yet, this is just a preparatory step,
      ie sj_nest->outer_join_nest() is always NULL here.
      @todo: Enable outer joining here later.
    */
    Item *cond= sj_nest->outer_join_nest() ?
                  sj_nest->outer_join_nest()->join_cond() :
                  conds;
    if (!cond)
      continue;

    uchar *dummy= NULL;
    cond= cond->compile(&Item::equality_substitution_analyzer, &dummy,
                        &Item::equality_substitution_transformer,
                        (uchar *)sj_nest);
    if (cond == NULL)
      return true;

    cond->update_used_tables();

    // Loop over all primary tables that follow the materialized table
    for (uint j= sjm_exec->mat_table_index + 1; j < primary_tables; j++)
    {
      JOIN_TAB *const tab= join_tab + j;
      for (Key_use *keyuse= tab->position->key;
           keyuse && keyuse->table == tab->table &&
           keyuse->key == tab->position->key->key;
           keyuse++)
      {
        List_iterator<Item> it(sj_nest->nested_join->sj_inner_exprs);
        Item *old;
        uint fieldno= 0;
        while ((old= it++))
        {
          if (old->real_item()->eq(keyuse->val, false))
          {
            /*
              Replace the expression selected from the subquery with the
              corresponding column of the materialized temporary table.
            */
            keyuse->val= sj_nest->nested_join->sjm.mat_fields[fieldno];
            keyuse->used_tables= keyuse->val->used_tables();
            break;
          }
          fieldno++;
        }
      }
    }
  }

  return false;
}


/**
  Assign set of available (prefix) tables to all tables in query block.
  Also set added tables, ie the tables added in each JOIN_TAB compared to the
  previous JOIN_TAB.
  This function must be called for every query block after the table order
  has been determined.
*/

void JOIN::set_prefix_tables()
{
  DBUG_ASSERT(!plan_is_const());
  /*
    The const tables are available together with the first non-const table in
    the join order.
  */
  table_map const initial_tables_map= const_table_map |
    (allow_outer_refs ? OUTER_REF_TABLE_BIT : 0);

  table_map current_tables_map= initial_tables_map;
  table_map prev_tables_map= (table_map) 0;
  table_map saved_tables_map= (table_map) 0;

  JOIN_TAB *last_non_sjm_tab= NULL; // Track the last non-sjm table

  for (uint i= const_tables; i < tables; i++)
  {
    JOIN_TAB *const tab= join_tab + i;
    if (!tab->table)
      continue;
    /* 
      Tables that are within SJ-Materialization nests cannot have their
      conditions referring to preceding non-const tables.
       - If we're looking at the first SJM table, reset current_tables_map
         to refer to only allowed tables
      @see Item_equal::get_subst_item()
      @see eliminate_item_equal()
    */
    if (sj_is_materialize_strategy(tab->get_sj_strategy()))
    {
      const table_map sjm_inner_tables= tab->emb_sj_nest->sj_inner_tables;
      if (!(sjm_inner_tables & current_tables_map))
      {
        saved_tables_map= current_tables_map;
        current_tables_map= initial_tables_map;
        prev_tables_map= (table_map) 0;
      }

      current_tables_map|= tab->table->map;
      tab->set_prefix_tables(current_tables_map, prev_tables_map);
      prev_tables_map= current_tables_map;

      if (!(sjm_inner_tables & ~current_tables_map))
      {
        // At the end of a semi-join materialization nest, restore previous map
        current_tables_map= saved_tables_map;
        prev_tables_map= last_non_sjm_tab ?
                         last_non_sjm_tab->prefix_tables() : (table_map) 0;
      }
    }
    else
    {
      last_non_sjm_tab= tab;
      current_tables_map|= tab->table->map;
      tab->set_prefix_tables(current_tables_map, prev_tables_map);
      prev_tables_map= current_tables_map;
    }
  }
  /*
    Random expressions must be added to the last table's condition.
    It solves problem with queries like SELECT * FROM t1 WHERE rand() > 0.5
  */
  if (last_non_sjm_tab != NULL)
    last_non_sjm_tab->add_prefix_tables(RAND_TABLE_BIT);
}


/**
  Calculate best possible join order and initialize the join structure.

  @param  join          Join object that is populated with statistics data
  @param  tables_arg    List of tables that is referenced by this query 
  @param  conds         Where condition of query
  @param  keyuse_array[out] Populated with key_use information  
  @param  first_optimization True if first optimization of this query

  @return true if success, false if error

  @details
  Here is an overview of the logic of this function:

  - Initialize JOIN data structures and setup basic dependencies between tables.

  - Update dependencies based on join information.

  - Make key descriptions (update_ref_and_keys()).

  - Pull out semi-join tables based on table dependencies.

  - Extract tables with zero or one rows as const tables.

  - Read contents of const tables, substitute columns from these tables with
    actual data. Also keep track of empty tables vs. one-row tables. 

  - After const table extraction based on row count, more tables may
    have become functionally dependent. Extract these as const tables.

  - Add new sargable predicates based on retrieved const values.

  - Calculate number of rows to be retrieved from each table.

  - Calculate cost of potential semi-join materializations.

  - Calculate best possible join order based on available statistics.

  - Fill in remaining information for the generated join order.
*/

static bool
make_join_statistics(JOIN *join, TABLE_LIST *tables_arg, Item *conds,
                     Key_use_array *keyuse_array, bool first_optimization)
{
  int error;
  THD *const thd= join->thd;
  TABLE_LIST *tables= tables_arg;
  uint i,const_count,key;
  const uint table_count= join->tables;
  table_map found_ref, refs;
  JOIN_TAB *stat,*stat_end,*s,**stat_ref;
  Key_use *keyuse, *start_keyuse;
  table_map outer_join= 0;
  SARGABLE_PARAM *sargables= 0;
  JOIN_TAB *stat_vector[MAX_TABLES+1];
  Opt_trace_context * const trace= &join->thd->opt_trace;
  DBUG_ENTER("make_join_statistics");

  stat= new (thd->mem_root) JOIN_TAB[table_count];
  stat_ref= (JOIN_TAB**) thd->alloc(sizeof(JOIN_TAB*)*MAX_TABLES);
  if (!stat || !stat_ref)
    DBUG_RETURN(true);

  if (!(join->positions=
        new (thd->mem_root) POSITION[table_count+1]))
    DBUG_RETURN(true);

  // Up to one extra slot per semi-join nest is needed (if materialized)
  uint sj_nests= join->select_lex->sj_nests.elements;
  if (!(join->best_positions=
      new (thd->mem_root) POSITION[table_count + sj_nests + 1]))
    DBUG_RETURN(true);

  join->best_ref= stat_vector;

  stat_end= stat+table_count;
  join->const_table_map= 0;
  join->found_const_table_map= 0;
  join->all_table_map= 0;
  const_count= 0;

  /*
    Initialize data structures for tables to be joined.
    Initialize dependencies between tables.
  */
  for (s= stat, i= 0;
       tables;
       s++, tables= tables->next_leaf, i++)
  {
    stat_vector[i]=s;
    TABLE *const table= tables->table;
    s->table= table;
    table->pos_in_table_list= tables;
    error= tables->fetch_number_of_rows();

    DBUG_EXECUTE_IF("bug11747970_raise_error",
                    {
                      if (!error)
                      {
                        my_error(ER_UNKNOWN_ERROR, MYF(0));
                        goto error;
                      }
                    });

    if (error)
    {
      table->file->print_error(error, MYF(0));
      goto error;
    }
    table->quick_keys.clear_all();
    table->possible_quick_keys.clear_all();
    table->reginfo.join_tab=s;
    table->reginfo.not_exists_optimize=0;
    memset(table->const_key_parts, 0, sizeof(key_part_map)*table->s->keys);
    join->all_table_map|= table->map;
    s->join=join;

    s->dependent= tables->dep_tables;
    if (tables->schema_table)
      table->file->stats.records= 2;
    table->quick_condition_rows= table->file->stats.records;

    s->on_expr_ref= tables->join_cond_ref();

    if (tables->outer_join_nest())
    {
      /* s belongs to a nested join, maybe to several embedding joins */
      s->embedding_map= 0;
      for (TABLE_LIST *embedding= tables->embedding;
           embedding;
           embedding= embedding->embedding)
      {
        NESTED_JOIN *nested_join= embedding->nested_join;
        s->embedding_map|=nested_join->nj_map;
        s->dependent|= embedding->dep_tables;
        if (embedding->join_cond())
          outer_join|= nested_join->used_tables;
      }
    }
    else if (*s->on_expr_ref)
    {
      /* s is the only inner table of an outer join */
      outer_join|= table->map;
      s->embedding_map= 0;
      for (TABLE_LIST *embedding= tables->embedding;
           embedding;
           embedding= embedding->embedding)
        s->embedding_map|= embedding->nested_join->nj_map;
    }
  }
  stat_vector[i]=0;
  join->outer_join=outer_join;

  if (join->outer_join)
  {
    /* 
       Complete the dependency analysis.
       Build transitive closure for relation 'to be dependent on'.
       This will speed up the plan search for many cases with outer joins,
       as well as allow us to catch illegal cross references.
       Warshall's algorithm is used to build the transitive closure.
       As we may restart the outer loop upto 'table_count' times, the
       complexity of the algorithm is O((number of tables)^3).
       However, most of the iterations will be shortcircuited when
       there are no pedendencies to propogate.
    */
    for (i= 0 ; i < table_count ; i++)
    {
      TABLE *const table= stat[i].table;

      if (!table->reginfo.join_tab->dependent)
        continue;

      uint j;
      /* Add my dependencies to other tables depending on me */
      for (j= 0, s= stat ; j < table_count ; j++, s++)
      {
        if (s->dependent & table->map)
        {
          table_map was_dependent= s->dependent;
          s->dependent |= table->reginfo.join_tab->dependent;
          /*
            If we change dependencies for a table we already have
            processed: Redo dependency propagation from this table.
          */
          if (i > j && s->dependent != was_dependent)
          {
            i = j-1;
            break;
          }
        }
      }
    }

    for (i= 0, s= stat ; i < table_count ; i++, s++)
    {
      /* Catch illegal cross references for outer joins */
      if (s->dependent & s->table->map)
      {
        join->tables=0;			// Don't use join->table
        join->primary_tables= 0;
        my_message(ER_WRONG_OUTER_JOIN, ER(ER_WRONG_OUTER_JOIN), MYF(0));
        goto error;
      }

      if (outer_join & s->table->map)
      {
        /*
          Semijoin inner tables in ON condition of outer join have been moved
          into outer join nest, but after setup_table_map(), so maybe_null is
          not yet set for them:
        */
        s->table->maybe_null= 1;
      }
      s->key_dependent= s->dependent;
    }
  }

  if (unlikely(trace->is_started()))
    trace_table_dependencies(trace, stat, table_count);

  if (conds || outer_join)
    if (update_ref_and_keys(thd, keyuse_array, stat, join->tables,
                            conds, join->cond_equal,
                            ~outer_join, join->select_lex, &sargables))
      goto error;

  /*
    Pull out semi-join tables based on dependencies. Dependencies are valid
    throughout the lifetime of a query, so this operation can be performed
    on the first optimization only.
  */
  if (first_optimization && sj_nests)
  {
    if (pull_out_semijoin_tables(join))
      DBUG_RETURN(true);
    sj_nests= join->select_lex->sj_nests.elements;
  }

  /*
    Extract const tables based on row counts, must be done for each execution.
    Tables containing exactly zero or one rows are marked as const, but
    notice the additional constraints checked below.
    Tables that are extracted have their rows read before actual execution
    starts and are placed in the beginning of the join_tab array.
    Thus, they do not take part in join order optimization process,
    which can significantly reduce the optimization time.
    The data read from these tables can also be regarded as "constant"
    throughout query execution, hence the column values can be used for
    additional constant propagation and extraction of const tables based
    on eq-ref properties.
  */
  enum enum_const_table_extraction
  {
     extract_no_table=    0,
     extract_empty_table= 1,
     extract_const_table= 2
  };

  if (join->no_const_tables)
    goto const_table_extraction_done;

  for (i= 0, s= stat; i < table_count; i++, s++)
  {
    TABLE      *const table= s->table;
    TABLE_LIST *const tables= table->pos_in_table_list;
    enum enum_const_table_extraction extract_method= extract_const_table;

#ifdef WITH_PARTITION_STORAGE_ENGINE
    const bool all_partitions_pruned_away= table->all_partitions_pruned_away;
#else
    const bool all_partitions_pruned_away= false;
#endif

    if (tables->outer_join_nest())
    {
      /*
        Table belongs to a nested join, no candidate for const table extraction.
      */
      extract_method= extract_no_table;
    }
    else if (tables->embedding && tables->embedding->sj_on_expr)
    {
      /*
        Table belongs to a semi-join.
        We do not currently pull out const tables from semi-join nests.
      */
      extract_method= extract_no_table;
    }
    else if (*s->on_expr_ref)
    {
      /* s is the only inner table of an outer join, extract empty tables */
      extract_method= extract_empty_table;
    }
    switch (extract_method)
    {
    case extract_no_table:
      break;

    case extract_empty_table:
      /* Extract tables with zero rows, but only if statistics are exact */
      if ((table->file->stats.records == 0 ||
           all_partitions_pruned_away) &&
          (table->file->ha_table_flags() & HA_STATS_RECORDS_IS_EXACT))
        set_position(join, const_count++, s, NULL);
      break;

    case extract_const_table:
      /*
        Extract tables with zero or one rows, but do not extract tables that
         1. are dependent upon other tables, or
         2. have no exact statistics, or
         3. are full-text searched
      */ 
      if ((table->s->system ||
           table->file->stats.records <= 1 ||
           all_partitions_pruned_away) &&
          !s->dependent &&                                               // 1
          (table->file->ha_table_flags() & HA_STATS_RECORDS_IS_EXACT) && // 2
          !table->fulltext_searched)                                     // 3
        set_position(join, const_count++, s, NULL);
      break;
    }
  }
  /* Read const tables (tables matching no more than 1 rows) */

  for (POSITION *p_pos=join->positions, *p_end=p_pos+const_count;
       p_pos < p_end ;
       p_pos++)
  {
    int tmp;
    s= p_pos->table;
    s->type=JT_SYSTEM;
    join->const_table_map|=s->table->map;
    if ((tmp=join_read_const_table(s, p_pos)))
    {
      if (tmp > 0)
	goto error;		// Fatal error
    }
    else
    {
      join->found_const_table_map|= s->table->map;
      s->table->pos_in_table_list->optimized_away= TRUE;
    }
  }

const_table_extraction_done:
  /* loop until no more const tables are found */
  int ref_changed;
  do
  {
  more_const_tables_found:
    ref_changed = 0;
    found_ref=0;

    /*
      We only have to loop from stat_vector + const_count as
      set_position() will move all const_tables first in stat_vector
    */

    for (JOIN_TAB **pos=stat_vector+const_count ; (s= *pos) ; pos++)
    {
      TABLE *const table= s->table;
      TABLE_LIST *const tl= table->pos_in_table_list;
      /* 
        If equi-join condition by a key is null rejecting and after a
        substitution of a const table the key value happens to be null
        then we can state that there are no matches for this equi-join.
      */  
      if ((keyuse= s->keyuse) && *s->on_expr_ref && !s->embedding_map)
      {
        /* 
          When performing an outer join operation if there are no matching rows
          for the single row of the outer table all the inner tables are to be
          null complemented and thus considered as constant tables.
          Here we apply this consideration to the case of outer join operations 
          with a single inner table only because the case with nested tables
          would require a more thorough analysis.
          TODO. Apply single row substitution to null complemented inner tables
          for nested outer join operations. 
	*/              
        while (keyuse->table == table)
        {
          if (!(keyuse->val->used_tables() & ~join->const_table_map) &&
              keyuse->val->is_null() && keyuse->null_rejecting)
          {
            s->type= JT_CONST;
            mark_as_null_row(table);
            join->found_const_table_map|= table->map;
	    join->const_table_map|= table->map;
	    set_position(join, const_count++, s, NULL);
            goto more_const_tables_found;
           }
	  keyuse++;
        }
      }

      if (s->dependent)				// If dependent on some table
      {
	// All dep. must be constants
        if (s->dependent & ~(join->const_table_map))
	  continue;
        /*
          Mark a dependent table as constant if
           1. it has exactly zero or one rows (it is a system table), and
           2. it is not within a nested outer join, and
           3. it does not have an expensive outer join condition.
              This is because we have to determine whether an outer-joined table
              has a real row or a null-extended row in the optimizer phase.
              We have no possibility to evaluate its join condition at
              execution time, when it is marked as a system table.
        */
	if (table->file->stats.records <= 1L &&                            // 1
            (table->file->ha_table_flags() & HA_STATS_RECORDS_IS_EXACT) && // 1
            !tl->outer_join_nest() &&                                      // 2
            !(*s->on_expr_ref && (*s->on_expr_ref)->is_expensive()))       // 3
	{					// system table
	  int tmp= 0;
	  s->type=JT_SYSTEM;
	  join->const_table_map|=table->map;
	  set_position(join, const_count++, s, NULL);
	  if ((tmp= join_read_const_table(s, join->positions+const_count-1)))
	  {
	    if (tmp > 0)
	      goto error;			// Fatal error
	  }
	  else
	    join->found_const_table_map|= table->map;
	  continue;
	}
      }
      /* check if table can be read by key or table only uses const refs */
      if ((keyuse=s->keyuse))
      {
	s->type= JT_REF;
	while (keyuse->table == table)
	{
	  start_keyuse=keyuse;
	  key=keyuse->key;
	  s->keys.set_bit(key);               // QQ: remove this ?

	  refs=0;
          key_map const_ref, eq_part;
	  do
	  {
	    if (keyuse->val->type() != Item::NULL_ITEM && !keyuse->optimize)
	    {
	      if (!((~join->found_const_table_map) & keyuse->used_tables))
		const_ref.set_bit(keyuse->keypart);
	      else
		refs|=keyuse->used_tables;
	      eq_part.set_bit(keyuse->keypart);
	    }
	    keyuse++;
	  } while (keyuse->table == table && keyuse->key == key);

          /*
            Extract const tables with proper key dependencies.
            Exclude tables that
             1. are full-text searched, or
             2. are part of nested outer join, or
             3. are part of semi-join, or
             4. have an expensive outer join condition.
             5. are blocked by handler for const table optimize.
          */
	  if (eq_part.is_prefix(table->key_info[key].user_defined_key_parts) &&
              !table->fulltext_searched &&                           // 1
              !tl->outer_join_nest() &&                              // 2
              !(tl->embedding && tl->embedding->sj_on_expr) &&       // 3
              !(*s->on_expr_ref && (*s->on_expr_ref)->is_expensive()) &&// 4
              !(table->file->ha_table_flags() & HA_BLOCK_CONST_TABLE))  // 5
	  {
            if (table->key_info[key].flags & HA_NOSAME)
            {
	      if (const_ref == eq_part)
	      {					// Found everything for ref.
	        int tmp;
	        ref_changed = 1;
	        s->type= JT_CONST;
	        join->const_table_map|=table->map;
	        set_position(join,const_count++,s,start_keyuse);
	        if (create_ref_for_key(join, s, start_keyuse,
				       join->found_const_table_map))
                  goto error;
	        if ((tmp=join_read_const_table(s,
                                               join->positions+const_count-1)))
	        {
		  if (tmp > 0)
		    goto error;			// Fatal error
	        }
	        else
		  join->found_const_table_map|= table->map;
	        break;
	      }
	      else
	        found_ref|= refs;      // Table is const if all refs are const
	    }
            else if (const_ref == eq_part)
              s->const_keys.set_bit(key);
          }
	}
      }
    }
  } while (join->const_table_map & found_ref && ref_changed);
 
  /* 
    Update info on indexes that can be used for search lookups as
    reading const tables may has added new sargable predicates. 
  */
  if (const_count && sargables)
  {
    for( ; sargables->field ; sargables++)
    {
      Field *field= sargables->field;
      JOIN_TAB *join_tab= field->table->reginfo.join_tab;
      key_map possible_keys= field->key_start;
      possible_keys.intersect(field->table->keys_in_use_for_query);
      bool is_const= 1;
      for (uint j=0; j < sargables->num_values; j++)
        is_const&= sargables->arg_value[j]->const_item();
      if (is_const)
      {
        join_tab->const_keys.merge(possible_keys);
        join_tab->keys.merge(possible_keys);
      }
    }
  }

  {
    Opt_trace_object trace_wrapper(trace);
    /* Calc how many (possible) matched records in each table */
    Opt_trace_array trace_records(trace, "rows_estimation");

    for (s= stat ; s < stat_end ; s++)
    {
      Opt_trace_object trace_table(trace);
      trace_table.add_utf8_table(s->table);
      if (s->type == JT_SYSTEM || s->type == JT_CONST)
      {
        trace_table.add("rows", 1).add("cost", 1)
          .add_alnum("table_type", (s->type == JT_SYSTEM) ? "system": "const")
          .add("empty", static_cast<bool>(s->table->null_row));

        /* Only one matching row */
        s->found_records= s->records= s->read_time=1; s->worst_seeks= 1.0;
        continue;
      }
      /* Approximate found rows and time to read them */
      s->found_records= s->records= s->table->file->stats.records;
      s->read_time= (ha_rows) s->table->file->scan_time();

      /*
        Set a max range of how many seeks we can expect when using keys
        This is can't be to high as otherwise we are likely to use
        table scan.
      */
      s->worst_seeks= min((double) s->found_records / 10,
                          (double) s->read_time * 3);
      if (s->worst_seeks < 2.0)                 // Fix for small tables
        s->worst_seeks= 2.0;

      /*
        Add to stat->const_keys those indexes for which all group fields or
        all select distinct fields participate in one index.
      */
      add_group_and_distinct_keys(join, s);

      /*
        Perform range analysis if there are keys it could use (1).
        Don't do range analysis if on the inner side of an outer join (2).
        Do range analysis if on the inner side of a semi-join (3).
      */
      TABLE_LIST *const tl= s->table->pos_in_table_list;
      if (!s->const_keys.is_clear_all() &&                        // (1)
          (!tl->embedding ||                                      // (2)
           (tl->embedding && tl->embedding->sj_on_expr)))         // (3)
      {
        ha_rows records;
        SQL_SELECT *select;
        select= make_select(s->table, join->found_const_table_map,
                            join->found_const_table_map,
                            *s->on_expr_ref ? *s->on_expr_ref : conds,
                            1, &error);
        if (!select)
          goto error;
        records= get_quick_record_count(thd, select, s->table,
                                        &s->const_keys, join->row_limit);

        if (records == 0 && thd->is_fatal_error)
          DBUG_RETURN(true);

        s->quick= select->quick;
        s->needed_reg= select->needed_reg;
        select->quick= 0;
        /*
          Check for "impossible range", but make sure that we do not attempt
          to mark semi-joined tables as "const" (only semi-joined tables that
          are functionally dependent can be marked "const", and subsequently
          pulled out of their semi-join nests).
        */
        if (records == 0 &&
            s->table->reginfo.impossible_range &&
            (!(tl->embedding && tl->embedding->sj_on_expr)))
        {
          /*
            Impossible WHERE or ON expression
            In case of ON, we mark that the we match one empty NULL row.
            In case of WHERE, don't set found_const_table_map to get the
            caller to abort with a zero row result.
          */
          join->const_table_map|= s->table->map;
          set_position(join, const_count++, s, NULL);
          s->type= JT_CONST;
          if (*s->on_expr_ref)
          {
            /* Generate empty row */
            s->info= ET_IMPOSSIBLE_ON_CONDITION;
            trace_table.add("returning_empty_null_row", true).
              add_alnum("cause", "impossible_on_condition");
            join->found_const_table_map|= s->table->map;
            s->type= JT_CONST;
            mark_as_null_row(s->table);         // All fields are NULL
          }
          else
          {
            trace_table.add("rows", 0).
              add_alnum("cause", "impossible_where_condition");
          }
        }
        if (records != HA_POS_ERROR)
        {
          s->found_records= records;
          s->read_time= (ha_rows) (s->quick ? s->quick->read_time : 0.0);
        }
        delete select;
      }
      else
        Opt_trace_object(trace, "table_scan").
          add("rows", s->found_records).
          add("cost", s->read_time);
    }
  }

  join->join_tab=stat;
  join->map2table=stat_ref;
  join->const_tables=const_count;

  if (sj_nests)
    join->set_semijoin_embedding();

  if (!join->plan_is_const())
    optimize_keyuse(join, keyuse_array);

  join->allow_outer_refs= true;

  if (sj_nests && optimize_semijoin_nests_for_materialization(join))
    DBUG_RETURN(true);

  if (Optimize_table_order(thd, join, NULL).choose_table_order())
    DBUG_RETURN(true);

  DBUG_EXECUTE_IF("bug13820776_1", thd->killed= THD::KILL_QUERY;);
  if (thd->killed || thd->is_error())
    DBUG_RETURN(true);

  if (join->unit->item && join->decide_subquery_strategy())
    DBUG_RETURN(true);

  join->refine_best_rowcount();

  // Only best_positions should be needed from now on.
  join->positions= NULL;
  join->best_ref= NULL;

  /*
    Store the cost of this query into a user variable
    Don't update last_query_cost for statements that are not "flat joins" :
    i.e. they have subqueries, unions or call stored procedures.
    TODO: calculate a correct cost for a query with subqueries and UNIONs.
  */
  if (thd->lex->is_single_level_stmt())
    thd->status_var.last_query_cost= join->best_read;

  /* Generate an execution plan from the found optimal join order. */
  if (join->get_best_combination())
    DBUG_RETURN(true);

  // No need for this struct after new JOIN_TAB array is set up.
  join->best_positions= NULL;

  /* Some called function may still set thd->is_fatal_error unnoticed */
  if (thd->is_fatal_error)
    DBUG_RETURN(true);

  DBUG_RETURN(false);

error:
  /*
    Need to clean up join_tab from TABLEs in case of error.
    They won't get cleaned up by JOIN::cleanup() because JOIN::join_tab
    may not be assigned yet by this function (which is building join_tab).
    Dangling TABLE::reginfo.join_tab may cause part_of_refkey to choke. 
  */
  for (tables= tables_arg; tables; tables= tables->next_leaf)
    tables->table->reginfo.join_tab= NULL;
  DBUG_RETURN(true);
}


/**
  Set semi-join embedding join nest pointers.

  Set pointer to embedding semi-join nest for all semi-joined tables.
  Note that this must be done for every table inside all semi-join nests,
  even for tables within outer join nests embedded in semi-join nests.
  A table can never be part of multiple semi-join nests, hence no
  ambiguities can ever occur.
  Note also that the pointer is not set for TABLE_LIST objects that
  are outer join nests within semi-join nests.
*/

void JOIN::set_semijoin_embedding()
{
  DBUG_ASSERT(!select_lex->sj_nests.is_empty());

  JOIN_TAB *const tab_end= join_tab + primary_tables;

  for (JOIN_TAB *tab= join_tab; tab < tab_end; tab++)
  {
    for (TABLE_LIST *tr= tab->table->pos_in_table_list;
         tr->embedding;
         tr= tr->embedding)
    {
      if (tr->embedding->sj_on_expr)
      {
        tab->emb_sj_nest= tr->embedding;
        break;
      }
    }
  }
}


/**
  @brief Check if semijoin's compared types allow materialization.

  @param[inout] sj_nest Semi-join nest containing information about correlated
         expressions. Set nested_join->sjm.scan_allowed to TRUE if
         MaterializeScan strategy allowed. Set nested_join->sjm.lookup_allowed
         to TRUE if MaterializeLookup strategy allowed

  @details
    This is a temporary fix for BUG#36752.
    
    There are two subquery materialization strategies for semijoin:

    1. Materialize and do index lookups in the materialized table. See 
       BUG#36752 for description of restrictions we need to put on the
       compared expressions.

       In addition, since indexes are not supported for BLOB columns,
       this strategy can not be used if any of the columns in the
       materialized table will be BLOB/GEOMETRY columns.  (Note that
       also columns for non-BLOB values that may be greater in size
       than CONVERT_IF_BIGGER_TO_BLOB, will be represented as BLOB
       columns.)

    2. Materialize and then do a full scan of the materialized table.
       The same criteria as for MaterializeLookup are applied, except that
       BLOB/GEOMETRY columns are allowed.
*/

static 
void semijoin_types_allow_materialization(TABLE_LIST *sj_nest)
{
  DBUG_ENTER("semijoin_types_allow_materialization");

  DBUG_ASSERT(sj_nest->nested_join->sj_outer_exprs.elements ==
              sj_nest->nested_join->sj_inner_exprs.elements);

  if (sj_nest->nested_join->sj_outer_exprs.elements > MAX_REF_PARTS)
  {
    sj_nest->nested_join->sjm.scan_allowed= false;
    sj_nest->nested_join->sjm.lookup_allowed= false;
    DBUG_VOID_RETURN;
  }

  List_iterator<Item> it1(sj_nest->nested_join->sj_outer_exprs);
  List_iterator<Item> it2(sj_nest->nested_join->sj_inner_exprs);

  sj_nest->nested_join->sjm.scan_allowed= false;
  sj_nest->nested_join->sjm.lookup_allowed= false;

  bool blobs_involved= false;
  Item *outer, *inner;
  while (outer= it1++, inner= it2++)
  {
    if (!types_allow_materialization(outer, inner))
      DBUG_VOID_RETURN;
    blobs_involved|= inner->is_blob_field();
  }
  sj_nest->nested_join->sjm.scan_allowed=   true;
  sj_nest->nested_join->sjm.lookup_allowed= !blobs_involved;

  if (sj_nest->embedding)
  {
    DBUG_ASSERT(sj_nest->embedding->join_cond());
    /*
      There are two issues that prevent materialization strategy from being
      used when a semi-join nest is on the inner side of an outer join:
      1. If the semi-join contains dependencies to outer tables,
         materialize-scan strategy cannot be used.
      2. Make sure that executor is able to evaluate triggered conditions
         for semi-join materialized tables. It should be correct, but needs
         verification.
         TODO: Remove this limitation!
      Handle this by disabling materialization strategies:
    */
    sj_nest->nested_join->sjm.scan_allowed= false;
    sj_nest->nested_join->sjm.lookup_allowed= false;
    DBUG_VOID_RETURN;
  }

  DBUG_PRINT("info",("semijoin_types_allow_materialization: ok, allowed"));

  DBUG_VOID_RETURN;
}


/*****************************************************************************
  Create JOIN_TABS, make a guess about the table types,
  Approximate how many records will be used in each table
*****************************************************************************/

/**
  @brief
  Returns estimated number of rows that could be fetched by given select

  @param thd    thread handle
  @param select select to test
  @param table  source table
  @param keys   allowed keys
  @param limit  select limit

  @notes
    In case of valid range, a QUICK_SELECT_I object will be constructed and
    saved in select->quick.

  @return
    HA_POS_ERROR for derived tables/views or if an error occur.
    Otherwise, estimated number of rows.
*/

static ha_rows get_quick_record_count(THD *thd, SQL_SELECT *select,
				      TABLE *table,
				      const key_map *keys,ha_rows limit)
{
  DBUG_ENTER("get_quick_record_count");
  uchar buff[STACK_BUFF_ALLOC];
  if (check_stack_overrun(thd, STACK_MIN_SIZE, buff))
    DBUG_RETURN(0);                           // Fatal error flag is set

  DBUG_ASSERT(select);

  TABLE_LIST *const tl= table->pos_in_table_list;

  // Derived tables aren't filled yet, so no stats are available.
  if (!tl->uses_materialization())
  {
    select->head=table;
    int error= select->test_quick_select(thd, 
                                         *keys, 
                                         0,      //empty table_map
                                         limit, 
                                         false,  //don't force quick range
                                         ORDER::ORDER_NOT_RELEVANT);
    if (error == 1)
      DBUG_RETURN(select->quick->records);
    if (error == -1)
    {
      table->reginfo.impossible_range=1;
      DBUG_RETURN(0);
    }
    DBUG_PRINT("warning",("Couldn't use record count on const keypart"));
  }
  else if (tl->materializable_is_const())
  {
    DBUG_RETURN(tl->get_unit()->get_result()->estimated_rowcount);
  }
  DBUG_RETURN(HA_POS_ERROR);
}

/*
  Get estimated record length for semi-join materialization temptable
  
  SYNOPSIS
    get_tmp_table_rec_length()
      items  IN subquery's select list.

  DESCRIPTION
    Calculate estimated record length for semi-join materialization
    temptable. It's an estimate because we don't follow every bit of
    create_tmp_table()'s logic. This isn't necessary as the return value of
    this function is used only for cost calculations.

  RETURN
    Length of the temptable record, in bytes
*/

static uint get_tmp_table_rec_length(List<Item> &items)
{
  uint len= 0;
  Item *item;
  List_iterator<Item> it(items);
  while ((item= it++))
  {
    switch (item->result_type()) {
    case REAL_RESULT:
      len += sizeof(double);
      break;
    case INT_RESULT:
      if (item->max_length >= (MY_INT32_NUM_DECIMAL_DIGITS - 1))
        len += 8;
      else
        len += 4;
      break;
    case STRING_RESULT:
      /* DATE/TIME and GEOMETRY fields have STRING_RESULT result type.  */
      if (item->is_temporal() || item->field_type() == MYSQL_TYPE_GEOMETRY)
        len += 8;
      else
        len += item->max_length;
      break;
    case DECIMAL_RESULT:
      len += 10;
      break;
    case ROW_RESULT:
    default:
      DBUG_ASSERT(0); /* purecov: deadcode */
      break;
    }
  }
  return len;
}


/**
   Writes to the optimizer trace information about dependencies between
   tables.
   @param trace  optimizer trace
   @param join_tabs  all JOIN_TABs of the join
   @param table_count how many JOIN_TABs in the 'join_tabs' array
*/
static void trace_table_dependencies(Opt_trace_context * trace,
                                     JOIN_TAB *join_tabs,
                                     uint table_count)
{
  Opt_trace_object trace_wrapper(trace);
  Opt_trace_array trace_dep(trace, "table_dependencies");
  for (uint i= 0 ; i < table_count ; i++)
  {
    const TABLE *table= join_tabs[i].table;
    Opt_trace_object trace_one_table(trace);
    trace_one_table.add_utf8_table(table).
      add("row_may_be_null", table->maybe_null != 0);
    DBUG_ASSERT(table->map < (1ULL << table_count));
    for (uint j= 0; j < table_count; j++)
    {
      if (table->map & (1ULL << j))
      {
        trace_one_table.add("map_bit", j);
        break;
      }
    }
    Opt_trace_array depends_on(trace, "depends_on_map_bits");
    // RAND_TABLE_BIT may be in join_tabs[i].dependent, so we test all 64 bits
    compile_time_assert(sizeof(table->map) <= 64);
    for (uint j= 0; j < 64; j++)
    {
      if (join_tabs[i].dependent & (1ULL << j))
        depends_on.add(j);
    }
  }
}


/**
  Add to join_tab[i]->condition() "table.field IS NOT NULL" conditions
  we've inferred from ref/eq_ref access performed.

    This function is a part of "Early NULL-values filtering for ref access"
    optimization.

    Example of this optimization:
    For query SELECT * FROM t1,t2 WHERE t2.key=t1.field @n
    and plan " any-access(t1), ref(t2.key=t1.field) " @n
    add "t1.field IS NOT NULL" to t1's table condition. @n

    Description of the optimization:
    
      We look through equalities choosen to perform ref/eq_ref access,
      pick equalities that have form "tbl.part_of_key = othertbl.field"
      (where othertbl is a non-const table and othertbl.field may be NULL)
      and add them to conditions on correspoding tables (othertbl in this
      example).

      Exception from that is the case when referred_tab->join != join.
      I.e. don't add NOT NULL constraints from any embedded subquery.
      Consider this query:
      @code
      SELECT A.f2 FROM t1 LEFT JOIN t2 A ON A.f2 = f1
      WHERE A.f3=(SELECT MIN(f3) FROM  t2 C WHERE A.f4 = C.f4) OR A.f3 IS NULL;
      @endcode
      Here condition A.f3 IS NOT NULL is going to be added to the WHERE
      condition of the embedding query.
      Another example:
      SELECT * FROM t10, t11 WHERE (t10.a < 10 OR t10.a IS NULL)
      AND t11.b <=> t10.b AND (t11.a = (SELECT MAX(a) FROM t12
      WHERE t12.b = t10.a ));
      Here condition t10.a IS NOT NULL is going to be added.
      In both cases addition of NOT NULL condition will erroneously reject
      some rows of the result set.
      referred_tab->join != join constraint would disallow such additions.

      This optimization doesn't affect the choices that ref, range, or join
      optimizer make. This was intentional because this was added after 4.1
      was GA.
      
    Implementation overview
      1. update_ref_and_keys() accumulates info about null-rejecting
         predicates in in Key_field::null_rejecting
      1.1 add_key_part saves these to Key_use.
      2. create_ref_for_key copies them to TABLE_REF.
      3. add_not_null_conds adds "x IS NOT NULL" to join_tab->m_condition of
         appropiate JOIN_TAB members.
*/

static void add_not_null_conds(JOIN *join)
{
  DBUG_ENTER("add_not_null_conds");
  for (uint i=join->const_tables ; i < join->tables ; i++)
  {
    JOIN_TAB *tab=join->join_tab+i;
    if ((tab->type == JT_REF || tab->type == JT_EQ_REF || 
         tab->type == JT_REF_OR_NULL) &&
        !tab->table->maybe_null)
    {
      for (uint keypart= 0; keypart < tab->ref.key_parts; keypart++)
      {
        if (tab->ref.null_rejecting & ((key_part_map)1 << keypart))
        {
          Item *item= tab->ref.items[keypart];
          Item *notnull;
          Item *real= item->real_item();
          DBUG_ASSERT(real->type() == Item::FIELD_ITEM);
          Item_field *not_null_item= (Item_field*)real;
          JOIN_TAB *referred_tab= not_null_item->field->table->reginfo.join_tab;
          /*
            For UPDATE queries such as:
            UPDATE t1 SET t1.f2=(SELECT MAX(t2.f4) FROM t2 WHERE t2.f3=t1.f1);
            not_null_item is the t1.f1, but it's referred_tab is 0.
          */
          if (!referred_tab || referred_tab->join != join)
            continue;
          if (!(notnull= new Item_func_isnotnull(not_null_item)))
            DBUG_VOID_RETURN;
          /*
            We need to do full fix_fields() call here in order to have correct
            notnull->const_item(). This is needed e.g. by test_quick_select 
            when it is called from make_join_select after this function is 
            called.
          */
          if (notnull->fix_fields(join->thd, &notnull))
            DBUG_VOID_RETURN;
          DBUG_EXECUTE("where",print_where(notnull,
                                           referred_tab->table->alias,
                                           QT_ORDINARY););
          referred_tab->and_with_condition(notnull, __LINE__);
        }
      }
    }
  }
  DBUG_VOID_RETURN;
}


/* 
  Check if given expression uses only table fields covered by the given index

  SYNOPSIS
    uses_index_fields_only()
      item           Expression to check
      tbl            The table having the index
      keyno          The index number
      other_tbls_ok  TRUE <=> Fields of other non-const tables are allowed

  DESCRIPTION
    Check if given expression only uses fields covered by index #keyno in the
    table tbl. The expression can use any fields in any other tables.
    
    The expression is guaranteed not to be AND or OR - those constructs are 
    handled outside of this function.

  RETURN
    TRUE   Yes
    FALSE  No
*/

bool uses_index_fields_only(Item *item, TABLE *tbl, uint keyno, 
                            bool other_tbls_ok)
{
  if (item->const_item())
  {
    /*
      const_item() might not return correct value if the item tree
      contains a subquery. If this is the case we do not include this
      part of the condition.
    */
    return !item->has_subquery();
  }

  const Item::Type item_type= item->type();

  switch (item_type) {
  case Item::FUNC_ITEM:
    {
      Item_func *item_func= (Item_func*)item;
      const Item_func::Functype func_type= item_func->functype();

      /*
        Avoid some function types from being pushed down to storage engine:
        - Don't push down the triggered conditions. Nested outer joins
          execution code may need to evaluate a condition several times
          (both triggered and untriggered).
          TODO: Consider cloning the triggered condition and using the
                copies for: 
                 1. push the first copy down, to have most restrictive
                    index condition possible.
                 2. Put the second copy into tab->m_condition.
        - Stored functions contain a statement that might start new operations
          against the storage engine. This does not work against all storage
          engines.
      */
      if (func_type == Item_func::TRIG_COND_FUNC ||
          func_type == Item_func::FUNC_SP)
        return false;

      /* This is a function, apply condition recursively to arguments */
      if (item_func->argument_count() > 0)
      {        
        Item **item_end= (item_func->arguments()) + item_func->argument_count();
        for (Item **child= item_func->arguments(); child != item_end; child++)
        {
          if (!uses_index_fields_only(*child, tbl, keyno, other_tbls_ok))
            return FALSE;
        }
      }
      return TRUE;
    }
  case Item::COND_ITEM:
    {
      /*
        This is a AND/OR condition. Regular AND/OR clauses are handled by
        make_cond_for_index() which will chop off the part that can be
        checked with index. This code is for handling non-top-level AND/ORs,
        e.g. func(x AND y).
      */
      List_iterator<Item> li(*((Item_cond*)item)->argument_list());
      Item *item;
      while ((item=li++))
      {
        if (!uses_index_fields_only(item, tbl, keyno, other_tbls_ok))
          return FALSE;
      }
      return TRUE;
    }
  case Item::FIELD_ITEM:
    {
      Item_field *item_field= (Item_field*)item;
      if (item_field->field->table != tbl) 
        return other_tbls_ok;
      /*
        The below is probably a repetition - the first part checks the
        other two, but let's play it safe:
      */
      return item_field->field->part_of_key.is_set(keyno) &&
             item_field->field->type() != MYSQL_TYPE_GEOMETRY &&
             item_field->field->type() != MYSQL_TYPE_BLOB;
    }
  case Item::REF_ITEM:
    return uses_index_fields_only(item->real_item(), tbl, keyno,
                                  other_tbls_ok);
  default:
    return FALSE; /* Play it safe, don't push unknown non-const items */
  }
}


/**
  Optimize semi-join nests that could be run with sj-materialization

  @param join           The join to optimize semi-join nests for

  @details
    Optimize each of the semi-join nests that can be run with
    materialization. For each of the nests, we
     - Generate the best join order for this "sub-join" and remember it;
     - Remember the sub-join execution cost (it's part of materialization
       cost);
     - Calculate other costs that will be incurred if we decide 
       to use materialization strategy for this semi-join nest.

    All obtained information is saved and will be used by the main join
    optimization pass.

  @return false if successful, true if error
*/

static bool optimize_semijoin_nests_for_materialization(JOIN *join)
{
  DBUG_ENTER("optimize_semijoin_nests_for_materialization");
  List_iterator<TABLE_LIST> sj_list_it(join->select_lex->sj_nests);
  TABLE_LIST *sj_nest;
  Opt_trace_context * const trace= &join->thd->opt_trace;

  while ((sj_nest= sj_list_it++))
  {
    /* As a precaution, reset pointers that were used in prior execution */
    sj_nest->nested_join->sjm.positions= NULL;

    /* Calculate the cost of materialization if materialization is allowed. */
    if (join->thd->optimizer_switch_flag(OPTIMIZER_SWITCH_SEMIJOIN) &&
        join->thd->optimizer_switch_flag(OPTIMIZER_SWITCH_MATERIALIZATION))
    {
      /* A semi-join nest should not contain tables marked as const */
      DBUG_ASSERT(!(sj_nest->sj_inner_tables & join->const_table_map));

      Opt_trace_object trace_wrapper(trace);
      Opt_trace_object
        trace_sjmat(trace, "execution_plan_for_potential_materialization");
      Opt_trace_array trace_sjmat_steps(trace, "steps");
      /*
        Try semijoin materialization if the semijoin is classified as
        non-trivially-correlated.
      */ 
      if (sj_nest->nested_join->sj_corr_tables)
        continue;
      /*
        Check whether data types allow execution with materialization.
      */
      semijoin_types_allow_materialization(sj_nest);

      if (!sj_nest->nested_join->sjm.scan_allowed &&
          !sj_nest->nested_join->sjm.lookup_allowed)
        continue;

      if (Optimize_table_order(join->thd, join, sj_nest).choose_table_order())
        DBUG_RETURN(true);
      const uint n_tables= my_count_bits(sj_nest->sj_inner_tables);
      calculate_materialization_costs(join, sj_nest, n_tables,
                                      &sj_nest->nested_join->sjm);
      /*
        Cost data is in sj_nest->nested_join->sjm. We also need to save the
        plan:
      */
      if (!(sj_nest->nested_join->sjm.positions=
            (st_position*)join->thd->alloc(sizeof(st_position)*n_tables)))
        DBUG_RETURN(true);
      memcpy(sj_nest->nested_join->sjm.positions,
             join->best_positions + join->const_tables,
             sizeof(st_position) * n_tables);
    }
  }
  DBUG_RETURN(false);
}


/*
  Check if table's Key_use elements have an eq_ref(outer_tables) candidate

  SYNOPSIS
    find_eq_ref_candidate()
      table             Table to be checked
      sj_inner_tables   Bitmap of inner tables. eq_ref(inner_table) doesn't
                        count.

  DESCRIPTION
    Check if table's Key_use elements have an eq_ref(outer_tables) candidate

  TODO
    Check again if it is feasible to factor common parts with constant table
    search

  RETURN
    TRUE  - There exists an eq_ref(outer-tables) candidate
    FALSE - Otherwise
*/

static bool find_eq_ref_candidate(TABLE *table, table_map sj_inner_tables)
{
  Key_use *keyuse= table->reginfo.join_tab->keyuse;
  uint key;

  if (keyuse)
  {
    while (1) /* For each key */
    {
      key= keyuse->key;
      KEY *keyinfo= table->key_info + key;
      key_part_map bound_parts= 0;
      if ((keyinfo->flags & (HA_NOSAME)) == HA_NOSAME)
      {
        do  /* For all equalities on all key parts */
        {
          /* Check if this is "t.keypart = expr(outer_tables) */
          if (!(keyuse->used_tables & sj_inner_tables) &&
              !(keyuse->optimize & KEY_OPTIMIZE_REF_OR_NULL))
          {
            bound_parts|= (key_part_map)1 << keyuse->keypart;
          }
          keyuse++;
        } while (keyuse->key == key && keyuse->table == table);

        if (bound_parts == LOWER_BITS(uint, keyinfo->user_defined_key_parts))
          return TRUE;
        if (keyuse->table != table)
          return FALSE;
      }
      else
      {
        do
        {
          keyuse++;
          if (keyuse->table != table)
            return FALSE;
        }
        while (keyuse->key == key);
      }
    }
  }
  return FALSE;
}


/**
  Pull tables out of semi-join nests based on functional dependencies

  @param join  The join where to do the semi-join table pullout

  @return False if successful, true if error (Out of memory)

  @details
    Pull tables out of semi-join nests based on functional dependencies,
    ie. if a table is accessed via eq_ref(outer_tables).
    The function may be called several times, the caller is responsible
    for setting up proper key information that this function acts upon.

    PRECONDITIONS
    When this function is called, the join may have several semi-join nests
    but it is guaranteed that one semi-join nest does not contain another.
    For functionally dependent tables to be pulled out, key information must
    have been calculated (see update_ref_and_keys()).

    POSTCONDITIONS
     * Tables that were pulled out are removed from the semi-join nest they
       belonged to and added to the parent join nest.
     * For these tables, the used_tables and not_null_tables fields of
       the semi-join nest they belonged to will be adjusted.
       The semi-join nest is also marked as correlated, and
       sj_corr_tables and sj_depends_on are adjusted if necessary.
     * Semi-join nests' sj_inner_tables is set equal to used_tables
    
    NOTE
    Table pullout may make uncorrelated subquery correlated. Consider this
    example:
    
     ... WHERE oe IN (SELECT it1.primary_key WHERE p(it1, it2) ... ) 
    
    here table it1 can be pulled out (we have it1.primary_key=oe which gives
    us functional dependency). Once it1 is pulled out, all references to it1
    from p(it1, it2) become references to outside of the subquery and thus
    make the subquery (i.e. its semi-join nest) correlated.
    Making the subquery (i.e. its semi-join nest) correlated prevents us from
    using Materialization or LooseScan to execute it. 
*/

static bool pull_out_semijoin_tables(JOIN *join)
{
  TABLE_LIST *sj_nest;
  DBUG_ENTER("pull_out_semijoin_tables");

  DBUG_ASSERT(!join->select_lex->sj_nests.is_empty());

  List_iterator<TABLE_LIST> sj_list_it(join->select_lex->sj_nests);
  Opt_trace_context * const trace= &join->thd->opt_trace;
  Opt_trace_object trace_wrapper(trace);
  Opt_trace_array trace_pullout(trace, "pulled_out_semijoin_tables");

  /* Try pulling out tables from each semi-join nest */
  while ((sj_nest= sj_list_it++))
  {    
    table_map pulled_tables= 0;
    List_iterator<TABLE_LIST> child_li(sj_nest->nested_join->join_list);
    TABLE_LIST *tbl;
    /*
      Calculate set of tables within this semi-join nest that have
      other dependent tables
    */
    table_map dep_tables= 0;
    while ((tbl= child_li++))
    {
      TABLE *const table= tbl->table;
      if (table &&
         (table->reginfo.join_tab->dependent &
          sj_nest->nested_join->used_tables))
        dep_tables|= table->reginfo.join_tab->dependent;
    }
    /*
      Find which tables we can pull out based on key dependency data.
      Note that pulling one table out can allow us to pull out some
      other tables too.
    */
    bool pulled_a_table;
    do 
    {
      pulled_a_table= FALSE;
      child_li.rewind();
      while ((tbl= child_li++))
      {
        if (tbl->table &&
            !(pulled_tables & tbl->table->map) &&
            !(dep_tables & tbl->table->map))
        {
          if (find_eq_ref_candidate(tbl->table, 
                                    sj_nest->nested_join->used_tables & 
                                    ~pulled_tables))
          {
            pulled_a_table= TRUE;
            pulled_tables |= tbl->table->map;
            Opt_trace_object(trace).add_utf8_table(tbl->table).
              add("functionally_dependent", true);
            /*
              Pulling a table out of uncorrelated subquery in general makes
              makes it correlated. See the NOTE to this function. 
            */
            sj_nest->nested_join->sj_corr_tables|= tbl->table->map;
            sj_nest->nested_join->sj_depends_on|= tbl->table->map;
          }
        }
      }
    } while (pulled_a_table);
 
    child_li.rewind();
    /*
      Move the pulled out TABLE_LIST elements to the parents.
    */
    sj_nest->nested_join->used_tables&= ~pulled_tables;
    sj_nest->nested_join->not_null_tables&= ~pulled_tables;

    /* sj_inner_tables is a copy of nested_join->used_tables */
    sj_nest->sj_inner_tables= sj_nest->nested_join->used_tables;

    if (pulled_tables)
    {
      List<TABLE_LIST> *upper_join_list= (sj_nest->embedding != NULL) ?
          &sj_nest->embedding->nested_join->join_list : 
          &join->select_lex->top_join_list;

      Prepared_stmt_arena_holder ps_arena_holder(join->thd);

      while ((tbl= child_li++))
      {
        if (tbl->table &&
            !(sj_nest->nested_join->used_tables & tbl->table->map))
        {
          /*
            Pull the table up in the same way as simplify_joins() does:
            update join_list and embedding pointers but keep next[_local]
            pointers.
          */
          child_li.remove();

          if (upper_join_list->push_back(tbl))
            DBUG_RETURN(TRUE);

          tbl->join_list= upper_join_list;
          tbl->embedding= sj_nest->embedding;
        }
      }

      /* Remove the sj-nest itself if we've removed everything from it */
      if (!sj_nest->nested_join->used_tables)
      {
        List_iterator<TABLE_LIST> li(*upper_join_list);
        /* Find the sj_nest in the list. */
        while (sj_nest != li++)
        {}
        li.remove();
        /* Also remove it from the list of SJ-nests: */
        sj_list_it.remove();
      }
    }
  }
  DBUG_RETURN(FALSE);
}


/*****************************************************************************
  Check with keys are used and with tables references with tables
  Updates in stat:
	  keys	     Bitmap of all used keys
	  const_keys Bitmap of all keys with may be used with quick_select
	  keyuse     Pointer to possible keys
*****************************************************************************/

/// Used when finding key fields
struct Key_field {
  Key_field(Field *field, Item *val, uint level, uint optimize, bool eq_func,
            bool null_rejecting, bool *cond_guard, uint sj_pred_no)
  : field(field), val(val), level(level), optimize(optimize), eq_func(eq_func),
  null_rejecting(null_rejecting), cond_guard(cond_guard),
  sj_pred_no(sj_pred_no)
  {}
  Field		*field;
  Item		*val;			///< May be empty if diff constant
  uint		level;
  uint		optimize; // KEY_OPTIMIZE_*
  bool		eq_func;
  /**
    If true, the condition this struct represents will not be satisfied
    when val IS NULL.
    @sa Key_use::null_rejecting .
  */
  bool          null_rejecting;
  bool          *cond_guard;                    ///< @sa Key_use::cond_guard
  uint          sj_pred_no;                     ///< @sa Key_use::sj_pred_no
};

/* Values in optimize */
#define KEY_OPTIMIZE_EXISTS		1
#define KEY_OPTIMIZE_REF_OR_NULL	2

/**
  Merge new key definitions to old ones, remove those not used in both.

  This is called for OR between different levels.

  To be able to do 'ref_or_null' we merge a comparison of a column
  and 'column IS NULL' to one test.  This is useful for sub select queries
  that are internally transformed to something like:.

  @code
  SELECT * FROM t1 WHERE t1.key=outer_ref_field or t1.key IS NULL 
  @endcode

  Key_field::null_rejecting is processed as follows: @n
  result has null_rejecting=true if it is set for both ORed references.
  for example:
  -   (t2.key = t1.field OR t2.key  =  t1.field) -> null_rejecting=true
  -   (t2.key = t1.field OR t2.key <=> t1.field) -> null_rejecting=false

  @todo
    The result of this is that we're missing some 'ref' accesses.
    OptimizerTeam: Fix this
*/

static Key_field *
merge_key_fields(Key_field *start, Key_field *new_fields, Key_field *end,
		 uint and_level)
{
  if (start == new_fields)
    return start;				// Impossible or
  if (new_fields == end)
    return start;				// No new fields, skip all

  Key_field *first_free=new_fields;

  /* Mark all found fields in old array */
  for (; new_fields != end ; new_fields++)
  {
    for (Key_field *old=start ; old != first_free ; old++)
    {
      if (old->field == new_fields->field)
      {
        /*
          NOTE: below const_item() call really works as "!used_tables()", i.e.
          it can return FALSE where it is feasible to make it return TRUE.
          
          The cause is as follows: Some of the tables are already known to be
          const tables (the detection code is in make_join_statistics(),
          above the update_ref_and_keys() call), but we didn't propagate 
          information about this: TABLE::const_table is not set to TRUE, and
          Item::update_used_tables() hasn't been called for each item.
          The result of this is that we're missing some 'ref' accesses.
          TODO: OptimizerTeam: Fix this
        */
	if (!new_fields->val->const_item())
	{
	  /*
	    If the value matches, we can use the key reference.
	    If not, we keep it until we have examined all new values
	  */
	  if (old->val->eq(new_fields->val, old->field->binary()))
	  {
	    old->level= and_level;
	    old->optimize= ((old->optimize & new_fields->optimize &
			     KEY_OPTIMIZE_EXISTS) |
			    ((old->optimize | new_fields->optimize) &
			     KEY_OPTIMIZE_REF_OR_NULL));
            old->null_rejecting= (old->null_rejecting &&
                                  new_fields->null_rejecting);
	  }
	}
	else if (old->eq_func && new_fields->eq_func &&
                 old->val->eq_by_collation(new_fields->val, 
                                           old->field->binary(),
                                           old->field->charset()))

	{
	  old->level= and_level;
	  old->optimize= ((old->optimize & new_fields->optimize &
			   KEY_OPTIMIZE_EXISTS) |
			  ((old->optimize | new_fields->optimize) &
			   KEY_OPTIMIZE_REF_OR_NULL));
          old->null_rejecting= (old->null_rejecting &&
                                new_fields->null_rejecting);
	}
	else if (old->eq_func && new_fields->eq_func &&
		 ((old->val->const_item() && old->val->is_null()) || 
                  new_fields->val->is_null()))
	{
	  /* field = expression OR field IS NULL */
	  old->level= and_level;
	  old->optimize= KEY_OPTIMIZE_REF_OR_NULL;
	  /*
            Remember the NOT NULL value unless the value does not depend
            on other tables.
          */
	  if (!old->val->used_tables() && old->val->is_null())
	    old->val= new_fields->val;
          /* The referred expression can be NULL: */ 
          old->null_rejecting= 0;
	}
	else
	{
	  /*
	    We are comparing two different const.  In this case we can't
	    use a key-lookup on this so it's better to remove the value
	    and let the range optimzier handle it
	  */
	  if (old == --first_free)		// If last item
	    break;
	  *old= *first_free;			// Remove old value
	  old--;				// Retry this value
	}
      }
    }
  }
  /* Remove all not used items */
  for (Key_field *old=start ; old != first_free ;)
  {
    if (old->level != and_level)
    {						// Not used in all levels
      if (old == --first_free)
	break;
      *old= *first_free;			// Remove old value
      continue;
    }
    old++;
  }
  return first_free;
}


/**
  Given a field, return its index in semi-join's select list, or UINT_MAX

  @param field Field that we are looking up table for

  @retval =UINT_MAX Field is not from a semijoin-transformed subquery
  @retval <UINT_MAX Index in select list of subquery

  @details
  Given a field, find its table; then see if the table is within a
  semi-join nest and if the field was in select list of the subquery
  (if subquery was part of a quantified comparison predicate), or
  the field was a result of subquery decorrelation.
  If it was, then return the field's index in the select list.
  The value is used by LooseScan strategy.
*/

static uint get_semi_join_select_list_index(Field *field)
{
  TABLE_LIST *emb_sj_nest= field->table->pos_in_table_list->embedding;
  if (emb_sj_nest && emb_sj_nest->sj_on_expr)
  {
    List<Item> &items= emb_sj_nest->nested_join->sj_inner_exprs;
    List_iterator<Item> it(items);
    for (uint i= 0; i < items.elements; i++)
    {
      Item *sel_item= it++;
      if (sel_item->type() == Item::FIELD_ITEM &&
          ((Item_field*)sel_item)->field->eq(field))
        return i;
    }
  }
  return UINT_MAX;
}

/**
   @brief 
   If EXPLAIN EXTENDED, add warning that an index cannot be used for
   ref access

   @details
   If EXPLAIN EXTENDED, add a warning for each index that cannot be
   used for ref access due to either type conversion or different
   collations on the field used for comparison

   Example type conversion (char compared to int):

   CREATE TABLE t1 (url char(1) PRIMARY KEY);
   SELECT * FROM t1 WHERE url=1;

   Example different collations (danish vs german2):

   CREATE TABLE t1 (url char(1) PRIMARY KEY) collate latin1_danish_ci;
   SELECT * FROM t1 WHERE url='1' collate latin1_german2_ci;

   @param thd                Thread for the connection that submitted the query
   @param field              Field used in comparision
   @param cant_use_indexes   Indexes that cannot be used for lookup
 */
static void 
warn_index_not_applicable(THD *thd, const Field *field, 
                          const key_map cant_use_index) 
{
  if (thd->lex->describe & DESCRIBE_EXTENDED)
    for (uint j=0 ; j < field->table->s->keys ; j++)
      if (cant_use_index.is_set(j))
        push_warning_printf(thd,
                            Sql_condition::SL_WARNING,
                            ER_WARN_INDEX_NOT_APPLICABLE,
                            ER(ER_WARN_INDEX_NOT_APPLICABLE),
                            "ref",
                            field->table->key_info[j].name,
                            field->field_name);
}

/**
  Add a possible key to array of possible keys if it's usable as a key

    @param key_fields      Pointer to add key, if usable
    @param and_level       And level, to be stored in Key_field
    @param cond            Condition predicate
    @param field           Field used in comparision
    @param eq_func         True if we used =, <=> or IS NULL
    @param value           Array of values used for comparison with field
    @param num_values      Number of elements in the array of values
    @param usable_tables   Tables which can be used for key optimization
    @param sargables       IN/OUT Array of found sargable candidates

  @note
    If we are doing a NOT NULL comparison on a NOT NULL field in a outer join
    table, we store this to be able to do not exists optimization later.

  @returns
    *key_fields is incremented if we stored a key in the array
*/

static void
add_key_field(Key_field **key_fields,uint and_level, Item_func *cond,
              Field *field, bool eq_func, Item **value, uint num_values,
              table_map usable_tables, SARGABLE_PARAM **sargables)
{
  DBUG_PRINT("info",("add_key_field for field %s",field->field_name));
  uint exists_optimize= 0;
  TABLE_LIST *table= field->table->pos_in_table_list;
  if (!table->derived_keys_ready && table->uses_materialization() &&
      !field->table->is_created() &&
      table->update_derived_keys(field, value, num_values))
    return;
  if (!(field->flags & PART_KEY_FLAG))
  {
    // Don't remove column IS NULL on a LEFT JOIN table
    if (!eq_func || (*value)->type() != Item::NULL_ITEM ||
        !field->table->maybe_null || field->real_maybe_null())
      return;					// Not a key. Skip it
    exists_optimize= KEY_OPTIMIZE_EXISTS;
    DBUG_ASSERT(num_values == 1);
  }
  else
  {
    table_map used_tables=0;
    bool optimizable=0;
    for (uint i=0; i<num_values; i++)
    {
      used_tables|=(value[i])->used_tables();
      if (!((value[i])->used_tables() & (field->table->map | RAND_TABLE_BIT)))
        optimizable=1;
    }
    if (!optimizable)
      return;
    if (!(usable_tables & field->table->map))
    {
      if (!eq_func || (*value)->type() != Item::NULL_ITEM ||
          !field->table->maybe_null || field->real_maybe_null())
	return;					// Can't use left join optimize
      exists_optimize= KEY_OPTIMIZE_EXISTS;
    }
    else
    {
      JOIN_TAB *stat=field->table->reginfo.join_tab;
      key_map possible_keys=field->key_start;
      possible_keys.intersect(field->table->keys_in_use_for_query);
      stat[0].keys.merge(possible_keys);             // Add possible keys

      /*
	Save the following cases:
	Field op constant
	Field LIKE constant where constant doesn't start with a wildcard
	Field = field2 where field2 is in a different table
	Field op formula
	Field IS NULL
	Field IS NOT NULL
         Field BETWEEN ...
         Field IN ...
      */
      stat[0].key_dependent|=used_tables;

      bool is_const=1;
      for (uint i=0; i<num_values; i++)
      {
        if (!(is_const&= value[i]->const_item()))
          break;
      }
      if (is_const)
        stat[0].const_keys.merge(possible_keys);
      else if (!eq_func)
      {
        /* 
          Save info to be able check whether this predicate can be 
          considered as sargable for range analisis after reading const tables.
          We do not save info about equalities as update_const_equal_items
          will take care of updating info on keys from sargable equalities. 
        */
        (*sargables)--;
        (*sargables)->field= field;
        (*sargables)->arg_value= value;
        (*sargables)->num_values= num_values;
      }
      /*
	We can't always use indexes when comparing a string index to a
	number. cmp_type() is checked to allow compare of dates to numbers.
        eq_func is NEVER true when num_values > 1
       */
      if (!eq_func)
        return;
      if (field->result_type() == STRING_RESULT)
      {
        if ((*value)->result_type() != STRING_RESULT)
        {
          if (field->cmp_type() != (*value)->result_type())
          {
            warn_index_not_applicable(stat->join->thd, field, possible_keys);
            return;
          }
        }
        else
        {
          /*
            Can't optimize datetime_column=indexed_varchar_column,
            also can't use indexes if the effective collation
            of the operation differ from the field collation.
            IndexedTimeComparedToDate: can't optimize
            'indexed_time = temporal_expr_with_date_part' because:
            - without index, a TIME column with value '48:00:00' is equal to a
            DATETIME column with value 'CURDATE() + 2 days'
            - with ref access into the TIME column, CURDATE() + 2 days becomes
            "00:00:00" (Field_timef::store_internal() simply extracts the time
            part from the datetime) which is a lookup key which does not match
            "48:00:00"; so ref access is not be able to give the same result
            as without index, so is disabled.
            On the other hand, we can optimize indexed_datetime = time
            because Field_temporal_with_date::store_time() will convert
            48:00:00 to CURDATE() + 2 days which is the correct lookup key.
          */
          if ((!field->is_temporal() && value[0]->is_temporal()) ||
              (field->cmp_type() == STRING_RESULT &&
               field->charset() != cond->compare_collation()) ||
              field_time_cmp_date(field, value[0]))
          {
            warn_index_not_applicable(stat->join->thd, field, possible_keys);
            return;
          }
        }
      }
    }
  }
  /*
    For the moment eq_func is always true. This slot is reserved for future
    extensions where we want to remembers other things than just eq comparisons
  */
  DBUG_ASSERT(eq_func);
  /*
    If the condition has form "tbl.keypart = othertbl.field" and 
    othertbl.field can be NULL, there will be no matches if othertbl.field 
    has NULL value.
    We use null_rejecting in add_not_null_conds() to add
    'othertbl.field IS NOT NULL' to tab->m_condition, if this is not an outer
    join. We also use it to shortcut reading "tbl" when othertbl.field is
    found to be a NULL value (in join_read_always_key() and BKA).
  */
  bool null_rejecting;
  Item *real= (*value)->real_item();
  if (((cond->functype() == Item_func::EQ_FUNC) ||
       (cond->functype() == Item_func::MULT_EQUAL_FUNC)) &&
      (real->type() == Item::FIELD_ITEM) &&
      ((Item_field*)real)->field->maybe_null())
    null_rejecting= true;
  else
    null_rejecting= false;

  /* Store possible eq field */
  new (*key_fields)
    Key_field(field, *value, and_level, exists_optimize, eq_func,
              null_rejecting, NULL, get_semi_join_select_list_index(field));
  (*key_fields)++;
}

/**
  Add possible keys to array of possible keys originated from a simple
  predicate.

    @param  key_fields     Pointer to add key, if usable
    @param  and_level      And level, to be stored in Key_field
    @param  cond           Condition predicate
    @param  field          Field used in comparision
    @param  eq_func        True if we used =, <=> or IS NULL
    @param  value          Value used for comparison with field
                           Is NULL for BETWEEN and IN    
    @param  usable_tables  Tables which can be used for key optimization
    @param  sargables      IN/OUT Array of found sargable candidates

  @note
    If field items f1 and f2 belong to the same multiple equality and
    a key is added for f1, the the same key is added for f2.

  @returns
    *key_fields is incremented if we stored a key in the array
*/

static void
add_key_equal_fields(Key_field **key_fields, uint and_level,
                     Item_func *cond, Item_field *field_item,
                     bool eq_func, Item **val,
                     uint num_values, table_map usable_tables,
                     SARGABLE_PARAM **sargables)
{
  Field *field= field_item->field;
  add_key_field(key_fields, and_level, cond, field,
                eq_func, val, num_values, usable_tables, sargables);
  Item_equal *item_equal= field_item->item_equal;
  if (item_equal)
  { 
    /*
      Add to the set of possible key values every substitution of
      the field for an equal field included into item_equal
    */
    Item_equal_iterator it(*item_equal);
    Item_field *item;
    while ((item= it++))
    {
      if (!field->eq(item->field))
      {
        add_key_field(key_fields, and_level, cond, item->field,
                      eq_func, val, num_values, usable_tables,
                      sargables);
      }
    }
  }
}


/**
  Check if an expression is a non-outer field.

  Checks if an expression is a field and belongs to the current select.

  @param   field  Item expression to check

  @return boolean
     @retval TRUE   the expression is a local field
     @retval FALSE  it's something else
*/

static bool
is_local_field (Item *field)
{
  return field->real_item()->type() == Item::FIELD_ITEM
    && !(field->used_tables() & OUTER_REF_TABLE_BIT)
    && !((Item_field *)field->real_item())->depended_from;
}


static void
add_key_fields(JOIN *join, Key_field **key_fields, uint *and_level,
               Item *cond, table_map usable_tables,
               SARGABLE_PARAM **sargables)
{
  if (cond->type() == Item_func::COND_ITEM)
  {
    List_iterator_fast<Item> li(*((Item_cond*) cond)->argument_list());
    Key_field *org_key_fields= *key_fields;

    if (((Item_cond*) cond)->functype() == Item_func::COND_AND_FUNC)
    {
      Item *item;
      while ((item=li++))
        add_key_fields(join, key_fields, and_level, item, usable_tables,
                       sargables);
      for (; org_key_fields != *key_fields ; org_key_fields++)
	org_key_fields->level= *and_level;
    }
    else
    {
      (*and_level)++;
      add_key_fields(join, key_fields, and_level, li++, usable_tables,
                     sargables);
      Item *item;
      while ((item=li++))
      {
	Key_field *start_key_fields= *key_fields;
	(*and_level)++;
        add_key_fields(join, key_fields, and_level, item, usable_tables,
                       sargables);
	*key_fields=merge_key_fields(org_key_fields,start_key_fields,
				     *key_fields,++(*and_level));
      }
    }
    return;
  }

  /* 
    Subquery optimization: Conditions that are pushed down into subqueries
    are wrapped into Item_func_trig_cond. We process the wrapped condition
    but need to set cond_guard for Key_use elements generated from it.
  */
  {
    if (cond->type() == Item::FUNC_ITEM &&
        ((Item_func*)cond)->functype() == Item_func::TRIG_COND_FUNC)
    {
      Item *cond_arg= ((Item_func*)cond)->arguments()[0];
      if (!join->group_list && !join->order &&
          join->unit->item && 
          join->unit->item->substype() == Item_subselect::IN_SUBS &&
          !join->unit->is_union())
      {
        Key_field *save= *key_fields;
        add_key_fields(join, key_fields, and_level, cond_arg, usable_tables,
                       sargables);
        // Indicate that this ref access candidate is for subquery lookup:
        for (; save != *key_fields; save++)
          save->cond_guard= ((Item_func_trig_cond*)cond)->get_trig_var();
      }
      return;
    }
  }

  /* If item is of type 'field op field/constant' add it to key_fields */
  if (cond->type() != Item::FUNC_ITEM)
    return;
  Item_func *cond_func= (Item_func*) cond;
  switch (cond_func->select_optimize()) {
  case Item_func::OPTIMIZE_NONE:
    break;
  case Item_func::OPTIMIZE_KEY:
  {
    Item **values;
    /*
      Build list of possible keys for 'a BETWEEN low AND high'.
      It is handled similar to the equivalent condition 
      'a >= low AND a <= high':
    */
    if (cond_func->functype() == Item_func::BETWEEN)
    {
      Item_field *field_item;
      bool equal_func= FALSE;
      uint num_values= 2;
      values= cond_func->arguments();

      bool binary_cmp= (values[0]->real_item()->type() == Item::FIELD_ITEM)
            ? ((Item_field*)values[0]->real_item())->field->binary()
            : TRUE;

      /*
        Additional optimization: If 'low = high':
        Handle as if the condition was "t.key = low".
      */
      if (!((Item_func_between*)cond_func)->negated &&
          values[1]->eq(values[2], binary_cmp))
      {
        equal_func= TRUE;
        num_values= 1;
      }

      /*
        Append keys for 'field <cmp> value[]' if the
        condition is of the form::
        '<field> BETWEEN value[1] AND value[2]'
      */
      if (is_local_field (values[0]))
      {
        field_item= (Item_field *) (values[0]->real_item());
        add_key_equal_fields(key_fields, *and_level, cond_func,
                             field_item, equal_func, &values[1],
                             num_values, usable_tables, sargables);
      }
      /*
        Append keys for 'value[0] <cmp> field' if the
        condition is of the form:
        'value[0] BETWEEN field1 AND field2'
      */
      for (uint i= 1; i <= num_values; i++)
      {
        if (is_local_field (values[i]))
        {
          field_item= (Item_field *) (values[i]->real_item());
          add_key_equal_fields(key_fields, *and_level, cond_func,
                               field_item, equal_func, values,
                               1, usable_tables, sargables);
        }
      }
    } // if ( ... Item_func::BETWEEN)

    // IN, NE
    else if (is_local_field (cond_func->key_item()) &&
            !(cond_func->used_tables() & OUTER_REF_TABLE_BIT))
    {
      values= cond_func->arguments()+1;
      if (cond_func->functype() == Item_func::NE_FUNC &&
        is_local_field (cond_func->arguments()[1]))
        values--;
      DBUG_ASSERT(cond_func->functype() != Item_func::IN_FUNC ||
                  cond_func->argument_count() != 2);
      add_key_equal_fields(key_fields, *and_level, cond_func,
                           (Item_field*) (cond_func->key_item()->real_item()),
                           0, values, 
                           cond_func->argument_count()-1,
                           usable_tables, sargables);
    }
    break;
  }
  case Item_func::OPTIMIZE_OP:
  {
    bool equal_func=(cond_func->functype() == Item_func::EQ_FUNC ||
		     cond_func->functype() == Item_func::EQUAL_FUNC);

    if (is_local_field (cond_func->arguments()[0]))
    {
      add_key_equal_fields(key_fields, *and_level, cond_func,
	                (Item_field*) (cond_func->arguments()[0])->real_item(),
		           equal_func,
                           cond_func->arguments()+1, 1, usable_tables,
                           sargables);
    }
    if (is_local_field (cond_func->arguments()[1]) &&
	cond_func->functype() != Item_func::LIKE_FUNC)
    {
      add_key_equal_fields(key_fields, *and_level, cond_func, 
                       (Item_field*) (cond_func->arguments()[1])->real_item(),
		           equal_func,
                           cond_func->arguments(),1,usable_tables,
                           sargables);
    }
    break;
  }
  case Item_func::OPTIMIZE_NULL:
    /* column_name IS [NOT] NULL */
    if (is_local_field (cond_func->arguments()[0]) &&
	!(cond_func->used_tables() & OUTER_REF_TABLE_BIT))
    {
      Item *tmp=new Item_null;
      if (unlikely(!tmp))                       // Should never be true
	return;
      add_key_equal_fields(key_fields, *and_level, cond_func,
		    (Item_field*) (cond_func->arguments()[0])->real_item(),
		    cond_func->functype() == Item_func::ISNULL_FUNC,
			   &tmp, 1, usable_tables, sargables);
    }
    break;
  case Item_func::OPTIMIZE_EQUAL:
    Item_equal *item_equal= (Item_equal *) cond;
    Item *const_item= item_equal->get_const();
    Item_equal_iterator it(*item_equal);
    Item_field *item;
    if (const_item)
    {
      /*
        For each field field1 from item_equal consider the equality 
        field1=const_item as a condition allowing an index access of the table
        with field1 by the keys value of field1.
      */   
      while ((item= it++))
      {
        add_key_field(key_fields, *and_level, cond_func, item->field,
                      TRUE, &const_item, 1, usable_tables, sargables);
      }
    }
    else 
    {
      /*
        Consider all pairs of different fields included into item_equal.
        For each of them (field1, field1) consider the equality 
        field1=field2 as a condition allowing an index access of the table
        with field1 by the keys value of field2.
      */   
      Item_equal_iterator fi(*item_equal);
      while ((item= fi++))
      {
        Field *field= item->field;
        while ((item= it++))
        {
          if (!field->eq(item->field))
          {
            add_key_field(key_fields, *and_level, cond_func, field,
                          TRUE, (Item **) &item, 1, usable_tables,
                          sargables);
          }
        }
        it.rewind();
      }
    }
    break;
  }
}


/*
  Add all keys with uses 'field' for some keypart
  If field->and_level != and_level then only mark key_part as const_part

  RETURN 
   0 - OK
   1 - Out of memory.
*/

static bool
add_key_part(Key_use_array *keyuse_array, Key_field *key_field)
{
  Field *field=key_field->field;
  TABLE *form= field->table;

  if (key_field->eq_func && !(key_field->optimize & KEY_OPTIMIZE_EXISTS))
  {
    for (uint key=0 ; key < form->s->keys ; key++)
    {
      if (!(form->keys_in_use_for_query.is_set(key)))
	continue;
      if (form->key_info[key].flags & (HA_FULLTEXT | HA_SPATIAL))
	continue;    // ToDo: ft-keys in non-ft queries.   SerG

      uint key_parts= actual_key_parts(&form->key_info[key]);
      for (uint part=0 ; part <  key_parts ; part++)
      {
	if (field->eq(form->key_info[key].key_part[part].field))
	{
          const Key_use keyuse(field->table,
                               key_field->val,
                               key_field->val->used_tables(),
                               key,
                               part,
                               key_field->optimize & KEY_OPTIMIZE_REF_OR_NULL,
                               (key_part_map) 1 << part,
                               ~(ha_rows) 0, // will be set in optimize_keyuse
                               key_field->null_rejecting,
                               key_field->cond_guard,
                               key_field->sj_pred_no);
          if (keyuse_array->push_back(keyuse))
            return TRUE;
	}
      }
    }
  }
  return FALSE;
}


static bool
add_ft_keys(Key_use_array *keyuse_array,
            JOIN_TAB *stat,Item *cond,table_map usable_tables)
{
  Item_func_match *cond_func=NULL;

  if (!cond)
    return FALSE;

  if (cond->type() == Item::FUNC_ITEM)
  {
    Item_func *func=(Item_func *)cond;
    Item_func::Functype functype=  func->functype();
    if (functype == Item_func::FT_FUNC)
      cond_func=(Item_func_match *)cond;
    else if (func->arg_count == 2)
    {
      Item *arg0=(Item *)(func->arguments()[0]),
           *arg1=(Item *)(func->arguments()[1]);
      if (arg1->const_item() && arg1->cols() == 1 &&
           arg0->type() == Item::FUNC_ITEM &&
           ((Item_func *) arg0)->functype() == Item_func::FT_FUNC &&
          ((functype == Item_func::GE_FUNC && arg1->val_real() > 0) ||
           (functype == Item_func::GT_FUNC && arg1->val_real() >=0)))
        cond_func= (Item_func_match *) arg0;
      else if (arg0->const_item() &&
                arg1->type() == Item::FUNC_ITEM &&
                ((Item_func *) arg1)->functype() == Item_func::FT_FUNC &&
               ((functype == Item_func::LE_FUNC && arg0->val_real() > 0) ||
                (functype == Item_func::LT_FUNC && arg0->val_real() >=0)))
        cond_func= (Item_func_match *) arg1;
    }
  }
  else if (cond->type() == Item::COND_ITEM)
  {
    List_iterator_fast<Item> li(*((Item_cond*) cond)->argument_list());

    if (((Item_cond*) cond)->functype() == Item_func::COND_AND_FUNC)
    {
      Item *item;
      while ((item=li++))
      {
        if (add_ft_keys(keyuse_array,stat,item,usable_tables))
          return TRUE;
      }
    }
  }

  if (!cond_func || cond_func->key == NO_SUCH_KEY ||
      !(usable_tables & cond_func->table->map))
    return FALSE;

  const Key_use keyuse(cond_func->table,
                       cond_func,
                       cond_func->key_item()->used_tables(),
                       cond_func->key,
                       FT_KEYPART,
                       0,             // optimize
                       0,             // keypart_map
                       ~(ha_rows)0,   // ref_table_rows
                       false,         // null_rejecting
                       NULL,          // cond_guard
                       UINT_MAX);     // sj_pred_no
  return keyuse_array->push_back(keyuse);
}


static int sort_keyuse(Key_use *a, Key_use *b)
{
  int res;
  if (a->table->tablenr != b->table->tablenr)
    return (int) (a->table->tablenr - b->table->tablenr);
  if (a->key != b->key)
    return (int) (a->key - b->key);
  if (a->keypart != b->keypart)
    return (int) (a->keypart - b->keypart);
  // Place const values before other ones
  if ((res= test((a->used_tables & ~OUTER_REF_TABLE_BIT)) -
       test((b->used_tables & ~OUTER_REF_TABLE_BIT))))
    return res;
  /* Place rows that are not 'OPTIMIZE_REF_OR_NULL' first */
  return (int) ((a->optimize & KEY_OPTIMIZE_REF_OR_NULL) -
		(b->optimize & KEY_OPTIMIZE_REF_OR_NULL));
}


/*
  Add to Key_field array all 'ref' access candidates within nested join.

    This function populates Key_field array with entries generated from the 
    ON condition of the given nested join, and does the same for nested joins 
    contained within this nested join.

  @param[in]      nested_join_table   Nested join pseudo-table to process
  @param[in,out]  end                 End of the key field array
  @param[in,out]  and_level           And-level
  @param[in,out]  sargables           Array of found sargable candidates


  @note
    We can add accesses to the tables that are direct children of this nested 
    join (1), and are not inner tables w.r.t their neighbours (2).
    
    Example for #1 (outer brackets pair denotes nested join this function is 
    invoked for):
    @code
     ... LEFT JOIN (t1 LEFT JOIN (t2 ... ) ) ON cond
    @endcode
    Example for #2:
    @code
     ... LEFT JOIN (t1 LEFT JOIN t2 ) ON cond
    @endcode
    In examples 1-2 for condition cond, we can add 'ref' access candidates to 
    t1 only.
    Example #3:
    @code
     ... LEFT JOIN (t1, t2 LEFT JOIN t3 ON inner_cond) ON cond
    @endcode
    Here we can add 'ref' access candidates for t1 and t2, but not for t3.
*/

static void add_key_fields_for_nj(JOIN *join, TABLE_LIST *nested_join_table,
                                  Key_field **end, uint *and_level,
                                  SARGABLE_PARAM **sargables)
{
  List_iterator<TABLE_LIST> li(nested_join_table->nested_join->join_list);
  List_iterator<TABLE_LIST> li2(nested_join_table->nested_join->join_list);
  bool have_another = FALSE;
  table_map tables= 0;
  TABLE_LIST *table;
  DBUG_ASSERT(nested_join_table->nested_join);

  while ((table= li++) || (have_another && (li=li2, have_another=FALSE,
                                            (table= li++))))
  {
    if (table->nested_join)
    {
      if (!table->join_cond())
      {
        /* It's a semi-join nest. Walk into it as if it wasn't a nest */
        have_another= TRUE;
        li2= li;
        li= List_iterator<TABLE_LIST>(table->nested_join->join_list); 
      }
      else
        add_key_fields_for_nj(join, table, end, and_level, sargables);
    }
    else
      if (!table->join_cond())
        tables |= table->table->map;
  }
  if (nested_join_table->join_cond())
    add_key_fields(join, end, and_level, nested_join_table->join_cond(), tables,
                   sargables);
}


/**
  Check for the presence of AGGFN(DISTINCT a) queries that may be subject
  to loose index scan.


  Check if the query is a subject to AGGFN(DISTINCT) using loose index scan
  (QUICK_GROUP_MIN_MAX_SELECT).
  Optionally (if out_args is supplied) will push the arguments of
  AGGFN(DISTINCT) to the list

  Check for every COUNT(DISTINCT), AVG(DISTINCT) or
  SUM(DISTINCT). These can be resolved by Loose Index Scan as long
  as all the aggregate distinct functions refer to the same
  fields. Thus:

  SELECT AGGFN(DISTINCT a, b), AGGFN(DISTINCT b, a)... => can use LIS
  SELECT AGGFN(DISTINCT a),    AGGFN(DISTINCT a)   ... => can use LIS
  SELECT AGGFN(DISTINCT a, b), AGGFN(DISTINCT a)   ... => cannot use LIS
  SELECT AGGFN(DISTINCT a),    AGGFN(DISTINCT b)   ... => cannot use LIS
  etc.

  @param      join       the join to check
  @param[out] out_args   Collect the arguments of the aggregate functions
                         to a list. We don't worry about duplicates as
                         these will be sorted out later in
                         get_best_group_min_max.

  @return                does the query qualify for indexed AGGFN(DISTINCT)
    @retval   true       it does
    @retval   false      AGGFN(DISTINCT) must apply distinct in it.
*/

bool
is_indexed_agg_distinct(JOIN *join, List<Item_field> *out_args)
{
  Item_sum **sum_item_ptr;
  bool result= false;
  Field_map first_aggdistinct_fields;

  if (join->primary_tables > 1 ||             /* reference more than 1 table */
      join->select_distinct ||                /* or a DISTINCT */
      join->select_lex->olap == ROLLUP_TYPE)  /* Check (B3) for ROLLUP */
    return false;

  if (join->make_sum_func_list(join->all_fields, join->fields_list, true))
    return false;

  for (sum_item_ptr= join->sum_funcs; *sum_item_ptr; sum_item_ptr++)
  {
    Item_sum *sum_item= *sum_item_ptr;
    Field_map cur_aggdistinct_fields;
    Item *expr;
    /* aggregate is not AGGFN(DISTINCT) or more than 1 argument to it */
    switch (sum_item->sum_func())
    {
      case Item_sum::MIN_FUNC:
      case Item_sum::MAX_FUNC:
        continue;
      case Item_sum::COUNT_DISTINCT_FUNC: 
        break;
      case Item_sum::AVG_DISTINCT_FUNC:
      case Item_sum::SUM_DISTINCT_FUNC:
        if (sum_item->get_arg_count() == 1) 
          break;
        /* fall through */
      default: return false;
    }

    for (uint i= 0; i < sum_item->get_arg_count(); i++)
    {
      expr= sum_item->get_arg(i);
      /* The AGGFN(DISTINCT) arg is not an attribute? */
      if (expr->real_item()->type() != Item::FIELD_ITEM)
        return false;

      Item_field* item= static_cast<Item_field*>(expr->real_item());
      if (out_args)
        out_args->push_back(item);

      cur_aggdistinct_fields.set_bit(item->field->field_index);
      result= true;
    }
    /*
      If there are multiple aggregate functions, make sure that they all
      refer to exactly the same set of columns.
    */
    if (first_aggdistinct_fields.is_clear_all())
      first_aggdistinct_fields.merge(cur_aggdistinct_fields);
    else if (first_aggdistinct_fields != cur_aggdistinct_fields)
      return false;
  }

  return result;
}


/**
  Print keys that were appended to join_tab->const_keys because they
  can be used for GROUP BY or DISTINCT to the optimizer trace.

  @param trace     The optimizer trace context we're adding info to
  @param join_tab  The table the indexes cover
  @param new_keys  The keys that are considered useful because they can
                   be used for GROUP BY or DISTINCT
  @param cause     Zero-terminated string with reason for adding indexes
                   to const_keys

  @see add_group_and_distinct_keys()
 */
static void trace_indexes_added_group_distinct(Opt_trace_context *trace,
                                               const JOIN_TAB *join_tab,
                                               const key_map new_keys,
                                               const char* cause)
{
#ifdef OPTIMIZER_TRACE
  if (likely(!trace->is_started()))
    return;

  KEY *key_info= join_tab->table->key_info;
  key_map existing_keys= join_tab->const_keys;
  uint nbrkeys= join_tab->table->s->keys;

  Opt_trace_object trace_summary(trace, "const_keys_added");
  {
    Opt_trace_array trace_key(trace,"keys");
    for (uint j= 0 ; j < nbrkeys ; j++)
      if (new_keys.is_set(j) && !existing_keys.is_set(j))
        trace_key.add_utf8(key_info[j].name);
  }
  trace_summary.add_alnum("cause", cause);
#endif
}


/**
  Discover the indexes that might be used for GROUP BY or DISTINCT queries.

  If the query has a GROUP BY clause, find all indexes that contain
  all GROUP BY fields, and add those indexes to join_tab->const_keys
  and join_tab->keys.

  If the query has a DISTINCT clause, find all indexes that contain
  all SELECT fields, and add those indexes to join_tab->const_keys and
  join_tab->keys. This allows later on such queries to be processed by
  a QUICK_GROUP_MIN_MAX_SELECT.

  Note that indexes that are not usable for resolving GROUP
  BY/DISTINCT may also be added in some corner cases. For example, an
  index covering 'a' and 'b' is not usable for the following query but
  is still added: "SELECT DISTINCT a+b FROM t1". This is not a big
  issue because a) although the optimizer will consider using the
  index, it will not chose it (so minor calculation cost added but not
  wrong result) and b) it applies only to corner cases.

  @param join
  @param join_tab

  @return
    None
*/

static void
add_group_and_distinct_keys(JOIN *join, JOIN_TAB *join_tab)
{
  DBUG_ASSERT(join_tab->const_keys.is_subset(join_tab->keys));

  List<Item_field> indexed_fields;
  List_iterator<Item_field> indexed_fields_it(indexed_fields);
  ORDER      *cur_group;
  Item_field *cur_item;
  const char *cause;

  if (join->group_list)
  { /* Collect all query fields referenced in the GROUP clause. */
    for (cur_group= join->group_list; cur_group; cur_group= cur_group->next)
      (*cur_group->item)->walk(&Item::collect_item_field_processor, 0,
                               (uchar*) &indexed_fields);
    cause= "group_by";
  }
  else if (join->select_distinct)
  { /* Collect all query fields referenced in the SELECT clause. */
    List<Item> &select_items= join->fields_list;
    List_iterator<Item> select_items_it(select_items);
    Item *item;
    while ((item= select_items_it++))
      item->walk(&Item::collect_item_field_processor, 0,
                 (uchar*) &indexed_fields);
    cause= "distinct";
  }
  else if (join->tmp_table_param.sum_func_count &&
           is_indexed_agg_distinct(join, &indexed_fields))
  {
    /* 
      SELECT list with AGGFN(distinct col). The query qualifies for
      loose index scan, and is_indexed_agg_distinct() has already
      collected all referenced fields into indexed_fields.
    */
    join->sort_and_group= 1;
    cause= "indexed_distinct_aggregate";
  }
  else
    return;

  if (indexed_fields.elements == 0)
    return;

  key_map possible_keys;
  possible_keys.set_all();

  /* Intersect the keys of all group fields. */
  while ((cur_item= indexed_fields_it++))
  {
    if (cur_item->used_tables() != join_tab->table->map)
    {
      /*
        Doing GROUP BY or DISTINCT on a field in another table so no
        index in this table is usable
      */
      return;
    }
    else
      possible_keys.intersect(cur_item->field->part_of_key);
  }

  /*
    At this point, possible_keys has key bits set only for usable
    indexes because indexed_fields is non-empty and if any of the
    fields belong to a different table the function would exit in the
    loop above.
  */

  if (!possible_keys.is_clear_all() &&
      !possible_keys.is_subset(join_tab->const_keys))
  {
    trace_indexes_added_group_distinct(&join->thd->opt_trace, join_tab,
                                       possible_keys, cause);
    join_tab->const_keys.merge(possible_keys);
    join_tab->keys.merge(possible_keys);
  }

  DBUG_ASSERT(join_tab->const_keys.is_subset(join_tab->keys));
}

/**
  Update keyuse array with all possible keys we can use to fetch rows.
  
  @param       thd 
  @param[out]  keyuse         Put here ordered array of Key_use structures
  @param       join_tab       Array in tablenr_order
  @param       tables         Number of tables in join
  @param       cond           WHERE condition (note that the function analyzes
                              join_tab[i]->join_cond() too)
  @param       normal_tables  Tables not inner w.r.t some outer join (ones
                              for which we can make ref access based the WHERE
                              clause)
  @param       select_lex     current SELECT
  @param[out]  sargables      Array of found sargable candidates
      
   @retval
     0  OK
   @retval
     1  Out of memory.
*/

static bool
update_ref_and_keys(THD *thd, Key_use_array *keyuse,JOIN_TAB *join_tab,
                    uint tables, Item *cond, COND_EQUAL *cond_equal,
                    table_map normal_tables, SELECT_LEX *select_lex,
                    SARGABLE_PARAM **sargables)
{
  uint	and_level,i,found_eq_constant;
  Key_field *key_fields, *end, *field;
  uint sz;
  uint m= max(select_lex->max_equal_elems, 1U);
  
  /* 
    We use the same piece of memory to store both  Key_field 
    and SARGABLE_PARAM structure.
    Key_field values are placed at the beginning this memory
    while  SARGABLE_PARAM values are put at the end.
    All predicates that are used to fill arrays of Key_field
    and SARGABLE_PARAM structures have at most 2 arguments
    except BETWEEN predicates that have 3 arguments and 
    IN predicates.
    This any predicate if it's not BETWEEN/IN can be used 
    directly to fill at most 2 array elements, either of Key_field
    or SARGABLE_PARAM type. For a BETWEEN predicate 3 elements
    can be filled as this predicate is considered as
    saragable with respect to each of its argument.
    An IN predicate can require at most 1 element as currently
    it is considered as sargable only for its first argument.
    Multiple equality can add  elements that are filled after
    substitution of field arguments by equal fields. There
    can be not more than select_lex->max_equal_elems such 
    substitutions.
  */ 
  sz= max(sizeof(Key_field), sizeof(SARGABLE_PARAM)) *
      (((select_lex->cond_count + 1) * 2 +
	select_lex->between_count) * m + 1);
  if (!(key_fields=(Key_field*)	thd->alloc(sz)))
    return TRUE; /* purecov: inspected */
  and_level= 0;
  field= end= key_fields;
  *sargables= (SARGABLE_PARAM *) key_fields + 
                (sz - sizeof((*sargables)[0].field))/sizeof(SARGABLE_PARAM);
  /* set a barrier for the array of SARGABLE_PARAM */
  (*sargables)[0].field= 0; 

  if (cond)
  {
    add_key_fields(join_tab->join, &end, &and_level, cond, normal_tables,
                   sargables);
    for (Key_field *fld= field; fld != end ; fld++)
    {
      /* Mark that we can optimize LEFT JOIN */
      if (fld->val->type() == Item::NULL_ITEM &&
          !fld->field->real_maybe_null())
      {
        /*
          Example:
          SELECT * FROM t1 LEFT JOIN t2 ON t1.a=t2.a WHERE t2.a IS NULL;
          this just wants rows of t1 where t1.a does not exist in t2.
        */
        fld->field->table->reginfo.not_exists_optimize=1;
      }
    }
  }

  for (i=0 ; i < tables ; i++)
  {
    /*
      Block the creation of keys for inner tables of outer joins.
      Here only the outer joins that can not be converted to
      inner joins are left and all nests that can be eliminated
      are flattened.
      In the future when we introduce conditional accesses
      for inner tables in outer joins these keys will be taken
      into account as well.
    */ 
    if (*join_tab[i].on_expr_ref)
      add_key_fields(join_tab->join, &end, &and_level, 
                     *join_tab[i].on_expr_ref,
                     join_tab[i].table->map, sargables);
  }

  /* Process ON conditions for the nested joins */
  {
    List_iterator<TABLE_LIST> li(*join_tab->join->join_list);
    TABLE_LIST *table;
    while ((table= li++))
    {
      if (table->nested_join)
        add_key_fields_for_nj(join_tab->join, table, &end, &and_level, 
                              sargables);
    }
  }

  /* Generate keys descriptions for derived tables */
  if (select_lex->materialized_table_count)
  {
    if (select_lex->join->generate_derived_keys())
      return true;
  }
  /* fill keyuse with found key parts */
  for ( ; field != end ; field++)
  {
    if (add_key_part(keyuse,field))
      return true;
  }

  if (select_lex->ftfunc_list->elements)
  {
    if (add_ft_keys(keyuse,join_tab,cond,normal_tables))
      return true;
  }

  /*
    Sort the array of possible keys and remove the following key parts:
    - ref if there is a keypart which is a ref and a const.
      (e.g. if there is a key(a,b) and the clause is a=3 and b=7 and b=t2.d,
      then we skip the key part corresponding to b=t2.d)
    - keyparts without previous keyparts
      (e.g. if there is a key(a,b,c) but only b < 5 (or a=2 and c < 3) is
      used in the query, we drop the partial key parts from consideration).
    Special treatment for ft-keys.
  */
  if (!keyuse->empty())
  {
    Key_use *save_pos, *use;

    my_qsort(keyuse->begin(), keyuse->size(), keyuse->element_size(),
             reinterpret_cast<qsort_cmp>(sort_keyuse));

    const Key_use key_end(NULL, NULL, 0, 0, 0, 0, 0, 0, false, NULL, 0);
    if (keyuse->push_back(key_end)) // added for easy testing
      return TRUE;

    use= save_pos= keyuse->begin();
    const Key_use *prev= &key_end;
    found_eq_constant=0;
    for (i=0 ; i < keyuse->size()-1 ; i++,use++)
    {
      if (!use->used_tables && use->optimize != KEY_OPTIMIZE_REF_OR_NULL)
	use->table->const_key_parts[use->key]|= use->keypart_map;
      if (use->keypart != FT_KEYPART)
      {
	if (use->key == prev->key && use->table == prev->table)
	{
	  if (prev->keypart+1 < use->keypart ||
	      (prev->keypart == use->keypart && found_eq_constant))
	    continue;				/* remove */
	}
	else if (use->keypart != 0)		// First found must be 0
	  continue;
      }

#if defined(__GNUC__) && !MY_GNUC_PREREQ(4,4)
      /*
        Old gcc used a memcpy(), which is undefined if save_pos==use:
        http://gcc.gnu.org/bugzilla/show_bug.cgi?id=19410
        http://gcc.gnu.org/bugzilla/show_bug.cgi?id=39480
      */
      if (save_pos != use)
#endif
        *save_pos= *use;
      prev=use;
      found_eq_constant= !use->used_tables;
      /* Save ptr to first use */
      if (!use->table->reginfo.join_tab->keyuse)
	use->table->reginfo.join_tab->keyuse=save_pos;
      use->table->reginfo.join_tab->checked_keys.set_bit(use->key);
      save_pos++;
    }
    i= (uint) (save_pos - keyuse->begin());
    keyuse->at(i) = key_end;
    keyuse->chop(i);
  }
  print_keyuse_array(&thd->opt_trace, keyuse);

  return false;
}


/**
  Create a keyuse array for a table with a primary key.
  To be used when creating a materialized temporary table.

  @param thd         THD pointer, for memory allocation
  @param table       Table object representing table
  @param keyparts    Number of key parts in the primary key
  @param outer_exprs List of items used for key lookup

  @return Pointer to created keyuse array, or NULL if error
*/
Key_use_array *create_keyuse_for_table(THD *thd, TABLE *table, uint keyparts,
                                       Item_field **fields,
                                       List<Item> outer_exprs)
{
  void *mem= thd->alloc(sizeof(Key_use_array));
  if (!mem)
    return NULL;
  Key_use_array *keyuses= new (mem) Key_use_array(thd->mem_root);

  List_iterator<Item> outer_expr(outer_exprs);

  for (uint keypartno= 0; keypartno < keyparts; keypartno++)
  {
    Item *const item= outer_expr++;
    Key_field key_field(fields[keypartno]->field, item, 0, 0, true,
                        // null_rejecting must be true for field items only,
                        // add_not_null_conds() is incapable of handling
                        // other item types.
                        (item->type() == Item::FIELD_ITEM),
                        NULL, UINT_MAX);
    if (add_key_part(keyuses, &key_field))
      return NULL;
  }
  const Key_use key_end(NULL, NULL, 0, 0, 0, 0, 0, 0, false, NULL, 0);
  if (keyuses->push_back(key_end)) // added for easy testing
    return NULL;

  return keyuses;
}


/** Save const tables first as used tables. */

static void
set_position(JOIN *join, uint idx, JOIN_TAB *table, Key_use *key)
{
  join->positions[idx].table= table;
  join->positions[idx].key=key;
  join->positions[idx].records_read=1.0;	/* This is a const table */
  join->positions[idx].prefix_record_count= 1.0;
  join->positions[idx].read_time= 0.0;
  join->positions[idx].ref_depend_map= 0;

  join->positions[idx].loosescan_key= MAX_KEY; /* Not a LooseScan */
  join->positions[idx].sj_strategy= SJ_OPT_NONE;
  join->positions[idx].use_join_buffer= FALSE;

  /* Move the const table as down as possible in best_ref */
  JOIN_TAB **pos=join->best_ref+idx+1;
  JOIN_TAB *next=join->best_ref[idx];
  for (;next != table ; pos++)
  {
    JOIN_TAB *tmp=pos[0];
    pos[0]=next;
    next=tmp;
  }
  join->best_ref[idx]=table;
}


/**
  Fill in outer join related info for the execution plan structure.

    For each outer join operation left after simplification of the
    original query the function set up the following pointers in the linear
    structure join->join_tab representing the selected execution plan.
    The first inner table t0 for the operation is set to refer to the last
    inner table tk through the field t0->last_inner.
    Any inner table ti for the operation are set to refer to the first
    inner table ti->first_inner.
    The first inner table t0 for the operation is set to refer to the
    first inner table of the embedding outer join operation, if there is any,
    through the field t0->first_upper.
    The on expression for the outer join operation is attached to the
    corresponding first inner table through the field t0->on_expr_ref.
    Here ti are structures of the JOIN_TAB type.

  EXAMPLE. For the query: 
  @code
        SELECT * FROM t1
                      LEFT JOIN
                      (t2, t3 LEFT JOIN t4 ON t3.a=t4.a)
                      ON (t1.a=t2.a AND t1.b=t3.b)
          WHERE t1.c > 5,
  @endcode

    given the execution plan with the table order t1,t2,t3,t4
    is selected, the following references will be set;
    t4->last_inner=[t4], t4->first_inner=[t4], t4->first_upper=[t2]
    t2->last_inner=[t4], t2->first_inner=t3->first_inner=[t2],
    on expression (t1.a=t2.a AND t1.b=t3.b) will be attached to 
    *t2->on_expr_ref, while t3.a=t4.a will be attached to *t4->on_expr_ref.

  @param join   reference to the info fully describing the query

  @note
    The function assumes that the simplification procedure has been
    already applied to the join query (see simplify_joins).
    This function can be called only after the execution plan
    has been chosen.
*/

static void
make_outerjoin_info(JOIN *join)
{
  DBUG_ENTER("make_outerjoin_info");

  DBUG_ASSERT(join->outer_join);

  for (uint i= join->const_tables; i < join->tables; i++)
  {
    JOIN_TAB   *const tab= join->join_tab + i;
    TABLE      *const table= tab->table;

    if (!table)
      continue;

    TABLE_LIST *const tbl= table->pos_in_table_list;

    if (tbl->outer_join)
    {
      /* 
        Table tab is the only one inner table for outer join.
        (Like table t4 for the table reference t3 LEFT JOIN t4 ON t3.a=t4.a
        is in the query above.)
      */
      tab->last_inner= tab->first_inner= tab;
      tab->on_expr_ref= tbl->join_cond_ref();
      tab->cond_equal= tbl->cond_equal;
      /*
        If this outer join nest is embedded in another join nest,
        link the join-tabs:
      */
      TABLE_LIST *const outer_join_nest= tbl->outer_join_nest();
      if (outer_join_nest)
        tab->first_upper= outer_join_nest->nested_join->first_nested;
    }    
    for (TABLE_LIST *embedding= tbl->embedding;
         embedding;
         embedding= embedding->embedding)
    {
      // Ignore join nests that are not outer join nests:
      if (!embedding->join_cond())
        continue;
      NESTED_JOIN *const nested_join= embedding->nested_join;
      if (!nested_join->nj_counter)
      {
        /* 
          Table tab is the first inner table for nested_join.
          Save reference to it in the nested join structure.
        */ 
        nested_join->first_nested= tab;
        tab->on_expr_ref= embedding->join_cond_ref();
        tab->cond_equal= tbl->cond_equal;

        TABLE_LIST *const outer_join_nest= embedding->outer_join_nest();
        if (outer_join_nest)
          tab->first_upper= outer_join_nest->nested_join->first_nested;
      }
      if (!tab->first_inner)  
        tab->first_inner= nested_join->first_nested;
      if (++nested_join->nj_counter < nested_join->nj_total)
        break;
      /* Table tab is the last inner table for nested join. */
      nested_join->first_nested->last_inner= tab;
    }
  }
  DBUG_VOID_RETURN;
}

/**
  Build a predicate guarded by match variables for embedding outer joins.
  The function recursively adds guards for predicate cond
  assending from tab to the first inner table  next embedding
  nested outer join and so on until it reaches root_tab
  (root_tab can be 0).

  @param tab       the first inner table for most nested outer join
  @param cond      the predicate to be guarded (must be set)
  @param root_tab  the first inner table to stop

  @return
    -  pointer to the guarded predicate, if success
    -  0, otherwise
*/

static Item*
add_found_match_trig_cond(JOIN_TAB *tab, Item *cond, JOIN_TAB *root_tab)
{
  Item *tmp;
  DBUG_ASSERT(cond != 0);
  if (tab == root_tab)
    return cond;
  if ((tmp= add_found_match_trig_cond(tab->first_upper, cond, root_tab)))
    tmp= new Item_func_trig_cond(tmp, &tab->found, tab,
                                 Item_func_trig_cond::FOUND_MATCH);
  if (tmp)
  {
    tmp->quick_fix_field();
    tmp->update_used_tables();
  }
  return tmp;
}


/**
   Local helper function for make_join_select().

   Push down conditions from all on expressions.
   Each of these conditions are guarded by a variable
   that turns if off just before null complemented row for
   outer joins is formed. Thus, the condition from an
   'on expression' are guaranteed not to be checked for
   the null complemented row.
*/ 
static bool pushdown_on_conditions(JOIN* join, JOIN_TAB *last_tab)
{
  DBUG_ENTER("pushdown_on_conditions");

  /* First push down constant conditions from on expressions */
  for (JOIN_TAB *join_tab= join->join_tab+join->const_tables;
       join_tab < join->join_tab+join->tables ; join_tab++)
  {
    if (join_tab->on_expr_ref && *join_tab->on_expr_ref)
    {
      JOIN_TAB *cond_tab= join_tab->first_inner;
      Item *tmp_cond= make_cond_for_table(*join_tab->on_expr_ref,
                                          join->const_table_map,
                                          (table_map) 0, 0);
      if (!tmp_cond)
        continue;
      tmp_cond= new
        Item_func_trig_cond(tmp_cond, &cond_tab->not_null_compl, cond_tab,
                            Item_func_trig_cond::IS_NOT_NULL_COMPL);
      if (!tmp_cond)
        DBUG_RETURN(true);
      tmp_cond->quick_fix_field();

      if (cond_tab->and_with_jt_and_sel_condition(tmp_cond, __LINE__))
        DBUG_RETURN(true);
    }       
  }

  JOIN_TAB *first_inner_tab= last_tab->first_inner; 

  /* Push down non-constant conditions from on expressions */
  while (first_inner_tab && first_inner_tab->last_inner == last_tab)
  {  
    /* 
       Table last_tab is the last inner table of an outer join.
       An on expression is always attached to it.
    */     
    Item *on_expr= *first_inner_tab->on_expr_ref;

    for (JOIN_TAB *join_tab= join->join_tab+join->const_tables;
         join_tab <= last_tab ; join_tab++)
    {
      table_map prefix_tables= join_tab->prefix_tables();
      table_map added_tables= join_tab->added_tables();

      if (join_tab == last_tab)
      {
        /*
          Need RAND_TABLE_BIT on the last inner table, in case there is a
          non-deterministic function in the join condition.
          (RAND_TABLE_BIT is set for the last table of the join plan,
           but this is not sufficient for join conditions, which may have a
           last inner table that is ahead of the last table of the join plan).
        */
        prefix_tables|= RAND_TABLE_BIT;
        added_tables|= RAND_TABLE_BIT;
      }
      Item *tmp_cond= make_cond_for_table(on_expr, prefix_tables, added_tables,
                                          false);
      if (!tmp_cond)
        continue;

      JOIN_TAB *cond_tab=
        join_tab < first_inner_tab ? first_inner_tab : join_tab;
      /*
        First add the guards for match variables of
        all embedding outer join operations.
      */
      if (!(tmp_cond= add_found_match_trig_cond(cond_tab->first_inner,
                                                tmp_cond,
                                                first_inner_tab)))
        DBUG_RETURN(1);
      /* 
         Now add the guard turning the predicate off for 
         the null complemented row.
      */ 
      tmp_cond=
        new Item_func_trig_cond(tmp_cond, &first_inner_tab->not_null_compl,
                                first_inner_tab,
                                Item_func_trig_cond::IS_NOT_NULL_COMPL);
      if (!tmp_cond)
        DBUG_RETURN(true);
      tmp_cond->quick_fix_field();

      /* Add the predicate to other pushed down predicates */
      if (cond_tab->and_with_jt_and_sel_condition(tmp_cond, __LINE__))
        DBUG_RETURN(true);
    }
    first_inner_tab= first_inner_tab->first_upper;       
  }
  DBUG_RETURN(0);
}


/*****************************************************************************
  Remove calculation with tables that aren't yet read. Remove also tests
  against fields that are read through key where the table is not a
  outer join table.
  We can't remove tests that are made against columns which are stored
  in sorted order.
*****************************************************************************/

static Item *
part_of_refkey(TABLE *table,Field *field)
{
  if (!table->reginfo.join_tab)
    return NULL;                  // field from outer non-select (UPDATE,...)

  uint ref_parts=table->reginfo.join_tab->ref.key_parts;
  if (ref_parts)
  {
    if (table->reginfo.join_tab->has_guarded_conds())
      return NULL;

    const KEY_PART_INFO *key_part=
      table->key_info[table->reginfo.join_tab->ref.key].key_part;

    for (uint part=0 ; part < ref_parts ; part++,key_part++)
      if (field->eq(key_part->field) &&
	  !(key_part->key_part_flag & HA_PART_KEY_SEG))
	return table->reginfo.join_tab->ref.items[part];
  }
  return NULL;
}


/**
  @return
    1 if right_item is used removable reference key on left_item

  @note see comments in make_cond_for_table_from_pred() about careful
  usage/modifications of test_if_ref().
*/

static bool test_if_ref(Item *root_cond, 
                        Item_field *left_item,Item *right_item)
{
  Field *field=left_item->field;
  JOIN_TAB *join_tab= field->table->reginfo.join_tab;
  // No need to change const test
  if (!field->table->const_table && join_tab &&
      (!join_tab->first_inner ||
       *join_tab->first_inner->on_expr_ref == root_cond) &&
      /* "ref_or_null" implements "x=y or x is null", not "x=y" */
      (join_tab->type != JT_REF_OR_NULL))
  {
    Item *ref_item=part_of_refkey(field->table,field);
    if (ref_item && ref_item->eq(right_item,1))
    {
      right_item= right_item->real_item();
      if (right_item->type() == Item::FIELD_ITEM)
	return (field->eq_def(((Item_field *) right_item)->field));
      /* remove equalities injected by IN->EXISTS transformation */
      else if (right_item->type() == Item::CACHE_ITEM)
        return ((Item_cache *)right_item)->eq_def (field);
      if (right_item->const_item() && !(right_item->is_null()))
      {
        /*
          We can remove all fields except:
          1. String data types:
           - For BINARY/VARBINARY fields with equality against a
             string: Ref access can return more rows than match the
             string. The reason seems to be that the string constant
             is not "padded" to the full length of the field when
             setting up ref access. @todo Change how ref access for
             BINARY/VARBINARY fields are done so that only qualifying
             rows are returned from the storage engine.
          2. Float data type: Comparison of float can differ
           - When we search "WHERE field=value" using an index,
             the "value" side is converted from double to float by
             Field_float::store(), then two floats are compared.
           - When we search "WHERE field=value" without indexes,
             the "field" side is converted from float to double by
             Field_float::val_real(), then two doubles are compared.
          Note about string data types: All currently existing
          collations have "PAD SPACE" style. If we introduce "NO PAD"
          collations this function must return false for such
          collations, because trailing space compression for indexes
          makes the table value and the index value not equal to each
          other in "NO PAD" collations. As index lookup strips
          trailing spaces, it can return false candidates. Further
          comparison of the actual table values is required.
        */
        if (!((field->type() == MYSQL_TYPE_STRING ||                       // 1
               field->type() == MYSQL_TYPE_VARCHAR) && field->binary()) &&
            !(field->type() == MYSQL_TYPE_FLOAT && field->decimals() > 0)) // 2
        {
          return !right_item->save_in_field_no_warnings(field, true);
        }
      }
    }
  }
  return 0;					// keep test
}

/**
   Extract a condition that can be checked after reading given table

   @param cond       Condition to analyze
   @param tables     Tables for which "current field values" are available
   @param used_table Table that we're extracting the condition for (may
                     also include PSEUDO_TABLE_BITS, and may be zero)
   @param exclude_expensive_cond  Do not push expensive conditions

   @retval <>NULL Generated condition
   @retval =NULL  Already checked, OR error

   @details
     Extract the condition that can be checked after reading the table
     specified in 'used_table', given that current-field values for tables
     specified in 'tables' bitmap are available.
     If 'used_table' is 0
     - extract conditions for all tables in 'tables'.
     - extract conditions are unrelated to any tables
       in the same query block/level(i.e. conditions
       which have used_tables == 0).

     The function assumes that
     - Constant parts of the condition has already been checked.
     - Condition that could be checked for tables in 'tables' has already
     been checked.

     The function takes into account that some parts of the condition are
     guaranteed to be true by employed 'ref' access methods (the code that
     does this is located at the end, search down for "EQ_FUNC").

   @note
     make_cond_for_info_schema() uses an algorithm similar to
     make_cond_for_table().
*/ 

/**
   Destructively replaces a sub-condition inside a condition tree. The
   parse tree is also altered.

   @note Because of current requirements for semijoin flattening, we do not
   need to recurse here, hence this function will only examine the top-level
   AND conditions. (see JOIN::prepare, comment starting with "Check if the 
   subquery predicate can be executed via materialization".)
   
   @param join The top-level query.

   @param tree Must be the handle to the top level condition. This is needed
   when the top-level condition changes.

   @param old_cond The condition to be replaced.

   @param new_cond The condition to be substituted.

   @param do_fix_fields If true, Item::fix_fields(THD*, Item**) is called for
   the new condition.

   @return error status

   @retval true If there was an error.
   @retval false If successful.
*/

static bool replace_subcondition(JOIN *join, Item **tree, 
                                 Item *old_cond, Item *new_cond,
                                 bool do_fix_fields)
{
  if (*tree == old_cond)
  {
    *tree= new_cond;
    if (do_fix_fields && new_cond->fix_fields(join->thd, tree))
      return TRUE;
    join->select_lex->where= *tree;
    return FALSE;
  }
  else if ((*tree)->type() == Item::COND_ITEM) 
  {
    List_iterator<Item> li(*((Item_cond*)(*tree))->argument_list());
    Item *item;
    while ((item= li++))
    {
      if (item == old_cond) 
      {
        li.replace(new_cond);
        if (do_fix_fields && new_cond->fix_fields(join->thd, li.ref()))
          return TRUE;
        return FALSE;
      }
    }
  }
  else
    // If we came here it means there were an error during prerequisites check.
    DBUG_ASSERT(FALSE);

  return TRUE;
}


static int subq_sj_candidate_cmp(Item_exists_subselect* const *el1, 
                                 Item_exists_subselect* const *el2)
{
  /*
    Remove this assert when we support semijoin on non-IN subqueries.
  */
  DBUG_ASSERT((*el1)->substype() == Item_subselect::IN_SUBS &&
              (*el2)->substype() == Item_subselect::IN_SUBS);
  return ((*el1)->sj_convert_priority < (*el2)->sj_convert_priority) ? 1 : 
         ( ((*el1)->sj_convert_priority == (*el2)->sj_convert_priority)? 0 : -1);
}


static void fix_list_after_tbl_changes(st_select_lex *parent_select,
                                       st_select_lex *removed_select,
                                       List<TABLE_LIST> *tlist)
{
  List_iterator<TABLE_LIST> it(*tlist);
  TABLE_LIST *table;
  while ((table= it++))
  {
    if (table->join_cond())
      table->join_cond()->fix_after_pullout(parent_select, removed_select);
    if (table->nested_join)
      fix_list_after_tbl_changes(parent_select, removed_select,
                                 &table->nested_join->join_list);
  }
}


/**
  Convert a subquery predicate into a TABLE_LIST semi-join nest

  @param parent_join Parent join, which has subq_pred in its WHERE/ON clause.
  @param subq_pred   Subquery predicate to be converted.
                     This is either an IN, =ANY or EXISTS predicate.

  @retval FALSE OK
  @retval TRUE  Error

  @details

  The following transformations are performed:

  1. IN/=ANY predicates on the form:

  SELECT ...
  FROM ot1 ... otN
  WHERE (oe1, ... oeM) IN (SELECT ie1, ..., ieM)
                           FROM it1 ... itK
                          [WHERE inner-cond])
   [AND outer-cond]
  [GROUP BY ...] [HAVING ...] [ORDER BY ...]

  are transformed into:

  SELECT ...
  FROM (ot1 ... otN) SJ (it1 ... itK)
                     ON (oe1, ... oeM) = (ie1, ..., ieM)
                        [AND inner-cond]
  [WHERE outer-cond]
  [GROUP BY ...] [HAVING ...] [ORDER BY ...]

  Notice that the inner-cond may contain correlated and non-correlated
  expressions. Further transformations will analyze and break up such
  expressions.

  Prepared Statements: the transformation is permanent:
   - Changes in TABLE_LIST structures are naturally permanent
   - Item tree changes are performed on statement MEM_ROOT:
      = we activate statement MEM_ROOT 
      = this function is called before the first fix_prepare_information call.

  This is intended because the criteria for subquery-to-sj conversion remain
  constant for the lifetime of the Prepared Statement.
*/

static bool convert_subquery_to_semijoin(JOIN *parent_join,
                                         Item_exists_subselect *subq_pred)
{
  SELECT_LEX *parent_select= parent_join->select_lex;
  TABLE_LIST *emb_tbl_nest= NULL;
  List<TABLE_LIST> *emb_join_list= &parent_select->top_join_list;
  THD *thd= parent_join->thd;
  DBUG_ENTER("convert_subquery_to_semijoin");

  DBUG_ASSERT(subq_pred->substype() == Item_subselect::IN_SUBS);

  /*
    Find out where to insert the semi-join nest and the generated condition.

    For t1 LEFT JOIN t2, embedding_join_nest will be t2.
    Note that t2 may be a simple table or may itself be a join nest
    (e.g. in the case t1 LEFT JOIN (t2 JOIN t3))
  */
  if ((void*)subq_pred->embedding_join_nest != NULL)
  {
    if (subq_pred->embedding_join_nest->nested_join)
    {
      /*
        We're dealing with

          ... [LEFT] JOIN  ( ... ) ON (subquery AND condition) ...

        The sj-nest will be inserted into the brackets nest.
      */
      emb_tbl_nest=  subq_pred->embedding_join_nest;
      emb_join_list= &emb_tbl_nest->nested_join->join_list;
    }
    else if (!subq_pred->embedding_join_nest->outer_join)
    {
      /*
        We're dealing with

          ... INNER JOIN tblX ON (subquery AND condition) ...

        The sj-nest will be tblX's "sibling", i.e. another child of its
        parent. This is ok because tblX is joined as an inner join.
      */
      emb_tbl_nest= subq_pred->embedding_join_nest->embedding;
      if (emb_tbl_nest)
        emb_join_list= &emb_tbl_nest->nested_join->join_list;
    }
    else if (!subq_pred->embedding_join_nest->nested_join)
    {
      TABLE_LIST *outer_tbl= subq_pred->embedding_join_nest;      
      /*
        We're dealing with

          ... LEFT JOIN tbl ON (on_expr AND subq_pred) ...

        we'll need to convert it into:

          ... LEFT JOIN ( tbl SJ (subq_tables) ) ON (on_expr AND subq_pred) ...
                        |                      |
                        |<----- wrap_nest ---->|
        
        Q:  other subqueries may be pointing to this element. What to do?
        A1: simple solution: copy *subq_pred->embedding_join_nest= *parent_nest.
            But we'll need to fix other pointers.
        A2: Another way: have TABLE_LIST::next_ptr so the following
            subqueries know the table has been nested.
        A3: changes in the TABLE_LIST::outer_join will make everything work
            automatically.
      */
      TABLE_LIST *const wrap_nest=
        TABLE_LIST::new_nested_join(thd->mem_root, "(sj-wrap)",
                                    outer_tbl->embedding, outer_tbl->join_list,
                                    parent_select);
      if (wrap_nest == NULL)
        DBUG_RETURN(true);

      wrap_nest->nested_join->join_list.push_back(outer_tbl);

      outer_tbl->embedding= wrap_nest;
      outer_tbl->join_list= &wrap_nest->nested_join->join_list;

      /*
        wrap_nest will take place of outer_tbl, so move the outer join flag
        and join condition.
      */
      wrap_nest->outer_join= outer_tbl->outer_join;
      outer_tbl->outer_join= 0;

      wrap_nest->set_join_cond(outer_tbl->join_cond());
      outer_tbl->set_join_cond(NULL);

      List_iterator<TABLE_LIST> li(*wrap_nest->join_list);
      TABLE_LIST *tbl;
      while ((tbl= li++))
      {
        if (tbl == outer_tbl)
        {
          li.replace(wrap_nest);
          break;
        }
      }
      /*
        Ok now wrap_nest 'contains' outer_tbl and we're ready to add the 
        semi-join nest into it
      */
      emb_join_list= &wrap_nest->nested_join->join_list;
      emb_tbl_nest=  wrap_nest;
    }
  }

  TABLE_LIST *const sj_nest=
    TABLE_LIST::new_nested_join(thd->mem_root, "(sj-nest)",
                                emb_tbl_nest, emb_join_list, parent_select);
  if (sj_nest == NULL)
    DBUG_RETURN(true);       /* purecov: inspected */

  NESTED_JOIN *const nested_join= sj_nest->nested_join;

  /* Nests do not participate in those 'chains', so: */
  /* sj_nest->next_leaf= sj_nest->next_local= sj_nest->next_global == NULL*/
  emb_join_list->push_back(sj_nest);

  /* 
    nested_join->used_tables and nested_join->not_null_tables are
    initialized in simplify_joins().
  */
  
  /* 
    2. Walk through subquery's top list and set 'embedding' to point to the
       sj-nest.
  */
  st_select_lex *const subq_select= subq_pred->unit->first_select();

  nested_join->query_block_id= subq_select->select_number;
  nested_join->join_list.empty();
  List_iterator_fast<TABLE_LIST> li(subq_select->top_join_list);
  TABLE_LIST *tl;
  while ((tl= li++))
  {
    tl->embedding= sj_nest;
    tl->join_list= &nested_join->join_list;
    nested_join->join_list.push_back(tl);
  }
  
  /*
    Reconnect the next_leaf chain.
    TODO: Do we have to put subquery's tables at the end of the chain?
          Inserting them at the beginning would be a bit faster.
    NOTE: We actually insert them at the front! That's because the order is
          reversed in this list.
  */
  for (tl= parent_select->leaf_tables; tl->next_leaf; tl= tl->next_leaf)
  {}
  tl->next_leaf= subq_select->leaf_tables;

  /*
    Same as above for next_local chain. This needed only for re-execution.
    (The next_local chain always starts with SELECT_LEX::table_list)
  */
  for (tl= parent_select->get_table_list(); tl->next_local; tl= tl->next_local)
  {}
  tl->next_local= subq_select->get_table_list();

  /* A theory: no need to re-connect the next_global chain */

  /* 3. Remove the original subquery predicate from the WHERE/ON */

  // The subqueries were replaced for Item_int(1) earlier
  /*TODO: also reset the 'with_subselect' there. */

  /* n. Adjust the parent_join->tables counter */
  uint table_no= parent_join->tables;
  /* n. Walk through child's tables and adjust table->map */
  for (tl= subq_select->leaf_tables; tl; tl= tl->next_leaf, table_no++)
  {
    tl->table->tablenr= table_no;
    tl->table->map= ((table_map)1) << table_no;
    SELECT_LEX *old_sl= tl->select_lex;
    tl->select_lex= parent_select; 
    for (TABLE_LIST *emb= tl->embedding;
         emb && emb->select_lex == old_sl;
         emb= emb->embedding)
      emb->select_lex= parent_select;
  }
  parent_join->tables+= subq_select->join->tables;
  parent_join->primary_tables+= subq_select->join->tables;

  parent_lex->derived_table_count+= subq_lex->derived_table_count;
  parent_lex->materialized_table_count+= subq_lex->materialized_table_count;
  parent_lex->partitioned_table_count+= subq_lex->partitioned_table_count;

  nested_join->sj_outer_exprs.empty();
  nested_join->sj_inner_exprs.empty();

  /*
    @todo: Add similar conversion for subqueries other than IN.
  */
  if (subq_pred->substype() == Item_subselect::IN_SUBS)
  {
    Item_in_subselect *in_subq_pred= (Item_in_subselect *)subq_pred;

    /* Left side of IN predicate is already resolved */
    DBUG_ASSERT(in_subq_pred->left_expr->fixed);

    in_subq_pred->exec_method= Item_exists_subselect::EXEC_SEMI_JOIN;
    /*
      sj_corr_tables is supposed to contain non-trivially correlated tables,
      but here it is set to contain all correlated tables.
      @todo: Add analysis step that assigns only the set of non-trivially
      correlated tables to sj_corr_tables.
    */
    nested_join->sj_corr_tables= subq_pred->used_tables();
    /*
      sj_depends_on contains the set of outer tables referred in the
      subquery's WHERE clause as well as tables referred in the IN predicate's
      left-hand side.
    */
    nested_join->sj_depends_on=  subq_pred->used_tables() |
                                 in_subq_pred->left_expr->used_tables();
    /* Put the subquery's WHERE into semi-join's condition. */
    sj_nest->sj_on_expr= subq_select->where;

    /*
    Create the IN-equalities and inject them into semi-join's ON condition.
    Additionally, for LooseScan strategy
     - Record the number of IN-equalities.
     - Create list of pointers to (oe1, ..., ieN). We'll need the list to
       see which of the expressions are bound and which are not (for those
       we'll produce a distinct stream of (ie_i1,...ie_ik).

       (TODO: can we just create a list of pointers and hope the expressions
       will not substitute themselves on fix_fields()? or we need to wrap
       them into Item_direct_view_refs and store pointers to those. The
       pointers to Item_direct_view_refs are guaranteed to be stable as 
       Item_direct_view_refs doesn't substitute itself with anything in 
       Item_direct_view_ref::fix_fields.
    */

    for (uint i= 0; i < in_subq_pred->left_expr->cols(); i++)
    {
      nested_join->sj_outer_exprs.push_back(in_subq_pred->left_expr->
                                            element_index(i));
      nested_join->sj_inner_exprs.push_back(subq_select->ref_pointer_array[i]);

      Item_func_eq *item_eq= 
        new Item_func_eq(in_subq_pred->left_expr->element_index(i), 
                         subq_select->ref_pointer_array[i]);
      if (item_eq == NULL)
        DBUG_RETURN(TRUE);

      sj_nest->sj_on_expr= and_items(sj_nest->sj_on_expr, item_eq);
      if (sj_nest->sj_on_expr == NULL)
        DBUG_RETURN(TRUE);
    }
    /* Fix the created equality and AND */

    Opt_trace_array sj_on_trace(&thd->opt_trace,
                                "evaluating_constant_semijoin_conditions");
    sj_nest->sj_on_expr->top_level_item();
    if (sj_nest->sj_on_expr->fix_fields(thd, &sj_nest->sj_on_expr))
      DBUG_RETURN(true);
  }

  /* Unlink the child select_lex: */
  subq_select->master_unit()->exclude_level();
  parent_select->removed_select= subq_select;
  /*
    Update the resolver context - needed for Item_field objects that have been
    replaced in the item tree for this execution, but are still needed for
    subsequent executions.
  */
  for (st_select_lex *select= parent_select->removed_select;
       select != NULL;
       select= select->removed_select)
    select->context.select_lex= parent_select;
  /*
    Walk through sj nest's WHERE and ON expressions and call
    item->fix_table_changes() for all items.
  */
  sj_nest->sj_on_expr->fix_after_pullout(parent_select, subq_select);
  fix_list_after_tbl_changes(parent_select, subq_select,
                             &sj_nest->nested_join->join_list);

  //TODO fix QT_
  DBUG_EXECUTE("where",
               print_where(sj_nest->sj_on_expr,"SJ-EXPR", QT_ORDINARY););

  if (emb_tbl_nest)
  {
    /* Inject sj_on_expr into the parent's ON condition */
    emb_tbl_nest->set_join_cond(and_items(emb_tbl_nest->join_cond(), 
                                          sj_nest->sj_on_expr));
    if (emb_tbl_nest->join_cond() == NULL)
      DBUG_RETURN(true);
    emb_tbl_nest->join_cond()->top_level_item();
    if (!emb_tbl_nest->join_cond()->fixed &&
        emb_tbl_nest->join_cond()->fix_fields(parent_join->thd,
                                              emb_tbl_nest->join_cond_ref()))
      DBUG_RETURN(true);
  }
  else
  {
    /* Inject sj_on_expr into the parent's WHERE condition */
    parent_join->conds= and_items(parent_join->conds, sj_nest->sj_on_expr);
    if (parent_join->conds == NULL)
      DBUG_RETURN(true);
    parent_join->conds->top_level_item();
    if (parent_join->conds->fix_fields(parent_join->thd, &parent_join->conds))
      DBUG_RETURN(true);
    parent_select->where= parent_join->conds;
  }

  if (subq_select->ftfunc_list->elements)
  {
    Item_func_match *ifm;
    List_iterator_fast<Item_func_match> li(*(subq_select->ftfunc_list));
    while ((ifm= li++))
      parent_select->ftfunc_list->push_front(ifm);
  }

  DBUG_RETURN(false);
}


/*
  Convert semi-join subquery predicates into semi-join join nests

  SYNOPSIS
    JOIN::flatten_subqueries()
 
  DESCRIPTION

    Convert candidate subquery predicates into semi-join join nests. This 
    transformation is performed once in query lifetime and is irreversible.
    
    Conversion of one subquery predicate
    ~~~~~~~~~~~~~~~~~~~~~~~~~~~~~~~~~~~~
    We start with a join that has a semi-join subquery:

      SELECT ...
      FROM ot, ...
      WHERE oe IN (SELECT ie FROM it1 ... itN WHERE subq_where) AND outer_where

    and convert it into a semi-join nest:

      SELECT ...
      FROM ot SEMI JOIN (it1 ... itN), ...
      WHERE outer_where AND subq_where AND oe=ie

    that is, in order to do the conversion, we need to 

     * Create the "SEMI JOIN (it1 .. itN)" part and add it into the parent
       query's FROM structure.
     * Add "AND subq_where AND oe=ie" into parent query's WHERE (or ON if
       the subquery predicate was in an ON expression)
     * Remove the subquery predicate from the parent query's WHERE

    Considerations when converting many predicates
    ~~~~~~~~~~~~~~~~~~~~~~~~~~~~~~~~~~~~~~~~~~~~~~
    A join may have at most MAX_TABLES tables. This may prevent us from
    flattening all subqueries when the total number of tables in parent and
    child selects exceeds MAX_TABLES. In addition, one slot is reserved per
    semi-join nest, in case the subquery needs to be materialized in a
    temporary table.
    We deal with this problem by flattening children's subqueries first and
    then using a heuristic rule to determine each subquery predicate's
    "priority".

  RETURN 
    FALSE  OK
    TRUE   Error
*/

bool JOIN::flatten_subqueries()
{
  Item_exists_subselect **subq;
  Item_exists_subselect **subq_end;
  bool outer_join_objection= false;
  Opt_trace_context * const trace= &thd->opt_trace;
  DBUG_ENTER("JOIN::flatten_subqueries");

  if (sj_subselects.empty())
    DBUG_RETURN(FALSE);

  /* First, convert child join's subqueries. We proceed bottom-up here */
  for (subq= sj_subselects.begin(), subq_end= sj_subselects.end(); 
       subq < subq_end;
       subq++)
  {
    /*
      Currently, we only support transformation of IN subqueries.
    */
    DBUG_ASSERT((*subq)->substype() == Item_subselect::IN_SUBS);

    st_select_lex *child_select= (*subq)->unit->first_select();
    JOIN *child_join= child_select->join;

    /*
      child_select->where contains only the WHERE predicate of the
      subquery itself here. We may be selecting from a VIEW, which has its
      own predicate. The combined predicates are available in child_join->conds,
      which was built by setup_conds() doing prepare_where() for all views.
    */
    child_select->where= child_join->conds;

    if (child_join->flatten_subqueries())
      DBUG_RETURN(TRUE);

    (*subq)->sj_convert_priority= 
      (((*subq)->unit->uncacheable & UNCACHEABLE_DEPENDENT) ? MAX_TABLES : 0) +
      child_join->tables;
  }

  //dump_TABLE_LIST_struct(select_lex, select_lex->leaf_tables);
  /* 
    2. Pick which subqueries to convert:
      sort the subquery array
      - prefer correlated subqueries over uncorrelated;
      - prefer subqueries that have greater number of outer tables;
  */
  my_qsort(sj_subselects.begin(),
           sj_subselects.size(), sj_subselects.element_size(),
           reinterpret_cast<qsort_cmp>(subq_sj_candidate_cmp));

  Prepared_stmt_arena_holder ps_arena_holder(thd);

  // #tables-in-parent-query + #tables-in-subquery + sj nests <= MAX_TABLES
  /* Replace all subqueries to be flattened with Item_int(1) */

  uint table_count= tables;
  for (subq= sj_subselects.begin(); subq < subq_end; subq++)
  {
    // Add the tables in the subquery nest plus one in case of materialization:
    const uint tables_added= (*subq)->unit->first_select()->join->tables + 1;
    (*subq)->sj_chosen= table_count + tables_added <= MAX_TABLES;

    if (!(*subq)->sj_chosen)
      continue;

    table_count+= tables_added;

    Item **tree= ((*subq)->embedding_join_nest == NULL) ?
                   &conds : ((*subq)->embedding_join_nest->join_cond_ref());
    if (replace_subcondition(this, tree, *subq, new Item_int(1), FALSE))
      DBUG_RETURN(TRUE); /* purecov: inspected */
  }

  for (subq= sj_subselects.begin(); subq < subq_end; subq++)
  {
    if (!(*subq)->sj_chosen)
      continue;

    OPT_TRACE_TRANSFORM(trace, oto0, oto1,
                        (*subq)->unit->first_select()->select_number,
                        "IN (SELECT)", "semijoin");
    oto1.add("chosen", true);
    if (convert_subquery_to_semijoin(this, *subq))
      DBUG_RETURN(TRUE);
  }
  /* 
    3. Finalize the subqueries that we did not convert,
       ie. perform IN->EXISTS rewrite.
  */
  for (subq= sj_subselects.begin(); subq < subq_end; subq++)
  {
    if ((*subq)->sj_chosen)
      continue;
    {
      OPT_TRACE_TRANSFORM(trace, oto0, oto1,
                          (*subq)->unit->first_select()->select_number,
                          "IN (SELECT)", "semijoin");
      if (outer_join_objection)
        oto1.add_alnum("cause", "outer_join");
      oto1.add("chosen", false);
    }
    JOIN *child_join= (*subq)->unit->first_select()->join;
    Item_subselect::trans_res res;
    (*subq)->changed= 0;
    (*subq)->fixed= 0;

    SELECT_LEX *save_select_lex= thd->lex->current_select();
    thd->lex->set_current_select((*subq)->unit->first_select());

    res= (*subq)->select_transformer(child_join);

    thd->lex->set_current_select(save_select_lex);

    if (res == Item_subselect::RES_ERROR)
      DBUG_RETURN(TRUE);

    (*subq)->changed= 1;
    (*subq)->fixed= 1;

    Item *substitute= (*subq)->substitution;
    const bool do_fix_fields= !(*subq)->substitution->fixed;
    const bool subquery_in_join_clause= (*subq)->embedding_join_nest != NULL;

    Item **tree= subquery_in_join_clause ?
      ((*subq)->embedding_join_nest->join_cond_ref()) : &conds;
    if (replace_subcondition(this, tree, *subq, substitute, do_fix_fields))
      DBUG_RETURN(TRUE);
    (*subq)->substitution= NULL;
     
    if (!thd->stmt_arena->is_conventional())
    {
      if (subquery_in_join_clause)
      {
        tree= &((*subq)->embedding_join_nest->prep_join_cond);
        /*
          Some precaution is needed when dealing with PS/SP:
          fix_prepare_info_in_table_list() sets prep_join_cond, but only for
          tables, not for join nest objects. This is instead populated in
          record_join_nest_info(), which is called after this function.
          The case where *tree is NULL is handled by this procedure.
        */
      }
      else
        tree= &select_lex->prep_where;

      if (*tree && replace_subcondition(this, tree, *subq, substitute, false))
        DBUG_RETURN(true);
    }
  }

  sj_subselects.clear();
  DBUG_RETURN(FALSE);
}


/*
  Remove the predicates pushed down into the subquery

  SYNOPSIS
    JOIN::remove_subq_pushed_predicates()
      where   IN  Must be NULL
              OUT The remaining WHERE condition, or NULL

  DESCRIPTION
    Given that this join will be executed using (unique|index)_subquery,
    without "checking NULL", remove the predicates that were pushed down
    into the subquery.

    If the subquery compares scalar values, we can remove the condition that
    was wrapped into trig_cond (it will be checked when needed by the subquery
    engine)

    If the subquery compares row values, we need to keep the wrapped
    equalities in the WHERE clause: when the left (outer) tuple has both NULL
    and non-NULL values, we'll do a full table scan and will rely on the
    equalities corresponding to non-NULL parts of left tuple to filter out
    non-matching records.

    If '*where' is a triggered condition, or contains 'OR x IS NULL', or
    contains a condition coming from the original subquery's WHERE clause, or
    if there are more than one outer expressions, then WHERE is not of the
    simple form:
      outer_expr = inner_expr
    and thus this function does nothing.

    If the index is on prefix (=> test_if_ref() is false), then the equality
    is needed as post-filter, so this function does nothing.

    TODO: We can remove the equalities that will be guaranteed to be true by the
    fact that subquery engine will be using index lookup. This must be done only
    for cases where there are no conversion errors of significance, e.g. 257
    that is searched in a byte. But this requires homogenization of the return 
    codes of all Field*::store() methods.
*/
void JOIN::remove_subq_pushed_predicates(Item **where)
{
  if (conds->type() == Item::FUNC_ITEM &&
      ((Item_func *)this->conds)->functype() == Item_func::EQ_FUNC &&
      ((Item_func *)conds)->arguments()[0]->type() == Item::REF_ITEM &&
      ((Item_func *)conds)->arguments()[1]->type() == Item::FIELD_ITEM &&
      test_if_ref (this->conds, 
                   (Item_field *)((Item_func *)conds)->arguments()[1],
                   ((Item_func *)conds)->arguments()[0]))
  {
    *where= 0;
    return;
  }
}


/**
  @brief
  Add keys to derived tables'/views' result tables in a list

  @param select_lex generate derived keys for select_lex's derived tables

  @details
  This function generates keys for all derived tables/views of the select_lex
  to which this join corresponds to with help of the TABLE_LIST:generate_keys
  function.

  @return FALSE all keys were successfully added.
  @return TRUE OOM error
*/

bool JOIN::generate_derived_keys()
{
  DBUG_ASSERT(select_lex->materialized_table_count);

  for (TABLE_LIST *table= select_lex->leaf_tables;
       table;
       table= table->next_leaf)
  {
    table->derived_keys_ready= TRUE;
    /* Process tables that aren't materialized yet. */
    if (table->uses_materialization() && !table->table->is_created() &&
        table->generate_keys())
      return TRUE;
  }
  return FALSE;
}


/**
  @brief
  Drop unused keys for each materialized derived table/view

  @details
  For each materialized derived table/view, call TABLE::use_index to save one
  index chosen by the optimizer and ignore others. If no key is chosen, then all
  keys will be ignored.
*/

void JOIN::drop_unused_derived_keys()
{
  DBUG_ASSERT(select_lex->materialized_table_count);

  for (uint i= 0 ; i < tables ; i++)
  {
    JOIN_TAB *tab= join_tab + i;
    TABLE *table= tab->table;
    /*
     Save chosen key description if:
     1) it's a materialized derived table
     2) it's not yet instantiated
     3) some keys are defined for it
    */
    if (table &&
        table->pos_in_table_list->uses_materialization() &&     // (1)
        !table->is_created() &&                                 // (2)
        table->max_keys > 0)                                    // (3)
    {
      Key_use *keyuse= tab->position->key;

      table->use_index(keyuse ? keyuse->key : -1);

      const bool key_is_const= keyuse && tab->const_keys.is_set(keyuse->key);
      tab->const_keys.clear_all();
      tab->keys.clear_all();

      if (!keyuse)
        continue;

      /*
        Update the selected "keyuse" to point to key number 0.
        Notice that unused keyuse entries still point to the deleted
        candidate keys. tab->keys (and tab->const_keys if the chosen key
        is constant) should reference key object no. 0 as well.
      */
      tab->keys.set_bit(0);
      if (key_is_const)
        tab->const_keys.set_bit(0);

      const uint oldkey= keyuse->key;
      for (; keyuse->table == table && keyuse->key == oldkey; keyuse++)
        keyuse->key= 0;
    }
  }
}


/**
  Cache constant expressions in WHERE, HAVING, ON conditions.

  @return False if success, True if error

  @note This function is run after conditions have been pushed down to
        individual tables, so transformation is applied to JOIN_TAB::condition
        and not to the WHERE condition.
*/

bool JOIN::cache_const_exprs()
{
  /* No need in cache if all tables are constant. */
  DBUG_ASSERT(!plan_is_const());

  for (uint i= const_tables; i < tables; i++)
  {
    Item *condition= join_tab[i].condition();
    if (condition == NULL)
      continue;
    Item *cache_item= NULL;
    Item **analyzer_arg= &cache_item;
    condition=
      condition->compile(&Item::cache_const_expr_analyzer,
                         (uchar **)&analyzer_arg,
                         &Item::cache_const_expr_transformer,
                         (uchar *)&cache_item);
    if (condition == NULL)
      return true;
    if (condition != join_tab[i].condition())
      join_tab[i].set_condition(condition, __LINE__);
  }
  if (having)
  {
    Item *cache_item= NULL;
    Item **analyzer_arg= &cache_item;
    having=
      having->compile(&Item::cache_const_expr_analyzer, (uchar **)&analyzer_arg,
                      &Item::cache_const_expr_transformer,(uchar *)&cache_item);
    if (having == NULL)
      return true;
  }
  return false;
}


void JOIN::replace_item_field(const char* field_name, Item* new_item)
{
  if (conds)
  {
    conds= conds->compile(&Item::item_field_by_name_analyzer, 
                          (uchar **)&field_name,
                          &Item::item_field_by_name_transformer,
                          (uchar *)new_item);
    conds->update_used_tables();
  }

  List_iterator<Item> it(fields_list);
  Item *item;
  while ((item= it++))
  {
    item= item->compile(&Item::item_field_by_name_analyzer,
                        (uchar **)&field_name,
                        &Item::item_field_by_name_transformer,
                        (uchar *)new_item);
    it.replace(item);
    item->update_used_tables();
  }
}


/**
  Extract a condition that can be checked after reading given table
  
  @param cond       Condition to analyze
  @param tables     Tables for which "current field values" are available
  @param used_table Table(s) that we are extracting the condition for (may 
                    also include PSEUDO_TABLE_BITS, and may be zero)
  @param exclude_expensive_cond  Do not push expensive conditions

  @retval <>NULL Generated condition
  @retval = NULL Already checked, OR error

  @details
    Extract the condition that can be checked after reading the table(s)
    specified in @c used_table, given that current-field values for tables
    specified in @c tables bitmap are available.
    If @c used_table is 0, extract conditions for all tables in @c tables.

    This function can be used to extract conditions relevant for a table
    in a join order. Together with its caller, it will ensure that all
    conditions are attached to the first table in the join order where all
    necessary fields are available, and it will also ensure that a given
    condition is attached to only one table.
    To accomplish this, first initialize @c tables to the empty
    set. Then, loop over all tables in the join order, set @c used_table to
    the bit representing the current table, accumulate @c used_table into the
    @c tables set, and call this function. To ensure correct handling of
    const expressions and outer references, add the const table map and
    OUTER_REF_TABLE_BIT to @c used_table for the first table. To ensure
    that random expressions are evaluated for the final table, add
    RAND_TABLE_BIT to @c used_table for the final table.

    The function assumes that constant, inexpensive parts of the condition
    have already been checked. Constant, expensive parts will be attached
    to the first table in the join order, provided that the above call
    sequence is followed.

    The call order will ensure that conditions covering tables in @c tables
    minus those in @c used_table, have already been checked.
        
    The function takes into account that some parts of the condition are
    guaranteed to be true by employed 'ref' access methods (the code that
    does this is located at the end, search down for "EQ_FUNC").

  @note
    make_cond_for_info_schema() uses an algorithm similar to
    make_cond_for_table().
*/

Item *
make_cond_for_table(Item *cond, table_map tables, table_map used_table,
                    bool exclude_expensive_cond)
{
  return make_cond_for_table_from_pred(cond, cond, tables, used_table,
                                       exclude_expensive_cond);
}

static Item *
make_cond_for_table_from_pred(Item *root_cond, Item *cond,
                              table_map tables, table_map used_table,
                              bool exclude_expensive_cond)
{
  /*
    Ignore this condition if
     1. We are extracting conditions for a specific table, and
     2. that table is not referenced by the condition, but not if
     3. this is a constant condition not checked at optimization time and
        this is the first table we are extracting conditions for.
       (Assuming that used_table == tables for the first table.)
  */
  if (used_table &&                                                 // 1
      !(cond->used_tables() & used_table) &&                        // 2
      !(cond->is_expensive() && used_table == tables))              // 3
    return NULL;

  if (cond->type() == Item::COND_ITEM)
  {
    if (((Item_cond*) cond)->functype() == Item_func::COND_AND_FUNC)
    {
      /* Create new top level AND item */
      Item_cond_and *new_cond= new Item_cond_and;
      if (!new_cond)
        return NULL;
      List_iterator<Item> li(*((Item_cond*) cond)->argument_list());
      Item *item;
      while ((item= li++))
      {
        Item *fix= make_cond_for_table_from_pred(root_cond, item, 
                                                 tables, used_table,
                                                 exclude_expensive_cond);
        if (fix)
          new_cond->argument_list()->push_back(fix);
      }
      switch (new_cond->argument_list()->elements) {
      case 0:
        return NULL;                          // Always true
      case 1:
        return new_cond->argument_list()->head();
      default:
        if (new_cond->fix_fields(current_thd, NULL))
          return NULL;
        return new_cond;
      }
    }
    else
    {                                         // Or list
      Item_cond_or *new_cond= new Item_cond_or;
      if (!new_cond)
        return NULL;
      List_iterator<Item> li(*((Item_cond*) cond)->argument_list());
      Item *item;
      while ((item= li++))
      {
        Item *fix= make_cond_for_table_from_pred(root_cond, item,
                                                 tables, 0L,
                                                 exclude_expensive_cond);
	if (!fix)
          return NULL;                        // Always true
	new_cond->argument_list()->push_back(fix);
      }
      if (new_cond->fix_fields(current_thd, NULL))
        return NULL;
      return new_cond;
    }
  }

  /*
    Omit this condition if
     1. It has been marked as omittable before, or
     2. Some tables referred by the condition are not available, or
     3. We are extracting conditions for all tables, the condition is
        considered 'expensive', and we want to delay evaluation of such 
        conditions to the execution phase.
  */
  if (cond->marker == 3 ||                                             // 1
      (cond->used_tables() & ~tables) ||                               // 2
      (!used_table && exclude_expensive_cond && cond->is_expensive())) // 3
    return NULL;

  /*
    Extract this condition if
     1. It has already been marked as applicable, or
     2. It is not a <comparison predicate> (=, <, >, <=, >=, <=>)
  */
  if (cond->marker == 2 ||                                             // 1
      cond->eq_cmp_result() == Item::COND_OK)                          // 2
    return cond;

  /* 
    Remove equalities that are guaranteed to be true by use of 'ref' access
    method.
    Note that ref access implements "table1.field1 <=> table2.indexed_field2",
    i.e. if it passed a NULL field1, it will return NULL indexed_field2 if
    there are.
    Thus the equality "table1.field1 = table2.indexed_field2",
    is equivalent to "ref access AND table1.field1 IS NOT NULL"
    i.e. "ref access and proper setting/testing of ref->null_rejecting".
    Thus, we must be careful, that when we remove equalities below we also
    set ref->null_rejecting, and test it at execution; otherwise wrong NULL
    matches appear.
    So:
    - for the optimization phase, the code which is below, and the code in
    test_if_ref(), and in add_key_field(), must be kept in sync: if the
    applicability conditions in one place are relaxed, they should also be
    relaxed elsewhere.
    - for the execution phase, all possible execution methods must test
    ref->null_rejecting.
  */
  if (cond->type() == Item::FUNC_ITEM &&
      ((Item_func*) cond)->functype() == Item_func::EQ_FUNC)
  {
    Item *left_item= ((Item_func*) cond)->arguments()[0]->real_item();
    Item *right_item= ((Item_func*) cond)->arguments()[1]->real_item();
    if ((left_item->type() == Item::FIELD_ITEM &&
         test_if_ref(root_cond, (Item_field*) left_item, right_item)) ||
        (right_item->type() == Item::FIELD_ITEM &&
         test_if_ref(root_cond, (Item_field*) right_item, left_item)))
    {
      cond->marker= 3;                   // Condition can be omitted
      return NULL;
    }
  }
  cond->marker= 2;                      // Mark condition as applicable
  return cond;
}


/**
  Separates the predicates in a join condition and pushes them to the 
  join step where all involved tables are available in the join prefix.
  ON clauses from JOIN expressions are also pushed to the most appropriate step.

  @param join Join object where predicates are pushed.

  @param cond Pointer to condition which may contain an arbitrary number of
              predicates, combined using AND, OR and XOR items.
              If NULL, equivalent to a predicate that returns TRUE for all
              row combinations.


  @retval true  Found impossible WHERE clause, or out-of-memory
  @retval false Other
*/

static bool make_join_select(JOIN *join, Item *cond)
{
  THD *thd= join->thd;
  Opt_trace_context * const trace= &thd->opt_trace;
  DBUG_ENTER("make_join_select");
  {
    add_not_null_conds(join);
    /*
      Step #1: Extract constant condition
       - Extract and check the constant part of the WHERE 
       - Extract constant parts of ON expressions from outer 
         joins and attach them appropriately.
    */
    if (cond)                /* Because of QUICK_GROUP_MIN_MAX_SELECT */
    {                        /* there may be a select without a cond. */    
      if (join->primary_tables > 1)
        cond->update_used_tables();		// Tablenr may have changed

      if (join->plan_is_const() &&
	  join->select_lex->master_unit() == thd->lex->unit) // Outer-most query
        join->const_table_map|= RAND_TABLE_BIT;

      /*
        Extract expressions that depend on constant tables
        1. Const part of the join's WHERE clause can be checked immediately
           and if it is not satisfied then the join has empty result
        2. Constant parts of outer joins' ON expressions must be attached 
           there inside the triggers.
      */
      {
        Item *const_cond=
	  make_cond_for_table(cond,
                              join->const_table_map,
                              (table_map) 0, 1);
        /* Add conditions added by add_not_null_conds(). */
        for (uint i= 0 ; i < join->const_tables ; i++)
        {
          if (and_conditions(&const_cond, join->join_tab[i].condition()))
            DBUG_RETURN(true);
        }
          
        DBUG_EXECUTE("where",print_where(const_cond,"constants", QT_ORDINARY););
        for (JOIN_TAB *tab= join->join_tab+join->const_tables;
             tab < join->join_tab+join->tables ; tab++)
        {
          if (tab->on_expr_ref && *tab->on_expr_ref)
          {
            JOIN_TAB *cond_tab= tab->first_inner;
            Item *tmp= make_cond_for_table(*tab->on_expr_ref,
                                           join->const_table_map,
                                           (  table_map) 0, 0);
            if (!tmp)
              continue;
            tmp= new
              Item_func_trig_cond(tmp, &cond_tab->not_null_compl, cond_tab,
                                  Item_func_trig_cond::IS_NOT_NULL_COMPL);
            if (!tmp)
              DBUG_RETURN(true);

            tmp->quick_fix_field();
            if (cond_tab->and_with_condition(tmp, __LINE__))
              DBUG_RETURN(true);
          }       
        }
        if (const_cond != NULL)
        {
          const bool const_cond_is_true= const_cond->val_int() != 0;
          Opt_trace_object trace_const_cond(trace);
          trace_const_cond.add("condition_on_constant_tables", const_cond)
            .add("condition_value", const_cond_is_true);
          if (!const_cond_is_true)
          {
            DBUG_PRINT("info",("Found impossible WHERE condition"));
            DBUG_RETURN(1);	 // Impossible const condition
          }
        }
      }
    }

    /*
      Step #2: Extract WHERE/ON parts
    */
    Opt_trace_object trace_wrapper(trace);
    Opt_trace_object
      trace_conditions(trace, "attaching_conditions_to_tables");
    trace_conditions.add("original_condition", cond);
    Opt_trace_array
      trace_attached_comp(trace, "attached_conditions_computation");

    for (uint i=join->const_tables ; i < join->tables ; i++)
    {
      JOIN_TAB *const tab= join->join_tab + i;

      if (!tab->position)
        continue;
      /*
        first_inner is the X in queries like:
        SELECT * FROM t1 LEFT OUTER JOIN (t2 JOIN t3) ON X
      */
      JOIN_TAB *const first_inner_tab= tab->first_inner;
      const table_map used_tables= tab->prefix_tables();
      const table_map current_map= tab->added_tables();
      bool use_quick_range=0;
      Item *tmp;

      /*
        Heuristic: Switch from 'ref' to 'range' access if 'range'
        access can utilize more keyparts than 'ref' access. Conditions
        for doing switching:

        1) Current decision is to use 'ref' access
        2) 'ref' access depends on a constant, not a value read from a
           table earlier in the join sequence.

           Rationale: if 'ref' depends on a value from another table,
           the join condition is not used to limit the rows read by
           'range' access (that would require dynamic range - 'Range
           checked for each record'). In other words, if 'ref' depends
           on a value from another table, we have a query with
           conditions of the form

            this_table.idx_col1 = other_table.col AND   <<- used by 'ref'
            this_table.idx_col1 OP <const> AND          <<- used by 'range'
            this_table.idx_col2 OP <const> AND ...      <<- used by 'range'

           and an index on (idx_col1,idx_col2,...). But the fact that
           'range' access uses more keyparts does not mean that it is
           more selective than 'ref' access because these access types
           utilize different parts of the query condition. We
           therefore trust the cost based choice made by
           best_access_path() instead of forcing a heuristic choice
           here.
        3) Range access is possible, and it is less costly than
           table/index scan
        4) 'ref' access and 'range' access uses the same index
        5) 'range' access uses more keyparts than 'ref' access

        @todo: This decision should rather be made in best_access_path()
       */
      if (tab->type == JT_REF &&                                  // 1)
          !tab->ref.depend_map &&                                 // 2)
          tab->quick &&                                           // 3)
          (uint) tab->ref.key == tab->quick->index &&             // 4)
          tab->ref.key_length < tab->quick->max_used_key_length)  // 5)
      {
        Opt_trace_object wrapper(trace);
        Opt_trace_object (trace, "access_type_changed").
          add_utf8_table(tab->table).
          add_utf8("index", tab->table->key_info[tab->ref.key].name).
          add_alnum("old_type", "ref").
          add_alnum("new_type", "range").
          add_alnum("cause", "uses_more_keyparts");

	tab->type=JT_ALL;
	use_quick_range=1;
	tab->use_quick=QS_RANGE;
        tab->ref.key= -1;
	tab->ref.key_parts=0;		// Don't use ref key.
	tab->position->records_read= rows2double(tab->quick->records);
        /* 
          We will use join cache here : prevent sorting of the first
          table only and sort at the end.
        */
        if (i != join->const_tables &&
            join->primary_tables > join->const_tables + 1)
          join->full_join= true;
      }

      tmp= NULL;
      if (cond)
        tmp= make_cond_for_table(cond,used_tables,current_map, 0);
      /* Add conditions added by add_not_null_conds(). */
      if (tab->condition() && and_conditions(&tmp, tab->condition()))
        DBUG_RETURN(true);


      if (cond && !tmp && tab->quick)
      {						// Outer join
        if (tab->type != JT_ALL)
        {
          /*
            Don't use the quick method
            We come here in the case where we have 'key=constant' and
            the test is removed by make_cond_for_table()
          */
          delete tab->quick;
          tab->quick= 0;
        }
        else
        {
          /*
            Hack to handle the case where we only refer to a table
            in the ON part of an OUTER JOIN. In this case we want the code
            below to check if we should use 'quick' instead.
          */
          DBUG_PRINT("info", ("Item_int"));
          tmp= new Item_int((longlong) 1,1);	// Always true
        }

      }
      if (tmp || !cond || tab->type == JT_REF || tab->type == JT_REF_OR_NULL ||
          tab->type == JT_EQ_REF || first_inner_tab)
      {
        DBUG_EXECUTE("where",print_where(tmp,tab->table->alias, QT_ORDINARY););
	SQL_SELECT *sel= tab->select= new (thd->mem_root) SQL_SELECT;
	if (!sel)
	  DBUG_RETURN(1);			// End of memory
        sel->read_tables= sel->const_tables= join->const_table_map;
        /*
          If tab is an inner table of an outer join operation,
          add a match guard to the pushed down predicate.
          The guard will turn the predicate on only after
          the first match for outer tables is encountered.
	*/        
        if (cond && tmp)
        {
          /*
            Because of QUICK_GROUP_MIN_MAX_SELECT there may be a select without
            a cond, so neutralize the hack above.
          */
          if (!(tmp= add_found_match_trig_cond(first_inner_tab, tmp, 0)))
            DBUG_RETURN(true);
          sel->cond= tmp;
          tab->set_condition(tmp, __LINE__);
          /* Push condition to storage engine if this is enabled
             and the condition is not guarded */
	  if (thd->optimizer_switch_flag(OPTIMIZER_SWITCH_ENGINE_CONDITION_PUSHDOWN) &&
              !first_inner_tab)
          {
            Item *push_cond= 
              make_cond_for_table(tmp, tab->table->map, tab->table->map, 0);
            if (push_cond)
            {
              /* Push condition to handler */
              if (!tab->table->file->cond_push(push_cond))
                tab->table->file->pushed_cond= push_cond;
            }
          }
        }
        else
        {
          sel->cond= NULL;
          tab->set_condition(NULL, __LINE__);
        }

	sel->head=tab->table;
        DBUG_EXECUTE("where",print_where(tmp,tab->table->alias, QT_ORDINARY););
	if (tab->quick)
	{
	  /* Use quick key read if it's a constant and it's not used
	     with key reading */
          if (tab->needed_reg.is_clear_all() && tab->type != JT_EQ_REF &&
              tab->type != JT_FT &&
              ((tab->type != JT_CONST && tab->type != JT_REF) ||
               (uint)tab->ref.key == tab->quick->index))
          {
            DBUG_ASSERT(tab->quick->is_valid());
	    sel->quick=tab->quick;		// Use value from get_quick_...
	    sel->quick_keys.clear_all();
	    sel->needed_reg.clear_all();
	  }
	  else
	  {
	    delete tab->quick;
	  }
	  tab->quick=0;
	}
	uint ref_key=(uint) sel->head->reginfo.join_tab->ref.key+1;
	if (i == join->const_tables && ref_key)
	{
	  if (!tab->const_keys.is_clear_all() &&
              tab->table->reginfo.impossible_range)
	    DBUG_RETURN(1);
	}
	else if (tab->type == JT_ALL && ! use_quick_range)
	{
	  if (!tab->const_keys.is_clear_all() &&
	      tab->table->reginfo.impossible_range)
	    DBUG_RETURN(1);				// Impossible range
          /*
            We plan to scan (table/index/range scan).
            Check again if we should use an index. We can use an index if:

            1a) There is a condition that range optimizer can work on, and
            1b) There are non-constant conditions on one or more keys, and
            1c) Some of the non-constant fields may have been read
                already. This may be the case if this is not the first
                table in the join OR this is a subselect with
                non-constant conditions referring to an outer table
                (dependent subquery)
                or,
            2a) There are conditions only relying on constants
            2b) This is the first non-constant table
            2c) There is a limit of rows to read that is lower than
                the fanout for this table (i.e., the estimated number
                of rows that will be produced for this table per row
                combination of previous tables)
            2d) The query is NOT run with FOUND_ROWS() (because in that
                case we have to scan through all rows to count them anyway)
          */
          enum { DONT_RECHECK, NOT_FIRST_TABLE, LOW_LIMIT }
          recheck_reason= DONT_RECHECK;

          DBUG_ASSERT(tab->const_keys.is_subset(tab->keys));

          if (cond &&                                                // 1a
              (tab->keys != tab->const_keys) &&                      // 1b
              (i > 0 ||                                              // 1c
               (join->select_lex->master_unit()->item &&
                cond->used_tables() & OUTER_REF_TABLE_BIT)))
            recheck_reason= NOT_FIRST_TABLE;
          else if (!tab->const_keys.is_clear_all() &&               // 2a
                   i == join->const_tables &&                       // 2b
                   (join->unit->select_limit_cnt <
                    tab->position->records_read) &&                 // 2c
                   !(join->select_options & OPTION_FOUND_ROWS))     // 2d
            recheck_reason= LOW_LIMIT;

          if (recheck_reason != DONT_RECHECK)
          {
            Opt_trace_object trace_one_table(trace);
            trace_one_table.add_utf8_table(tab->table);
            Opt_trace_object trace_table(trace, "rechecking_index_usage");
            if (recheck_reason == NOT_FIRST_TABLE)
              trace_table.add_alnum("recheck_reason", "not_first_table");
            else
              trace_table.add_alnum("recheck_reason", "low_limit").
                add("limit", join->unit->select_limit_cnt).
                add("row_estimate", tab->position->records_read);

            /* Join with outer join condition */
            Item *orig_cond=sel->cond;
            sel->cond= and_conds(sel->cond, *tab->on_expr_ref);

            /*
              We can't call sel->cond->fix_fields,
              as it will break tab->join_cond() if it's AND condition
              (fix_fields currently removes extra AND/OR levels).
              Yet attributes of the just built condition are not needed.
              Thus we call sel->cond->quick_fix_field for safety.
            */
            if (sel->cond && !sel->cond->fixed)
              sel->cond->quick_fix_field();

            key_map usable_keys= tab->keys;
            ORDER::enum_order interesting_order= ORDER::ORDER_NOT_RELEVANT;

            if (recheck_reason == LOW_LIMIT)
            {
              /*
                When optimizing for ORDER BY ... LIMIT, only indexes
                that give correct ordering are of interest. The block
                below removes all other indexes from usable_keys so
                the range optimizer (see test_quick_select() below)
                does not consider them.
              */
              for (uint idx= 0; idx < tab->table->s->keys; idx++)
              {
                /*
                  No need to check if indexes that we're not allowed
                  to use can provide required ordering.
                */
                if (!usable_keys.is_set(idx))
                  continue;

                const int read_direction=
                  test_if_order_by_key(join->order, tab->table, idx);
                if (read_direction == 0)
                {
                  // The index cannot provide required ordering
                  usable_keys.clear_bit(idx);
                  continue;
                }

                /*
                  Currently, only ASC ordered indexes are availabe,
                  which means that if ordering can be achieved by
                  reading the index in forward direction, then we have
                  ORDER BY... ASC. Likewise, if ordering can be
                  achieved by reading the index in backward direction,
                  then we have ORDER BY ... DESC.

                  Furthermore, if correct order can be achieved by
                  reading one index in either forward or backward
                  direction, then all other applicable indexes will
                  need to be read in the same direction (so no reason
                  to check that read_direction is the same for all
                  applicable indexes).

                  If DESC/mixed ordered indexes will be possible in
                  the future, the implied connection between index
                  read direction and ASC/DESC ordering will no longer
                  hold.
                */
                interesting_order= (read_direction == -1 ? ORDER::ORDER_DESC :
                                                           ORDER::ORDER_ASC);
              }

              if (usable_keys.is_clear_all())
                recheck_reason= DONT_RECHECK; // No usable keys

              /*
                If the current plan is to use a range access on an
                index that provides the order dictated by the ORDER BY
                clause there is no need to recheck index usage; we
                already know from the former call to
                test_quick_select() that a range scan on the chosen
                index is cheapest. Note that previous calls to
                test_quick_select() did not take order direction
                (ASC/DESC) into account, so in case of DESC ordering
                we still need to recheck.
              */
              if (sel->quick && (sel->quick->index != MAX_KEY) &&
                  usable_keys.is_set(sel->quick->index) &&
                  (interesting_order != ORDER::ORDER_DESC ||
                   sel->quick->reverse_sorted()))
              {
                recheck_reason= DONT_RECHECK;
              }
            }

            if ((recheck_reason != DONT_RECHECK) &&
                sel->test_quick_select(thd, usable_keys,
                                       used_tables & ~tab->table->map,
                                       (join->select_options &
                                        OPTION_FOUND_ROWS ?
                                        HA_POS_ERROR :
                                        join->unit->select_limit_cnt),
                                       false,   // don't force quick range
                                       interesting_order) < 0)
            {
	      /*
		Before reporting "Impossible WHERE" for the whole query
		we have to check isn't it only "impossible ON" instead
	      */
              sel->cond=orig_cond;
              if (!*tab->on_expr_ref)
                DBUG_RETURN(1);                 // Impossible WHERE
              Opt_trace_object trace_without_on(trace, "without_ON_clause");
              if (sel->test_quick_select(thd, tab->keys,
                                         used_tables & ~tab->table->map,
                                         (join->select_options &
                                          OPTION_FOUND_ROWS ?
                                          HA_POS_ERROR :
                                          join->unit->select_limit_cnt),
                                         false,   //don't force quick range
                                         ORDER::ORDER_NOT_RELEVANT) < 0)
		DBUG_RETURN(1);			// Impossible WHERE
            }
            else
	      sel->cond=orig_cond;

	    /* Fix for EXPLAIN */
	    if (sel->quick)
	      tab->position->records_read= (double)sel->quick->records;
	  }
	  else
	  {
	    sel->needed_reg=tab->needed_reg;
	    sel->quick_keys.clear_all();
	  }
	  if (!sel->quick_keys.is_subset(tab->checked_keys) ||
              !sel->needed_reg.is_subset(tab->checked_keys))
	  {
	    tab->keys=sel->quick_keys;
            tab->keys.merge(sel->needed_reg);
	    tab->use_quick= (!sel->needed_reg.is_clear_all() &&
			     (sel->quick_keys.is_clear_all() ||
			      (sel->quick &&
			       (sel->quick->records >= 100L)))) ?
	      QS_DYNAMIC_RANGE : QS_RANGE;
	    sel->read_tables= used_tables & ~current_map;
	  }
	  if (i != join->const_tables && tab->use_quick != QS_DYNAMIC_RANGE &&
              !tab->first_inner)
	  {					/* Read with cache */
	    if (cond &&
                (tmp=make_cond_for_table(cond,
					 join->const_table_map |
					 current_map,
					 current_map, 0)))
	    {
              DBUG_EXECUTE("where",print_where(tmp,"cache", QT_ORDINARY););
	      tab->cache_select=(SQL_SELECT*)
		thd->memdup((uchar*) sel, sizeof(SQL_SELECT));
	      tab->cache_select->cond=tmp;
	      tab->cache_select->read_tables=join->const_table_map;
	    }
	  }
	}
      }
      
      if (pushdown_on_conditions(join, tab))
        DBUG_RETURN(1);
    }
    trace_attached_comp.end();

    /*
      In outer joins the loop above, in iteration for table #i, may push
      conditions to a table before #i. Thus, the processing below has to be in
      a separate loop:
    */
    Opt_trace_array trace_attached_summary(trace,
                                           "attached_conditions_summary");
    for (uint i= join->const_tables ; i < join->tables ; i++)
    {
      JOIN_TAB * const tab= &join->join_tab[i];
      if (!tab->table)
        continue;
      Item * const cond= tab->condition();
      Opt_trace_object trace_one_table(trace);
      trace_one_table.add_utf8_table(tab->table).
        add("attached", cond);
      if (cond &&
          cond->has_subquery() /* traverse only if needed */ )
      {
        /*
          Why we pass walk_subquery=false: imagine
          WHERE t1.col IN (SELECT * FROM t2
                             WHERE t2.col IN (SELECT * FROM t3)
          and tab==t1. The grandchild subquery (SELECT * FROM t3) should not
          be marked as "in condition of t1" but as "in condition of t2", for
          correct calculation of the number of its executions.
        */
        int idx= tab - join->join_tab;
        cond->walk(&Item::inform_item_in_cond_of_tab, false,
                   reinterpret_cast<uchar * const>(&idx));
      }

    }
  }
  DBUG_RETURN(0);
}


/**
  Remove the following expressions from ORDER BY and GROUP BY:
  Constant expressions @n
  Expression that only uses tables that are of type EQ_REF and the reference
  is in the ORDER list or if all refereed tables are of the above type.

  In the following, the X field can be removed:
  @code
  SELECT * FROM t1,t2 WHERE t1.a=t2.a ORDER BY t1.a,t2.X
  SELECT * FROM t1,t2,t3 WHERE t1.a=t2.a AND t2.b=t3.b ORDER BY t1.a,t3.X
  @endcode

  These can't be optimized:
  @code
  SELECT * FROM t1,t2 WHERE t1.a=t2.a ORDER BY t2.X,t1.a
  SELECT * FROM t1,t2 WHERE t1.a=t2.a AND t1.b=t2.b ORDER BY t1.a,t2.c
  SELECT * FROM t1,t2 WHERE t1.a=t2.a ORDER BY t2.b,t1.a
  @endcode

  @param  JOIN         join object
  @param  start_order  clause being analyzed (ORDER BY, GROUP BY...)
  @param  tab          table
  @param  cached_eq_ref_tables  bitmap: bit Z is set if the table of map Z
  was already the subject of an eq_ref_table() call for the same clause; then
  the return value of this previous call can be found at bit Z of
  'eq_ref_tables'
  @param  eq_ref_tables see above.
*/

static bool
eq_ref_table(JOIN *join, ORDER *start_order, JOIN_TAB *tab,
             table_map *cached_eq_ref_tables, table_map *eq_ref_tables)
{
  /* We can skip const tables only if not an outer table */
  if (tab->type == JT_CONST && !tab->first_inner)
    return true;
  if (tab->type != JT_EQ_REF || tab->table->maybe_null)
    return false;

  const table_map map= tab->table->map;
  uint found= 0;

  for (Item **ref_item= tab->ref.items, **end= ref_item + tab->ref.key_parts ;
       ref_item != end ; ref_item++)
  {
    if (! (*ref_item)->const_item())
    {						// Not a const ref
      ORDER *order;
      for (order=start_order ; order ; order=order->next)
      {
	if ((*ref_item)->eq(order->item[0],0))
	  break;
      }
      if (order)
      {
        if (!(order->used & map))
        {
          found++;
          order->used|= map;
        }
	continue;				// Used in ORDER BY
      }
      if (!only_eq_ref_tables(join, start_order, (*ref_item)->used_tables(),
                              cached_eq_ref_tables, eq_ref_tables))
        return false;
    }
  }
  /* Check that there was no reference to table before sort order */
  for (; found && start_order ; start_order=start_order->next)
  {
    if (start_order->used & map)
    {
      found--;
      continue;
    }
    if (start_order->depend_map & map)
      return false;
  }
  return true;
}


/// @see eq_ref_table()
static bool
only_eq_ref_tables(JOIN *join, ORDER *order, table_map tables,
                   table_map *cached_eq_ref_tables, table_map *eq_ref_tables)
{
  tables&= ~PSEUDO_TABLE_BITS;
  for (JOIN_TAB **tab=join->map2table ; tables ; tab++, tables>>=1)
  {
    if (tables & 1)
    {
      const table_map map= (*tab)->table->map;
      bool is_eq_ref;
      if (*cached_eq_ref_tables & map) // then there exists a cached bit
        is_eq_ref= *eq_ref_tables & map;
      else
      {
        is_eq_ref= eq_ref_table(join, order, *tab,
                                cached_eq_ref_tables, eq_ref_tables);
        if (is_eq_ref)
          *eq_ref_tables|= map;
        else
          *eq_ref_tables&= ~map;
        *cached_eq_ref_tables|= map; // now there exists a cached bit
      }
      if (!is_eq_ref)
        return false;
    }
  }
  return true;
}


/**
  Check if an expression in ORDER BY or GROUP BY is a duplicate of a
  preceding expression.

  @param  first_order   the first expression in the ORDER BY or
                        GROUP BY clause
  @param  possible_dup  the expression that might be a duplicate of
                        another expression preceding it the ORDER BY
                        or GROUP BY clause

  @returns true if possible_dup is a duplicate, false otherwise
*/
static bool duplicate_order(const ORDER *first_order, 
                            const ORDER *possible_dup)
{
  const ORDER *order;
  for (order=first_order; order ; order=order->next)
  {
    if (order == possible_dup)
    {
      // all expressions preceding possible_dup have been checked.
      return false;
    }
    else 
    {
      const Item *it1= order->item[0]->real_item();
      const Item *it2= possible_dup->item[0]->real_item();

      if (it1->type() == Item::FIELD_ITEM &&
          it2->type() == Item::FIELD_ITEM &&
          (static_cast<const Item_field*>(it1)->field ==
           static_cast<const Item_field*>(it2)->field))
      {
        return true;
      }
    }
  }
  return false;
}

/**
  Remove all constants and check if ORDER only contains simple
  expressions.

  simple_order is set to 1 if sort_order only uses fields from head table
  and the head table is not a LEFT JOIN table.

  @param join                   Join handler
  @param first_order            List of SORT or GROUP order
  @param cond                   WHERE statement
  @param change_list            Set to 1 if we should remove things from list.
                                If this is not set, then only simple_order is
                                calculated.
  @param simple_order           Set to 1 if we are only using simple expressions
  @param clause_type            "ORDER BY" etc for printing in optimizer trace

  @return
    Returns new sort order
*/

static ORDER *
remove_const(JOIN *join,ORDER *first_order, Item *cond,
             bool change_list, bool *simple_order, const char *clause_type)
{
  if (join->plan_is_const())
    return change_list ? 0 : first_order;		// No need to sort

  Opt_trace_context * const trace= &join->thd->opt_trace;
  Opt_trace_disable_I_S trace_disabled(trace, first_order == NULL);
  Opt_trace_object trace_wrapper(trace);
  Opt_trace_object trace_simpl(trace, "clause_processing");
  if (trace->is_started())
  {
    trace_simpl.add_alnum("clause", clause_type);
    String str;
    st_select_lex::print_order(&str, first_order,
                               enum_query_type(QT_TO_SYSTEM_CHARSET |
                                               QT_SHOW_SELECT_NUMBER |
                                               QT_NO_DEFAULT_DB));
    trace_simpl.add_utf8("original_clause", str.ptr(), str.length());
  }
  Opt_trace_array trace_each_item(trace, "items");

  ORDER *order,**prev_ptr;
  table_map first_table= join->join_tab[join->const_tables].table->map;
  table_map not_const_tables= ~join->const_table_map;
  table_map ref;
  // Caches to avoid repeating eq_ref_table() calls, @see eq_ref_table()
  table_map eq_ref_tables= 0, cached_eq_ref_tables= 0;
  DBUG_ENTER("remove_const");

  prev_ptr= &first_order;
  *simple_order= *join->join_tab[join->const_tables].on_expr_ref ? 0 : 1;

  /* NOTE: A variable of not_const_tables ^ first_table; breaks gcc 2.7 */

  update_depend_map(join, first_order);
  for (order=first_order; order ; order=order->next)
  {
    Opt_trace_object trace_one_item(trace);
    trace_one_item.add("item", order->item[0]);
    table_map order_tables=order->item[0]->used_tables();
    if (order->item[0]->with_sum_func ||
        /*
          If the outer table of an outer join is const (either by itself or
          after applying WHERE condition), grouping on a field from such a
          table will be optimized away and filesort without temporary table
          will be used unless we prevent that now. Filesort is not fit to
          handle joins and the join condition is not applied. We can't detect
          the case without an expensive test, however, so we force temporary
          table for all queries containing more than one table, ROLLUP, and an
          outer join.
         */
        (join->primary_tables > 1 &&
         join->rollup.state == ROLLUP::STATE_INITED &&
         join->outer_join))
      *simple_order=0;				// Must do a temp table to sort
    else if (!(order_tables & not_const_tables))
    {
      if (order->item[0]->has_subquery())
      {
        if (!(join->select_lex->options & SELECT_DESCRIBE))
        {
          Opt_trace_array trace_subselect(trace, "subselect_evaluation");
          order->item[0]->val_str(&order->item[0]->str_value);
        }
        order->item[0]->mark_subqueries_optimized_away();
      }
      trace_one_item.add("uses_only_constant_tables", true);
      continue;					// skip const item
    }
    else if (duplicate_order(first_order, order))
    {
      /* 
        If 'order' is a duplicate of an expression earlier in the
        ORDER/GROUP BY sequence, it can be removed from the ORDER BY
        or GROUP BY clause.
      */
      trace_one_item.add("duplicate_item", true);
      continue;
    }
    else if (order->in_field_list && order->item[0]->has_subquery())
      /*
        If the order item is a subquery that is also in the field
        list, a temp table should be used to avoid evaluating the
        subquery for each row both when a) creating a sort index and
        b) getting the value.
          Example: "SELECT (SELECT ... ) as a ... GROUP BY a;"
       */
      *simple_order= false;
    else
    {
      if (order_tables & (RAND_TABLE_BIT | OUTER_REF_TABLE_BIT))
	*simple_order=0;
      else
      {
	if (cond && const_expression_in_where(cond,order->item[0]))
	{
          trace_one_item.add("equals_constant_in_where", true);
	  continue;
	}
	if ((ref=order_tables & (not_const_tables ^ first_table)))
	{
	  if (!(order_tables & first_table) &&
              only_eq_ref_tables(join, first_order, ref,
                                 &cached_eq_ref_tables, &eq_ref_tables))
	  {
            trace_one_item.add("eq_ref_to_preceding_items", true);
	    continue;
	  }
	  *simple_order=0;			// Must do a temp table to sort
	}
      }
    }
    if (change_list)
      *prev_ptr= order;				// use this entry
    prev_ptr= &order->next;
  }
  if (change_list)
    *prev_ptr=0;
  if (prev_ptr == &first_order)			// Nothing to sort/group
    *simple_order=1;
  DBUG_PRINT("exit",("simple_order: %d",(int) *simple_order));

  trace_each_item.end();
  trace_simpl.add("resulting_clause_is_simple", *simple_order);
  if (trace->is_started() && change_list)
  {
    String str;
    st_select_lex::print_order(&str, first_order,
                               enum_query_type(QT_TO_SYSTEM_CHARSET |
                                               QT_SHOW_SELECT_NUMBER |
                                               QT_NO_DEFAULT_DB));
    trace_simpl.add_utf8("resulting_clause", str.ptr(), str.length());
  }

  DBUG_RETURN(first_order);
}


/**
  Optimize conditions by 

     a) applying transitivity to build multiple equality predicates
        (MEP): if x=y and y=z the MEP x=y=z is built. 
     b) apply constants where possible. If the value of x is known to be
        42, x is replaced with a constant of value 42. By transitivity, this
        also applies to MEPs, so the MEP in a) will become 42=x=y=z.
     c) remove conditions that are impossible or always true
  
  @param      join         pointer to the structure providing all context info
                           for the query
  @param      conds        conditions to optimize
  @param      join_list    list of join tables to which the condition
                           refers to
  @param[out] cond_value   Not changed if conds was empty 
                           COND_TRUE if conds is always true
                           COND_FALSE if conds is impossible
                           COND_OK otherwise

  @return optimized conditions
*/
Item *
optimize_cond(THD *thd, Item *conds, COND_EQUAL **cond_equal, 
              List<TABLE_LIST> *join_list,
              bool build_equalities, Item::cond_result *cond_value)
{
  Opt_trace_context * const trace= &thd->opt_trace;
  DBUG_ENTER("optimize_cond");

  if (conds)
  {
    Opt_trace_object trace_wrapper(trace);
    Opt_trace_object trace_cond(trace, "condition_processing");
    trace_cond.add_alnum("condition", build_equalities ? "WHERE" : "HAVING");
    trace_cond.add("original_condition", conds);
    Opt_trace_array trace_steps(trace, "steps");

    /* 
      Build all multiple equality predicates and eliminate equality
      predicates that can be inferred from these multiple equalities.
      For each reference of a field included into a multiple equality
      that occurs in a function set a pointer to the multiple equality
      predicate. Substitute a constant instead of this field if the
      multiple equality contains a constant.
    */
    if (build_equalities)
    {
      Opt_trace_object step_wrapper(trace);
      step_wrapper.add_alnum("transformation", "equality_propagation");
      {
        Opt_trace_disable_I_S
          disable_trace_wrapper(trace, !conds->has_subquery());
        Opt_trace_array
          trace_subselect(trace, "subselect_evaluation");
        conds= build_equal_items(thd, conds, NULL, true,
                                 join_list, cond_equal);
      }
      step_wrapper.add("resulting_condition", conds);
    }

    /* change field = field to field = const for each found field = const */
    {
      Opt_trace_object step_wrapper(trace);
      step_wrapper.add_alnum("transformation", "constant_propagation");
      {
        Opt_trace_disable_I_S
          disable_trace_wrapper(trace, !conds->has_subquery());
        Opt_trace_array
          trace_subselect(trace, "subselect_evaluation");
        propagate_cond_constants(thd, (I_List<COND_CMP> *) 0, conds, conds);
      }
      step_wrapper.add("resulting_condition", conds);
    }

    /*
      Remove all instances of item == item
      Remove all and-levels where CONST item != CONST item
    */
    DBUG_EXECUTE("where",print_where(conds,"after const change", QT_ORDINARY););
    {
      Opt_trace_object step_wrapper(trace);
      step_wrapper.add_alnum("transformation", "trivial_condition_removal");
      {
        Opt_trace_disable_I_S
          disable_trace_wrapper(trace, !conds->has_subquery());
        Opt_trace_array trace_subselect(trace, "subselect_evaluation");
        conds= remove_eq_conds(thd, conds, cond_value) ;
      }
      step_wrapper.add("resulting_condition", conds);
    }
  }
  DBUG_RETURN(conds);
}


/**
  Handles the reqursive job for remove_eq_conds()

  Remove const and eq items. Return new item, or NULL if no condition
  cond_value is set to according:
  COND_OK    query is possible (field = constant)
  COND_TRUE  always true	( 1 = 1 )
  COND_FALSE always false	( 1 = 2 )

  SYNPOSIS
    remove_eq_conds()
    thd 			THD environment
    cond                        the condition to handle. Note that cond
                                is changed by this function
    cond_value                  the resulting value of the condition

  RETURN
    *Item with the simplified condition
*/

static Item *
internal_remove_eq_conds(THD *thd, Item *cond, Item::cond_result *cond_value)
{
  if (cond->type() == Item::COND_ITEM)
  {
    bool and_level= ((Item_cond*) cond)->functype()
      == Item_func::COND_AND_FUNC;
    List_iterator<Item> li(*((Item_cond*) cond)->argument_list());
    Item::cond_result tmp_cond_value;
    bool should_fix_fields=0;

    *cond_value=Item::COND_UNDEF;
    Item *item;
    while ((item=li++))
    {
      Item *new_item=internal_remove_eq_conds(thd, item, &tmp_cond_value);
      if (!new_item)
	li.remove();
      else if (item != new_item)
      {
	(void) li.replace(new_item);
	should_fix_fields=1;
      }
      if (*cond_value == Item::COND_UNDEF)
	*cond_value=tmp_cond_value;
      switch (tmp_cond_value) {
      case Item::COND_OK:			// Not TRUE or FALSE
	if (and_level || *cond_value == Item::COND_FALSE)
	  *cond_value=tmp_cond_value;
	break;
      case Item::COND_FALSE:
	if (and_level)
	{
	  *cond_value=tmp_cond_value;
	  return (Item*) 0;			// Always false
	}
	break;
      case Item::COND_TRUE:
	if (!and_level)
	{
	  *cond_value= tmp_cond_value;
	  return (Item*) 0;			// Always true
	}
	break;
      case Item::COND_UNDEF:			// Impossible
	break; /* purecov: deadcode */
      }
    }
    if (should_fix_fields)
      cond->update_used_tables();

    if (!((Item_cond*) cond)->argument_list()->elements ||
	*cond_value != Item::COND_OK)
      return (Item*) 0;
    if (((Item_cond*) cond)->argument_list()->elements == 1)
    {
      /*
        BUG#11765699:
        We're dealing with an AND or OR item that has only one
        argument. However, it is not an option to empty the list
        because:

         - this function is called for either JOIN::conds or
           JOIN::having, but these point to the same condition as
           SELECT_LEX::where and SELECT_LEX::having do.

         - The return value of remove_eq_conds() is assigned to
           JOIN::conds and JOIN::having, so emptying the list and
           returning the only remaining item "replaces" the AND or OR
           with item for the variables in JOIN. However, the return
           value is not assigned to the SELECT_LEX counterparts. Thus,
           if argument_list is emptied, SELECT_LEX forgets the item in
           argument_list()->head().

        item is therefore returned, but argument_list is not emptied.
      */
      item= ((Item_cond*) cond)->argument_list()->head();
      /*
        Consider reenabling the line below when the optimizer has been
        split into properly separated phases.
 
        ((Item_cond*) cond)->argument_list()->empty();
      */
      return item;
    }
  }
  else if (cond->type() == Item::FUNC_ITEM &&
	   ((Item_func*) cond)->functype() == Item_func::ISNULL_FUNC)
  {
    Item_func_isnull *func=(Item_func_isnull*) cond;
    Item **args= func->arguments();
    if (args[0]->type() == Item::FIELD_ITEM)
    {
      Field *field=((Item_field*) args[0])->field;
      /* fix to replace 'NULL' dates with '0' (shreeve@uci.edu) */
      /*
        See BUG#12594011
        Documentation says that
        SELECT datetime_notnull d FROM t1 WHERE d IS NULL
        shall return rows where d=='0000-00-00'

        Thus, for DATE and DATETIME columns defined as NOT NULL,
        "date_notnull IS NULL" has to be modified to
        "date_notnull IS NULL OR date_notnull == 0" (if outer join)
        "date_notnull == 0"                         (otherwise)

      */
      if (((field->type() == MYSQL_TYPE_DATE) ||
           (field->type() == MYSQL_TYPE_DATETIME)) &&
          (field->flags & NOT_NULL_FLAG))
      {
        Item *item0= new(thd->mem_root) Item_int((longlong)0, 1);
        Item *eq_cond= new(thd->mem_root) Item_func_eq(args[0], item0);
        if (!eq_cond)
          return cond;

        if (args[0]->is_outer_field())
        {
          // outer join: transform "col IS NULL" to "col IS NULL or col=0"
          Item *or_cond= new(thd->mem_root) Item_cond_or(eq_cond, cond);
          if (!or_cond)
            return cond;
          cond= or_cond;
        }
        else
        {
          // not outer join: transform "col IS NULL" to "col=0"
          cond= eq_cond;
        }

        cond->fix_fields(thd, &cond);
      }
    }
    if (cond->const_item())
    {
      *cond_value= eval_const_cond(cond) ? Item::COND_TRUE : Item::COND_FALSE;
      return (Item*) 0;
    }
  }
  else if (cond->const_item() && !cond->is_expensive())
  {
    *cond_value= eval_const_cond(cond) ? Item::COND_TRUE : Item::COND_FALSE;
    return (Item*) 0;
  }
  else if ((*cond_value= cond->eq_cmp_result()) != Item::COND_OK)
  {						// boolan compare function
    Item *left_item=	((Item_func*) cond)->arguments()[0];
    Item *right_item= ((Item_func*) cond)->arguments()[1];
    if (left_item->eq(right_item,1))
    {
      if (!left_item->maybe_null ||
	  ((Item_func*) cond)->functype() == Item_func::EQUAL_FUNC)
	return (Item*) 0;			// Compare of identical items
    }
  }
  *cond_value=Item::COND_OK;
  return cond;					// Point at next and level
}


/**
  Remove const and eq items. Return new item, or NULL if no condition
  cond_value is set to according:
  COND_OK    query is possible (field = constant)
  COND_TRUE  always true	( 1 = 1 )
  COND_FALSE always false	( 1 = 2 )

  SYNPOSIS
    remove_eq_conds()
    thd 			THD environment
    cond                        the condition to handle
    cond_value                  the resulting value of the condition

  NOTES
    calls the inner_remove_eq_conds to check all the tree reqursively

  RETURN
    *Item with the simplified condition
*/

Item *
remove_eq_conds(THD *thd, Item *cond, Item::cond_result *cond_value)
{
  if (cond->type() == Item::FUNC_ITEM &&
      ((Item_func*) cond)->functype() == Item_func::ISNULL_FUNC)
  {
    /*
      Handles this special case for some ODBC applications:
      The are requesting the row that was just updated with a auto_increment
      value with this construct:

      SELECT * from table_name where auto_increment_column IS NULL
      This will be changed to:
      SELECT * from table_name where auto_increment_column = LAST_INSERT_ID
    */

    Item_func_isnull *func=(Item_func_isnull*) cond;
    Item **args= func->arguments();
    if (args[0]->type() == Item::FIELD_ITEM)
    {
      Field *field=((Item_field*) args[0])->field;
      if (field->flags & AUTO_INCREMENT_FLAG && !field->table->maybe_null &&
	  (thd->variables.option_bits & OPTION_AUTO_IS_NULL) &&
	  (thd->first_successful_insert_id_in_prev_stmt > 0 &&
           thd->substitute_null_with_insert_id))
      {
	query_cache.abort(&thd->query_cache_tls);
	Item *new_cond;
	if ((new_cond= new Item_func_eq(args[0],
					new Item_int(NAME_STRING("last_insert_id()"),
                                                     thd->read_first_successful_insert_id_in_prev_stmt(),
                                                     MY_INT64_NUM_DECIMAL_DIGITS))))
	{
	  cond=new_cond;
          /*
            Item_func_eq can't be fixed after creation so we do not check
            cond->fixed, also it do not need tables so we use 0 as second
            argument.
          */
	  cond->fix_fields(thd, &cond);
	}
        /*
          IS NULL should be mapped to LAST_INSERT_ID only for first row, so
          clear for next row
        */
        thd->substitute_null_with_insert_id= FALSE;

        *cond_value= Item::COND_OK;
        return cond;
      }
    }
  }
  return internal_remove_eq_conds(thd, cond, cond_value); // Scan all the condition
}


/**
  Check if GROUP BY/DISTINCT can be optimized away because the set is
  already known to be distinct.

  Used in removing the GROUP BY/DISTINCT of the following types of
  statements:
  @code
    SELECT [DISTINCT] <unique_key_cols>... FROM <single_table_ref>
      [GROUP BY <unique_key_cols>,...]
  @endcode

    If (a,b,c is distinct)
    then <any combination of a,b,c>,{whatever} is also distinct

    This function checks if all the key parts of any of the unique keys
    of the table are referenced by a list : either the select list
    through find_field_in_item_list or GROUP BY list through
    find_field_in_order_list.
    If the above holds and the key parts cannot contain NULLs then we 
    can safely remove the GROUP BY/DISTINCT,
    as no result set can be more distinct than an unique key.

  @param tab                  The join table to operate on.
  @param find_func            function to iterate over the list and search
                              for a field

  @retval
    1                    found
  @retval
    0                    not found.

  @note
    The function assumes that make_outerjoin_info() has been called in
    order for the check for outer tables to work.
*/

static bool
list_contains_unique_index(JOIN_TAB *tab,
                          bool (*find_func) (Field *, void *), void *data)
{
  TABLE *table= tab->table;

  if (tab->is_inner_table_of_outer_join())
    return 0;
  for (uint keynr= 0; keynr < table->s->keys; keynr++)
  {
    if (keynr == table->s->primary_key ||
         (table->key_info[keynr].flags & HA_NOSAME))
    {
      KEY *keyinfo= table->key_info + keynr;
      KEY_PART_INFO *key_part, *key_part_end;

      for (key_part=keyinfo->key_part,
           key_part_end=key_part+ keyinfo->user_defined_key_parts;
           key_part < key_part_end;
           key_part++)
      {
        if (key_part->field->real_maybe_null() || 
            !find_func(key_part->field, data))
          break;
      }
      if (key_part == key_part_end)
        return 1;
    }
  }
  return 0;
}


/**
  Helper function for list_contains_unique_index.
  Find a field reference in a list of ORDER structures.
  Finds a direct reference of the Field in the list.

  @param field                The field to search for.
  @param data                 ORDER *.The list to search in

  @retval
    1                    found
  @retval
    0                    not found.
*/

static bool
find_field_in_order_list (Field *field, void *data)
{
  ORDER *group= (ORDER *) data;
  bool part_found= 0;
  for (ORDER *tmp_group= group; tmp_group; tmp_group=tmp_group->next)
  {
    Item *item= (*tmp_group->item)->real_item();
    if (item->type() == Item::FIELD_ITEM &&
        ((Item_field*) item)->field->eq(field))
    {
      part_found= 1;
      break;
    }
  }
  return part_found;
}


/**
  Helper function for list_contains_unique_index.
  Find a field reference in a dynamic list of Items.
  Finds a direct reference of the Field in the list.

  @param[in] field             The field to search for.
  @param[in] data              List<Item> *.The list to search in

  @retval
    1                    found
  @retval
    0                    not found.
*/

static bool
find_field_in_item_list (Field *field, void *data)
{
  List<Item> *fields= (List<Item> *) data;
  bool part_found= 0;
  List_iterator<Item> li(*fields);
  Item *item;

  while ((item= li++))
  {
    if (item->type() == Item::FIELD_ITEM &&
        ((Item_field*) item)->field->eq(field))
    {
      part_found= 1;
      break;
    }
  }
  return part_found;
}


/**
  Create a group by that consist of all non const fields.

  Try to use the fields in the order given by 'order' to allow one to
  optimize away 'order by'.
*/

static ORDER *
create_distinct_group(THD *thd, Ref_ptr_array ref_pointer_array,
                      ORDER *order_list, List<Item> &fields,
                      List<Item> &all_fields,
		      bool *all_order_by_fields_used)
{
  List_iterator<Item> li(fields);
  Item *item;
  Ref_ptr_array orig_ref_pointer_array= ref_pointer_array;
  ORDER *order,*group,**prev;

  *all_order_by_fields_used= 1;
  while ((item=li++))
    item->marker=0;			/* Marker that field is not used */

  prev= &group;  group=0;
  for (order=order_list ; order; order=order->next)
  {
    if (order->in_field_list)
    {
      ORDER *ord=(ORDER*) thd->memdup((char*) order,sizeof(ORDER));
      if (!ord)
	return 0;
      *prev=ord;
      prev= &ord->next;
      (*ord->item)->marker=1;
    }
    else
      *all_order_by_fields_used= 0;
  }

  li.rewind();
  while ((item=li++))
  {
    if (!item->const_item() && !item->with_sum_func && !item->marker)
    {
      /* 
        Don't put duplicate columns from the SELECT list into the 
        GROUP BY list.
      */
      ORDER *ord_iter;
      for (ord_iter= group; ord_iter; ord_iter= ord_iter->next)
        if ((*ord_iter->item)->eq(item, 1))
          goto next_item;
      
      ORDER *ord=(ORDER*) thd->calloc(sizeof(ORDER));
      if (!ord)
	return 0;

      if (item->type() == Item::FIELD_ITEM &&
          item->field_type() == MYSQL_TYPE_BIT)
      {
        /*
          Because HEAP tables can't index BIT fields we need to use an
          additional hidden field for grouping because later it will be
          converted to a LONG field. Original field will remain of the
          BIT type and will be returned to a client.
        */
        Item_field *new_item= new Item_field(thd, (Item_field*)item);
        int el= all_fields.elements;
        orig_ref_pointer_array[el]= new_item;
        all_fields.push_front(new_item);
        ord->item= &orig_ref_pointer_array[el];
      }
      else
      {
        /*
          We have here only field_list (not all_field_list), so we can use
          simple indexing of ref_pointer_array (order in the array and in the
          list are same)
        */
        ord->item= &ref_pointer_array[0];
      }
      ord->direction= ORDER::ORDER_ASC;
      *prev=ord;
      prev= &ord->next;
    }
next_item:
    ref_pointer_array.pop_front();
  }
  *prev=0;
  return group;
}


/**
  Return table number if there is only one table in sort order
  and group and order is compatible, else return 0.
*/

static TABLE *
get_sort_by_table(ORDER *a,ORDER *b,TABLE_LIST *tables)
{
  table_map map= (table_map) 0;
  DBUG_ENTER("get_sort_by_table");

  if (!a)
    a=b;					// Only one need to be given
  else if (!b)
    b=a;

  for (; a && b; a=a->next,b=b->next)
  {
    if (!(*a->item)->eq(*b->item,1))
      DBUG_RETURN(0);
    map|=a->item[0]->used_tables();
  }
  if (!map || (map & (RAND_TABLE_BIT | OUTER_REF_TABLE_BIT)))
    DBUG_RETURN(0);

  for (; !(map & tables->table->map); tables= tables->next_leaf) ;
  if (map != tables->table->map)
    DBUG_RETURN(0);				// More than one table
  DBUG_PRINT("exit",("sort by table: %d",tables->table->tablenr));
  DBUG_RETURN(tables->table);
}


/**
  Create a condition for a const reference for a table.

  @param thd      THD pointer
  @param join_tab pointer to the table

  @return A pointer to the created condition for the const reference.
  @retval !NULL if the condition was created successfully
  @retval NULL if an error has occured
*/

static Item_cond_and *create_cond_for_const_ref(THD *thd, JOIN_TAB *join_tab)
{
  DBUG_ENTER("create_cond_for_const_ref");
  DBUG_ASSERT(join_tab->ref.key_parts);

  TABLE *table= join_tab->table;
  Item_cond_and *cond= new Item_cond_and();
  if (!cond)
    DBUG_RETURN(NULL);

  for (uint i=0 ; i < join_tab->ref.key_parts ; i++)
  {
    Field *field= table->field[table->key_info[join_tab->ref.key].key_part[i].
                               fieldnr-1];
    Item *value= join_tab->ref.items[i];
    Item *item= new Item_field(field);
    if (!item)
      DBUG_RETURN(NULL);
    item= join_tab->ref.null_rejecting & ((key_part_map)1 << i) ?
            (Item *)new Item_func_eq(item, value) :
            (Item *)new Item_func_equal(item, value);
    if (!item)
      DBUG_RETURN(NULL);
    if (cond->add(item))
      DBUG_RETURN(NULL);
  }
  cond->fix_fields(thd, (Item**)&cond);

  DBUG_RETURN(cond);
}

/**
  Create a condition for a const reference and add this to the
  currenct select for the table.
*/

static bool add_ref_to_table_cond(THD *thd, JOIN_TAB *join_tab)
{
  DBUG_ENTER("add_ref_to_table_cond");
  if (!join_tab->ref.key_parts)
    DBUG_RETURN(FALSE);

  int error= 0;

  /* Create a condition representing the const reference. */
  Item_cond_and *cond= create_cond_for_const_ref(thd, join_tab);
  if (!cond)
    DBUG_RETURN(TRUE);

  /* Add this condition to the existing select condtion */
  if (join_tab->select)
  {
    if (join_tab->select->cond)
    {
      error=(int) cond->add(join_tab->select->cond);
      cond->update_used_tables();
    }
    join_tab->set_jt_and_sel_condition(cond, __LINE__);
  }
  else if ((join_tab->select= make_select(join_tab->table, 0, 0, cond, 0,
                                          &error)))
    join_tab->set_condition(cond, __LINE__);

  if (join_tab->select)
    Opt_trace_object(&thd->opt_trace).add("added_back_ref_condition", cond);
  /*
    If we have pushed parts of the select condition down to the
    storage engine we also need to add the condition for the const
    reference to the pre_idx_push_cond since this might be used
    later (in test_if_skip_sort_order()) instead of the condition.
  */
  if (join_tab->pre_idx_push_cond)
  {
    cond= create_cond_for_const_ref(thd, join_tab);
    if (!cond)
      DBUG_RETURN(TRUE);
    if (cond->add(join_tab->pre_idx_push_cond))
      DBUG_RETURN(TRUE);
    join_tab->pre_idx_push_cond = cond;
  }

  DBUG_RETURN(error ? TRUE : FALSE);
}


/**
  Remove additional condition inserted by IN/ALL/ANY transformation.

  @param conds   condition for processing

  @return
    new conditions

  @note that this function has Bug#13915291.
*/

static Item *remove_additional_cond(Item* conds)
{
  // Because it uses in_additional_cond it applies only to the scalar case.
  if (conds->item_name.ptr() == in_additional_cond)
    return 0;
  if (conds->type() == Item::COND_ITEM)
  {
    Item_cond *cnd= (Item_cond*) conds;
    List_iterator<Item> li(*(cnd->argument_list()));
    Item *item;
    while ((item= li++))
    {
      if (item->item_name.ptr() == in_additional_cond)
      {
	li.remove();
	if (cnd->argument_list()->elements == 1)
	  return cnd->argument_list()->head();
	return conds;
      }
    }
  }
  return conds;
}


/*
  Index lookup-based subquery: save some flags for EXPLAIN output

  SYNOPSIS
    save_index_subquery_explain_info()
      join_tab  Subquery's join tab (there is only one as index lookup is
                only used for subqueries that are single-table SELECTs)
      where     Subquery's WHERE clause

  DESCRIPTION
    For index lookup-based subquery (subselect_indexsubquery_engine),
    check its EXPLAIN output row should contain 
      "Using index" (TAB_INFO_FULL_SCAN_ON_NULL) 
      "Using Where" (TAB_INFO_USING_WHERE)
      "Full scan on NULL key" (TAB_INFO_FULL_SCAN_ON_NULL)
    and set appropriate flags in join_tab->packed_info.

  TODO:
    packed_info causes duplication in EXPLAIN code. For example, we print
    "using where" in 2 places of EXPLAIN code: if tab->condition(), OR if
    'packed_info & TAB_INFO_USING_WHERE'.
    indexsubquery_engine is the only user of
    save_index_subquery_explain_info().
    packed_info is almost useless today, it would be good to get rid of it
    (and thus of save_index_subquery_explain_info()).
*/

static void save_index_subquery_explain_info(JOIN_TAB *join_tab, Item* where)
{
  join_tab->packed_info= TAB_INFO_HAVE_VALUE;

  /*
    This is actually not needed, 'non-packed-info' branch of EXPLAIN naturally
    reads covering_keys and produces the desired 'Using index'
  */
  if (join_tab->table->covering_keys.is_set(join_tab->ref.key))
    join_tab->packed_info |= TAB_INFO_USING_INDEX;

  /*
    This is needed, because 'where' (==join->conds) may be NULL, or
    shorter than select->cond/tab->condition(), due to
    remove_subq_pushed_predicates() and remove_additional_cond(); the real
    condition which will be checked for each row is
    indexsubquery_engine::cond (==join->conds).
    Still this should be solvable without TAB_INFO_USING_WHERE.
  */
  if (where)
    join_tab->packed_info |= TAB_INFO_USING_WHERE;

  /*
    This is actually not needed, 'non-packed-info' branch of EXPLAIN naturally
    reads has_guarded_conds() and produces the desired 'Full scan on NULL
    key'.
  */
  if (join_tab->has_guarded_conds())
    join_tab->packed_info|= TAB_INFO_FULL_SCAN_ON_NULL;
}


/**
  Update some values in keyuse for faster choose_table_order() loop.
*/

static void optimize_keyuse(JOIN *join, Key_use_array *keyuse_array)
{
  for (size_t ix= 0; ix < keyuse_array->size(); ++ix)
  {
    Key_use *keyuse= &keyuse_array->at(ix);
    table_map map;
    /*
      If we find a ref, assume this table matches a proportional
      part of this table.
      For example 100 records matching a table with 5000 records
      gives 5000/100 = 50 records per key
      Constant tables are ignored.
      To avoid bad matches, we don't make ref_table_rows less than 100.
    */
    keyuse->ref_table_rows= ~(ha_rows) 0;	// If no ref
    if (keyuse->used_tables &
	(map= (keyuse->used_tables & ~join->const_table_map &
	       ~OUTER_REF_TABLE_BIT)))
    {
      uint tablenr;
      for (tablenr=0 ; ! (map & 1) ; map>>=1, tablenr++) ;
      if (map == 1)			// Only one table
      {
	TABLE *tmp_table= join->join_tab[tablenr].table;
	keyuse->ref_table_rows= max<ha_rows>(tmp_table->file->stats.records, 100);
      }
    }
    /*
      Outer reference (external field) is constant for single executing
      of subquery
    */
    if (keyuse->used_tables == OUTER_REF_TABLE_BIT)
      keyuse->ref_table_rows= 1;
  }
}


void JOIN::optimize_fts_query()
{
  if (primary_tables > 1)
    return;    // We only optimize single table FTS queries

  JOIN_TAB * const tab= &(join_tab[0]);
  if (tab->type != JT_FT)
    return;    // Access is not using FTS result

  if ((tab->table->file->ha_table_flags() & HA_CAN_FULLTEXT_EXT) == 0)
    return;    // Optimizations requires extended FTS support by table engine

  Item_func_match* fts_result= static_cast<Item_func_match*>(tab->keyuse->val);

  /* If we are ordering on the rank of the same result as is used for access,
     and the table engine deliver result ordered by rank, we can drop ordering.
   */
  if (order != NULL 
      && order->next == NULL &&             
      order->direction == ORDER::ORDER_DESC && 
      fts_result->eq(*(order->item), true))
  {
    Item_func_match* fts_item= 
      static_cast<Item_func_match*>(*(order->item)); 

    /* If we applied the LIMIT optimization @see optimize_fts_limit_query,
       check that the number of matching rows is sufficient.
       Otherwise, revert this optimization and use table scan instead.
    */
    if (min_ft_matches != HA_POS_ERROR && 
        min_ft_matches > fts_item->get_count())
    {
      // revert to table scan, do things make_join_readinfo would have done
      tab->type= JT_ALL;
      tab->read_first_record= join_init_read_record;
      tab->use_quick= QS_NONE;
      tab->ref.key= -1;

      // Reset join condition
      tab->select->cond= NULL;
      conds= NULL;

      thd->set_status_no_index_used();
      // make_join_readinfo only calls inc_status_select_scan()
      // when this is not SELECT_DESCRIBE
      DBUG_ASSERT((select_options & SELECT_DESCRIBE) == 0);
      thd->inc_status_select_scan();

      return;
    }
    else if (fts_item->ordered_result())
      order= NULL;
  }
  
  /* Check whether the FTS result is covering.  If only document id
     and rank is needed, there is no need to access table rows.
  */
  List_iterator<Item> it(all_fields);
  Item *item;
  // This optimization does not work with filesort nor GROUP BY
  bool covering= (!order && !group);
  bool docid_found= false;
  while (covering && (item= it++))
  {
    switch (item->type()) {
    case Item::FIELD_ITEM:
    {
      Item_field *item_field= static_cast<Item_field*>(item);
      if (strcmp(item_field->field_name, FTS_DOC_ID_COL_NAME) == 0)
      {
        docid_found= true;
        covering= fts_result->docid_in_result();
      }
      else
        covering= false;
      break;
    }
    case Item::FUNC_ITEM:
      if (static_cast<Item_func*>(item)->functype() == Item_func::FT_FUNC)
      {
        Item_func_match* fts_item= static_cast<Item_func_match*>(item); 
        if (fts_item->eq(fts_result, true))
          break;
      }
      // Fall-through when not an equivalent MATCH expression
    default:
      covering= false;
    }
  }

  if (covering) 
  {
    if (docid_found)
    {
      replace_item_field(FTS_DOC_ID_COL_NAME, 
                         new Item_func_docid(reinterpret_cast<FT_INFO_EXT*>
                                             (fts_result->ft_handler)));
    }
    
    // Tell storage engine that row access is not necessary
    fts_result->table->set_keyread(true);
    fts_result->table->covering_keys.set_bit(fts_result->key);
  }
}


  /**
     Optimize FTS queries with ORDER BY/LIMIT, but no WHERE clause.

     If MATCH expression is not in WHERE clause, but in ORDER BY,
     JT_FT access will not apply. However, if we are ordering on rank and
     there is a limit, normally, only the top ranking rows are needed
     returned, and one would benefit from the optimizations associated
     with JT_FT acess (@see optimize_fts_query).  To get JT_FT access we
     will add the MATCH expression to the WHERE clause.

     @note This optimization will only be applied to single table
           queries with no existing WHERE clause.
     @note This transformation is not correct if number of matches 
           is less than the number of rows requested by limit.
           If this turns out to be the case, the transformation will
           be reverted @see optimize_fts_query()
   */
void 
JOIN::optimize_fts_limit_query()
{
  /* 
     Only do this optimization if
     1. It is a single table query
     2. There is no WHERE condition
     3. There is a single ORDER BY element
     4. Ordering is descending
     5. There is a LIMIT clause
     6. Ordering is on a MATCH expression
   */
  if (primary_tables == 1 &&                        // 1
      conds == NULL &&                              // 2
      order && order->next == NULL &&     // 3
      order->direction == ORDER::ORDER_DESC && // 4
      m_select_limit != HA_POS_ERROR)               // 5
  {
    DBUG_ASSERT(order->item);
    Item* item= *order->item;
    DBUG_ASSERT(item);

    if (item->type() == Item::FUNC_ITEM &&
        static_cast<Item_func*>(item)->functype() == Item_func::FT_FUNC)  // 6
    {
      conds= item;
      min_ft_matches= m_select_limit;
    }
  }
}


/**
   For {semijoin,subquery} materialization: calculates various cost
   information, based on a plan in join->best_positions covering the
   to-be-materialized query block and only this.

   @param join     JOIN where plan can be found
   @param sj_nest  sj materialization nest (NULL if subquery materialization)
   @param n_tables number of to-be-materialized tables
   @param[out] sjm where computed costs will be stored

   @note that this function modifies join->map2table, which has to be filled
   correctly later.
*/
static void calculate_materialization_costs(JOIN *join,
                                            TABLE_LIST *sj_nest,
                                            uint n_tables,
                                            Semijoin_mat_optimize *sjm)
{
  double mat_cost;             // Estimated cost of materialization
  double mat_rowcount;         // Estimated row count before duplicate removal
  double distinct_rowcount;    // Estimated rowcount after duplicate removal
  List<Item> *inner_expr_list;

  if (sj_nest)
  {
    /*
      get_partial_join_cost() assumes a regular join, which is correct when
      we optimize a sj-materialization nest (always executed as regular
      join).
      @todo consider using join->best_rowcount instead.
    */
    get_partial_join_cost(join, n_tables,
                          &mat_cost, &mat_rowcount);
    n_tables+= join->const_tables;
    inner_expr_list= &sj_nest->nested_join->sj_inner_exprs;
  }
  else
  {
    mat_cost= join->best_read;
    mat_rowcount= join->best_rowcount;
    inner_expr_list= &join->select_lex->item_list;
  }

  /*
    Adjust output cardinality estimates. If the subquery has form

    ... oe IN (SELECT t1.colX, t2.colY, func(X,Y,Z) )

    then the number of distinct output record combinations has an
    upper bound of product of number of records matching the tables
    that are used by the SELECT clause.
    TODO:
    We can get a more precise estimate if we
     - use rec_per_key cardinality estimates. For simple cases like
     "oe IN (SELECT t.key ...)" it is trivial.
     - Functional dependencies between the tables in the semi-join
     nest (the payoff is probably less here?)
  */
  {
    for (uint i=0 ; i < n_tables ; i++)
    {
      JOIN_TAB * const tab= join->best_positions[i].table;
      join->map2table[tab->table->tablenr]= tab;
    }
    List_iterator<Item> it(*inner_expr_list);
    Item *item;
    table_map map= 0;
    while ((item= it++))
      map|= item->used_tables();
    map&= ~PSEUDO_TABLE_BITS;
    Table_map_iterator tm_it(map);
    int tableno;
    double rows= 1.0;
    while ((tableno = tm_it.next_bit()) != Table_map_iterator::BITMAP_END)
      rows*= join->map2table[tableno]->table->quick_condition_rows;
    distinct_rowcount= min(mat_rowcount, rows);
  }
  /*
    Calculate temporary table parameters and usage costs
  */
  const uint rowlen= get_tmp_table_rec_length(*inner_expr_list);

  double row_cost;    // The cost to write or lookup a row in temp. table
  double create_cost; // The cost to create a temporary table
  if (rowlen * distinct_rowcount <
      join->thd->variables.max_heap_table_size)
  {
    row_cost=    HEAP_TEMPTABLE_ROW_COST;
    create_cost= HEAP_TEMPTABLE_CREATE_COST;
  }
  else
  {
    row_cost=    DISK_TEMPTABLE_ROW_COST;
    create_cost= DISK_TEMPTABLE_CREATE_COST;
  }

  /*
    Let materialization cost include the cost to create the temporary
    table and write the rows into it:
  */
  mat_cost+= create_cost + (mat_rowcount * row_cost);
  sjm->materialization_cost.reset();
  sjm->materialization_cost
    .add_io(mat_cost);

  sjm->expected_rowcount= distinct_rowcount;

  /*
    Set the cost to do a full scan of the temptable (will need this to
    consider doing sjm-scan):
  */
  sjm->scan_cost.reset();
  if (distinct_rowcount > 0.0)
    sjm->scan_cost.add_io(distinct_rowcount * row_cost);

  sjm->lookup_cost.reset();
  sjm->lookup_cost.add_io(row_cost);
}


/**
   Decides between EXISTS and materialization; performs last steps to set up
   the chosen strategy.
   @returns 'false' if no error

   @note If UNION this is called on each contained JOIN.

 */
bool JOIN::decide_subquery_strategy()
{
  DBUG_ASSERT(unit->item);

  switch (unit->item->substype())
  {
  case Item_subselect::IN_SUBS:
  case Item_subselect::ALL_SUBS:
  case Item_subselect::ANY_SUBS:
    // All of those are children of Item_in_subselect and may use EXISTS
    break;
  default:
    return false;
  }

  Item_in_subselect * const in_pred=
    static_cast<Item_in_subselect *>(unit->item);

  Item_exists_subselect::enum_exec_method chosen_method= in_pred->exec_method;
  // Materialization does not allow UNION so this can't happen:
  DBUG_ASSERT(chosen_method != Item_exists_subselect::EXEC_MATERIALIZATION);

  if ((chosen_method == Item_exists_subselect::EXEC_EXISTS_OR_MAT) &&
      compare_costs_of_subquery_strategies(&chosen_method))
    return true;

  switch (chosen_method)
  {
  case Item_exists_subselect::EXEC_EXISTS:
    return in_pred->finalize_exists_transform(select_lex);
  case Item_exists_subselect::EXEC_MATERIALIZATION:
    return in_pred->finalize_materialization_transform(this);
  default:
    DBUG_ASSERT(false);
    return true;
  }
}


/**
   Tells what is the cheapest between IN->EXISTS and subquery materialization,
   in terms of cost, for the subquery's JOIN.
   Input:
   - join->{best_positions,best_read,best_rowcount} must contain the
   execution plan of EXISTS (where 'join' is the subquery's JOIN)
   - join2->{best_positions,best_read,best_rowcount} must be correctly set
   (where 'join2' is the parent join, the grandparent join, etc).
   Output:
   join->{best_positions,best_read,best_rowcount} contain the cheapest
   execution plan (where 'join' is the subquery's JOIN).

   This plan choice has to happen before calling functions which set up
   execution structures, like JOIN::get_best_combination() or
   JOIN::set_access_methods().

   @param[out] method  chosen method (EXISTS or materialization) will be put
                       here.
   @returns false if success
*/
bool JOIN::compare_costs_of_subquery_strategies(
               Item_exists_subselect::enum_exec_method *method)
{
  *method= Item_exists_subselect::EXEC_EXISTS;

  if (!thd->optimizer_switch_flag(OPTIMIZER_SWITCH_MATERIALIZATION))
    return false;

  const JOIN *parent_join= unit->outer_select()->join;
  if (!parent_join || !parent_join->child_subquery_can_materialize)
    return false;

  Item_in_subselect * const in_pred=
    static_cast<Item_in_subselect *>(unit->item);

  /*
    Testing subquery_allows_etc() at each optimization is necessary as each
    execution of a prepared statement may use a different type of parameter.
  */
  if (!subquery_allows_materialization(in_pred, thd, select_lex,
                                       select_lex->outer_select()))
    return false;

  Opt_trace_context * const trace= &thd->opt_trace;
  Opt_trace_object trace_wrapper(trace);
  Opt_trace_object
    trace_subqmat(trace, "execution_plan_for_potential_materialization");
  const double saved_best_read= best_read;
  const ha_rows saved_best_rowcount= best_rowcount;
  POSITION * const saved_best_pos= best_positions;

  if (in_pred->in2exists_added_to_where())
  {
    Opt_trace_array trace_subqmat_steps(trace, "steps");

    // Up to one extra slot per semi-join nest is needed (if materialized)
    const uint sj_nests= select_lex->sj_nests.elements;

    if (!(best_positions= new (thd->mem_root) POSITION[tables + sj_nests + 1]))
      return true;

    // Compute plans which do not use outer references

    DBUG_ASSERT(allow_outer_refs);
    allow_outer_refs= false;

    if (optimize_semijoin_nests_for_materialization(this))
      return true;

    if (Optimize_table_order(thd, this, NULL).choose_table_order())
      return true;
  }
  else
  {
    /*
      If IN->EXISTS didn't add any condition to WHERE (only to HAVING, which
      can happen if subquery has aggregates) then the plan for materialization
      will be the same as for EXISTS - don't compute it again.
    */
    trace_subqmat.add("surely_same_plan_as_EXISTS", true).
      add_alnum("cause", "EXISTS_did_not_change_WHERE");
  }

  Semijoin_mat_optimize sjm;
  calculate_materialization_costs(this, NULL, primary_tables, &sjm);

  /*
    The number of evaluations of the subquery influences costs, we need to
    compute it.
  */
  Opt_trace_object trace_subq_mat_decision(trace, "subq_mat_decision");
  Opt_trace_array trace_parents(trace, "parent_fanouts");
  const Item_subselect *subs= in_pred;
  double subq_executions= 1.0;
  for(;;)
  {
    Opt_trace_object trace_parent(trace);
    trace_parent.add_select_number(parent_join->select_lex->select_number);
    double parent_fanout;
    if (// safety, not sure needed
        parent_join->plan_is_const() ||
        // if subq is in condition on constant table:
        !parent_join->child_subquery_can_materialize)
    {
      parent_fanout= 1.0;
      trace_parent.add("subq_attached_to_const_table", true);
    }
    else
    {
      if (subs->in_cond_of_tab != INT_MIN)
      {
        /*
          Subquery is attached to a certain 'pos', pos[-1].prefix_record_count
          is the number of times we'll start a loop accessing 'pos'; each such
          loop will read pos->records_read records of 'pos', so subquery will
          be evaluated pos[-1].prefix_record_count * pos->records_read times.
          Exceptions:
          - if 'pos' is first, use 1 instead of pos[-1].prefix_record_count
          - if 'pos' is first of a sjerialization-mat nest, same.

          If in a sj-materialization nest, pos->records_read and
          pos[-1].prefix_record_count are of the "nest materialization" plan
          (copied back in fix_semijoin_strategies()), which is
          appropriate as it corresponds to evaluations of our subquery.
        */
        const uint idx= subs->in_cond_of_tab;
        DBUG_ASSERT((int)idx >= 0 && idx < parent_join->tables);
        trace_parent.add("subq_attached_to_table", true);
        trace_parent.add_utf8_table(parent_join->join_tab[idx].table);
        parent_fanout= parent_join->join_tab[idx].position->records_read;
        if ((idx > parent_join->const_tables) &&
            !sj_is_materialize_strategy(parent_join
                                        ->join_tab[idx].position->sj_strategy))
          parent_fanout*=
            parent_join->join_tab[idx - 1].position->prefix_record_count;
      }
      else
      {
        /*
          Subquery is SELECT list, GROUP BY, ORDER BY, HAVING: it is evaluated
          at the end of the parent join's execution.
          It can be evaluated once per row-before-grouping:
          SELECT SUM(t1.col IN (subq)) FROM t1 GROUP BY expr;
          or once per row-after-grouping:
          SELECT SUM(t1.col) AS s FROM t1 GROUP BY expr HAVING s IN (subq),
          SELECT SUM(t1.col) IN (subq) FROM t1 GROUP BY expr
          It's hard to tell. We simply assume 'once per
          row-before-grouping'.

          Another approximation:
          SELECT ... HAVING x IN (subq) LIMIT 1
          best_rowcount=1 due to LIMIT, though HAVING (and thus the subquery)
          may be evaluated many times before HAVING becomes true and the limit
          is reached.
        */
        trace_parent.add("subq_attached_to_join_result", true);
        parent_fanout= parent_join->best_rowcount;
      }
    }
    subq_executions*= parent_fanout;
    trace_parent.add("fanout", parent_fanout);
    const bool cacheable= parent_join->select_lex->is_cacheable();
    trace_parent.add("cacheable", cacheable);
    if (cacheable)
    {
      // Parent executed only once
      break;
    }
    /*
      Parent query is executed once per outer row => go up to find number of
      outer rows. Example:
      SELECT ... IN(subq-with-in2exists WHERE ... IN (subq-with-mat))
    */
    if (!(subs= parent_join->unit->item))
    {
      // derived table, materialized only once
      break;
    }
    parent_join= parent_join->unit->outer_select()->join;
    if (!parent_join)
    {
      /*
        May be single-table UPDATE/DELETE, has no join.
        @todo  we should find how many rows it plans to UPDATE/DELETE, taking
        inspiration in Explain_table::explain_rows_and_filtered().
        This is not a priority as it applies only to
        UPDATE - child(non-mat-subq) - grandchild(may-be-mat-subq).
        And it will autosolve the day UPDATE gets a JOIN.
      */
      break;
    }
  }  // for(;;)
  trace_parents.end();

  const double cost_exists= subq_executions * saved_best_read;
  const double cost_mat_table= sjm.materialization_cost.total_cost();
  const double cost_mat= cost_mat_table + subq_executions *
    sjm.lookup_cost.total_cost();
  const bool mat_chosen=
    thd->optimizer_switch_flag(OPTIMIZER_SWITCH_SUBQ_MAT_COST_BASED) ?
    (cost_mat < cost_exists) : true;
  trace_subq_mat_decision
    .add("cost_to_create_and_fill_materialized_table",
         cost_mat_table)
    .add("cost_of_one_EXISTS", saved_best_read)
    .add("number_of_subquery_evaluations", subq_executions)
    .add("cost_of_materialization", cost_mat)
    .add("cost_of_EXISTS", cost_exists)
    .add("chosen", mat_chosen);
  if (mat_chosen)
    *method= Item_exists_subselect::EXEC_MATERIALIZATION;
  else
  {
    best_read= saved_best_read;
    best_rowcount= saved_best_rowcount;
    best_positions= saved_best_pos;
    /*
      Don't restore JOIN::positions or best_ref, they're not used
      afterwards. best_positions is (like: by get_sj_strategy()).
    */
  }
  return false;
}


/**
  Refine the best_rowcount estimation based on what happens after tables
  have been joined: LIMIT and type of result sink.
 */
void JOIN::refine_best_rowcount()
{
  // If plan is const, 0 or 1 rows should be returned
  DBUG_ASSERT(!plan_is_const() || best_rowcount <= 1);

  if (plan_is_const())
    return;

  /*
    If a derived table, or a member of a UNION which itself forms a derived
    table:
    setting estimate to 0 or 1 row would mark the derived table as const.
    The row count is bumped to the nearest higher value, so that the
    query block will not be evaluated during optimization.
  */
  if (best_rowcount <= 1 &&
      select_lex->master_unit()->first_select()->linkage ==
      DERIVED_TABLE_TYPE)
    best_rowcount= 2;

  /*
    There will be no more rows than defined in the LIMIT clause. Use it
    as an estimate. If LIMIT 1 is specified, the query block will be
    considered "const", with actual row count 0 or 1.
  */
  set_if_smaller(best_rowcount, unit->select_limit_cnt);
}

/**
  @} (end of group Query_Optimizer)
*/<|MERGE_RESOLUTION|>--- conflicted
+++ resolved
@@ -472,18 +472,8 @@
     }
   }
 
-<<<<<<< HEAD
-  drop_unused_derived_keys();
-=======
-  if (conds && const_table_map != found_const_table_map &&
-      (select_options & SELECT_DESCRIBE))
-  {
-    conds=new Item_int((longlong) 0,1);	// Always false
-  }
-
   if (select_lex->materialized_table_count)
     drop_unused_derived_keys();
->>>>>>> 1e23a294
 
   if (set_access_methods())
   {
@@ -1065,7 +1055,6 @@
 }
 
 
-<<<<<<< HEAD
 void JOIN::set_plan_state(enum_plan_state plan_state_arg)
 {
   DEBUG_SYNC(thd, "before_set_plan");
@@ -1075,7 +1064,7 @@
   mysql_mutex_unlock(&thd->LOCK_query_plan);
 }
 
-=======
+
 #ifdef WITH_PARTITION_STORAGE_ENGINE
 
 /**
@@ -1114,7 +1103,6 @@
 
 #endif
 
->>>>>>> 1e23a294
 
 /**
   Set NESTED_JOIN::counter=0 in all nested joins in passed list.
@@ -6822,9 +6810,10 @@
   parent_join->tables+= subq_select->join->tables;
   parent_join->primary_tables+= subq_select->join->tables;
 
-  parent_lex->derived_table_count+= subq_lex->derived_table_count;
-  parent_lex->materialized_table_count+= subq_lex->materialized_table_count;
-  parent_lex->partitioned_table_count+= subq_lex->partitioned_table_count;
+  parent_select->derived_table_count+= subq_select->derived_table_count;
+  parent_select->materialized_table_count+=
+    subq_select->materialized_table_count;
+  parent_select->partitioned_table_count+= subq_select->partitioned_table_count;
 
   nested_join->sj_outer_exprs.empty();
   nested_join->sj_inner_exprs.empty();
