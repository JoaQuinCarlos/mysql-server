--- conflicted
+++ resolved
@@ -7741,17 +7741,11 @@
                         XID_STATE::XA_IDLE);
                   });
   error= do_commit(thd);
-<<<<<<< HEAD
-  if(error)
+  if (error)
+  {
     rli->report(ERROR_LEVEL, thd->get_stmt_da()->mysql_errno(),
                 "Error in Xid_log_event: Commit could not be completed, '%s'",
                 thd->get_stmt_da()->message_text());
-=======
-  if (error)
-  {
-    rli->report(ERROR_LEVEL, thd->get_stmt_da()->sql_errno(),
-                "Error in Xid_log_event: Commit could not be completed, '%s'",
-                thd->get_stmt_da()->message());
 
     rli_ptr->set_group_master_log_name(saved_group_master_log_name);
     rli_ptr->notify_group_master_log_name_update();
@@ -7776,7 +7770,6 @@
     if (!rli_ptr->is_transactional())
       rli_ptr->flush_info(false);
   }
->>>>>>> c72d8f95
 err:
   mysql_cond_broadcast(&rli_ptr->data_cond);
   mysql_mutex_unlock(&rli_ptr->data_lock);
