/* Copyright (c) 2006, 2017, Oracle and/or its affiliates. All rights reserved.

   This program is free software; you can redistribute it and/or modify
   it under the terms of the GNU General Public License as published by
   the Free Software Foundation; version 2 of the License.

   This program is distributed in the hope that it will be useful,
   but WITHOUT ANY WARRANTY; without even the implied warranty of
   MERCHANTABILITY or FITNESS FOR A PARTICULAR PURPOSE.  See the
   GNU General Public License for more details.

   You should have received a copy of the GNU General Public License
   along with this program; if not, write to the Free Software
   Foundation, Inc., 51 Franklin St, Fifth Floor, Boston, MA 02110-1301  USA */

#include "sql/rpl_mi.h"

#include <stdio.h>
#include <stdlib.h>
#include <string.h>
#include <algorithm>

#include "my_dbug.h"
#include "my_loglevel.h"
#include "my_sys.h"
#include "mysql/components/services/log_builtins.h"
#include "mysql/components/services/psi_stage_bits.h"
#include "mysql_version.h"
#include "mysqld_error.h"
#include "prealloced_array.h"
#include "sql/dynamic_ids.h"    // Server_ids
#include "sql/log.h"
#include "sql/mysqld.h"         // sync_masterinfo_period
#include "sql/rpl_info_handler.h"
#include "sql/rpl_msr.h"        // channel_map
#include "sql/rpl_slave.h"      // master_retry_count
#include "sql/sql_class.h"


enum {
  LINES_IN_MASTER_INFO_WITH_SSL= 14,

  /* 5.1.16 added value of master_ssl_verify_server_cert */
  LINE_FOR_MASTER_SSL_VERIFY_SERVER_CERT= 15,

  /* 5.5 added value of master_heartbeat_period */
  LINE_FOR_MASTER_HEARTBEAT_PERIOD= 16,

  /* MySQL Cluster 6.3 added master_bind */
  LINE_FOR_MASTER_BIND = 17,

  /* 6.0 added value of master_ignore_server_id */
  LINE_FOR_REPLICATE_IGNORE_SERVER_IDS= 18,

  /* 6.0 added value of master_uuid */
  LINE_FOR_MASTER_UUID= 19,

  /* line for master_retry_count */
  LINE_FOR_MASTER_RETRY_COUNT= 20,

  /* line for ssl_crl */
  LINE_FOR_SSL_CRL= 21,

  /* line for ssl_crl */
  LINE_FOR_SSL_CRLPATH= 22,

  /* line for auto_position */
  LINE_FOR_AUTO_POSITION= 23,

  /* line for channel */
  LINE_FOR_CHANNEL= 24,

  /* line for tls_version */
  LINE_FOR_TLS_VERSION= 25,

  /* line for master_public_key_path */
  LINE_FOR_PUBLIC_KEY_PATH= 26,

  /* line for get_master_public_key */
  LINE_FOR_GET_PUBLIC_KEY= 27,

  /* Number of lines currently used when saving master info file */
  LINES_IN_MASTER_INFO= LINE_FOR_GET_PUBLIC_KEY

};

/*
  Please every time you add a new field to the mater info, update
  what follows. For now, this is just used to get the number of
  fields.
*/
const char *info_mi_fields []=
{ 
  "number_of_lines",
  "master_log_name",
  "master_log_pos",
  "host",
  "user",
  "password",
  "port",
  "connect_retry",
  "ssl",
  "ssl_ca",
  "ssl_capath",
  "ssl_cert",
  "ssl_cipher",
  "ssl_key",
  "ssl_verify_server_cert",
  "heartbeat_period",
  "bind", 
  "ignore_server_ids",
  "uuid",
  "retry_count",
  "ssl_crl",
  "ssl_crlpath",
  "auto_position",
  "channel_name",
  "tls_version",
  "public_key_path",
  "get_public_key"
};

const uint info_mi_table_pk_field_indexes []=
{
  LINE_FOR_CHANNEL-1,
};

Master_info::Master_info(
#ifdef HAVE_PSI_INTERFACE
                         PSI_mutex_key *param_key_info_run_lock,
                         PSI_mutex_key *param_key_info_data_lock,
                         PSI_mutex_key *param_key_info_sleep_lock,
                         PSI_mutex_key *param_key_info_thd_lock,
                         PSI_mutex_key *param_key_info_data_cond,
                         PSI_mutex_key *param_key_info_start_cond,
                         PSI_mutex_key *param_key_info_stop_cond,
                         PSI_mutex_key *param_key_info_sleep_cond,
#endif
                         uint param_id, const char *param_channel
                        )
   :Rpl_info("I/O"
#ifdef HAVE_PSI_INTERFACE
             ,param_key_info_run_lock, param_key_info_data_lock,
             param_key_info_sleep_lock, param_key_info_thd_lock,
             param_key_info_data_cond, param_key_info_start_cond,
             param_key_info_stop_cond, param_key_info_sleep_cond
#endif
             ,param_id, param_channel
            ),
   start_user_configured(false),
   ssl(0), ssl_verify_server_cert(0),
   get_public_key(false),
   port(MYSQL_PORT), connect_retry(DEFAULT_CONNECT_RETRY),
   clock_diff_with_master(0), heartbeat_period(0),
   received_heartbeats(0), last_heartbeat(0), master_id(0),
   checksum_alg_before_fd(binary_log::BINLOG_CHECKSUM_ALG_UNDEF),
   retry_count(master_retry_count),
   mi_description_event(NULL),
   auto_position(false)
{
  host[0] = 0; user[0] = 0; bind_addr[0] = 0;
  password[0]= 0; start_password[0]= 0;
  ssl_ca[0]= 0; ssl_capath[0]= 0; ssl_cert[0]= 0;
  ssl_cipher[0]= 0; ssl_key[0]= 0; tls_version[0]= 0;
  ssl_crl[0]= 0; ssl_crlpath[0]= 0;
  master_uuid[0]= 0;
  start_plugin_auth[0]= 0; start_plugin_dir[0]= 0;
  start_user[0]= 0;
  public_key_path[0]= 0;
  ignore_server_ids= new Server_ids;

  gtid_monitoring_info= new Gtid_monitoring_info(&data_lock);

  /*channel is set in base class, rpl_info.cc*/
  snprintf(for_channel_str, sizeof(for_channel_str)-1,
             " for channel '%s'", channel);
  snprintf(for_channel_uppercase_str, sizeof(for_channel_uppercase_str)-1,
             " FOR CHANNEL '%s'", channel);

  m_channel_lock= new Checkable_rwlock(
#ifdef HAVE_PSI_INTERFACE
                                       key_rwlock_channel_lock
#endif
                                      );
}

Master_info::~Master_info()
{
  /* No one else is using this master_info */
  m_channel_lock->assert_some_wrlock();
  /* No other administrative task is able to get this master_info */
  channel_map.assert_some_wrlock();
  m_channel_lock->unlock();
  delete m_channel_lock;
  delete ignore_server_ids;
  delete mi_description_event;
  delete gtid_monitoring_info;
}

/**
   Reports if the s_id server has been configured to ignore events 
   it generates with

      CHANGE MASTER IGNORE_SERVER_IDS= ( list of server ids )

   Method is called from the io thread event receiver filtering.

   @param      s_id    the master server identifier

   @retval   true    if s_id is in the list of ignored master  servers,
   @retval   false   otherwise.
 */
bool Master_info::shall_ignore_server_id(ulong s_id)
{
  return std::binary_search(ignore_server_ids->dynamic_ids.begin(),
                            ignore_server_ids->dynamic_ids.end(), s_id);
}

void Master_info::init_master_log_pos()
{
  DBUG_ENTER("Master_info::init_master_log_pos");

  master_log_name[0]= 0;
  master_log_pos= BIN_LOG_HEADER_SIZE;             // skip magic number

  DBUG_VOID_RETURN;
}

void Master_info::end_info()
{
  DBUG_ENTER("Master_info::end_info");

  if (!inited)
    DBUG_VOID_RETURN;

  handler->end_info();

  inited = 0;

  DBUG_VOID_RETURN;
}

/**
  Store the file and position where the slave's SQL thread are in the
   relay log.

  - This function should be called either from the slave SQL thread,
    or when the slave thread is not running.  (It reads the
    group_{relay|master}_log_{pos|name} and delay fields in the rli
    object.  These may only be modified by the slave SQL thread or by
    a client thread when the slave SQL thread is not running.)

  - If there is an active transaction, then we do not update the
    position in the relay log.  This is to ensure that we re-execute
    statements if we die in the middle of an transaction that was
    rolled back.

  - As a transaction never spans binary logs, we don't have to handle
    the case where we do a relay-log-rotation in the middle of the
    transaction.  If transactions could span several binlogs, we would
    have to ensure that we do not delete the relay log file where the
    transaction started before switching to a new relay log file.

  - Error can happen if writing to file fails or if flushing the file
    fails.

  @todo Change the log file information to a binary format to avoid
  calling longlong2str.
*/
int Master_info::flush_info(bool force)
{
  DBUG_ENTER("Master_info::flush_info");
  DBUG_PRINT("enter",("master_pos: %lu", (ulong) master_log_pos));

  if (!inited)
    DBUG_RETURN(0);

  /*
    We update the sync_period at this point because only here we
    now that we are handling a master info. This needs to be
    update every time we call flush because the option maybe
    dinamically set.
  */
  handler->set_sync_period(sync_masterinfo_period);

  if (write_info(handler))
    goto err;

  if (handler->flush_info(force))
    goto err;

  DBUG_RETURN(0);

err:
  LogErr(ERROR_LEVEL, ER_RPL_ERROR_WRITING_MASTER_CONFIGURATION);
  DBUG_RETURN(1);
}

void Master_info::set_relay_log_info(Relay_log_info* info)
{
  rli= info;
}


/**
  Creates or reads information from the repository, initializing the
  Master_info.
*/
int Master_info::mi_init_info()
{
  DBUG_ENTER("Master_info::mi_init_info");
  enum_return_check check_return= ERROR_CHECKING_REPOSITORY;

  if (inited)
    DBUG_RETURN(0);

  mysql= 0; file_id= 1;
  if ((check_return= check_info()) == ERROR_CHECKING_REPOSITORY)
    goto err;
  
  if (handler->init_info())
    goto err;

  if (check_return == REPOSITORY_DOES_NOT_EXIST)
  {
    init_master_log_pos();
  }
  else 
  {
    if (read_info(handler))
      goto err;
  }

  inited= 1;
  if (flush_info(true))
    goto err;

  DBUG_RETURN(0);

err:
  handler->end_info();
  inited= 0;
  LogErr(ERROR_LEVEL, ER_RPL_ERROR_READING_MASTER_CONFIGURATION);
  DBUG_RETURN(1);
}

size_t Master_info::get_number_info_mi_fields()
{
  return sizeof(info_mi_fields)/sizeof(info_mi_fields[0]); 
}

uint Master_info::get_channel_field_num()
{
  uint channel_field= LINE_FOR_CHANNEL;
  return channel_field;
}

const uint* Master_info::get_table_pk_field_indexes()
{
  return info_mi_table_pk_field_indexes;
}

bool Master_info::read_info(Rpl_info_handler *from)
{
  int lines= 0;
  char *first_non_digit= NULL;
  ulong temp_master_log_pos= 0;
  int temp_ssl= 0;
  int temp_ssl_verify_server_cert= 0;
  int temp_auto_position= 0;
  int temp_get_public_key= 0;

  DBUG_ENTER("Master_info::read_info");

  /*
     Starting from 4.1.x master.info has new format. Now its
     first line contains number of lines in file. By reading this
     number we will be always distinguish to which version our
     master.info corresponds to. We can't simply count lines in
     file since versions before 4.1.x could generate files with more
     lines than needed.
     If first line doesn't contain a number or contain number less than
     LINES_IN_MASTER_INFO_WITH_SSL then such file is treated like file
     from pre 4.1.1 version.
     There is no ambiguity when reading an old master.info, as before
     4.1.1, the first line contained the binlog's name, which is either
     empty or has an extension (contains a '.'), so can't be confused
     with an integer.

     So we're just reading first line and trying to figure which version
     is this.
  */

  if (from->prepare_info_for_read() || 
      from->get_info(master_log_name, sizeof(master_log_name),
                     (char *) ""))
    DBUG_RETURN(true);

  lines= strtoul(master_log_name, &first_non_digit, 10);

  if (master_log_name[0]!='\0' &&
      *first_non_digit=='\0' && lines >= LINES_IN_MASTER_INFO_WITH_SSL)
  {
    /* Seems to be new format => read master log name */
    if (from->get_info(master_log_name, sizeof(master_log_name),
                       (char *) ""))
      DBUG_RETURN(true);
  }
  else 
    lines= 7;

  if (from->get_info(&temp_master_log_pos,
                     (ulong) BIN_LOG_HEADER_SIZE) ||
      from->get_info(host, sizeof(host), (char *) 0) ||
      from->get_info(user, sizeof(user), (char *) "test") ||
      from->get_info(password, sizeof(password), (char *) 0) ||
      from->get_info((int *) &port, (int) MYSQL_PORT) ||
      from->get_info((int *) &connect_retry,
                        (int) DEFAULT_CONNECT_RETRY))
      DBUG_RETURN(true);

  /*
    If file has ssl part use it even if we have server without
    SSL support. But these options will be ignored later when
    slave will try connect to master, so in this case warning
    is printed.
  */
  if (lines >= LINES_IN_MASTER_INFO_WITH_SSL)
  {
    if (from->get_info(&temp_ssl, 0) ||
        from->get_info(ssl_ca, sizeof(ssl_ca), (char *) 0) ||
        from->get_info(ssl_capath, sizeof(ssl_capath), (char *) 0) ||
        from->get_info(ssl_cert, sizeof(ssl_cert), (char *) 0) ||
        from->get_info(ssl_cipher, sizeof(ssl_cipher), (char *) 0) ||
        from->get_info(ssl_key, sizeof(ssl_key), (char *) 0))
      DBUG_RETURN(true);
  }

  /*
    Starting from 5.1.16 ssl_verify_server_cert might be
    in the file
  */
  if (lines >= LINE_FOR_MASTER_SSL_VERIFY_SERVER_CERT)
  { 
    if (from->get_info(&temp_ssl_verify_server_cert, 0))
      DBUG_RETURN(true);
  }

  /*
    Starting from 5.5 master_heartbeat_period might be
    in the file
  */
  if (lines >= LINE_FOR_MASTER_HEARTBEAT_PERIOD)
  {
    if (from->get_info(&heartbeat_period, (float) 0.0))
      DBUG_RETURN(true);
  }

  /*
    Starting from 5.5 master_bind might be in the file
  */
  if (lines >= LINE_FOR_MASTER_BIND)
  {
    if (from->get_info(bind_addr, sizeof(bind_addr), (char *) ""))
      DBUG_RETURN(true);
  }

  /*
    Starting from 5.5 list of server_id of ignorable servers might be
    in the file
  */
  if (lines >= LINE_FOR_REPLICATE_IGNORE_SERVER_IDS)
  {
     if (from->get_info(ignore_server_ids, (Server_ids *) NULL))
      DBUG_RETURN(true);
  }

  /* Starting from 5.5 the master_uuid may be in the repository. */
  if (lines >= LINE_FOR_MASTER_UUID)
  {
    if (from->get_info(master_uuid, sizeof(master_uuid),
                       (char *) 0))
      DBUG_RETURN(true);
  }

  /* Starting from 5.5 the master_retry_count may be in the repository. */
  retry_count= master_retry_count;
  if (lines >= LINE_FOR_MASTER_RETRY_COUNT)
  {
    if (from->get_info(&retry_count, master_retry_count))
      DBUG_RETURN(true);
  }

  if (lines >= LINE_FOR_SSL_CRLPATH)
  {
    if (from->get_info(ssl_crl, sizeof(ssl_crl), (char *) 0) ||
        from->get_info(ssl_crlpath, sizeof(ssl_crlpath), (char *) 0))
      DBUG_RETURN(true);
  }

  if (lines >= LINE_FOR_AUTO_POSITION)
  {
    if (from->get_info(&temp_auto_position, 0))
      DBUG_RETURN(true);
  }

  if (lines >= LINE_FOR_CHANNEL)
  {
    if (from->get_info(channel, sizeof(channel), (char*)0))
      DBUG_RETURN(true);
  }

  if (lines >= LINE_FOR_TLS_VERSION)
  {
    if (from->get_info(tls_version, sizeof(tls_version), (char *) 0))
      DBUG_RETURN(true);
  }

  if (lines >= LINE_FOR_PUBLIC_KEY_PATH)
  {
    if (from->get_info(public_key_path, sizeof(public_key_path), (char *) 0))
      DBUG_RETURN(true);
  }

  if (lines >= LINE_FOR_GET_PUBLIC_KEY)
  {
    if (from->get_info(&temp_get_public_key, 0))
      DBUG_RETURN(true);
  }

  ssl= (bool) temp_ssl;
  ssl_verify_server_cert= (bool) temp_ssl_verify_server_cert;
  master_log_pos= (my_off_t) temp_master_log_pos;
  auto_position= temp_auto_position;
  get_public_key= (bool) temp_get_public_key;

#ifndef HAVE_OPENSSL
  if (ssl)
    LogErr(WARNING_LEVEL, ER_RPL_SSL_INFO_IN_MASTER_INFO_IGNORED);
#endif /* HAVE_OPENSSL */

  DBUG_RETURN(false);
}


bool Master_info::set_info_search_keys(Rpl_info_handler *to)
{
  DBUG_ENTER("Master_info::set_info_search_keys");

  if (to->set_info(LINE_FOR_CHANNEL-1, channel))
    DBUG_RETURN(true);

  DBUG_RETURN(false);
}


bool Master_info::write_info(Rpl_info_handler *to)
{
  DBUG_ENTER("Master_info::write_info");

  /*
     In certain cases this code may create master.info files that seems
     corrupted, because of extra lines filled with garbage in the end
     file (this happens if new contents take less space than previous
     contents of file). But because of number of lines in the first line
     of file we don't care about this garbage.
  */
  if (to->prepare_info_for_write() ||
      to->set_info((int) LINES_IN_MASTER_INFO) ||
      to->set_info(master_log_name) ||
      to->set_info((ulong) master_log_pos) ||
      to->set_info(host) ||
      to->set_info(user) ||
      to->set_info(password) ||
      to->set_info((int) port) ||
      to->set_info((int) connect_retry) ||
      to->set_info((int) ssl) ||
      to->set_info(ssl_ca) ||
      to->set_info(ssl_capath) ||
      to->set_info(ssl_cert) ||
      to->set_info(ssl_cipher) ||
      to->set_info(ssl_key) ||
      to->set_info((int) ssl_verify_server_cert) ||
      to->set_info(heartbeat_period) ||
      to->set_info(bind_addr) ||
      to->set_info(ignore_server_ids) ||
      to->set_info(master_uuid) ||
      to->set_info(retry_count) ||
      to->set_info(ssl_crl) ||
      to->set_info(ssl_crlpath) ||
      to->set_info((int) auto_position) ||
      to->set_info(channel) ||
<<<<<<< HEAD
      to->set_info(tls_version))
    DBUG_RETURN(true);
=======
      to->set_info(tls_version) ||
      to->set_info(public_key_path) ||
      to->set_info(get_public_key))
    DBUG_RETURN(TRUE);
>>>>>>> 271a78a1

  DBUG_RETURN(false);
}

void Master_info::set_password(const char* password_arg)
{
  DBUG_ENTER("Master_info::set_password");

  DBUG_ASSERT(password_arg);

  if (password_arg && start_user_configured)
    strmake(start_password, password_arg, sizeof(start_password) - 1);
  else if (password_arg)
    strmake(password, password_arg, sizeof(password) - 1);

  DBUG_VOID_RETURN;
}

bool Master_info::get_password(char *password_arg, size_t *password_arg_size)
{
  bool ret= true;
  DBUG_ENTER("Master_info::get_password");

  if (password_arg && start_user_configured)
  {
    *password_arg_size= strlen(start_password);
    strmake(password_arg, start_password, sizeof(start_password) - 1);
    ret= false;
  }
  else if (password_arg)
  {
    *password_arg_size= strlen(password);
    strmake(password_arg, password, sizeof(password) - 1);
    ret= false;
  }
  DBUG_RETURN(ret);
}

void Master_info::reset_start_info()
{
  DBUG_ENTER("Master_info::reset_start_info");
  start_plugin_auth[0]= 0;
  start_plugin_dir[0]= 0;
  start_user_configured= false;
  start_user[0]= 0;
  start_password[0]= 0;
  DBUG_VOID_RETURN;
}

void Master_info::channel_rdlock()
{
  channel_map.assert_some_lock();
  m_channel_lock->rdlock();
}

void Master_info::channel_wrlock()
{
  channel_map.assert_some_lock();
  m_channel_lock->wrlock();
}

void Master_info::wait_until_no_reference(THD *thd)
{
  PSI_stage_info *old_stage= NULL;

  thd->enter_stage(&stage_waiting_for_no_channel_reference,
                   old_stage, __func__, __FILE__, __LINE__);

  while (atomic_references != 0)
    my_sleep(10000);

  THD_STAGE_INFO(thd, *old_stage);
}

bool Master_info::is_ignore_server_ids_configured()
{
  return ignore_server_ids->dynamic_ids.size() > 0;
}<|MERGE_RESOLUTION|>--- conflicted
+++ resolved
@@ -590,15 +590,10 @@
       to->set_info(ssl_crlpath) ||
       to->set_info((int) auto_position) ||
       to->set_info(channel) ||
-<<<<<<< HEAD
-      to->set_info(tls_version))
-    DBUG_RETURN(true);
-=======
       to->set_info(tls_version) ||
       to->set_info(public_key_path) ||
       to->set_info(get_public_key))
-    DBUG_RETURN(TRUE);
->>>>>>> 271a78a1
+    DBUG_RETURN(true);
 
   DBUG_RETURN(false);
 }
