--- conflicted
+++ resolved
@@ -10964,18 +10964,10 @@
       */
       Host_errors errors;
 
-<<<<<<< HEAD
-      my_error(ER_MUST_CHANGE_PASSWORD_LOGIN, MYF(0));
-      general_log_print(thd, COM_CONNECT, ER(ER_MUST_CHANGE_PASSWORD_LOGIN));
-      if (log_warnings > 1)
-        sql_print_warning("%s", ER(ER_MUST_CHANGE_PASSWORD_LOGIN));
-
-=======
       my_error(ER_MUST_CHANGE_PASSWORD, MYF(0));
       general_log_print(thd, COM_CONNECT, ER(ER_MUST_CHANGE_PASSWORD));
       if (log_warnings > 1)
         sql_print_warning("%s", ER(ER_MUST_CHANGE_PASSWORD));
->>>>>>> 91773b1f
       errors.m_authentication= 1;
       inc_host_errors(mpvio.ip, &errors);
       DBUG_RETURN(1);
