/* Copyright (c) 2009, 2017, Oracle and/or its affiliates. All rights reserved.

   This program is free software; you can redistribute it and/or modify
   it under the terms of the GNU General Public License as published by
   the Free Software Foundation; version 2 of the License.

   This program is distributed in the hope that it will be useful,
   but WITHOUT ANY WARRANTY; without even the implied warranty of
   MERCHANTABILITY or FITNESS FOR A PARTICULAR PURPOSE.  See the
   GNU General Public License for more details.

   You should have received a copy of the GNU General Public License
   along with this program; if not, write to the Free Software
   Foundation, Inc., 51 Franklin St, Fifth Floor, Boston, MA 02110-1301  USA */

/**
  @file
  Definitions of all server's session or global variables.

  How to add new variables:

  1. copy one of the existing variables, and edit the declaration.
  2. if you need special behavior on assignment or additional checks
     use ON_CHECK and ON_UPDATE callbacks.
  3. *Don't* add new Sys_var classes or uncle Occam will come
     with his razor to haunt you at nights

  Note - all storage engine variables (for example myisam_whatever)
  should go into the corresponding storage engine sources
  (for example in storage/myisam/ha_myisam.cc) !
*/

#define  LOG_SUBSYSTEM_TAG "server_variables"

#include "sql/sys_vars.h"

#include "my_config.h"

#include <assert.h>
#include <limits.h>
#include <math.h>
#include <stdint.h>
#include <stdio.h>
#include <sys/stat.h>
#include <limits>
#ifdef HAVE_SYS_TIME_H
#include <sys/time.h>
#endif
#ifdef HAVE_UNISTD_H
#include <unistd.h>
#endif
#include <algorithm>
#include <map>
#include <utility>

#include "auth_acls.h"
#include "auth_common.h"                 // validate_user_plugins
#include "binlog.h"                      // mysql_bin_log
#include "binlog_config.h"
#include "binlog_event.h"
#include "connection_handler_impl.h"     // Per_thread_connection_handler
#include "connection_handler_manager.h"  // Connection_handler_manager
#include "dd/info_schema/stats.h"
#include "derror.h"                      // read_texts
#include "discrete_interval.h"
#include "events.h"                      // Events
#include "ft_global.h"
#include "hostname.h"                    // host_cache_resize
#include "item_timefunc.h"               // ISO_FORMAT
#include "log.h"
#include "../components/mysql_server/log_builtins_filter_imp.h" // until we have pluggable variables
#include "log_event.h"                   // MAX_MAX_ALLOWED_PACKET
#include "m_string.h"
#include "mdl.h"
#include "my_aes.h"                      // my_aes_opmode_names
#include "my_command.h"
#include "my_compiler.h"
#include "my_dbug.h"
#include "my_decimal.h"
#include "my_dir.h"
#include "my_double2ulonglong.h"
#include "my_io.h"
#include "my_macros.h"
#include "my_sqlcommand.h"
#include "my_thread.h"
#include "my_thread_local.h"
#include "my_time.h"
#include "myisam.h"                      // myisam_flush
#include "mysql/psi/mysql_mutex.h"
#include "mysql_version.h"
#include "opt_trace_context.h"
#include "options_mysqld.h"
#include "protocol_classic.h"
#include "psi_memory_key.h"
#include "query_options.h"
#include "rpl_group_replication.h"       // is_group_replication_running
#include "rpl_info_factory.h"            // Rpl_info_factory
#include "rpl_info_handler.h"            // INFO_REPOSITORY_TABLE
#include "rpl_mi.h"                      // Master_info
#include "rpl_msr.h"                     // channel_map
#include "rpl_mts_submode.h"             // MTS_PARALLEL_TYPE_DB_NAME
#include "rpl_rli.h"                     // Relay_log_info
#include "rpl_slave.h"                   // SLAVE_THD_TYPE
#include "rpl_write_set_handler.h"       // transaction_write_set_hashing_algorithms
#include "socket_connection.h"           // MY_BIND_ALL_ADDRESSES
#include "sp_head.h"                     // SP_PSI_STATEMENT_INFO_COUNT
#include "sql_lex.h"
#include "sql_locale.h"                  // my_locale_by_number
#include "sql_parse.h"                   // killall_non_super_threads
#include "sql_time.h"                    // global_date_format
#include "sql_tmp_table.h"               // internal_tmp_disk_storage_engine
#include "table_cache.h"                 // Table_cache_manager
#include "template_utils.h"              // pointer_cast
#include "thr_lock.h"
#include "transaction.h"                 // trans_commit_stmt
#include "transaction_info.h"
#include "xa.h"

#ifdef WITH_PERFSCHEMA_STORAGE_ENGINE
#include "../storage/perfschema/pfs_server.h"
#endif /* WITH_PERFSCHEMA_STORAGE_ENGINE */

TYPELIB bool_typelib={ array_elements(bool_values)-1, "", bool_values, 0 };

static bool update_buffer_size(THD*, KEY_CACHE *key_cache,
                               ptrdiff_t offset MY_ATTRIBUTE((unused)),
                               ulonglong new_value)
{
  bool error= false;
  DBUG_ASSERT(offset == offsetof(KEY_CACHE, param_buff_size));

  if (new_value == 0)
  {
    if (key_cache == dflt_key_cache)
    {
      my_error(ER_WARN_CANT_DROP_DEFAULT_KEYCACHE, MYF(0));
      return true;
    }

    if (key_cache->key_cache_inited)            // If initied
    {
      /*
        Move tables using this key cache to the default key cache
        and clear the old key cache.
      */
      key_cache->in_init= 1;
      mysql_mutex_unlock(&LOCK_global_system_variables);
      key_cache->param_buff_size= 0;
      ha_resize_key_cache(key_cache);
      ha_change_key_cache(key_cache, dflt_key_cache);
      /*
        We don't delete the key cache as some running threads my still be in
        the key cache code with a pointer to the deleted (empty) key cache
      */
      mysql_mutex_lock(&LOCK_global_system_variables);
      key_cache->in_init= 0;
    }
    return error;
  }

  key_cache->param_buff_size= new_value;

  /* If key cache didn't exist initialize it, else resize it */
  key_cache->in_init= 1;
  mysql_mutex_unlock(&LOCK_global_system_variables);

  if (!key_cache->key_cache_inited)
    error= ha_init_key_cache(0, key_cache);
  else
    error= ha_resize_key_cache(key_cache);

  mysql_mutex_lock(&LOCK_global_system_variables);
  key_cache->in_init= 0;

  return error;
}

static bool update_keycache_param(THD*, KEY_CACHE *key_cache,
                                  ptrdiff_t offset, ulonglong new_value)
{
  bool error= false;
  DBUG_ASSERT(offset != offsetof(KEY_CACHE, param_buff_size));

  keycache_var(key_cache, offset)= new_value;

  key_cache->in_init= 1;
  mysql_mutex_unlock(&LOCK_global_system_variables);
  error= ha_resize_key_cache(key_cache);

  mysql_mutex_lock(&LOCK_global_system_variables);
  key_cache->in_init= 0;

  return error;
}

/*
  The rule for this file: everything should be 'static'. When a sys_var
  variable or a function from this file is - in very rare cases - needed
  elsewhere it should be explicitly declared 'export' here to show that it's
  not a mistakenly forgotten 'static' keyword.
*/
#define export /* not static */

#ifdef WITH_PERFSCHEMA_STORAGE_ENGINE

#define PFS_TRAILING_PROPERTIES \
  NO_MUTEX_GUARD, NOT_IN_BINLOG, ON_CHECK(NULL), ON_UPDATE(NULL), \
  NULL, sys_var::PARSE_EARLY

static Sys_var_bool Sys_pfs_enabled(
       "performance_schema",
       "Enable the performance schema.",
       READ_ONLY GLOBAL_VAR(pfs_param.m_enabled),
       CMD_LINE(OPT_ARG), DEFAULT(TRUE),
       PFS_TRAILING_PROPERTIES);

static Sys_var_charptr Sys_pfs_instrument(
       "performance_schema_instrument",
       "Default startup value for a performance schema instrument.",
       READ_ONLY NOT_VISIBLE GLOBAL_VAR(pfs_param.m_pfs_instrument),
       CMD_LINE(OPT_ARG, OPT_PFS_INSTRUMENT),
       IN_FS_CHARSET,
       DEFAULT(""),
       PFS_TRAILING_PROPERTIES);

static Sys_var_bool Sys_pfs_consumer_events_stages_current(
       "performance_schema_consumer_events_stages_current",
       "Default startup value for the events_stages_current consumer.",
       READ_ONLY NOT_VISIBLE GLOBAL_VAR(pfs_param.m_consumer_events_stages_current_enabled),
       CMD_LINE(OPT_ARG), DEFAULT(FALSE),
       PFS_TRAILING_PROPERTIES);

static Sys_var_bool Sys_pfs_consumer_events_stages_history(
       "performance_schema_consumer_events_stages_history",
       "Default startup value for the events_stages_history consumer.",
       READ_ONLY NOT_VISIBLE GLOBAL_VAR(pfs_param.m_consumer_events_stages_history_enabled),
       CMD_LINE(OPT_ARG), DEFAULT(FALSE),
       PFS_TRAILING_PROPERTIES);

static Sys_var_bool Sys_pfs_consumer_events_stages_history_long(
       "performance_schema_consumer_events_stages_history_long",
       "Default startup value for the events_stages_history_long consumer.",
       READ_ONLY NOT_VISIBLE GLOBAL_VAR(pfs_param.m_consumer_events_stages_history_long_enabled),
       CMD_LINE(OPT_ARG), DEFAULT(FALSE),
       PFS_TRAILING_PROPERTIES);

static Sys_var_bool Sys_pfs_consumer_events_statements_current(
       "performance_schema_consumer_events_statements_current",
       "Default startup value for the events_statements_current consumer.",
       READ_ONLY NOT_VISIBLE GLOBAL_VAR(pfs_param.m_consumer_events_statements_current_enabled),
       CMD_LINE(OPT_ARG), DEFAULT(TRUE),
       PFS_TRAILING_PROPERTIES);

static Sys_var_bool Sys_pfs_consumer_events_statements_history(
       "performance_schema_consumer_events_statements_history",
       "Default startup value for the events_statements_history consumer.",
       READ_ONLY NOT_VISIBLE GLOBAL_VAR(pfs_param.m_consumer_events_statements_history_enabled),
       CMD_LINE(OPT_ARG), DEFAULT(TRUE),
       PFS_TRAILING_PROPERTIES);

static Sys_var_bool Sys_pfs_consumer_events_statements_history_long(
       "performance_schema_consumer_events_statements_history_long",
       "Default startup value for the events_statements_history_long consumer.",
       READ_ONLY NOT_VISIBLE GLOBAL_VAR(pfs_param.m_consumer_events_statements_history_long_enabled),
       CMD_LINE(OPT_ARG), DEFAULT(FALSE),
       PFS_TRAILING_PROPERTIES);

static Sys_var_bool Sys_pfs_consumer_events_transactions_current(
       "performance_schema_consumer_events_transactions_current",
       "Default startup value for the events_transactions_current consumer.",
       READ_ONLY NOT_VISIBLE GLOBAL_VAR(pfs_param.m_consumer_events_transactions_current_enabled),
       CMD_LINE(OPT_ARG), DEFAULT(TRUE),
       PFS_TRAILING_PROPERTIES);

static Sys_var_bool Sys_pfs_consumer_events_transactions_history(
       "performance_schema_consumer_events_transactions_history",
       "Default startup value for the events_transactions_history consumer.",
       READ_ONLY NOT_VISIBLE GLOBAL_VAR(pfs_param.m_consumer_events_transactions_history_enabled),
       CMD_LINE(OPT_ARG), DEFAULT(TRUE),
       PFS_TRAILING_PROPERTIES);

static Sys_var_bool Sys_pfs_consumer_events_transactions_history_long(
       "performance_schema_consumer_events_transactions_history_long",
       "Default startup value for the events_transactions_history_long consumer.",
       READ_ONLY NOT_VISIBLE GLOBAL_VAR(pfs_param.m_consumer_events_transactions_history_long_enabled),
       CMD_LINE(OPT_ARG), DEFAULT(FALSE),
       PFS_TRAILING_PROPERTIES);

static Sys_var_bool Sys_pfs_consumer_events_waits_current(
       "performance_schema_consumer_events_waits_current",
       "Default startup value for the events_waits_current consumer.",
       READ_ONLY NOT_VISIBLE GLOBAL_VAR(pfs_param.m_consumer_events_waits_current_enabled),
       CMD_LINE(OPT_ARG), DEFAULT(FALSE),
       PFS_TRAILING_PROPERTIES);

static Sys_var_bool Sys_pfs_consumer_events_waits_history(
       "performance_schema_consumer_events_waits_history",
       "Default startup value for the events_waits_history consumer.",
       READ_ONLY NOT_VISIBLE GLOBAL_VAR(pfs_param.m_consumer_events_waits_history_enabled),
       CMD_LINE(OPT_ARG), DEFAULT(FALSE),
       PFS_TRAILING_PROPERTIES);

static Sys_var_bool Sys_pfs_consumer_events_waits_history_long(
       "performance_schema_consumer_events_waits_history_long",
       "Default startup value for the events_waits_history_long consumer.",
       READ_ONLY NOT_VISIBLE GLOBAL_VAR(pfs_param.m_consumer_events_waits_history_long_enabled),
       CMD_LINE(OPT_ARG), DEFAULT(FALSE),
       PFS_TRAILING_PROPERTIES);

static Sys_var_bool Sys_pfs_consumer_global_instrumentation(
       "performance_schema_consumer_global_instrumentation",
       "Default startup value for the global_instrumentation consumer.",
       READ_ONLY NOT_VISIBLE GLOBAL_VAR(pfs_param.m_consumer_global_instrumentation_enabled),
       CMD_LINE(OPT_ARG), DEFAULT(TRUE),
       PFS_TRAILING_PROPERTIES);

static Sys_var_bool Sys_pfs_consumer_thread_instrumentation(
       "performance_schema_consumer_thread_instrumentation",
       "Default startup value for the thread_instrumentation consumer.",
       READ_ONLY NOT_VISIBLE GLOBAL_VAR(pfs_param.m_consumer_thread_instrumentation_enabled),
       CMD_LINE(OPT_ARG), DEFAULT(TRUE),
       PFS_TRAILING_PROPERTIES);

static Sys_var_bool Sys_pfs_consumer_statement_digest(
       "performance_schema_consumer_statements_digest",
       "Default startup value for the statements_digest consumer.",
       READ_ONLY NOT_VISIBLE GLOBAL_VAR(pfs_param.m_consumer_statement_digest_enabled),
       CMD_LINE(OPT_ARG), DEFAULT(TRUE),
       PFS_TRAILING_PROPERTIES);

static Sys_var_long Sys_pfs_events_waits_history_long_size(
       "performance_schema_events_waits_history_long_size",
       "Number of rows in EVENTS_WAITS_HISTORY_LONG."
         " Use 0 to disable, -1 for automated sizing.",
       READ_ONLY GLOBAL_VAR(pfs_param.m_events_waits_history_long_sizing),
       CMD_LINE(REQUIRED_ARG), VALID_RANGE(-1, 1024*1024),
       DEFAULT(PFS_AUTOSIZE_VALUE),
       BLOCK_SIZE(1), PFS_TRAILING_PROPERTIES);

static Sys_var_long Sys_pfs_events_waits_history_size(
       "performance_schema_events_waits_history_size",
       "Number of rows per thread in EVENTS_WAITS_HISTORY."
         " Use 0 to disable, -1 for automated sizing.",
       READ_ONLY GLOBAL_VAR(pfs_param.m_events_waits_history_sizing),
       CMD_LINE(REQUIRED_ARG), VALID_RANGE(-1, 1024),
       DEFAULT(PFS_AUTOSIZE_VALUE),
       BLOCK_SIZE(1), PFS_TRAILING_PROPERTIES);

static Sys_var_ulong Sys_pfs_max_cond_classes(
       "performance_schema_max_cond_classes",
       "Maximum number of condition instruments.",
       READ_ONLY GLOBAL_VAR(pfs_param.m_cond_class_sizing),
       CMD_LINE(REQUIRED_ARG), VALID_RANGE(0, 256),
       DEFAULT(PFS_MAX_COND_CLASS),
       BLOCK_SIZE(1), PFS_TRAILING_PROPERTIES);

static Sys_var_long Sys_pfs_max_cond_instances(
       "performance_schema_max_cond_instances",
       "Maximum number of instrumented condition objects."
         " Use 0 to disable, -1 for automated scaling.",
       READ_ONLY GLOBAL_VAR(pfs_param.m_cond_sizing),
       CMD_LINE(REQUIRED_ARG), VALID_RANGE(-1, 1024*1024),
       DEFAULT(PFS_AUTOSCALE_VALUE),
       BLOCK_SIZE(1), PFS_TRAILING_PROPERTIES);

static Sys_var_long Sys_pfs_max_program_instances(
       "performance_schema_max_program_instances",
       "Maximum number of instrumented programs."
         " Use 0 to disable, -1 for automated scaling.",
       READ_ONLY GLOBAL_VAR(pfs_param.m_program_sizing),
       CMD_LINE(REQUIRED_ARG), VALID_RANGE(-1, 1024*1024),
       DEFAULT(PFS_AUTOSCALE_VALUE),
       BLOCK_SIZE(1), PFS_TRAILING_PROPERTIES);

static Sys_var_long Sys_pfs_max_prepared_stmt_instances(
       "performance_schema_max_prepared_statements_instances",
       "Maximum number of instrumented prepared statements."
         " Use 0 to disable, -1 for automated scaling.",
       READ_ONLY GLOBAL_VAR(pfs_param.m_prepared_stmt_sizing),
       CMD_LINE(REQUIRED_ARG), VALID_RANGE(-1, 1024*1024),
       DEFAULT(PFS_AUTOSCALE_VALUE),
       BLOCK_SIZE(1), PFS_TRAILING_PROPERTIES);

static Sys_var_ulong Sys_pfs_max_file_classes(
       "performance_schema_max_file_classes",
       "Maximum number of file instruments.",
       READ_ONLY GLOBAL_VAR(pfs_param.m_file_class_sizing),
       CMD_LINE(REQUIRED_ARG), VALID_RANGE(0, 256),
       DEFAULT(PFS_MAX_FILE_CLASS),
       BLOCK_SIZE(1), PFS_TRAILING_PROPERTIES);

static Sys_var_ulong Sys_pfs_max_file_handles(
       "performance_schema_max_file_handles",
       "Maximum number of opened instrumented files.",
       READ_ONLY GLOBAL_VAR(pfs_param.m_file_handle_sizing),
       CMD_LINE(REQUIRED_ARG), VALID_RANGE(0, 1024*1024),
       DEFAULT(PFS_MAX_FILE_HANDLE),
       BLOCK_SIZE(1), PFS_TRAILING_PROPERTIES);

static Sys_var_long Sys_pfs_max_file_instances(
       "performance_schema_max_file_instances",
       "Maximum number of instrumented files."
         " Use 0 to disable, -1 for automated scaling.",
       READ_ONLY GLOBAL_VAR(pfs_param.m_file_sizing),
       CMD_LINE(REQUIRED_ARG), VALID_RANGE(-1, 1024*1024),
       DEFAULT(PFS_AUTOSCALE_VALUE),
       BLOCK_SIZE(1), PFS_TRAILING_PROPERTIES);

static Sys_var_long Sys_pfs_max_sockets(
       "performance_schema_max_socket_instances",
       "Maximum number of opened instrumented sockets."
         " Use 0 to disable, -1 for automated scaling.",
       READ_ONLY GLOBAL_VAR(pfs_param.m_socket_sizing),
       CMD_LINE(REQUIRED_ARG), VALID_RANGE(-1, 1024*1024),
       DEFAULT(PFS_AUTOSCALE_VALUE),
       BLOCK_SIZE(1), PFS_TRAILING_PROPERTIES);

static Sys_var_ulong Sys_pfs_max_socket_classes(
       "performance_schema_max_socket_classes",
       "Maximum number of socket instruments.",
       READ_ONLY GLOBAL_VAR(pfs_param.m_socket_class_sizing),
       CMD_LINE(REQUIRED_ARG), VALID_RANGE(0, 256),
       DEFAULT(PFS_MAX_SOCKET_CLASS),
       BLOCK_SIZE(1), PFS_TRAILING_PROPERTIES);

static Sys_var_ulong Sys_pfs_max_mutex_classes(
       "performance_schema_max_mutex_classes",
       "Maximum number of mutex instruments.",
       READ_ONLY GLOBAL_VAR(pfs_param.m_mutex_class_sizing),
       CMD_LINE(REQUIRED_ARG), VALID_RANGE(0, 256),
       DEFAULT(PFS_MAX_MUTEX_CLASS),
       BLOCK_SIZE(1), PFS_TRAILING_PROPERTIES);

static Sys_var_long Sys_pfs_max_mutex_instances(
       "performance_schema_max_mutex_instances",
       "Maximum number of instrumented MUTEX objects."
         " Use 0 to disable, -1 for automated scaling.",
       READ_ONLY GLOBAL_VAR(pfs_param.m_mutex_sizing),
       CMD_LINE(REQUIRED_ARG), VALID_RANGE(-1, 100*1024*1024),
       DEFAULT(PFS_AUTOSCALE_VALUE),
       BLOCK_SIZE(1), PFS_TRAILING_PROPERTIES);

static Sys_var_ulong Sys_pfs_max_rwlock_classes(
       "performance_schema_max_rwlock_classes",
       "Maximum number of rwlock instruments.",
       READ_ONLY GLOBAL_VAR(pfs_param.m_rwlock_class_sizing),
       CMD_LINE(REQUIRED_ARG), VALID_RANGE(0, 256),
       DEFAULT(PFS_MAX_RWLOCK_CLASS),
       BLOCK_SIZE(1), PFS_TRAILING_PROPERTIES);

static Sys_var_long Sys_pfs_max_rwlock_instances(
       "performance_schema_max_rwlock_instances",
       "Maximum number of instrumented RWLOCK objects."
         " Use 0 to disable, -1 for automated scaling.",
       READ_ONLY GLOBAL_VAR(pfs_param.m_rwlock_sizing),
       CMD_LINE(REQUIRED_ARG), VALID_RANGE(-1, 100*1024*1024),
       DEFAULT(PFS_AUTOSCALE_VALUE),
       BLOCK_SIZE(1), PFS_TRAILING_PROPERTIES);

static Sys_var_long Sys_pfs_max_table_handles(
       "performance_schema_max_table_handles",
       "Maximum number of opened instrumented tables."
         " Use 0 to disable, -1 for automated scaling.",
       READ_ONLY GLOBAL_VAR(pfs_param.m_table_sizing),
       CMD_LINE(REQUIRED_ARG), VALID_RANGE(-1, 1024*1024),
       DEFAULT(PFS_AUTOSCALE_VALUE),
       BLOCK_SIZE(1), PFS_TRAILING_PROPERTIES);

static Sys_var_long Sys_pfs_max_table_instances(
       "performance_schema_max_table_instances",
       "Maximum number of instrumented tables."
         " Use 0 to disable, -1 for automated scaling.",
       READ_ONLY GLOBAL_VAR(pfs_param.m_table_share_sizing),
       CMD_LINE(REQUIRED_ARG), VALID_RANGE(-1, 1024*1024),
       DEFAULT(PFS_AUTOSCALE_VALUE),
       BLOCK_SIZE(1), PFS_TRAILING_PROPERTIES);

static Sys_var_long Sys_pfs_max_table_lock_stat(
       "performance_schema_max_table_lock_stat",
       "Maximum number of lock statistics for instrumented tables."
         " Use 0 to disable, -1 for automated scaling.",
       READ_ONLY GLOBAL_VAR(pfs_param.m_table_lock_stat_sizing),
       CMD_LINE(REQUIRED_ARG), VALID_RANGE(-1, 1024*1024),
       DEFAULT(PFS_AUTOSCALE_VALUE),
       BLOCK_SIZE(1), PFS_TRAILING_PROPERTIES);

static Sys_var_long Sys_pfs_max_index_stat(
       "performance_schema_max_index_stat",
       "Maximum number of index statistics for instrumented tables."
         " Use 0 to disable, -1 for automated scaling.",
       READ_ONLY GLOBAL_VAR(pfs_param.m_index_stat_sizing),
       CMD_LINE(REQUIRED_ARG), VALID_RANGE(-1, 1024*1024),
       DEFAULT(PFS_AUTOSCALE_VALUE),
       BLOCK_SIZE(1), PFS_TRAILING_PROPERTIES);

static Sys_var_ulong Sys_pfs_max_thread_classes(
       "performance_schema_max_thread_classes",
       "Maximum number of thread instruments.",
       READ_ONLY GLOBAL_VAR(pfs_param.m_thread_class_sizing),
       CMD_LINE(REQUIRED_ARG), VALID_RANGE(0, 256),
       DEFAULT(PFS_MAX_THREAD_CLASS),
       BLOCK_SIZE(1), PFS_TRAILING_PROPERTIES);

static Sys_var_long Sys_pfs_max_thread_instances(
       "performance_schema_max_thread_instances",
       "Maximum number of instrumented threads."
         " Use 0 to disable, -1 for automated scaling.",
       READ_ONLY GLOBAL_VAR(pfs_param.m_thread_sizing),
       CMD_LINE(REQUIRED_ARG), VALID_RANGE(-1, 1024*1024),
       DEFAULT(PFS_AUTOSCALE_VALUE),
       BLOCK_SIZE(1), PFS_TRAILING_PROPERTIES);

static Sys_var_long Sys_pfs_setup_actors_size(
       "performance_schema_setup_actors_size",
       "Maximum number of rows in SETUP_ACTORS."
         " Use 0 to disable, -1 for automated scaling.",
       READ_ONLY GLOBAL_VAR(pfs_param.m_setup_actor_sizing),
       CMD_LINE(REQUIRED_ARG), VALID_RANGE(-1, 1024*1024),
       DEFAULT(PFS_AUTOSCALE_VALUE),
       BLOCK_SIZE(1), PFS_TRAILING_PROPERTIES);

static Sys_var_long Sys_pfs_setup_objects_size(
       "performance_schema_setup_objects_size",
       "Maximum number of rows in SETUP_OBJECTS."
         " Use 0 to disable, -1 for automated scaling.",
       READ_ONLY GLOBAL_VAR(pfs_param.m_setup_object_sizing),
       CMD_LINE(REQUIRED_ARG), VALID_RANGE(-1, 1024*1024),
       DEFAULT(PFS_AUTOSCALE_VALUE),
       BLOCK_SIZE(1), PFS_TRAILING_PROPERTIES);

static Sys_var_long Sys_pfs_accounts_size(
       "performance_schema_accounts_size",
       "Maximum number of instrumented user@host accounts."
         " Use 0 to disable, -1 for automated scaling.",
       READ_ONLY GLOBAL_VAR(pfs_param.m_account_sizing),
       CMD_LINE(REQUIRED_ARG), VALID_RANGE(-1, 1024*1024),
       DEFAULT(PFS_AUTOSCALE_VALUE),
       BLOCK_SIZE(1), PFS_TRAILING_PROPERTIES);

static Sys_var_long Sys_pfs_hosts_size(
       "performance_schema_hosts_size",
       "Maximum number of instrumented hosts."
         " Use 0 to disable, -1 for automated scaling.",
       READ_ONLY GLOBAL_VAR(pfs_param.m_host_sizing),
       CMD_LINE(REQUIRED_ARG), VALID_RANGE(-1, 1024*1024),
       DEFAULT(PFS_AUTOSCALE_VALUE),
       BLOCK_SIZE(1), PFS_TRAILING_PROPERTIES);

static Sys_var_long Sys_pfs_users_size(
       "performance_schema_users_size",
       "Maximum number of instrumented users."
         " Use 0 to disable, -1 for automated scaling.",
       READ_ONLY GLOBAL_VAR(pfs_param.m_user_sizing),
       CMD_LINE(REQUIRED_ARG), VALID_RANGE(-1, 1024*1024),
       DEFAULT(PFS_AUTOSCALE_VALUE),
       BLOCK_SIZE(1), PFS_TRAILING_PROPERTIES);

static Sys_var_ulong Sys_pfs_max_stage_classes(
       "performance_schema_max_stage_classes",
       "Maximum number of stage instruments.",
       READ_ONLY GLOBAL_VAR(pfs_param.m_stage_class_sizing),
       CMD_LINE(REQUIRED_ARG), VALID_RANGE(0, 256),
       DEFAULT(PFS_MAX_STAGE_CLASS),
       BLOCK_SIZE(1), PFS_TRAILING_PROPERTIES);

static Sys_var_long Sys_pfs_events_stages_history_long_size(
       "performance_schema_events_stages_history_long_size",
       "Number of rows in EVENTS_STAGES_HISTORY_LONG."
         " Use 0 to disable, -1 for automated sizing.",
       READ_ONLY GLOBAL_VAR(pfs_param.m_events_stages_history_long_sizing),
       CMD_LINE(REQUIRED_ARG), VALID_RANGE(-1, 1024*1024),
       DEFAULT(PFS_AUTOSIZE_VALUE),
       BLOCK_SIZE(1), PFS_TRAILING_PROPERTIES);

static Sys_var_long Sys_pfs_events_stages_history_size(
       "performance_schema_events_stages_history_size",
       "Number of rows per thread in EVENTS_STAGES_HISTORY."
         " Use 0 to disable, -1 for automated sizing.",
       READ_ONLY GLOBAL_VAR(pfs_param.m_events_stages_history_sizing),
       CMD_LINE(REQUIRED_ARG), VALID_RANGE(-1, 1024),
       DEFAULT(PFS_AUTOSIZE_VALUE),
       BLOCK_SIZE(1), PFS_TRAILING_PROPERTIES);

/**
  Variable performance_schema_max_statement_classes.
  The default number of statement classes is the sum of:
  - COM_END for all regular "statement/com/...",
  - 1 for "statement/com/new_packet", for unknown enum_server_command
  - 1 for "statement/com/Error", for invalid enum_server_command
  - SQLCOM_END for all regular "statement/sql/...",
  - 1 for "statement/sql/error", for invalid enum_sql_command.
  - SP_PSI_STATEMENT_INFO_COUNT for "statement/sp/...". 
  - 1 for "statement/rpl/relay_log", for replicated statements.
  - 1 for "statement/scheduler/event", for scheduled events.
*/
static Sys_var_ulong Sys_pfs_max_statement_classes(
       "performance_schema_max_statement_classes",
       "Maximum number of statement instruments.",
       READ_ONLY GLOBAL_VAR(pfs_param.m_statement_class_sizing),
       CMD_LINE(REQUIRED_ARG), VALID_RANGE(0, 256),
       DEFAULT((ulong) SQLCOM_END + (ulong) COM_END + 5 + SP_PSI_STATEMENT_INFO_COUNT),
       BLOCK_SIZE(1), PFS_TRAILING_PROPERTIES);

static Sys_var_long Sys_pfs_events_statements_history_long_size(
       "performance_schema_events_statements_history_long_size",
       "Number of rows in EVENTS_STATEMENTS_HISTORY_LONG."
         " Use 0 to disable, -1 for automated sizing.",
       READ_ONLY GLOBAL_VAR(pfs_param.m_events_statements_history_long_sizing),
       CMD_LINE(REQUIRED_ARG), VALID_RANGE(-1, 1024*1024),
       DEFAULT(PFS_AUTOSIZE_VALUE),
       BLOCK_SIZE(1), PFS_TRAILING_PROPERTIES);

static Sys_var_long Sys_pfs_events_statements_history_size(
       "performance_schema_events_statements_history_size",
       "Number of rows per thread in EVENTS_STATEMENTS_HISTORY."
         " Use 0 to disable, -1 for automated sizing.",
       READ_ONLY GLOBAL_VAR(pfs_param.m_events_statements_history_sizing),
       CMD_LINE(REQUIRED_ARG), VALID_RANGE(-1, 1024),
       DEFAULT(PFS_AUTOSIZE_VALUE),
       BLOCK_SIZE(1), PFS_TRAILING_PROPERTIES);

static Sys_var_ulong Sys_pfs_statement_stack_size(
       "performance_schema_max_statement_stack",
       "Number of rows per thread in EVENTS_STATEMENTS_CURRENT.",
       READ_ONLY GLOBAL_VAR(pfs_param.m_statement_stack_sizing),
       CMD_LINE(REQUIRED_ARG), VALID_RANGE(1, 256),
       DEFAULT(PFS_STATEMENTS_STACK_SIZE),
       BLOCK_SIZE(1), PFS_TRAILING_PROPERTIES);

static Sys_var_ulong Sys_pfs_max_memory_classes(
       "performance_schema_max_memory_classes",
       "Maximum number of memory pool instruments.",
       READ_ONLY GLOBAL_VAR(pfs_param.m_memory_class_sizing),
       CMD_LINE(REQUIRED_ARG), VALID_RANGE(0, 1024),
       DEFAULT(PFS_MAX_MEMORY_CLASS),
       BLOCK_SIZE(1), PFS_TRAILING_PROPERTIES);

static Sys_var_long Sys_pfs_digest_size(
       "performance_schema_digests_size",
       "Size of the statement digest."
         " Use 0 to disable, -1 for automated sizing.",
       READ_ONLY GLOBAL_VAR(pfs_param.m_digest_sizing),
       CMD_LINE(REQUIRED_ARG), VALID_RANGE(-1, 1024 * 1024),
       DEFAULT(PFS_AUTOSIZE_VALUE),
       BLOCK_SIZE(1), PFS_TRAILING_PROPERTIES);

static Sys_var_long Sys_pfs_events_transactions_history_long_size(
       "performance_schema_events_transactions_history_long_size",
       "Number of rows in EVENTS_TRANSACTIONS_HISTORY_LONG."
         " Use 0 to disable, -1 for automated sizing.",
       READ_ONLY GLOBAL_VAR(pfs_param.m_events_transactions_history_long_sizing),
       CMD_LINE(REQUIRED_ARG), VALID_RANGE(-1, 1024*1024),
       DEFAULT(PFS_AUTOSIZE_VALUE),
       BLOCK_SIZE(1), PFS_TRAILING_PROPERTIES);

static Sys_var_long Sys_pfs_events_transactions_history_size(
       "performance_schema_events_transactions_history_size",
       "Number of rows per thread in EVENTS_TRANSACTIONS_HISTORY."
         " Use 0 to disable, -1 for automated sizing.",
       READ_ONLY GLOBAL_VAR(pfs_param.m_events_transactions_history_sizing),
       CMD_LINE(REQUIRED_ARG), VALID_RANGE(-1, 1024),
       DEFAULT(PFS_AUTOSIZE_VALUE),
       BLOCK_SIZE(1), PFS_TRAILING_PROPERTIES);

static Sys_var_long Sys_pfs_max_digest_length(
       "performance_schema_max_digest_length",
       "Maximum length considered for digest text, when stored in performance_schema tables.",
       READ_ONLY GLOBAL_VAR(pfs_param.m_max_digest_length),
       CMD_LINE(REQUIRED_ARG), VALID_RANGE(0, 1024 * 1024),
       DEFAULT(1024),
       BLOCK_SIZE(1), PFS_TRAILING_PROPERTIES);

static Sys_var_long Sys_pfs_connect_attrs_size(
       "performance_schema_session_connect_attrs_size",
       "Size of session attribute string buffer per thread."
         " Use 0 to disable, -1 for automated sizing.",
       READ_ONLY GLOBAL_VAR(pfs_param.m_session_connect_attrs_sizing),
       CMD_LINE(REQUIRED_ARG), VALID_RANGE(-1, 1024 * 1024),
       DEFAULT(PFS_AUTOSIZE_VALUE),
       BLOCK_SIZE(1), PFS_TRAILING_PROPERTIES);

static Sys_var_long Sys_pfs_max_metadata_locks(
       "performance_schema_max_metadata_locks",
       "Maximum number of metadata locks."
         " Use 0 to disable, -1 for automated scaling.",
       READ_ONLY GLOBAL_VAR(pfs_param.m_metadata_lock_sizing),
       CMD_LINE(REQUIRED_ARG), VALID_RANGE(-1, 100*1024*1024),
       DEFAULT(PFS_AUTOSCALE_VALUE),
       BLOCK_SIZE(1), PFS_TRAILING_PROPERTIES);

static Sys_var_long Sys_pfs_max_sql_text_length(
       "performance_schema_max_sql_text_length",
       "Maximum length of displayed sql text.",
       READ_ONLY GLOBAL_VAR(pfs_param.m_max_sql_text_length),
       CMD_LINE(REQUIRED_ARG), VALID_RANGE(0, 1024 * 1024),
       DEFAULT(1024),
       BLOCK_SIZE(1), PFS_TRAILING_PROPERTIES);

static Sys_var_long Sys_pfs_error_size(
       "performance_schema_error_size",
       "Number of server errors instrumented.",
       READ_ONLY GLOBAL_VAR(pfs_param.m_error_sizing),
       CMD_LINE(REQUIRED_ARG), VALID_RANGE(0, 1024 * 1024),
       DEFAULT(PFS_MAX_SERVER_ERRORS),
       BLOCK_SIZE(1), PFS_TRAILING_PROPERTIES);

#endif /* WITH_PERFSCHEMA_STORAGE_ENGINE */

static Sys_var_ulong Sys_auto_increment_increment(
       "auto_increment_increment",
       "Auto-increment columns are incremented by this",
       SESSION_VAR(auto_increment_increment),
       CMD_LINE(OPT_ARG),
       VALID_RANGE(1, 65535), DEFAULT(1), BLOCK_SIZE(1),
       NO_MUTEX_GUARD, IN_BINLOG);

static Sys_var_ulong Sys_auto_increment_offset(
       "auto_increment_offset",
       "Offset added to Auto-increment columns. Used when "
       "auto-increment-increment != 1",
       SESSION_VAR(auto_increment_offset),
       CMD_LINE(OPT_ARG),
       VALID_RANGE(1, 65535), DEFAULT(1), BLOCK_SIZE(1),
       NO_MUTEX_GUARD, IN_BINLOG);

static Sys_var_bool Sys_windowing_use_high_precision(
       "windowing_use_high_precision",
       "For SQL window functions, determines whether to enable inversion "
       "optimization for moving window frames also for floating values.",
       SESSION_VAR(windowing_use_high_precision),
       CMD_LINE(OPT_ARG), DEFAULT(TRUE));

static Sys_var_bool Sys_automatic_sp_privileges(
       "automatic_sp_privileges",
       "Creating and dropping stored procedures alters ACLs",
       GLOBAL_VAR(sp_automatic_privileges),
       CMD_LINE(OPT_ARG), DEFAULT(TRUE));

static Sys_var_ulong Sys_back_log(
       "back_log", "The number of outstanding connection requests "
       "MySQL can have. This comes into play when the main MySQL thread "
       "gets very many connection requests in a very short time",
       READ_ONLY GLOBAL_VAR(back_log), CMD_LINE(REQUIRED_ARG),
       VALID_RANGE(0, 65535), DEFAULT(0), BLOCK_SIZE(1));

static Sys_var_charptr Sys_basedir(
       "basedir", "Path to installation directory. All paths are "
       "usually resolved relative to this",
       READ_ONLY NON_PERSIST GLOBAL_VAR(mysql_home_ptr),
       CMD_LINE(REQUIRED_ARG, 'b'),
       IN_FS_CHARSET, DEFAULT(0));

static Sys_var_charptr Sys_default_authentication_plugin(
       "default_authentication_plugin", "The default authentication plugin "
       "used by the server to hash the password.",
       READ_ONLY NON_PERSIST GLOBAL_VAR(default_auth_plugin), CMD_LINE(REQUIRED_ARG),
       IN_FS_CHARSET, DEFAULT("mysql_native_password"));

static PolyLock_mutex Plock_default_password_lifetime(
                        &LOCK_default_password_lifetime);
static Sys_var_uint Sys_default_password_lifetime(
       "default_password_lifetime", "The number of days after which the "
       "password will expire.",
       GLOBAL_VAR(default_password_lifetime), CMD_LINE(REQUIRED_ARG),
       VALID_RANGE(0, UINT_MAX16), DEFAULT(0), BLOCK_SIZE(1),
       &Plock_default_password_lifetime);

static Sys_var_charptr Sys_my_bind_addr(
       "bind_address", "IP address to bind to.",
       READ_ONLY NON_PERSIST GLOBAL_VAR(my_bind_addr_str), CMD_LINE(REQUIRED_ARG),
       IN_FS_CHARSET, DEFAULT(MY_BIND_ALL_ADDRESSES));

static bool fix_binlog_cache_size(sys_var*, THD *thd, enum_var_type)
{
  check_binlog_cache_size(thd);
  return false;
}

static bool fix_binlog_stmt_cache_size(sys_var*, THD *thd, enum_var_type)
{
  check_binlog_stmt_cache_size(thd);
  return false;
}

static Sys_var_ulong Sys_binlog_cache_size(
       "binlog_cache_size", "The size of the transactional cache for "
       "updates to transactional engines for the binary log. "
       "If you often use transactions containing many statements, "
       "you can increase this to get more performance",
       GLOBAL_VAR(binlog_cache_size),
       CMD_LINE(REQUIRED_ARG),
       VALID_RANGE(IO_SIZE, ULONG_MAX), DEFAULT(32768), BLOCK_SIZE(IO_SIZE),
       NO_MUTEX_GUARD, NOT_IN_BINLOG, ON_CHECK(0),
       ON_UPDATE(fix_binlog_cache_size));

static Sys_var_ulong Sys_binlog_stmt_cache_size(
       "binlog_stmt_cache_size", "The size of the statement cache for "
       "updates to non-transactional engines for the binary log. "
       "If you often use statements updating a great number of rows, "
       "you can increase this to get more performance",
       GLOBAL_VAR(binlog_stmt_cache_size),
       CMD_LINE(REQUIRED_ARG),
       VALID_RANGE(IO_SIZE, ULONG_MAX), DEFAULT(32768), BLOCK_SIZE(IO_SIZE),
       NO_MUTEX_GUARD, NOT_IN_BINLOG, ON_CHECK(0),
       ON_UPDATE(fix_binlog_stmt_cache_size));

static Sys_var_int32 Sys_binlog_max_flush_queue_time(
       "binlog_max_flush_queue_time",
       "The maximum time that the binary log group commit will keep reading"
       " transactions before it flush the transactions to the binary log (and"
       " optionally sync, depending on the value of sync_binlog).",
       GLOBAL_VAR(opt_binlog_max_flush_queue_time),
       CMD_LINE(REQUIRED_ARG, OPT_BINLOG_MAX_FLUSH_QUEUE_TIME),
       VALID_RANGE(0, 100000), DEFAULT(0), BLOCK_SIZE(1),
       NO_MUTEX_GUARD, NOT_IN_BINLOG, ON_CHECK(0), ON_UPDATE(0),
       DEPRECATED(""));

static Sys_var_ulong Sys_binlog_group_commit_sync_delay(
       "binlog_group_commit_sync_delay",
       "The number of microseconds the server waits for the "
       "binary log group commit sync queue to fill before "
       "continuing. Default: 0. Min: 0. Max: 1000000.",
       GLOBAL_VAR(opt_binlog_group_commit_sync_delay),
       CMD_LINE(REQUIRED_ARG),
       VALID_RANGE(0, 1000000 /* max 1 sec */), DEFAULT(0), BLOCK_SIZE(1),
       NO_MUTEX_GUARD, NOT_IN_BINLOG);

static Sys_var_ulong Sys_binlog_group_commit_sync_no_delay_count(
       "binlog_group_commit_sync_no_delay_count",
       "If there are this many transactions in the commit sync "
       "queue and the server is waiting for more transactions "
       "to be enqueued (as set using --binlog-group-commit-sync-delay), "
       "the commit procedure resumes.",
       GLOBAL_VAR(opt_binlog_group_commit_sync_no_delay_count),
       CMD_LINE(REQUIRED_ARG),
       VALID_RANGE(0, 100000 /* max connections */),
       DEFAULT(0), BLOCK_SIZE(1),
       NO_MUTEX_GUARD, NOT_IN_BINLOG);

static bool check_has_super(sys_var *self MY_ATTRIBUTE((unused)),
                            THD *thd, set_var*)
{
  DBUG_ASSERT(self->scope() != sys_var::GLOBAL);// don't abuse check_has_super()
  Security_context *sctx= thd->security_context();
  if (!sctx->check_access(SUPER_ACL) &&
      !sctx->has_global_grant(STRING_WITH_LEN("SYSTEM_VARIABLES_ADMIN")).first)
  {
    my_error(ER_SPECIFIC_ACCESS_DENIED_ERROR, MYF(0),
             "SUPER or SYSTEM_VARIABLES_ADMIN");
    return true;
  }
  return false;
}

static bool check_outside_trx(sys_var*, THD *thd, set_var *var)
{
  if (thd->in_active_multi_stmt_transaction())
  {
    my_error(ER_VARIABLE_NOT_SETTABLE_IN_TRANSACTION, MYF(0), var->var->name.str);
    return true;
  }
  if (!thd->owned_gtid.is_empty())
  {
    char buf[Gtid::MAX_TEXT_LENGTH + 1];
    if (thd->owned_gtid.sidno > 0)
      thd->owned_gtid.to_string(thd->owned_sid, buf);
    else
      strcpy(buf, "ANONYMOUS");
    my_error(ER_CANT_SET_VARIABLE_WHEN_OWNING_GTID, MYF(0), var->var->name.str, buf);
    return true;
  }
  return false;
}

static bool check_super_outside_trx_outside_sf(sys_var *self, THD *thd, set_var *var)
{
  if (thd->in_sub_stmt)
  {
    my_error(ER_VARIABLE_NOT_SETTABLE_IN_SF_OR_TRIGGER, MYF(0), var->var->name.str);
    return true;
  }
  if (check_outside_trx(self, thd, var))
    return true;
  if (self->scope() != sys_var::GLOBAL)
    return check_has_super(self, thd, var);
  return false;
}

static bool check_explicit_defaults_for_timestamp(sys_var *self, THD *thd, set_var *var)
{
  // Deprecation warning if switching OFF explicit_defaults_for_timestamp
  if (thd->variables.explicit_defaults_for_timestamp)
  {
    if (!var->save_result.ulonglong_value)
      push_warning_printf(thd, Sql_condition::SL_WARNING,
                          ER_WARN_DEPRECATED_SYNTAX,
                          ER_THD(thd, ER_WARN_DEPRECATED_SYNTAX_NO_REPLACEMENT),
                          self->name.str, "");

  }
  if (thd->in_sub_stmt)
  {
    my_error(ER_VARIABLE_NOT_SETTABLE_IN_SF_OR_TRIGGER, MYF(0), var->var->name.str);
    return true;
  }
  if (thd->in_active_multi_stmt_transaction())
  {
    my_error(ER_VARIABLE_NOT_SETTABLE_IN_TRANSACTION, MYF(0), var->var->name.str);
    return true;
  }
  if (self->scope() != sys_var::GLOBAL)
    return check_has_super(self, thd, var);
  return false;
}

/**
  Check-function to @@GTID_NEXT system variable.

  @param self   a pointer to the sys_var, i.e. gtid_next
  @param thd    a reference to THD object
  @param var    a pointer to the set_var created by the parser.

  @return @c false if the change is allowed, otherwise @c true.
*/

static bool check_gtid_next(sys_var *self, THD *thd, set_var *var)
{
  bool is_prepared_trx=
    thd->get_transaction()->xid_state()->has_state(XID_STATE::XA_PREPARED);

  if (thd->in_sub_stmt)
  {
    my_error(ER_VARIABLE_NOT_SETTABLE_IN_SF_OR_TRIGGER, MYF(0), var->var->name.str);
    return true;
  }
  if (!is_prepared_trx && thd->in_active_multi_stmt_transaction())
  {
    my_error(ER_VARIABLE_NOT_SETTABLE_IN_TRANSACTION, MYF(0), var->var->name.str);
    return true;
  }
  return check_has_super(self, thd, var);
}

static bool check_super_outside_trx_outside_sf_outside_sp(sys_var *self, THD *thd, set_var *var)
{
  if (check_super_outside_trx_outside_sf(self, thd, var))
    return true;
  if (thd->lex->sphead)
  {
    my_error(ER_VARIABLE_NOT_SETTABLE_IN_SP, MYF(0), var->var->name.str);
    return true;
  }
  return false;
}

static bool binlog_format_check(sys_var *self, THD *thd, set_var *var)
{
  if (check_has_super(self, thd, var))
    return true;

  if (var->is_global_persist())
    return false;

  /*
     If RBR and open temporary tables, their CREATE TABLE may not be in the
     binlog, so we can't toggle to SBR in this connection.

     If binlog_format=MIXED, there are open temporary tables, and an unsafe
     statement is executed, then subsequent statements are logged in row
     format and hence changes to temporary tables may be lost. So we forbid
     switching @@SESSION.binlog_format from MIXED to STATEMENT when there are
     open temp tables and we are logging in row format.
  */
  if (thd->temporary_tables &&
      var->save_result.ulonglong_value == BINLOG_FORMAT_STMT &&
      ((thd->variables.binlog_format == BINLOG_FORMAT_MIXED &&
        thd->is_current_stmt_binlog_format_row()) ||
       thd->variables.binlog_format == BINLOG_FORMAT_ROW))
  {
    my_error(ER_TEMP_TABLE_PREVENTS_SWITCH_OUT_OF_RBR, MYF(0));
    return true;
  }

  /*
    if in a stored function/trigger, it's too late to change mode
  */
  if (thd->in_sub_stmt)
  {
    my_error(ER_STORED_FUNCTION_PREVENTS_SWITCH_BINLOG_FORMAT, MYF(0));
    return true;
  }
  /*
    Make the session variable 'binlog_format' read-only inside a transaction.
  */
  if (thd->in_active_multi_stmt_transaction())
  {
    my_error(ER_INSIDE_TRANSACTION_PREVENTS_SWITCH_BINLOG_FORMAT, MYF(0));
    return true;
  }

  return false;
}

static bool fix_binlog_format_after_update(sys_var*, THD *thd,
                                           enum_var_type type)
{
  if (type == OPT_SESSION)
    thd->reset_current_stmt_binlog_format_row();
  return false;
}

static bool prevent_global_rbr_exec_mode_idempotent(sys_var *self, THD*,
                                                    set_var *var )
{
  if (var->is_global_persist())
  {
    my_error(ER_LOCAL_VARIABLE, MYF(0), self->name.str);
    return true;
  }
  return false;
}

static Sys_var_test_flag Sys_core_file(
       "core_file", "write a core-file on crashes", TEST_CORE_ON_SIGNAL);

static Sys_var_enum Sys_binlog_format(
       "binlog_format", "What form of binary logging the master will "
       "use: either ROW for row-based binary logging, STATEMENT "
       "for statement-based binary logging, or MIXED. MIXED is statement-"
       "based binary logging except for those statements where only row-"
       "based is correct: those which involve user-defined functions (i.e. "
       "UDFs) or the UUID() function; for those, row-based binary logging is "
       "automatically used. If NDBCLUSTER is enabled and binlog-format is "
       "MIXED, the format switches to row-based and back implicitly per each "
       "query accessing an NDBCLUSTER table",
       SESSION_VAR(binlog_format), CMD_LINE(REQUIRED_ARG, OPT_BINLOG_FORMAT),
       binlog_format_names, DEFAULT(BINLOG_FORMAT_ROW),
       NO_MUTEX_GUARD, NOT_IN_BINLOG, ON_CHECK(binlog_format_check),
       ON_UPDATE(fix_binlog_format_after_update));

static const char *rbr_exec_mode_names[]=
       {"STRICT", "IDEMPOTENT", 0};
static Sys_var_enum rbr_exec_mode(
       "rbr_exec_mode",
       "Modes for how row events should be executed. Legal values "
       "are STRICT (default) and IDEMPOTENT. In IDEMPOTENT mode, "
       "the server will not throw errors for operations that are idempotent. "
       "In STRICT mode, server will throw errors for the operations that "
       "cause a conflict.",
       SESSION_VAR(rbr_exec_mode_options), NO_CMD_LINE,
       rbr_exec_mode_names, DEFAULT(RBR_EXEC_MODE_STRICT),
       NO_MUTEX_GUARD, NOT_IN_BINLOG,
       ON_CHECK(prevent_global_rbr_exec_mode_idempotent),
       ON_UPDATE(NULL));

static const char *binlog_row_image_names[]= {"MINIMAL", "NOBLOB", "FULL", NullS};
static Sys_var_enum Sys_binlog_row_image(
       "binlog_row_image",
       "Controls whether rows should be logged in 'FULL', 'NOBLOB' or "
       "'MINIMAL' formats. 'FULL', means that all columns in the before "
       "and after image are logged. 'NOBLOB', means that mysqld avoids logging "
       "blob columns whenever possible (eg, blob column was not changed or "
       "is not part of primary key). 'MINIMAL', means that a PK equivalent (PK "
       "columns or full row if there is no PK in the table) is logged in the "
       "before image, and only changed columns are logged in the after image. "
       "(Default: FULL).",
       SESSION_VAR(binlog_row_image), CMD_LINE(REQUIRED_ARG),
       binlog_row_image_names, DEFAULT(BINLOG_ROW_IMAGE_FULL),
       NO_MUTEX_GUARD, NOT_IN_BINLOG, ON_CHECK(check_has_super),
       ON_UPDATE(NULL));

static const char *binlog_row_metadata_names[]= {"MINIMAL", "FULL", NullS};
static Sys_var_enum Sys_binlog_row_metadata(
       "binlog_row_metadata",
       "Controls whether metadata is logged using FULL or MINIMAL format. "
       "FULL causes all metadata to be logged; MINIMAL means that only "
       "metadata actually required by slave is logged. Default: MINIMAL.",
       GLOBAL_VAR(binlog_row_metadata), CMD_LINE(REQUIRED_ARG),
       binlog_row_metadata_names, DEFAULT(BINLOG_ROW_METADATA_MINIMAL),
       NO_MUTEX_GUARD, NOT_IN_BINLOG, ON_CHECK(NULL),
       ON_UPDATE(NULL));

static bool on_session_track_gtids_update(sys_var*, THD *thd, enum_var_type)
{
  thd->session_tracker.get_tracker(SESSION_GTIDS_TRACKER)->update(thd);
  return false;
}

static const char *session_track_gtids_names[]=
  { "OFF", "OWN_GTID", "ALL_GTIDS", NullS };
static Sys_var_enum Sys_session_track_gtids(
       "session_track_gtids",
       "Controls the amount of global transaction ids to be "
       "included in the response packet sent by the server."
       "(Default: OFF).",
       SESSION_VAR(session_track_gtids), CMD_LINE(REQUIRED_ARG),
       session_track_gtids_names, DEFAULT(OFF),
       NO_MUTEX_GUARD, NOT_IN_BINLOG, ON_CHECK(check_outside_trx),
       ON_UPDATE(on_session_track_gtids_update));

static bool binlog_direct_check(sys_var *self, THD *thd, set_var *var)
{
  if (check_has_super(self, thd, var))
    return true;

  if (var->is_global_persist())
    return false;

   /*
     Makes the session variable 'binlog_direct_non_transactional_updates'
     read-only if within a procedure, trigger or function.
   */
   if (thd->in_sub_stmt)
   {
     my_error(ER_STORED_FUNCTION_PREVENTS_SWITCH_BINLOG_DIRECT, MYF(0));
     return true;
   }
   /*
     Makes the session variable 'binlog_direct_non_transactional_updates'
     read-only inside a transaction.
   */
   if (thd->in_active_multi_stmt_transaction())
   {
     my_error(ER_INSIDE_TRANSACTION_PREVENTS_SWITCH_BINLOG_DIRECT, MYF(0));
     return true;
   }

  return false;
}

static Sys_var_bool Sys_binlog_direct(
       "binlog_direct_non_transactional_updates",
       "Causes updates to non-transactional engines using statement format to "
       "be written directly to binary log. Before using this option make sure "
       "that there are no dependencies between transactional and "
       "non-transactional tables such as in the statement INSERT INTO t_myisam "
       "SELECT * FROM t_innodb; otherwise, slaves may diverge from the master.",
       SESSION_VAR(binlog_direct_non_trans_update),
       CMD_LINE(OPT_ARG), DEFAULT(FALSE),
       NO_MUTEX_GUARD, NOT_IN_BINLOG, ON_CHECK(binlog_direct_check));

/**
  This variable is read only to users. It can be enabled or disabled
  only at mysqld startup. This variable is used by User thread and
  as well as by replication slave applier thread to apply relay_log.
  Slave applier thread enables/disables this option based on
  relay_log's from replication master versions. There is possibility of
  slave applier thread and User thread to have different setting for
  explicit_defaults_for_timestamp, hence this options is defined as
  SESSION_VAR rather than GLOBAL_VAR.
*/
static Sys_var_bool Sys_explicit_defaults_for_timestamp(
       "explicit_defaults_for_timestamp",
       "This option causes CREATE TABLE to create all TIMESTAMP columns "
       "as NULL with DEFAULT NULL attribute, Without this option, "
       "TIMESTAMP columns are NOT NULL and have implicit DEFAULT clauses. "
       "The old behavior is deprecated. "
       "The variable can only be set by users having the SUPER privilege.",
       SESSION_VAR(explicit_defaults_for_timestamp),
       CMD_LINE(OPT_ARG), DEFAULT(TRUE), NO_MUTEX_GUARD, NOT_IN_BINLOG,
       ON_CHECK(check_explicit_defaults_for_timestamp));

static bool repository_check(sys_var *self, THD *thd, set_var *var, SLAVE_THD_TYPE thread_mask)
{
  bool ret= FALSE;
  if (check_super_outside_trx_outside_sf(self, thd, var))
    return TRUE;
  Master_info *mi;
  int running= 0;
  const char *msg= NULL;
  bool rpl_info_option= static_cast<uint>(var->save_result.ulonglong_value);

  /* don't convert if the repositories are same */
  if (rpl_info_option == (thread_mask== SLAVE_THD_IO ?
                          opt_mi_repository_id: opt_rli_repository_id))
      return FALSE;

  channel_map.wrlock();

  /* Repository conversion not possible, when multiple channels exist */
  if (channel_map.get_num_instances(true) > 1)
  {
      msg= "Repository conversion is possible when only default channel exists";
      my_error(ER_CHANGE_RPL_INFO_REPOSITORY_FAILURE, MYF(0), msg);
      channel_map.unlock();
      return TRUE;
  }

  mi= channel_map.get_default_channel_mi();

  if (mi != NULL)
  {
    lock_slave_threads(mi);
    init_thread_mask(&running, mi, FALSE);
    if(!running)
    {
      switch (thread_mask)
      {
        case SLAVE_THD_IO:
        if (Rpl_info_factory::
            change_mi_repository(mi,
                                 static_cast<uint>(var->save_result.
                                                   ulonglong_value),
                                 &msg))
        {
          ret= TRUE;
          my_error(ER_CHANGE_RPL_INFO_REPOSITORY_FAILURE, MYF(0), msg);
        }
        break;
        case SLAVE_THD_SQL:
          mts_recovery_groups(mi->rli);
          if (!mi->rli->is_mts_recovery())
          {
            if (Rpl_info_factory::reset_workers(mi->rli) ||
                Rpl_info_factory::
                change_rli_repository(mi->rli,
                                      static_cast<uint>(var->save_result.
                                                        ulonglong_value),
                                      &msg))
            {
              ret= TRUE;
              my_error(ER_CHANGE_RPL_INFO_REPOSITORY_FAILURE, MYF(0), msg);
            }
          }
          else
            LogErr(WARNING_LEVEL, ER_RPL_REPO_HAS_GAPS);
        break;
        default:
          assert(0);
        break;
      }
    }
    else
    {
      ret= TRUE;
      my_error(ER_SLAVE_CHANNEL_MUST_STOP, MYF(0),mi->get_channel());
    }
    unlock_slave_threads(mi);
  }
  channel_map.unlock();
  return ret;
}

static bool relay_log_info_repository_check(sys_var *self, THD *thd, set_var *var)
{
  return repository_check(self, thd, var, SLAVE_THD_SQL);
}

static bool master_info_repository_check(sys_var *self, THD *thd, set_var *var)
{
  return repository_check(self, thd, var, SLAVE_THD_IO);
}

static const char *repository_names[]=
{
  "FILE", "TABLE",
#ifndef DBUG_OFF
  "DUMMY",
#endif
  0
};

ulong opt_mi_repository_id= INFO_REPOSITORY_TABLE;
static Sys_var_enum Sys_mi_repository(
       "master_info_repository",
       "Defines the type of the repository for the master information."
       ,GLOBAL_VAR(opt_mi_repository_id), CMD_LINE(REQUIRED_ARG),
       repository_names, DEFAULT(INFO_REPOSITORY_TABLE), NO_MUTEX_GUARD,
       NOT_IN_BINLOG, ON_CHECK(master_info_repository_check),
       ON_UPDATE(0));

ulong opt_rli_repository_id= INFO_REPOSITORY_TABLE;
static Sys_var_enum Sys_rli_repository(
       "relay_log_info_repository",
       "Defines the type of the repository for the relay log information "
       "and associated workers."
       ,GLOBAL_VAR(opt_rli_repository_id), CMD_LINE(REQUIRED_ARG),
       repository_names, DEFAULT(INFO_REPOSITORY_TABLE), NO_MUTEX_GUARD,
       NOT_IN_BINLOG, ON_CHECK(relay_log_info_repository_check),
       ON_UPDATE(0));

static Sys_var_bool Sys_binlog_rows_query(
       "binlog_rows_query_log_events",
       "Allow writing of Rows_query_log events into binary log.",
       SESSION_VAR(binlog_rows_query_log_events),
       CMD_LINE(OPT_ARG), DEFAULT(FALSE), NO_MUTEX_GUARD,
       NOT_IN_BINLOG, ON_CHECK(check_has_super));

static Sys_var_bool Sys_binlog_order_commits(
       "binlog_order_commits",
       "Issue internal commit calls in the same order as transactions are"
       " written to the binary log. Default is to order commits.",
       GLOBAL_VAR(opt_binlog_order_commits),
       CMD_LINE(OPT_ARG), DEFAULT(TRUE));

static Sys_var_ulong Sys_bulk_insert_buff_size(
       "bulk_insert_buffer_size", "Size of tree cache used in bulk "
       "insert optimisation. Note that this is a limit per thread!",
       SESSION_VAR(bulk_insert_buff_size), CMD_LINE(REQUIRED_ARG),
       VALID_RANGE(0, ULONG_MAX), DEFAULT(8192*1024), BLOCK_SIZE(1));

static Sys_var_charptr Sys_character_sets_dir(
       "character_sets_dir", "Directory where character sets are",
       READ_ONLY NON_PERSIST GLOBAL_VAR(charsets_dir), CMD_LINE(REQUIRED_ARG),
       IN_FS_CHARSET, DEFAULT(0));

static bool check_not_null(sys_var*, THD*, set_var *var)
{
  return var->value && var->value->is_null();
}


/**
  Check storage engine is not empty and log warning.

  Checks if default_storage_engine or default_tmp_storage_engine is set
  empty and return true. This method also logs warning if the
  storage engine set is a disabled storage engine specified in
  disabled_storage_engines.

  @param self    pointer to system variable object.
  @param thd     Connection handle.
  @param var     pointer to set variable object.

  @return  true if the set variable is empty.
           false if the set variable is not empty.
*/
static bool check_storage_engine(sys_var *self, THD *thd, set_var *var)
{
  if (check_not_null(self,thd,var))
    return true;

  if (!opt_initialize && !opt_noacl)
  {
    char buff[STRING_BUFFER_USUAL_SIZE];
    String str(buff,sizeof(buff), system_charset_info), *res;
    LEX_STRING se_name;

    if (var->value)
    {
      res= var->value->val_str(&str);
      lex_string_set(&se_name, res->ptr());
    }
    else
    {
      // Use the default value defined by sys_var.
      lex_string_set(&se_name,
        reinterpret_cast<const char*>(
        dynamic_cast<Sys_var_plugin*>(self)->global_value_ptr(thd, NULL)));
    }

    plugin_ref plugin;
    if ((plugin= ha_resolve_by_name(NULL, &se_name, FALSE)))
    {
      handlerton *hton= plugin_data<handlerton*>(plugin);
      if (ha_is_storage_engine_disabled(hton))
        LogErr(WARNING_LEVEL, ER_DISABLED_STORAGE_ENGINE_AS_DEFAULT,
               self->name.str, se_name.str);
      plugin_unlock(NULL, plugin);
    }
  }
  return false;
}

static bool check_charset(sys_var*, THD*, set_var *var)
{
  if (!var->value)
    return false;

  char buff[STRING_BUFFER_USUAL_SIZE];
  if (var->value->result_type() == STRING_RESULT)
  {
    String str(buff, sizeof(buff), system_charset_info), *res;
    if (!(res= var->value->val_str(&str)))
      var->save_result.ptr= NULL;
    else
    {
      ErrConvString err(res); /* Get utf8 '\0' terminated string */
      if (!(var->save_result.ptr= get_charset_by_csname(err.ptr(),
                                                         MY_CS_PRIMARY,
                                                         MYF(0))) &&
          !(var->save_result.ptr= get_old_charset_by_name(err.ptr())))
      {
        my_error(ER_UNKNOWN_CHARACTER_SET, MYF(0), err.ptr());
        return true;
      }
    }
  }
  else // INT_RESULT
  {
    int csno= (int)var->value->val_int();
    if (!(var->save_result.ptr= get_charset(csno, MYF(0))))
    {
      my_error(ER_UNKNOWN_CHARACTER_SET, MYF(0), llstr(csno, buff));
      return true;
    }
  }
  return false;
}
static bool check_charset_not_null(sys_var *self, THD *thd, set_var *var)
{
  return check_charset(self, thd, var) || check_not_null(self, thd, var);
}

namespace {
struct Get_name
{
  explicit Get_name(const CHARSET_INFO *ci) : m_ci(ci) {}
  uchar* get_name()
  {
    return const_cast<uchar*>(pointer_cast<const uchar*>(m_ci->name));
  }
  const CHARSET_INFO *m_ci;
};

struct Get_csname
{
  explicit Get_csname(const CHARSET_INFO *ci) : m_ci(ci) {}
  uchar* get_name()
  {
    return const_cast<uchar*>(pointer_cast<const uchar*>(m_ci->csname));
  }
  const CHARSET_INFO *m_ci;
};

} // namespace

static Sys_var_struct<CHARSET_INFO, Get_csname> Sys_character_set_system(
       "character_set_system", "The character set used by the server "
       "for storing identifiers",
       READ_ONLY NON_PERSIST GLOBAL_VAR(system_charset_info), NO_CMD_LINE,
       DEFAULT(0));

static Sys_var_struct<CHARSET_INFO, Get_csname> Sys_character_set_server(
       "character_set_server", "The default character set",
       SESSION_VAR(collation_server), NO_CMD_LINE,
       DEFAULT(&default_charset_info),
       NO_MUTEX_GUARD, IN_BINLOG, ON_CHECK(check_charset_not_null));

static bool check_charset_db(sys_var *self, THD *thd, set_var *var)
{
  if (check_charset_not_null(self, thd, var))
    return true;
  if (!var->value) // = DEFAULT
    var->save_result.ptr= thd->db_charset;
  return false;
}
static bool update_deprecated(sys_var *self, THD *thd, enum_var_type)
{
  push_warning_printf(thd, Sql_condition::SL_WARNING,
                      ER_WARN_DEPRECATED_SYNTAX_NO_REPLACEMENT,
                      ER_THD(thd, ER_WARN_DEPRECATED_SYSVAR_UPDATE),
                      self->name.str);
  return false;
}
static Sys_var_struct<CHARSET_INFO, Get_csname> Sys_character_set_database(
       "character_set_database",
       " The character set used by the default database",
       SESSION_VAR(collation_database), NO_CMD_LINE,
       DEFAULT(&default_charset_info),
       NO_MUTEX_GUARD, IN_BINLOG, ON_CHECK(check_charset_db),
       ON_UPDATE(update_deprecated));

static bool check_cs_client(sys_var *self, THD *thd, set_var *var)
{
  if (check_charset_not_null(self, thd, var))
    return true;

  // Currently, UCS-2 cannot be used as a client character set
  if (((CHARSET_INFO *)(var->save_result.ptr))->mbminlen > 1)
    return true;

  return false;
}
static bool fix_thd_charset(sys_var*, THD *thd, enum_var_type type)
{
  if (type == OPT_SESSION)
    thd->update_charset();
  return false;
}
static Sys_var_struct<CHARSET_INFO, Get_csname> Sys_character_set_client(
       "character_set_client", "The character set for statements "
       "that arrive from the client",
       SESSION_VAR(character_set_client), NO_CMD_LINE,
       DEFAULT(&default_charset_info),
       NO_MUTEX_GUARD, IN_BINLOG, ON_CHECK(check_cs_client),
       ON_UPDATE(fix_thd_charset));

static Sys_var_struct<CHARSET_INFO, Get_csname> Sys_character_set_connection(
       "character_set_connection", "The character set used for "
       "literals that do not have a character set introducer and for "
       "number-to-string conversion",
       SESSION_VAR(collation_connection), NO_CMD_LINE,
       DEFAULT(&default_charset_info),
       NO_MUTEX_GUARD, IN_BINLOG, ON_CHECK(check_charset_not_null),
       ON_UPDATE(fix_thd_charset));

static Sys_var_struct<CHARSET_INFO, Get_csname> Sys_character_set_results(
       "character_set_results", "The character set used for returning "
       "query results to the client",
       SESSION_VAR(character_set_results), NO_CMD_LINE,
       DEFAULT(&default_charset_info),
       NO_MUTEX_GUARD, NOT_IN_BINLOG, ON_CHECK(check_charset));

static Sys_var_struct<CHARSET_INFO, Get_csname> Sys_character_set_filesystem(
       "character_set_filesystem", "The filesystem character set",
       SESSION_VAR(character_set_filesystem), NO_CMD_LINE,
       DEFAULT(&character_set_filesystem),
       NO_MUTEX_GUARD, NOT_IN_BINLOG, ON_CHECK(check_charset_not_null),
       ON_UPDATE(fix_thd_charset));

static const char *completion_type_names[]= {"NO_CHAIN", "CHAIN", "RELEASE", 0};
static Sys_var_enum Sys_completion_type(
       "completion_type", "The transaction completion type, one of "
       "NO_CHAIN, CHAIN, RELEASE",
       SESSION_VAR(completion_type), CMD_LINE(REQUIRED_ARG),
       completion_type_names, DEFAULT(0));

static bool check_collation_not_null(sys_var *self, THD *thd, set_var *var)
{
  if (!var->value)
    return false;

  char buff[STRING_BUFFER_USUAL_SIZE];
  if (var->value->result_type() == STRING_RESULT)
  {
    String str(buff, sizeof(buff), system_charset_info), *res;
    if (!(res= var->value->val_str(&str)))
      var->save_result.ptr= NULL;
    else
    {
      ErrConvString err(res); /* Get utf8 '\0'-terminated string */
      if (!(var->save_result.ptr= get_charset_by_name(err.ptr(), MYF(0))))
      {
        my_error(ER_UNKNOWN_COLLATION, MYF(0), err.ptr());
        return true;
      }
    }
  }
  else // INT_RESULT
  {
    int csno= (int)var->value->val_int();
    if (!(var->save_result.ptr= get_charset(csno, MYF(0))))
    {
      my_error(ER_UNKNOWN_COLLATION, MYF(0), llstr(csno, buff));
      return true;
    }
  }
  return check_not_null(self, thd, var);
}
static Sys_var_struct<CHARSET_INFO, Get_name> Sys_collation_connection(
       "collation_connection", "The collation of the connection "
       "character set",
       SESSION_VAR(collation_connection), NO_CMD_LINE,
       DEFAULT(&default_charset_info),
       NO_MUTEX_GUARD, IN_BINLOG, ON_CHECK(check_collation_not_null),
       ON_UPDATE(fix_thd_charset));

static bool check_collation_db(sys_var *self, THD *thd, set_var *var)
{
  if (check_collation_not_null(self, thd, var))
    return true;
  if (!var->value) // = DEFAULT
    var->save_result.ptr= thd->db_charset;
  return false;
}
static Sys_var_struct<CHARSET_INFO, Get_name> Sys_collation_database(
       "collation_database", "The collation of the database "
       "character set",
       SESSION_VAR(collation_database), NO_CMD_LINE,
       DEFAULT(&default_charset_info),
       NO_MUTEX_GUARD, IN_BINLOG, ON_CHECK(check_collation_db),
       ON_UPDATE(update_deprecated));

static Sys_var_struct<CHARSET_INFO, Get_name> Sys_collation_server(
       "collation_server", "The server default collation",
       SESSION_VAR(collation_server), NO_CMD_LINE,
       DEFAULT(&default_charset_info),
       NO_MUTEX_GUARD, IN_BINLOG, ON_CHECK(check_collation_not_null));

static const char *concurrent_insert_names[]= {"NEVER", "AUTO", "ALWAYS", 0};
static Sys_var_enum Sys_concurrent_insert(
       "concurrent_insert", "Use concurrent insert with MyISAM. Possible "
       "values are NEVER, AUTO, ALWAYS",
       GLOBAL_VAR(myisam_concurrent_insert), CMD_LINE(OPT_ARG),
       concurrent_insert_names, DEFAULT(1));

static Sys_var_ulong Sys_connect_timeout(
       "connect_timeout",
       "The number of seconds the mysqld server is waiting for a connect "
       "packet before responding with 'Bad handshake'",
       GLOBAL_VAR(connect_timeout), CMD_LINE(REQUIRED_ARG),
       VALID_RANGE(2, LONG_TIMEOUT), DEFAULT(CONNECT_TIMEOUT), BLOCK_SIZE(1));

static Sys_var_charptr Sys_datadir(
       "datadir", "Path to the database root directory",
       READ_ONLY NON_PERSIST GLOBAL_VAR(mysql_real_data_home_ptr),
       CMD_LINE(REQUIRED_ARG, 'h'), IN_FS_CHARSET, DEFAULT(mysql_real_data_home));

#ifndef DBUG_OFF
static Sys_var_dbug Sys_dbug(
       "debug", "Debug log", sys_var::SESSION,
       CMD_LINE(OPT_ARG, '#'), DEFAULT(""), NO_MUTEX_GUARD, NOT_IN_BINLOG,
       ON_CHECK(check_has_super));
#endif

/**
  @todo
    When updating myisam_delay_key_write, we should do a 'flush tables'
    of all MyISAM tables to ensure that they are reopen with the
    new attribute.
*/
export bool fix_delay_key_write(sys_var*, THD*, enum_var_type)
{
  switch (delay_key_write_options) {
  case DELAY_KEY_WRITE_NONE:
    myisam_delay_key_write=0;
    break;
  case DELAY_KEY_WRITE_ON:
    myisam_delay_key_write=1;
    break;
  case DELAY_KEY_WRITE_ALL:
    myisam_delay_key_write=1;
    ha_open_options|= HA_OPEN_DELAY_KEY_WRITE;
    break;
  }
  return false;
}
static const char *delay_key_write_names[]= { "OFF", "ON", "ALL", NullS };
static Sys_var_enum Sys_delay_key_write(
       "delay_key_write", "Type of DELAY_KEY_WRITE",
       GLOBAL_VAR(delay_key_write_options), CMD_LINE(OPT_ARG),
       delay_key_write_names, DEFAULT(DELAY_KEY_WRITE_ON),
       NO_MUTEX_GUARD, NOT_IN_BINLOG, ON_CHECK(0),
       ON_UPDATE(fix_delay_key_write));

static Sys_var_ulong Sys_delayed_insert_limit(
       "delayed_insert_limit",
       "After inserting delayed_insert_limit rows, the INSERT DELAYED "
       "handler will check if there are any SELECT statements pending. "
       "If so, it allows these to execute before continuing. "
       "This variable is deprecated along with INSERT DELAYED.",
       GLOBAL_VAR(delayed_insert_limit), CMD_LINE(REQUIRED_ARG),
       VALID_RANGE(1, ULONG_MAX), DEFAULT(DELAYED_LIMIT), BLOCK_SIZE(1),
       NO_MUTEX_GUARD, NOT_IN_BINLOG, ON_CHECK(0), ON_UPDATE(0),
       DEPRECATED(""));

static Sys_var_ulong Sys_delayed_insert_timeout(
       "delayed_insert_timeout",
       "How long a INSERT DELAYED thread should wait for INSERT statements "
       "before terminating. "
       "This variable is deprecated along with INSERT DELAYED.",
       GLOBAL_VAR(delayed_insert_timeout), CMD_LINE(REQUIRED_ARG),
       VALID_RANGE(1, LONG_TIMEOUT), DEFAULT(DELAYED_WAIT_TIMEOUT),
       BLOCK_SIZE(1), NO_MUTEX_GUARD, NOT_IN_BINLOG, ON_CHECK(0),
       ON_UPDATE(0), DEPRECATED(""));

static Sys_var_ulong Sys_delayed_queue_size(
       "delayed_queue_size",
       "What size queue (in rows) should be allocated for handling INSERT "
       "DELAYED. If the queue becomes full, any client that does INSERT "
       "DELAYED will wait until there is room in the queue again. "
       "This variable is deprecated along with INSERT DELAYED.",
       GLOBAL_VAR(delayed_queue_size), CMD_LINE(REQUIRED_ARG),
       VALID_RANGE(1, ULONG_MAX), DEFAULT(DELAYED_QUEUE_SIZE), BLOCK_SIZE(1),
       NO_MUTEX_GUARD, NOT_IN_BINLOG, ON_CHECK(0), ON_UPDATE(0),
       DEPRECATED(""));

static const char *event_scheduler_names[]= { "OFF", "ON", "DISABLED", NullS };
static bool event_scheduler_check(sys_var*, THD*, set_var *var)
{
  /* DISABLED is only accepted on the command line */
  if (var->save_result.ulonglong_value == Events::EVENTS_DISABLED)
    return true;
  if (Events::opt_event_scheduler == Events::EVENTS_DISABLED)
  {
    my_error(ER_OPTION_PREVENTS_STATEMENT, MYF(0),
             "--event-scheduler=DISABLED or --skip-grant-tables");
    return true;
  }
  return false;
}
static bool event_scheduler_update(sys_var*, THD*, enum_var_type)
{
  int err_no= 0;
  ulong opt_event_scheduler_value= Events::opt_event_scheduler;
  mysql_mutex_unlock(&LOCK_global_system_variables);
  /*
    Events::start() is heavyweight. In particular it creates a new THD,
    which takes LOCK_global_system_variables internally.
    Thus we have to release it here.
    We need to re-take it before returning, though.

    Note that since we release LOCK_global_system_variables before calling
    start/stop, there is a possibility that the server variable
    can become out of sync with the real event scheduler state.

    This can happen with two concurrent statments if the first gets
    interrupted after start/stop but before retaking
    LOCK_global_system_variables. However, this problem should be quite
    rare and it's difficult to avoid it without opening up possibilities
    for deadlocks. See bug#51160.
  */
  bool ret= opt_event_scheduler_value == Events::EVENTS_ON
            ? Events::start(&err_no)
            : Events::stop();
  mysql_mutex_lock(&LOCK_global_system_variables);
  if (ret)
  {
    Events::opt_event_scheduler= Events::EVENTS_OFF;
    my_error(ER_EVENT_SET_VAR_ERROR, MYF(0), err_no);
  }
  return ret;
}

static Sys_var_enum Sys_event_scheduler(
       "event_scheduler", "Enable the event scheduler. Possible values are "
       "ON, OFF, and DISABLED (keep the event scheduler completely "
       "deactivated, it cannot be activated run-time)",
       GLOBAL_VAR(Events::opt_event_scheduler), CMD_LINE(OPT_ARG),
       event_scheduler_names, DEFAULT(Events::EVENTS_OFF),
       NO_MUTEX_GUARD, NOT_IN_BINLOG,
       ON_CHECK(event_scheduler_check), ON_UPDATE(event_scheduler_update));

static Sys_var_ulong Sys_expire_logs_days(
       "expire_logs_days",
       "If non-zero, binary logs will be purged after expire_logs_days "
       "days; or (binlog_expire_logs_seconds + 24 * 60 * 60 * expire_logs_days)"
       " seconds if binlog_expire_logs_seconds has a non zero value; "
       "possible purges happen at startup and at binary log rotation",
       GLOBAL_VAR(expire_logs_days),
       CMD_LINE(REQUIRED_ARG), VALID_RANGE(0, 99), DEFAULT(30), BLOCK_SIZE(1));

static Sys_var_ulong Sys_binlog_expire_logs_seconds(
       "binlog_expire_logs_seconds",
       "If non-zero, binary logs will be purged after (binlog_expire_logs_seconds + "
       "24 * 60 * 60 * expire_logs_days) seconds; "
       "possible purges happen at startup and at binary log rotation",
       GLOBAL_VAR(binlog_expire_logs_seconds),
       CMD_LINE(REQUIRED_ARG), VALID_RANGE(0, 0xFFFFFFFF), DEFAULT(0), BLOCK_SIZE(1));

static Sys_var_bool Sys_flush(
       "flush", "Flush MyISAM tables to disk between SQL commands",
       GLOBAL_VAR(myisam_flush),
       CMD_LINE(OPT_ARG), DEFAULT(FALSE));

static Sys_var_ulong Sys_flush_time(
       "flush_time",
       "A dedicated thread is created to flush all tables at the "
       "given interval",
       GLOBAL_VAR(flush_time),
       CMD_LINE(REQUIRED_ARG), VALID_RANGE(0, LONG_TIMEOUT),
       DEFAULT(0), BLOCK_SIZE(1));

static bool check_ftb_syntax(sys_var*, THD*, set_var *var)
{
  return ft_boolean_check_syntax_string((uchar*)
                      (var->save_result.string_value.str));
}
/// @todo make SESSION_VAR (usability enhancement and a fix for a race condition)
static Sys_var_charptr Sys_ft_boolean_syntax(
       "ft_boolean_syntax", "List of operators for "
       "MATCH ... AGAINST ( ... IN BOOLEAN MODE)",
       GLOBAL_VAR(ft_boolean_syntax),
       CMD_LINE(REQUIRED_ARG), IN_SYSTEM_CHARSET,
       DEFAULT(DEFAULT_FTB_SYNTAX), NO_MUTEX_GUARD,
       NOT_IN_BINLOG, ON_CHECK(check_ftb_syntax));

static Sys_var_ulong Sys_ft_max_word_len(
       "ft_max_word_len",
       "The maximum length of the word to be included in a FULLTEXT index. "
       "Note: FULLTEXT indexes must be rebuilt after changing this variable",
       READ_ONLY GLOBAL_VAR(ft_max_word_len), CMD_LINE(REQUIRED_ARG),
       VALID_RANGE(10, HA_FT_MAXCHARLEN), DEFAULT(HA_FT_MAXCHARLEN),
       BLOCK_SIZE(1));

static Sys_var_ulong Sys_ft_min_word_len(
       "ft_min_word_len",
       "The minimum length of the word to be included in a FULLTEXT index. "
       "Note: FULLTEXT indexes must be rebuilt after changing this variable",
       READ_ONLY GLOBAL_VAR(ft_min_word_len), CMD_LINE(REQUIRED_ARG),
       VALID_RANGE(1, HA_FT_MAXCHARLEN), DEFAULT(4), BLOCK_SIZE(1));

/// @todo make it an updatable SESSION_VAR
static Sys_var_ulong Sys_ft_query_expansion_limit(
       "ft_query_expansion_limit",
       "Number of best matches to use for query expansion",
       READ_ONLY GLOBAL_VAR(ft_query_expansion_limit),
       CMD_LINE(REQUIRED_ARG),
       VALID_RANGE(0, 1000), DEFAULT(20), BLOCK_SIZE(1));

static Sys_var_charptr Sys_ft_stopword_file(
       "ft_stopword_file",
       "Use stopwords from this file instead of built-in list",
       READ_ONLY NON_PERSIST GLOBAL_VAR(ft_stopword_file),
       CMD_LINE(REQUIRED_ARG),
       IN_FS_CHARSET, DEFAULT(0));

static bool check_init_string(sys_var*, THD*, set_var *var)
{
  if (var->save_result.string_value.str == 0)
  {
    var->save_result.string_value.str= const_cast<char*>("");
    var->save_result.string_value.length= 0;
  }
  return false;
}
static PolyLock_rwlock PLock_sys_init_connect(&LOCK_sys_init_connect);
static Sys_var_lexstring Sys_init_connect(
       "init_connect", "Command(s) that are executed for each "
       "new connection", GLOBAL_VAR(opt_init_connect),
       CMD_LINE(REQUIRED_ARG), IN_SYSTEM_CHARSET,
       DEFAULT(""), &PLock_sys_init_connect, NOT_IN_BINLOG,
       ON_CHECK(check_init_string));

static Sys_var_charptr Sys_init_file(
       "init_file", "Read SQL commands from this file at startup",
       READ_ONLY NON_PERSIST GLOBAL_VAR(opt_init_file),
       CMD_LINE(REQUIRED_ARG),
       IN_FS_CHARSET, DEFAULT(0));

static PolyLock_rwlock PLock_sys_init_slave(&LOCK_sys_init_slave);
static Sys_var_lexstring Sys_init_slave(
       "init_slave", "Command(s) that are executed by a slave server "
       "each time the SQL thread starts", GLOBAL_VAR(opt_init_slave),
       CMD_LINE(REQUIRED_ARG), IN_SYSTEM_CHARSET,
       DEFAULT(""), &PLock_sys_init_slave,
       NOT_IN_BINLOG, ON_CHECK(check_init_string));

static Sys_var_ulong Sys_interactive_timeout(
       "interactive_timeout",
       "The number of seconds the server waits for activity on an interactive "
       "connection before closing it",
       SESSION_VAR(net_interactive_timeout),
       CMD_LINE(REQUIRED_ARG),
       VALID_RANGE(1, LONG_TIMEOUT), DEFAULT(NET_WAIT_TIMEOUT), BLOCK_SIZE(1));

static Sys_var_ulong Sys_join_buffer_size(
       "join_buffer_size",
       "The size of the buffer that is used for full joins",
       SESSION_VAR(join_buff_size), CMD_LINE(REQUIRED_ARG),
       VALID_RANGE(128, ULONG_MAX), DEFAULT(256 * 1024), BLOCK_SIZE(128));

static Sys_var_keycache Sys_key_buffer_size(
       "key_buffer_size", "The size of the buffer used for "
       "index blocks for MyISAM tables. Increase this to get better index "
       "handling (for all reads and multiple writes) to as much as you can "
       "afford",
       KEYCACHE_VAR(param_buff_size),
       CMD_LINE(REQUIRED_ARG, OPT_KEY_BUFFER_SIZE),
       VALID_RANGE(0, SIZE_T_MAX), DEFAULT(KEY_CACHE_SIZE),
       BLOCK_SIZE(IO_SIZE), NO_MUTEX_GUARD, NOT_IN_BINLOG, ON_CHECK(0),
       ON_UPDATE(update_buffer_size));

static Sys_var_keycache Sys_key_cache_block_size(
       "key_cache_block_size", "The default size of key cache blocks",
       KEYCACHE_VAR(param_block_size),
       CMD_LINE(REQUIRED_ARG, OPT_KEY_CACHE_BLOCK_SIZE),
       VALID_RANGE(512, 1024*16), DEFAULT(KEY_CACHE_BLOCK_SIZE),
       BLOCK_SIZE(512), NO_MUTEX_GUARD, NOT_IN_BINLOG, ON_CHECK(0),
       ON_UPDATE(update_keycache_param));

static Sys_var_keycache Sys_key_cache_division_limit(
       "key_cache_division_limit",
       "The minimum percentage of warm blocks in key cache",
       KEYCACHE_VAR(param_division_limit),
       CMD_LINE(REQUIRED_ARG, OPT_KEY_CACHE_DIVISION_LIMIT),
       VALID_RANGE(1, 100), DEFAULT(100),
       BLOCK_SIZE(1), NO_MUTEX_GUARD, NOT_IN_BINLOG, ON_CHECK(0),
       ON_UPDATE(update_keycache_param));

static Sys_var_keycache Sys_key_cache_age_threshold(
       "key_cache_age_threshold", "This characterizes the number of "
       "hits a hot block has to be untouched until it is considered aged "
       "enough to be downgraded to a warm block. This specifies the "
       "percentage ratio of that number of hits to the total number of "
       "blocks in key cache",
       KEYCACHE_VAR(param_age_threshold),
       CMD_LINE(REQUIRED_ARG, OPT_KEY_CACHE_AGE_THRESHOLD),
       VALID_RANGE(100, ULONG_MAX), DEFAULT(300),
       BLOCK_SIZE(100), NO_MUTEX_GUARD, NOT_IN_BINLOG, ON_CHECK(0),
       ON_UPDATE(update_keycache_param));

static Sys_var_bool Sys_large_files_support(
       "large_files_support",
       "Whether mysqld was compiled with options for large file support",
       READ_ONLY NON_PERSIST GLOBAL_VAR(opt_large_files),
       NO_CMD_LINE, DEFAULT(sizeof(my_off_t) > 4));

static Sys_var_uint Sys_large_page_size(
       "large_page_size",
       "If large page support is enabled, this shows the size of memory pages",
       READ_ONLY NON_PERSIST GLOBAL_VAR(opt_large_page_size), NO_CMD_LINE,
       VALID_RANGE(0, UINT_MAX), DEFAULT(0), BLOCK_SIZE(1));

static Sys_var_bool Sys_large_pages(
       "large_pages", "Enable support for large pages",
       READ_ONLY GLOBAL_VAR(opt_large_pages),
       IF_WIN(NO_CMD_LINE, CMD_LINE(OPT_ARG)), DEFAULT(FALSE));

static Sys_var_charptr Sys_language(
       "lc_messages_dir", "Directory where error messages are",
       READ_ONLY NON_PERSIST GLOBAL_VAR(lc_messages_dir_ptr), 
       CMD_LINE(REQUIRED_ARG, OPT_LC_MESSAGES_DIRECTORY),
       IN_FS_CHARSET, DEFAULT(0));

static Sys_var_bool Sys_local_infile(
       "local_infile", "Enable LOAD DATA LOCAL INFILE",
       GLOBAL_VAR(opt_local_infile), CMD_LINE(OPT_ARG), DEFAULT(FALSE));

static Sys_var_ulong Sys_lock_wait_timeout(
       "lock_wait_timeout",
       "Timeout in seconds to wait for a lock before returning an error.",
       SESSION_VAR(lock_wait_timeout), CMD_LINE(REQUIRED_ARG),
       VALID_RANGE(1, LONG_TIMEOUT), DEFAULT(LONG_TIMEOUT), BLOCK_SIZE(1));

#ifdef HAVE_MLOCKALL
static Sys_var_bool Sys_locked_in_memory(
       "locked_in_memory",
       "Whether mysqld was locked in memory with --memlock",
       READ_ONLY NON_PERSIST GLOBAL_VAR(locked_in_memory), NO_CMD_LINE,
       DEFAULT(FALSE));
#endif

/* this says NO_CMD_LINE, as command-line option takes a string, not a bool */
static Sys_var_bool Sys_log_bin(
       "log_bin", "Whether the binary log is enabled",
       READ_ONLY NON_PERSIST GLOBAL_VAR(opt_bin_log), NO_CMD_LINE,
       DEFAULT(FALSE));

static bool transaction_write_set_check(sys_var*, THD *thd, set_var *var)
{
  // Can't change the algorithm when group replication is enabled.
  if (is_group_replication_running())
  {
    my_message(ER_GROUP_REPLICATION_RUNNING,
               "The write set algorithm cannot be changed when Group replication"
               " is running.", MYF(0));
    return true;
  }

  if ((var->is_global_persist()) &&
      global_system_variables.binlog_format != BINLOG_FORMAT_ROW)
  {
    my_error(ER_PREVENTS_VARIABLE_WITHOUT_RBR, MYF(0), var->var->name.str);
    return true;
  }

  if (var->type == OPT_SESSION &&
      thd->variables.binlog_format != BINLOG_FORMAT_ROW)
  {
    my_error(ER_PREVENTS_VARIABLE_WITHOUT_RBR, MYF(0), var->var->name.str);
    return true;
  }
  /*
    if in a stored function/trigger, it's too late to change
  */
  if (thd->in_sub_stmt)
  {
    my_error(ER_VARIABLE_NOT_SETTABLE_IN_TRANSACTION, MYF(0),
             var->var->name.str);
    return true;
  }
  /*
    Make the session variable 'transaction_write_set_extraction' read-only inside a transaction.
  */
  if (thd->in_active_multi_stmt_transaction())
  {
    my_error(ER_VARIABLE_NOT_SETTABLE_IN_TRANSACTION, MYF(0),
             var->var->name.str);
    return true;
  }
  /*
    Disallow changing variable 'transaction_write_set_extraction' while
    binlog_transaction_dependency_tracking is different from COMMIT_ORDER.
  */
  if (mysql_bin_log.m_dependency_tracker.m_opt_tracking_mode
      != DEPENDENCY_TRACKING_COMMIT_ORDER)
  {
    my_error(ER_WRONG_USAGE, MYF(0),
             "transaction_write_set_extraction (changed)",
             "binlog_transaction_dependency_tracking (!= COMMIT_ORDER)");
    return true;
  }

  return false;
}

static Sys_var_enum Sys_extract_write_set(
       "transaction_write_set_extraction",
       "This option is used to let the server know when to "
       "extract the write set which will be used for various purposes. ",
       SESSION_VAR(transaction_write_set_extraction), CMD_LINE(OPT_ARG),
       transaction_write_set_hashing_algorithms,
       DEFAULT(HASH_ALGORITHM_XXHASH64), NO_MUTEX_GUARD, NOT_IN_BINLOG,
       ON_CHECK(transaction_write_set_check),
       ON_UPDATE(NULL));

static Sys_var_ulong Sys_rpl_stop_slave_timeout(
       "rpl_stop_slave_timeout",
       "Timeout in seconds to wait for slave to stop before returning a "
       "warning.",
       GLOBAL_VAR(rpl_stop_slave_timeout), CMD_LINE(REQUIRED_ARG),
       VALID_RANGE(2, LONG_TIMEOUT), DEFAULT(LONG_TIMEOUT), BLOCK_SIZE(1));

static Sys_var_enum Sys_binlog_error_action(
       "binlog_error_action",
       "When statements cannot be written to the binary log due to a fatal "
       "error, the server can either ignore the error and let the master "
       "continue, or abort.", GLOBAL_VAR(binlog_error_action),
       CMD_LINE(REQUIRED_ARG), binlog_error_action_list, DEFAULT(ABORT_SERVER));

static Sys_var_bool Sys_trust_function_creators(
       "log_bin_trust_function_creators",
       "If set to FALSE (the default), then when --log-bin is used, creation "
       "of a stored function (or trigger) is allowed only to users having the "
       "SUPER privilege and only if this stored function (trigger) may not "
       "break binary logging. Note that if ALL connections to this server "
       "ALWAYS use row-based binary logging, the security issues do not "
       "exist and the binary logging cannot break, so you can safely set "
       "this to TRUE",
       GLOBAL_VAR(trust_function_creators),
       CMD_LINE(OPT_ARG), DEFAULT(FALSE));

static Sys_var_bool Sys_check_proxy_users(
	"check_proxy_users",
	"If set to FALSE (the default), then proxy user identity will not be "
	"mapped for authentication plugins which support mapping from grant "
	"tables.  When set to TRUE, users associated with authentication "
	"plugins which signal proxy user mapping should be done according to "
	"GRANT PROXY privilege definition.",
	GLOBAL_VAR(check_proxy_users),
	CMD_LINE(OPT_ARG), DEFAULT(FALSE));

static Sys_var_bool Sys_mysql_native_password_proxy_users(
	"mysql_native_password_proxy_users",
	"If set to FALSE (the default), then the mysql_native_password "
	"plugin will not signal for authenticated users to be checked for mapping "
	"to proxy users.  When set to TRUE, the plugin will flag associated "
	"authenticated accounts to be mapped to proxy users when the server option "
	"check_proxy_users is enabled.",
	GLOBAL_VAR(mysql_native_password_proxy_users),
	CMD_LINE(OPT_ARG), DEFAULT(FALSE));

static Sys_var_bool Sys_sha256_password_proxy_users(
	"sha256_password_proxy_users",
	"If set to FALSE (the default), then the sha256_password authentication "
	"plugin will not signal for authenticated users to be checked for mapping "
	"to proxy users.  When set to TRUE, the plugin will flag associated "
	"authenticated accounts to be mapped to proxy users when the server option "
	"check_proxy_users is enabled.",
	GLOBAL_VAR(sha256_password_proxy_users),
	CMD_LINE(OPT_ARG), DEFAULT(FALSE));

static Sys_var_bool Sys_use_v1_row_events(
       "log_bin_use_v1_row_events",
       "If equal to 1 then version 1 row events are written to a row based "
       "binary log.  If equal to 0, then the latest version of events are "
       "written.  "
       "This option is useful during some upgrades.",
       NON_PERSIST GLOBAL_VAR(log_bin_use_v1_row_events),
       CMD_LINE(OPT_ARG), DEFAULT(FALSE));

static Sys_var_charptr Sys_log_error(
       "log_error", "Error log file",
       READ_ONLY NON_PERSIST GLOBAL_VAR(log_error_dest),
       CMD_LINE(OPT_ARG, OPT_LOG_ERROR),
       IN_FS_CHARSET, DEFAULT(disabled_my_option), NO_MUTEX_GUARD,
       NOT_IN_BINLOG, ON_CHECK(NULL), ON_UPDATE(NULL),
       NULL, sys_var::PARSE_EARLY);


/*
  log_error_filter_rules: internal
  (until components can have their own sysvars)
*/

static bool fix_log_error_filter_rules(sys_var *self,
                                       THD *thd MY_ATTRIBUTE((unused)),
                                       enum_var_type type
                                         MY_ATTRIBUTE((unused)))
{
  int ret= LogVar(self->name).val(opt_log_error_filter_rules)
                             .group("log_filter")
                             .update();

#if 0
  /*
    This will be enabled in the context of WL#9651:
    Logging services: log filter (configuration engine)
  */
  if (ret < 1)
    push_warning_printf(thd, Sql_condition::SL_WARNING,
                        ER_COMPONENT_FILTER_FLABBERGASTED,
                        ER_THD(thd, ER_COMPONENT_FILTER_FLABBERGASTED),
                        "draugnet", &opt_log_error_filter_rules[ret]);
  return (ret != 0);
#endif
  return (ret == 0);
}

static Sys_var_charptr Sys_log_error_filter_rules(
       "log_error_filter_rules", "Error log filter rules",
       GLOBAL_VAR(opt_log_error_filter_rules),
       CMD_LINE(OPT_ARG),
       IN_SYSTEM_CHARSET,
       DEFAULT("prio>=3? gag. "
               "err_code==1408? set_priority 0. "
               "err_code==1408? add_field log_label:=\"HELO\". "
               "+source_line? delete_field. "
               "+err_code? delete_field."),
       NO_MUTEX_GUARD, NOT_IN_BINLOG,
       ON_CHECK(0),
       ON_UPDATE(fix_log_error_filter_rules));


static bool check_log_error_services(sys_var *self, THD *thd, set_var *var)
{
  int i;
  if ((var->save_result.string_value.str != NULL) &&
      ((i = log_builtins_error_stack(var->save_result.string_value.str,
                                     true)) < 0))
  {
    push_warning_printf(thd, Sql_condition::SL_WARNING,
                        ER_WRONG_VALUE_FOR_VAR,
                        "Value for %s got confusing at or around %s",
                        self->name.str,
                        &((char *) var->save_result.string_value.str)[-(i+1)]);
    return true;
  }

  return false;
}


static bool fix_log_error_services(sys_var *self MY_ATTRIBUTE((unused)),
                                   THD *thd MY_ATTRIBUTE((unused)),
                                   enum_var_type type MY_ATTRIBUTE((unused)))
{
  return (log_builtins_error_stack(opt_log_error_services, false) < 0);
}

static Sys_var_charptr Sys_log_error_services(
       "log_error_services",
       "Services that should be called when an error event is received",
       GLOBAL_VAR(opt_log_error_services),
       CMD_LINE(REQUIRED_ARG),
       IN_SYSTEM_CHARSET,
       DEFAULT("log_filter_internal; log_sink_internal"),
       NO_MUTEX_GUARD, NOT_IN_BINLOG,
       ON_CHECK(check_log_error_services),
       ON_UPDATE(fix_log_error_services));

static Sys_var_bool Sys_log_queries_not_using_indexes(
       "log_queries_not_using_indexes",
       "Log queries that are executed without benefit of any index to the "
       "slow log if it is open",
       GLOBAL_VAR(opt_log_queries_not_using_indexes),
       CMD_LINE(OPT_ARG), DEFAULT(FALSE));

static Sys_var_bool Sys_log_slow_admin_statements(
       "log_slow_admin_statements",
       "Log slow OPTIMIZE, ANALYZE, ALTER and other administrative statements to "
       "the slow log if it is open.",
       GLOBAL_VAR(opt_log_slow_admin_statements),
       CMD_LINE(OPT_ARG), DEFAULT(FALSE));

static Sys_var_bool Sys_log_slow_slave_statements(
       "log_slow_slave_statements",
       "Log slow statements executed by slave thread to the slow log if it is open.",
       GLOBAL_VAR(opt_log_slow_slave_statements),
       CMD_LINE(OPT_ARG), DEFAULT(FALSE));

static bool update_log_throttle_queries_not_using_indexes(sys_var*,
                                                          THD *thd,
                                                          enum_var_type)
{
  // Check if we should print a summary of any suppressed lines to the slow log
  // now since opt_log_throttle_queries_not_using_indexes was changed.
  log_throttle_qni.flush(thd);
  return false;
}

static Sys_var_ulong Sys_log_throttle_queries_not_using_indexes(
       "log_throttle_queries_not_using_indexes",
       "Log at most this many 'not using index' warnings per minute to the "
       "slow log. Any further warnings will be condensed into a single "
       "summary line. A value of 0 disables throttling. "
       "Option has no effect unless --log_queries_not_using_indexes is set.",
       GLOBAL_VAR(opt_log_throttle_queries_not_using_indexes),
       CMD_LINE(REQUIRED_ARG),
       VALID_RANGE(0, ULONG_MAX), DEFAULT(0), BLOCK_SIZE(1),
       NO_MUTEX_GUARD, NOT_IN_BINLOG,
       ON_CHECK(0),
       ON_UPDATE(update_log_throttle_queries_not_using_indexes));

static bool update_log_warnings(sys_var*, THD*, enum_var_type)
{
  // log_warnings is deprecated, but for now, we'll set the
  // new log_error_verbosity from it for backward compatibility.
  log_error_verbosity= std::min(3UL, 1UL + log_warnings);
  return (log_builtins_filter_update_verbosity(log_error_verbosity) < 0);
}

static Sys_var_ulong Sys_log_warnings(
       "log_warnings",
       "Log some not critical warnings to the log file",
       GLOBAL_VAR(log_warnings),
       CMD_LINE(OPT_ARG, 'W'),
       VALID_RANGE(0, 2), DEFAULT(2), BLOCK_SIZE(1), NO_MUTEX_GUARD,
       NOT_IN_BINLOG, ON_CHECK(0), ON_UPDATE(update_log_warnings),
       DEPRECATED("log_error_verbosity"));

static bool update_log_error_verbosity(sys_var*, THD*, enum_var_type)
{
  // log_warnings is deprecated, but for now, we'll set it from
  // the new log_error_verbosity for backward compatibility.
  log_warnings= log_error_verbosity - 1;
  return (log_builtins_filter_update_verbosity(log_error_verbosity) < 0);
}

static Sys_var_ulong Sys_log_error_verbosity(
       "log_error_verbosity",
       "How detailed the error log should be. "
       "1, log errors only. "
       "2, log errors and warnings. "
       "3, log errors, warnings, and notes. "
       "Messages sent to the client are unaffected by this setting.",
       GLOBAL_VAR(log_error_verbosity),
       CMD_LINE(REQUIRED_ARG),
       VALID_RANGE(1, 3), DEFAULT(3), BLOCK_SIZE(1), NO_MUTEX_GUARD,
       NOT_IN_BINLOG, ON_CHECK(0), ON_UPDATE(update_log_error_verbosity));

static Sys_var_enum Sys_log_timestamps(
       "log_timestamps",
       "UTC to timestamp log files in zulu time, for more concise timestamps "
       "and easier correlation of logs from servers from multiple time zones, "
       "or SYSTEM to use the system's local time. "
       "This affects only log files, not log tables, as the timestamp columns "
       "of the latter can be converted at will.",
       GLOBAL_VAR(opt_log_timestamps),
       CMD_LINE(REQUIRED_ARG),
       timestamp_type_names, DEFAULT(0),
       NO_MUTEX_GUARD, NOT_IN_BINLOG);

static Sys_var_bool Sys_log_statements_unsafe_for_binlog(
       "log_statements_unsafe_for_binlog",
       "Log statements considered unsafe when using statement based binary logging.",
       GLOBAL_VAR(opt_log_unsafe_statements),
       CMD_LINE(OPT_ARG), DEFAULT(TRUE));

/* logging to host OS's syslog */

static bool fix_syslog_enable(sys_var *self, THD *thd MY_ATTRIBUTE((unused)),
                              enum_var_type type MY_ATTRIBUTE((unused)))
{
  return LogVar(self->name).val((longlong) opt_log_syslog_enable).update();
}

static Sys_var_bool Sys_log_syslog_enable(
       "log_syslog",
       "Errors, warnings, and similar issues eligible for MySQL's error log "
       "file may additionally be sent to the host operating system's system "
       "log (\"syslog\").",
       GLOBAL_VAR(opt_log_syslog_enable),
       CMD_LINE(OPT_ARG),
       DEFAULT(TRUE), // true-when-loaded on either platform
       NO_MUTEX_GUARD, NOT_IN_BINLOG,
       ON_CHECK(0), ON_UPDATE(fix_syslog_enable),
       DEPRECATED("--log_error_services"));


static bool fix_syslog_tag(sys_var *self, THD *thd MY_ATTRIBUTE((unused)),
                           enum_var_type type MY_ATTRIBUTE((unused)))
{
  return LogVar(self->name).val(opt_log_syslog_tag).update();
}

static bool check_syslog_tag(sys_var *self, THD *THD MY_ATTRIBUTE((unused)),
                             set_var *var)
{
  if (var->value != nullptr)
    return LogVar(self->name).val(var->save_result.string_value).check();

  return false;
}

static Sys_var_charptr Sys_log_syslog_tag(
       "log_syslog_tag",
       "When logging issues using the host operating system's syslog, "
       "tag the entries from this particular MySQL server with this ident. "
       "This will help distinguish entries from MySQL servers co-existing "
       "on the same host machine. A non-empty tag will be appended to the "
       "default ident of 'mysqld', connected by a hyphen.",
       GLOBAL_VAR(opt_log_syslog_tag), CMD_LINE(REQUIRED_ARG),
       IN_SYSTEM_CHARSET, DEFAULT(""), NO_MUTEX_GUARD, NOT_IN_BINLOG,
       ON_CHECK(check_syslog_tag), ON_UPDATE(fix_syslog_tag));


#ifndef _WIN32

static bool check_syslog_facility(sys_var *self, THD*, set_var *var)
{
  if (var->value != nullptr)
    return LogVar(self->name).val(var->save_result.string_value).check();
  return false;
}

static bool fix_syslog_facility(sys_var *self, THD *thd MY_ATTRIBUTE((unused)),
                                enum_var_type type MY_ATTRIBUTE((unused)))
{
  return LogVar(self->name).val(opt_log_syslog_facility).update();
}

static Sys_var_charptr Sys_log_syslog_facility(
       "log_syslog_facility",
       "When logging issues using the host operating system's syslog, "
       "identify as a facility of the given type (to aid in log filtering).",
       GLOBAL_VAR(opt_log_syslog_facility), CMD_LINE(REQUIRED_ARG),
       IN_SYSTEM_CHARSET, DEFAULT("daemon"), NO_MUTEX_GUARD, NOT_IN_BINLOG,
       ON_CHECK(check_syslog_facility), ON_UPDATE(fix_syslog_facility));

static bool fix_syslog_pid(sys_var *self, THD *thd MY_ATTRIBUTE((unused)),
                           enum_var_type type MY_ATTRIBUTE((unused)))
{
  return LogVar(self->name).val((longlong) opt_log_syslog_include_pid)
                           .update();
}

static Sys_var_bool Sys_log_syslog_log_pid(
       "log_syslog_include_pid",
       "When logging issues using the host operating system's syslog, "
       "include this MySQL server's process ID (PID). This setting does "
       "not affect MySQL's own error log file.",
       GLOBAL_VAR(opt_log_syslog_include_pid),
       CMD_LINE(OPT_ARG), DEFAULT(TRUE),
       NO_MUTEX_GUARD, NOT_IN_BINLOG,
       ON_CHECK(0), ON_UPDATE(fix_syslog_pid));

#endif

static bool update_cached_long_query_time(sys_var*, THD *thd,
                                          enum_var_type type)
{
  if (type == OPT_SESSION)
    thd->variables.long_query_time=
      double2ulonglong(thd->variables.long_query_time_double * 1e6);
  else
    global_system_variables.long_query_time=
      double2ulonglong(global_system_variables.long_query_time_double * 1e6);
  return false;
}

static Sys_var_double Sys_long_query_time(
       "long_query_time",
       "Log all queries that have taken more than long_query_time seconds "
       "to execute to file. The argument will be treated as a decimal value "
       "with microsecond precision",
       SESSION_VAR(long_query_time_double),
       CMD_LINE(REQUIRED_ARG), VALID_RANGE(0, LONG_TIMEOUT), DEFAULT(10),
       NO_MUTEX_GUARD, NOT_IN_BINLOG, ON_CHECK(0),
       ON_UPDATE(update_cached_long_query_time));

static bool fix_low_prio_updates(sys_var*, THD *thd, enum_var_type type)
{
  if (type == OPT_SESSION)
  {
    thd->update_lock_default= (thd->variables.low_priority_updates ?
                               TL_WRITE_LOW_PRIORITY : TL_WRITE);
    thd->insert_lock_default= (thd->variables.low_priority_updates ?
                               TL_WRITE_LOW_PRIORITY : TL_WRITE_CONCURRENT_INSERT);
  }
  else
    thr_upgraded_concurrent_insert_lock=
      (global_system_variables.low_priority_updates ?
       TL_WRITE_LOW_PRIORITY : TL_WRITE);
  return false;
}
static Sys_var_bool Sys_low_priority_updates(
       "low_priority_updates",
       "INSERT/DELETE/UPDATE has lower priority than selects",
       SESSION_VAR(low_priority_updates),
       CMD_LINE(OPT_ARG),
       DEFAULT(FALSE), NO_MUTEX_GUARD, NOT_IN_BINLOG, ON_CHECK(0),
       ON_UPDATE(fix_low_prio_updates));

static Sys_var_bool Sys_lower_case_file_system(
       "lower_case_file_system",
       "Case sensitivity of file names on the file system where the "
       "data directory is located",
       READ_ONLY NON_PERSIST GLOBAL_VAR(lower_case_file_system), NO_CMD_LINE,
       DEFAULT(FALSE));

static Sys_var_uint Sys_lower_case_table_names(
       "lower_case_table_names",
       "If set to 1 table names are stored in lowercase on disk and table "
       "names will be case-insensitive.  Should be set to 2 if you are using "
       "a case insensitive file system",
       READ_ONLY GLOBAL_VAR(lower_case_table_names),
       CMD_LINE(OPT_ARG, OPT_LOWER_CASE_TABLE_NAMES),
       VALID_RANGE(0, 2),
#ifdef FN_NO_CASE_SENSE
    DEFAULT(1),
#else
    DEFAULT(0),
#endif
       BLOCK_SIZE(1));

static bool session_readonly(sys_var *self, THD*, set_var *var)
{
  if (var->is_global_persist())
    return false;
  my_error(ER_VARIABLE_IS_READONLY, MYF(0), "SESSION",
           self->name.str, "GLOBAL");
  return true;
}

static bool
check_max_allowed_packet(sys_var *self, THD *thd,  set_var *var)
{
  longlong val;
  if (session_readonly(self, thd, var))
    return true;

  val= var->save_result.ulonglong_value;
  if (val < (longlong) global_system_variables.net_buffer_length)
  {
    push_warning_printf(thd, Sql_condition::SL_WARNING,
                        WARN_OPTION_BELOW_LIMIT,
                        ER_THD(thd, WARN_OPTION_BELOW_LIMIT),
                        "max_allowed_packet", "net_buffer_length");
  }
  return false;
}


static Sys_var_ulong Sys_max_allowed_packet(
       "max_allowed_packet",
       "Max packet length to send to or receive from the server",
       SESSION_VAR(max_allowed_packet), CMD_LINE(REQUIRED_ARG),
       VALID_RANGE(1024, 1024 * 1024 * 1024), DEFAULT(4096 * 1024),
       BLOCK_SIZE(1024), NO_MUTEX_GUARD, NOT_IN_BINLOG,
       ON_CHECK(check_max_allowed_packet));

static Sys_var_ulong Sys_slave_max_allowed_packet(
       "slave_max_allowed_packet",
       "The maximum packet length to sent successfully from the master to slave.",
       GLOBAL_VAR(slave_max_allowed_packet), CMD_LINE(REQUIRED_ARG),
       VALID_RANGE(1024, MAX_MAX_ALLOWED_PACKET),
       DEFAULT(MAX_MAX_ALLOWED_PACKET),
       BLOCK_SIZE(1024));

static Sys_var_ulonglong Sys_max_binlog_cache_size(
       "max_binlog_cache_size",
       "Sets the total size of the transactional cache",
       GLOBAL_VAR(max_binlog_cache_size), CMD_LINE(REQUIRED_ARG),
       VALID_RANGE(IO_SIZE, ULLONG_MAX),
       DEFAULT((ULLONG_MAX/IO_SIZE)*IO_SIZE),
       BLOCK_SIZE(IO_SIZE),
       NO_MUTEX_GUARD, NOT_IN_BINLOG, ON_CHECK(0),
       ON_UPDATE(fix_binlog_cache_size));

static Sys_var_ulonglong Sys_max_binlog_stmt_cache_size(
       "max_binlog_stmt_cache_size",
       "Sets the total size of the statement cache",
       GLOBAL_VAR(max_binlog_stmt_cache_size), CMD_LINE(REQUIRED_ARG),
       VALID_RANGE(IO_SIZE, ULLONG_MAX),
       DEFAULT((ULLONG_MAX/IO_SIZE)*IO_SIZE),
       BLOCK_SIZE(IO_SIZE),
       NO_MUTEX_GUARD, NOT_IN_BINLOG, ON_CHECK(0),
       ON_UPDATE(fix_binlog_stmt_cache_size));

static bool fix_max_binlog_size(sys_var*, THD*, enum_var_type)
{
  mysql_bin_log.set_max_size(max_binlog_size);
  /*
    For multisource replication, this max size is set to all relay logs
    per channel. So, run through them
  */
  if (!max_relay_log_size)
  {
    Master_info *mi =NULL;

    channel_map.wrlock();
    for (mi_map::iterator it= channel_map.begin(); it!= channel_map.end(); it++)
    {
      mi= it->second;
      if (mi!= NULL)
        mi->rli->relay_log.set_max_size(max_binlog_size);
    }
    channel_map.unlock();
  }
  return false;
}
static Sys_var_ulong Sys_max_binlog_size(
       "max_binlog_size",
       "Binary log will be rotated automatically when the size exceeds this "
       "value. Will also apply to relay logs if max_relay_log_size is 0",
       GLOBAL_VAR(max_binlog_size), CMD_LINE(REQUIRED_ARG),
       VALID_RANGE(IO_SIZE, 1024*1024L*1024L), DEFAULT(1024*1024L*1024L),
       BLOCK_SIZE(IO_SIZE), NO_MUTEX_GUARD, NOT_IN_BINLOG, ON_CHECK(0),
       ON_UPDATE(fix_max_binlog_size));

static Sys_var_ulong Sys_max_connections(
       "max_connections", "The number of simultaneous clients allowed",
       GLOBAL_VAR(max_connections), CMD_LINE(REQUIRED_ARG),
       VALID_RANGE(1, 100000),
       DEFAULT(MAX_CONNECTIONS_DEFAULT),
       BLOCK_SIZE(1),
       NO_MUTEX_GUARD,
       NOT_IN_BINLOG,
       ON_CHECK(0),
       ON_UPDATE(0),
       NULL,
       /* max_connections is used as a sizing hint by the performance schema. */
       sys_var::PARSE_EARLY);

static Sys_var_ulong Sys_max_connect_errors(
       "max_connect_errors",
       "If there is more than this number of interrupted connections from "
       "a host this host will be blocked from further connections",
       GLOBAL_VAR(max_connect_errors), CMD_LINE(REQUIRED_ARG),
       VALID_RANGE(1, ULONG_MAX), DEFAULT(100),
       BLOCK_SIZE(1));

static Sys_var_long Sys_max_digest_length(
       "max_digest_length",
       "Maximum length considered for digest text.",
       READ_ONLY GLOBAL_VAR(max_digest_length),
       CMD_LINE(REQUIRED_ARG), VALID_RANGE(0, 1024 * 1024),
       DEFAULT(1024),
       BLOCK_SIZE(1));

static bool check_max_delayed_threads(sys_var*, THD*, set_var *var)
{
  return (!var->is_global_persist()) &&
         var->save_result.ulonglong_value != 0 &&
         var->save_result.ulonglong_value !=
                           global_system_variables.max_insert_delayed_threads;
}

// Alias for max_delayed_threads
static Sys_var_ulong Sys_max_insert_delayed_threads(
       "max_insert_delayed_threads",
       "Don't start more than this number of threads to handle INSERT "
       "DELAYED statements. If set to zero INSERT DELAYED will be not used. "
       "This variable is deprecated along with INSERT DELAYED.",
       SESSION_VAR(max_insert_delayed_threads),
       NO_CMD_LINE, VALID_RANGE(0, 16384), DEFAULT(20),
       BLOCK_SIZE(1), NO_MUTEX_GUARD, NOT_IN_BINLOG,
       ON_CHECK(check_max_delayed_threads), ON_UPDATE(0),
       DEPRECATED(""));

static Sys_var_ulong Sys_max_delayed_threads(
       "max_delayed_threads",
       "Don't start more than this number of threads to handle INSERT "
       "DELAYED statements. If set to zero INSERT DELAYED will be not used. "
       "This variable is deprecated along with INSERT DELAYED.",
       SESSION_VAR(max_insert_delayed_threads),
       CMD_LINE(REQUIRED_ARG), VALID_RANGE(0, 16384), DEFAULT(20),
       BLOCK_SIZE(1), NO_MUTEX_GUARD, NOT_IN_BINLOG,
       ON_CHECK(check_max_delayed_threads), ON_UPDATE(0),
       DEPRECATED(""));

static Sys_var_ulong Sys_max_error_count(
       "max_error_count",
       "Max number of errors/warnings to store for a statement",
       SESSION_VAR(max_error_count), CMD_LINE(REQUIRED_ARG),
       VALID_RANGE(0, 65535), DEFAULT(DEFAULT_ERROR_COUNT), BLOCK_SIZE(1));

static Sys_var_ulonglong Sys_max_heap_table_size(
       "max_heap_table_size",
       "Don't allow creation of heap tables bigger than this",
       SESSION_VAR(max_heap_table_size), CMD_LINE(REQUIRED_ARG),
       VALID_RANGE(16384, (ulonglong)~(intptr)0), DEFAULT(16*1024*1024),
       BLOCK_SIZE(1024));

static ulong mdl_locks_cache_size_unused;
static Sys_var_ulong Sys_metadata_locks_cache_size(
       "metadata_locks_cache_size", "Has no effect, deprecated",
       READ_ONLY GLOBAL_VAR(mdl_locks_cache_size_unused),
       CMD_LINE(REQUIRED_ARG, OPT_MDL_CACHE_SIZE),
       VALID_RANGE(1, 1024*1024), DEFAULT(1024), BLOCK_SIZE(1), NO_MUTEX_GUARD,
       NOT_IN_BINLOG, ON_CHECK(0), ON_UPDATE(0), DEPRECATED(""));

static ulong mdl_locks_hash_partitions_unused;
static Sys_var_ulong Sys_metadata_locks_hash_instances(
       "metadata_locks_hash_instances", "Has no effect, deprecated",
       READ_ONLY GLOBAL_VAR(mdl_locks_hash_partitions_unused),
       CMD_LINE(REQUIRED_ARG, OPT_MDL_HASH_INSTANCES),
       VALID_RANGE(1, 1024), DEFAULT(8), BLOCK_SIZE(1), NO_MUTEX_GUARD,
       NOT_IN_BINLOG, ON_CHECK(0), ON_UPDATE(0), DEPRECATED(""));

// relies on DBUG_ASSERT(sizeof(my_thread_id) == 4);
static Sys_var_uint Sys_pseudo_thread_id(
       "pseudo_thread_id",
       "This variable is for internal server use",
       SESSION_ONLY(pseudo_thread_id),
       NO_CMD_LINE, VALID_RANGE(0, UINT_MAX32), DEFAULT(0),
       BLOCK_SIZE(1), NO_MUTEX_GUARD, IN_BINLOG,
       ON_CHECK(check_has_super));

static bool fix_max_join_size(sys_var* self, THD *thd, enum_var_type type)
{
  System_variables *sv= (self->is_global_persist(type))
       ? &global_system_variables : &thd->variables;
  if (sv->max_join_size == HA_POS_ERROR)
    sv->option_bits|= OPTION_BIG_SELECTS;
  else
    sv->option_bits&= ~OPTION_BIG_SELECTS;
  return false;
}
static Sys_var_harows Sys_max_join_size(
       "max_join_size",
       "Joins that are probably going to read more than max_join_size "
       "records return an error",
       SESSION_VAR(max_join_size), CMD_LINE(REQUIRED_ARG),
       VALID_RANGE(1, HA_POS_ERROR), DEFAULT(HA_POS_ERROR), BLOCK_SIZE(1),
       NO_MUTEX_GUARD, NOT_IN_BINLOG, ON_CHECK(0),
       ON_UPDATE(fix_max_join_size));

static Sys_var_ulong Sys_max_seeks_for_key(
       "max_seeks_for_key",
       "Limit assumed max number of seeks when looking up rows based on a key",
       SESSION_VAR(max_seeks_for_key), CMD_LINE(REQUIRED_ARG),
       VALID_RANGE(1, ULONG_MAX), DEFAULT(ULONG_MAX), BLOCK_SIZE(1));

static Sys_var_ulong Sys_max_length_for_sort_data(
       "max_length_for_sort_data",
       "Max number of bytes in sorted records",
       SESSION_VAR(max_length_for_sort_data), CMD_LINE(REQUIRED_ARG),
       VALID_RANGE(4, 8192*1024L), DEFAULT(4096), BLOCK_SIZE(1));

static Sys_var_ulong Sys_max_points_in_geometry(
       "max_points_in_geometry",
       "Maximum number of points in a geometry",
       SESSION_VAR(max_points_in_geometry), CMD_LINE(OPT_ARG),
       VALID_RANGE(3, 1024*1024L), DEFAULT(64*1024), BLOCK_SIZE(1));

static PolyLock_mutex PLock_prepared_stmt_count(&LOCK_prepared_stmt_count);

static Sys_var_ulong Sys_max_prepared_stmt_count(
       "max_prepared_stmt_count",
       "Maximum number of prepared statements in the server",
       GLOBAL_VAR(max_prepared_stmt_count), CMD_LINE(REQUIRED_ARG),
       VALID_RANGE(0, 1024*1024), DEFAULT(16382), BLOCK_SIZE(1),
       &PLock_prepared_stmt_count, NOT_IN_BINLOG, ON_CHECK(NULL),
       ON_UPDATE(NULL), NULL,
       /* max_prepared_stmt_count is used as a sizing hint by the performance schema. */
       sys_var::PARSE_EARLY);

static bool fix_max_relay_log_size(sys_var*, THD*, enum_var_type)
{
  Master_info *mi= NULL;

  channel_map.wrlock();
  for (mi_map::iterator it= channel_map.begin(); it!=channel_map.end(); it++)
  {
    mi= it->second;

    if (mi != NULL)
      mi->rli->relay_log.set_max_size(max_relay_log_size ?
                                      max_relay_log_size: max_binlog_size);
  }
  channel_map.unlock();
  return false;
}
static Sys_var_ulong Sys_max_relay_log_size(
       "max_relay_log_size",
       "If non-zero: relay log will be rotated automatically when the "
       "size exceeds this value; if zero: when the size "
       "exceeds max_binlog_size",
       GLOBAL_VAR(max_relay_log_size), CMD_LINE(REQUIRED_ARG),
       VALID_RANGE(0, 1024L*1024*1024), DEFAULT(0), BLOCK_SIZE(IO_SIZE),
       NO_MUTEX_GUARD, NOT_IN_BINLOG, ON_CHECK(0),
       ON_UPDATE(fix_max_relay_log_size));

static Sys_var_ulong Sys_max_sort_length(
       "max_sort_length",
       "The number of bytes to use when sorting BLOB or TEXT values (only "
       "the first max_sort_length bytes of each value are used; the rest "
       "are ignored)",
       SESSION_VAR(max_sort_length), CMD_LINE(REQUIRED_ARG),
       VALID_RANGE(4, 8192*1024L), DEFAULT(1024), BLOCK_SIZE(1));

static Sys_var_ulong Sys_max_sp_recursion_depth(
       "max_sp_recursion_depth",
       "Maximum stored procedure recursion depth",
       SESSION_VAR(max_sp_recursion_depth), CMD_LINE(OPT_ARG),
       VALID_RANGE(0, 255), DEFAULT(0), BLOCK_SIZE(1));

// non-standard session_value_ptr() here
static Sys_var_max_user_conn Sys_max_user_connections(
       "max_user_connections",
       "The maximum number of active connections for a single user "
       "(0 = no limit)",
       SESSION_VAR(max_user_connections), CMD_LINE(REQUIRED_ARG),
       VALID_RANGE(0, UINT_MAX), DEFAULT(0), BLOCK_SIZE(1), NO_MUTEX_GUARD,
       NOT_IN_BINLOG, ON_CHECK(session_readonly));

static Sys_var_ulong Sys_max_tmp_tables(
       "max_tmp_tables",
       "Maximum number of temporary tables a client can keep open at a time",
       SESSION_VAR(max_tmp_tables), CMD_LINE(REQUIRED_ARG),
       VALID_RANGE(1, ULONG_MAX), DEFAULT(32), BLOCK_SIZE(1), NO_MUTEX_GUARD,
       NOT_IN_BINLOG, ON_CHECK(0), ON_UPDATE(0), DEPRECATED(""));

static Sys_var_ulong Sys_max_write_lock_count(
       "max_write_lock_count",
       "After this many write locks, allow some read locks to run in between",
       GLOBAL_VAR(max_write_lock_count), CMD_LINE(REQUIRED_ARG),
       VALID_RANGE(1, ULONG_MAX), DEFAULT(ULONG_MAX), BLOCK_SIZE(1));

static Sys_var_ulong Sys_min_examined_row_limit(
       "min_examined_row_limit",
       "Don't write queries to slow log that examine fewer rows "
       "than that",
       SESSION_VAR(min_examined_row_limit), CMD_LINE(REQUIRED_ARG),
       VALID_RANGE(0, ULONG_MAX), DEFAULT(0), BLOCK_SIZE(1));

#ifdef _WIN32
static Sys_var_bool Sys_named_pipe(
       "named_pipe", "Enable the named pipe (NT)",
       READ_ONLY NON_PERSIST GLOBAL_VAR(opt_enable_named_pipe), CMD_LINE(OPT_ARG),
       DEFAULT(FALSE));
#endif


static bool 
check_net_buffer_length(sys_var *self, THD *thd,  set_var *var)
{
  longlong val;
  if (session_readonly(self, thd, var))
    return true;

  val= var->save_result.ulonglong_value;
  if (val > (longlong) global_system_variables.max_allowed_packet)
  {
    push_warning_printf(thd, Sql_condition::SL_WARNING,
                        WARN_OPTION_BELOW_LIMIT,
                        ER_THD(thd, WARN_OPTION_BELOW_LIMIT),
                        "max_allowed_packet", "net_buffer_length");
  }
  return false;
}
static Sys_var_ulong Sys_net_buffer_length(
       "net_buffer_length",
       "Buffer length for TCP/IP and socket communication",
       SESSION_VAR(net_buffer_length), CMD_LINE(REQUIRED_ARG),
       VALID_RANGE(1024, 1024*1024), DEFAULT(16384), BLOCK_SIZE(1024),
       NO_MUTEX_GUARD, NOT_IN_BINLOG, ON_CHECK(check_net_buffer_length));

static bool fix_net_read_timeout(sys_var* self, THD *thd, enum_var_type type)
{
  if (!self->is_global_persist(type))
  {
    // net_buffer_length is a specific property for the classic protocols
    if (!thd->is_classic_protocol())
    {
      my_error(ER_PLUGGABLE_PROTOCOL_COMMAND_NOT_SUPPORTED, MYF(0));
      return true;
    }
    my_net_set_read_timeout(thd->get_protocol_classic()->get_net(),
                            thd->variables.net_read_timeout);
  }
  return false;
}
static Sys_var_ulong Sys_net_read_timeout(
       "net_read_timeout",
       "Number of seconds to wait for more data from a connection before "
       "aborting the read",
       SESSION_VAR(net_read_timeout), CMD_LINE(REQUIRED_ARG),
       VALID_RANGE(1, LONG_TIMEOUT), DEFAULT(NET_READ_TIMEOUT), BLOCK_SIZE(1),
       NO_MUTEX_GUARD, NOT_IN_BINLOG, ON_CHECK(0),
       ON_UPDATE(fix_net_read_timeout));

static bool fix_net_write_timeout(sys_var* self, THD *thd, enum_var_type type)
{
  if (!self->is_global_persist(type))
  {
    // net_read_timeout is a specific property for the classic protocols
    if (!thd->is_classic_protocol())
    {
      my_error(ER_PLUGGABLE_PROTOCOL_COMMAND_NOT_SUPPORTED, MYF(0));
      return true;
    }
    my_net_set_write_timeout(thd->get_protocol_classic()->get_net(),
                             thd->variables.net_write_timeout);
  }
  return false;
}
static Sys_var_ulong Sys_net_write_timeout(
       "net_write_timeout",
       "Number of seconds to wait for a block to be written to a connection "
       "before aborting the write",
       SESSION_VAR(net_write_timeout), CMD_LINE(REQUIRED_ARG),
       VALID_RANGE(1, LONG_TIMEOUT), DEFAULT(NET_WRITE_TIMEOUT), BLOCK_SIZE(1),
       NO_MUTEX_GUARD, NOT_IN_BINLOG, ON_CHECK(0),
       ON_UPDATE(fix_net_write_timeout));

static bool fix_net_retry_count(sys_var* self, THD *thd, enum_var_type type)
{
  if (!self->is_global_persist(type))
  {
    // net_write_timeout is a specific property for the classic protocols
    if (!thd->is_classic_protocol())
    {
      my_error(ER_PLUGGABLE_PROTOCOL_COMMAND_NOT_SUPPORTED, MYF(0));
      return true;
    }
    thd->get_protocol_classic()->get_net()->retry_count=
      thd->variables.net_retry_count;
  }
  return false;
}
static Sys_var_ulong Sys_net_retry_count(
       "net_retry_count",
       "If a read on a communication port is interrupted, retry this "
       "many times before giving up",
       SESSION_VAR(net_retry_count), CMD_LINE(REQUIRED_ARG),
       VALID_RANGE(1, ULONG_MAX), DEFAULT(MYSQLD_NET_RETRY_COUNT),
       BLOCK_SIZE(1), NO_MUTEX_GUARD, NOT_IN_BINLOG, ON_CHECK(0),
       ON_UPDATE(fix_net_retry_count));

static Sys_var_bool Sys_new_mode(
       "new", "Use very new possible \"unsafe\" functions",
       SESSION_VAR(new_mode), CMD_LINE(OPT_ARG, 'n'), DEFAULT(FALSE));

static Sys_var_bool Sys_old_mode(
       "old", "Use compatible behavior",
       READ_ONLY GLOBAL_VAR(old_mode), CMD_LINE(OPT_ARG), DEFAULT(FALSE));

static Sys_var_bool Sys_old_alter_table(
       "old_alter_table", "Use old, non-optimized alter table",
       SESSION_VAR(old_alter_table), CMD_LINE(OPT_ARG), DEFAULT(FALSE));

static bool old_passwords_check(sys_var *self  MY_ATTRIBUTE((unused)),
                                THD *thd,
                                set_var *var)
{
  push_deprecated_warn_no_replacement(thd, "old_passwords");
  /* 1 used to be old passwords */
  return var->save_result.ulonglong_value == 1;
}

static Sys_var_uint Sys_old_passwords(
       "old_passwords",
       "Determine which hash algorithm to use when generating passwords using "
       "the PASSWORD() function",
       SESSION_VAR(old_passwords), CMD_LINE(REQUIRED_ARG),
       VALID_RANGE(0, 2), DEFAULT(0), BLOCK_SIZE(1), NO_MUTEX_GUARD,
       NOT_IN_BINLOG, ON_CHECK(old_passwords_check));

static Sys_var_ulong Sys_open_files_limit(
       "open_files_limit",
       "If this is not 0, then mysqld will use this value to reserve file "
       "descriptors to use with setrlimit(). If this value is 0 then mysqld "
       "will reserve max_connections*5 or max_connections + table_open_cache*2 "
       "(whichever is larger) number of file descriptors",
       READ_ONLY GLOBAL_VAR(open_files_limit), CMD_LINE(REQUIRED_ARG),
       VALID_RANGE(0, OS_FILE_LIMIT), DEFAULT(0), BLOCK_SIZE(1),
       NO_MUTEX_GUARD, NOT_IN_BINLOG, ON_CHECK(NULL), ON_UPDATE(NULL),
       NULL,
       /* open_files_limit is used as a sizing hint by the performance schema. */
       sys_var::PARSE_EARLY);

/// @todo change to enum
static Sys_var_ulong Sys_optimizer_prune_level(
       "optimizer_prune_level",
       "Controls the heuristic(s) applied during query optimization to prune "
       "less-promising partial plans from the optimizer search space. "
       "Meaning: 0 - do not apply any heuristic, thus perform exhaustive "
       "search; 1 - prune plans based on number of retrieved rows",
       SESSION_VAR(optimizer_prune_level), CMD_LINE(REQUIRED_ARG),
       VALID_RANGE(0, 1), DEFAULT(1), BLOCK_SIZE(1));

static Sys_var_ulong Sys_optimizer_search_depth(
       "optimizer_search_depth",
       "Maximum depth of search performed by the query optimizer. Values "
       "larger than the number of relations in a query result in better "
       "query plans, but take longer to compile a query. Values smaller "
       "than the number of tables in a relation result in faster "
       "optimization, but may produce very bad query plans. If set to 0, "
       "the system will automatically pick a reasonable value",
       SESSION_VAR(optimizer_search_depth), CMD_LINE(REQUIRED_ARG),
       VALID_RANGE(0, MAX_TABLES+1), DEFAULT(MAX_TABLES+1), BLOCK_SIZE(1));

static Sys_var_ulong Sys_range_optimizer_max_mem_size(
      "range_optimizer_max_mem_size",
      "Maximum amount of memory used by the range optimizer "
      "to allocate predicates during range analysis. "
      "The larger the number, more memory may be consumed during "
      "range analysis. If the value is too low to completed range "
      "optimization of a query, index range scan will not be "
      "considered for this query. A value of 0 means range optimizer "
      "does not have any cap on memory. ",
      SESSION_VAR(range_optimizer_max_mem_size),
      CMD_LINE(REQUIRED_ARG), VALID_RANGE(0, ULONG_MAX),
      DEFAULT(8388608),
      BLOCK_SIZE(1));

static bool limit_parser_max_mem_size(sys_var*, THD *thd, set_var *var)
{
  if (var->is_global_persist())
    return false;
  ulonglong val= var->save_result.ulonglong_value;
  if (val > global_system_variables.parser_max_mem_size)
  {
    if (thd->security_context()->check_access(SUPER_ACL))
      return false;
    var->save_result.ulonglong_value=
      global_system_variables.parser_max_mem_size;
    return throw_bounds_warning(thd, "parser_max_mem_size",
                                true, // fixed
                                true, // is_unsigned
                                val);
  }
  return false;
}

constexpr size_t max_mem_sz= std::numeric_limits<size_t>::max();

static Sys_var_ulonglong Sys_histogram_generation_max_mem_size(
      "histogram_generation_max_mem_size",
      "Maximum amount of memory available for generating histograms",
      SESSION_VAR(histogram_generation_max_mem_size),
      CMD_LINE(REQUIRED_ARG),
      VALID_RANGE(1000000, max_mem_sz),
      DEFAULT(20000000),
      BLOCK_SIZE(1),
      NO_MUTEX_GUARD, NOT_IN_BINLOG,
      ON_CHECK(check_has_super),
      ON_UPDATE(NULL));


/*
  Need at least 400Kb to get through bootstrap.
  Need at least 8Mb to get through mtr check testcase, which does
    SELECT * FROM INFORMATION_SCHEMA.VIEWS
*/
static Sys_var_ulonglong Sys_parser_max_mem_size(
      "parser_max_mem_size",
      "Maximum amount of memory available to the parser",
      SESSION_VAR(parser_max_mem_size),
      CMD_LINE(REQUIRED_ARG),
      VALID_RANGE(10 * 1000 * 1000, max_mem_sz),
      DEFAULT(max_mem_sz),
      BLOCK_SIZE(1),
      NO_MUTEX_GUARD, NOT_IN_BINLOG,
      ON_CHECK(limit_parser_max_mem_size),
      ON_UPDATE(NULL));

/*
  There is no call on Sys_var_integer::do_check() for 'set xxx=default';
  The predefined default for parser_max_mem_size is "infinite".
  Update it in case we have seen option maximum-parser-max-mem-size
  Also update global_system_variables, so 'SELECT parser_max_mem_size'
  reports correct data.
*/
export void update_parser_max_mem_size()
{
  const ulonglong max_max= max_system_variables.parser_max_mem_size;
  if (max_max == max_mem_sz)
    return;
  // In case parser-max-mem-size is also set:
  const ulonglong new_val=
    std::min(max_max, global_system_variables.parser_max_mem_size);
  Sys_parser_max_mem_size.update_default(new_val);
  global_system_variables.parser_max_mem_size= new_val;
}

static const char *optimizer_switch_names[]=
{
  "index_merge", "index_merge_union", "index_merge_sort_union",
  "index_merge_intersection", "engine_condition_pushdown",
  "index_condition_pushdown" , "mrr", "mrr_cost_based",
  "block_nested_loop", "batched_key_access",
  "materialization", "semijoin", "loosescan", "firstmatch", "duplicateweedout",
  "subquery_materialization_cost_based",
  "use_index_extensions", "condition_fanout_filter", "derived_merge",
  "default", NullS
};
static Sys_var_flagset Sys_optimizer_switch(
       "optimizer_switch",
       "optimizer_switch=option=val[,option=val...], where option is one of "
       "{index_merge, index_merge_union, index_merge_sort_union, "
       "index_merge_intersection, engine_condition_pushdown, "
       "index_condition_pushdown, mrr, mrr_cost_based"
       ", materialization, semijoin, loosescan, firstmatch, duplicateweedout,"
       " subquery_materialization_cost_based"
       ", block_nested_loop, batched_key_access, use_index_extensions,"
       " condition_fanout_filter, derived_merge} and val is one of "
       "{on, off, default}",
       SESSION_VAR(optimizer_switch), CMD_LINE(REQUIRED_ARG),
       optimizer_switch_names, DEFAULT(OPTIMIZER_SWITCH_DEFAULT),
       NO_MUTEX_GUARD, NOT_IN_BINLOG, ON_CHECK(NULL), ON_UPDATE(NULL));

static Sys_var_bool Sys_var_end_markers_in_json(
       "end_markers_in_json",
       "In JSON output (\"EXPLAIN FORMAT=JSON\" and optimizer trace), "
       "if variable is set to 1, repeats the structure's key (if it has one) "
       "near the closing bracket",
       SESSION_VAR(end_markers_in_json), CMD_LINE(OPT_ARG),
       DEFAULT(FALSE));

#ifdef OPTIMIZER_TRACE

static Sys_var_flagset Sys_optimizer_trace(
       "optimizer_trace",
       "Controls tracing of the Optimizer:"
       " optimizer_trace=option=val[,option=val...], where option is one of"
       " {enabled, one_line}"
       " and val is one of {on, default}",
       SESSION_VAR(optimizer_trace), CMD_LINE(REQUIRED_ARG),
       Opt_trace_context::flag_names,
       DEFAULT(Opt_trace_context::FLAG_DEFAULT));
// @see set_var::is_var_optimizer_trace()
export sys_var *Sys_optimizer_trace_ptr= &Sys_optimizer_trace;

/**
  Note how "misc" is not here: it is not accessible to the user; disabling
  "misc" would disable the top object, which would make an empty trace.
*/
static Sys_var_flagset Sys_optimizer_trace_features(
       "optimizer_trace_features",
       "Enables/disables tracing of selected features of the Optimizer:"
       " optimizer_trace_features=option=val[,option=val...], where option is one of"
       " {greedy_search, range_optimizer, dynamic_range, repeated_subselect}"
       " and val is one of {on, off, default}",
       SESSION_VAR(optimizer_trace_features), CMD_LINE(REQUIRED_ARG),
       Opt_trace_context::feature_names,
       DEFAULT(Opt_trace_context::default_features));

/** Delete all old optimizer traces */
static bool optimizer_trace_update(sys_var*, THD *thd, enum_var_type)
{
  thd->opt_trace.reset();
  return false;
}

static Sys_var_long Sys_optimizer_trace_offset(
       "optimizer_trace_offset",
       "Offset of first optimizer trace to show; see manual",
       SESSION_VAR(optimizer_trace_offset), CMD_LINE(REQUIRED_ARG),
       VALID_RANGE(LONG_MIN, LONG_MAX), DEFAULT(-1), BLOCK_SIZE(1),
       NO_MUTEX_GUARD, NOT_IN_BINLOG, ON_CHECK(NULL),
       ON_UPDATE(optimizer_trace_update));

static Sys_var_long Sys_optimizer_trace_limit(
       "optimizer_trace_limit",
       "Maximum number of shown optimizer traces",
       SESSION_VAR(optimizer_trace_limit), CMD_LINE(REQUIRED_ARG),
       VALID_RANGE(0, LONG_MAX), DEFAULT(1), BLOCK_SIZE(1),
       NO_MUTEX_GUARD, NOT_IN_BINLOG, ON_CHECK(NULL),
       ON_UPDATE(optimizer_trace_update));

static Sys_var_ulong Sys_optimizer_trace_max_mem_size(
       "optimizer_trace_max_mem_size",
       "Maximum allowed cumulated size of stored optimizer traces",
       SESSION_VAR(optimizer_trace_max_mem_size), CMD_LINE(REQUIRED_ARG),
       VALID_RANGE(0, ULONG_MAX), DEFAULT(1024*16), BLOCK_SIZE(1));

#endif

static Sys_var_charptr Sys_pid_file(
       "pid_file", "Pid file used by safe_mysqld",
       READ_ONLY NON_PERSIST GLOBAL_VAR(pidfile_name_ptr),
       CMD_LINE(REQUIRED_ARG),
       IN_FS_CHARSET, DEFAULT(0));

static Sys_var_charptr Sys_plugin_dir(
       "plugin_dir", "Directory for plugins",
       READ_ONLY NON_PERSIST GLOBAL_VAR(opt_plugin_dir_ptr),
       CMD_LINE(REQUIRED_ARG),
       IN_FS_CHARSET, DEFAULT(0));

static Sys_var_uint Sys_port(
       "port",
       "Port number to use for connection or 0 to default to, "
       "my.cnf, $MYSQL_TCP_PORT, "
#if MYSQL_PORT_DEFAULT == 0
       "/etc/services, "
#endif
       "built-in default (" STRINGIFY_ARG(MYSQL_PORT) "), whatever comes first",
       READ_ONLY NON_PERSIST GLOBAL_VAR(mysqld_port), CMD_LINE(REQUIRED_ARG, 'P'),
       VALID_RANGE(0, 65535), DEFAULT(0), BLOCK_SIZE(1));

static Sys_var_ulong Sys_preload_buff_size(
       "preload_buffer_size",
       "The size of the buffer that is allocated when preloading indexes",
       SESSION_VAR(preload_buff_size), CMD_LINE(REQUIRED_ARG),
       VALID_RANGE(1024, 1024*1024*1024), DEFAULT(32768), BLOCK_SIZE(1));

static Sys_var_uint Sys_protocol_version(
       "protocol_version",
       "The version of the client/server protocol used by the MySQL server",
       READ_ONLY NON_PERSIST GLOBAL_VAR(protocol_version), NO_CMD_LINE,
       VALID_RANGE(0, ~0), DEFAULT(PROTOCOL_VERSION), BLOCK_SIZE(1));

static Sys_var_proxy_user Sys_proxy_user(
       "proxy_user", "The proxy user account name used when logging in",
       IN_SYSTEM_CHARSET);

static Sys_var_external_user Sys_external_user(
       "external_user", "The external user account used when logging in",
       IN_SYSTEM_CHARSET);

static Sys_var_ulong Sys_read_buff_size(
       "read_buffer_size",
       "Each thread that does a sequential scan allocates a buffer of "
       "this size for each table it scans. If you do many sequential scans, "
       "you may want to increase this value",
       SESSION_VAR(read_buff_size), CMD_LINE(REQUIRED_ARG),
       VALID_RANGE(IO_SIZE*2, INT_MAX32), DEFAULT(128*1024),
       BLOCK_SIZE(IO_SIZE));

static bool check_read_only(sys_var*, THD *thd, set_var*)
{
  /* Prevent self dead-lock */
  if (thd->locked_tables_mode || thd->in_active_multi_stmt_transaction())
  {
    my_error(ER_LOCK_OR_ACTIVE_TRANSACTION, MYF(0));
    return true;
  }
  return false;
}

static bool check_require_secure_transport(sys_var*, THD*,
                                           set_var *var MY_ATTRIBUTE((unused)))
{

#if !defined (_WIN32)
  /*
    always allow require_secure_transport to be enabled on
    Linux, as socket is secure.
  */
  return false;
#else
  /*
    check whether SSL or shared memory transports are enabled before
    turning require_secure_transport ON, otherwise no connections will
    be allowed on Windows.
  */

  if (!var->save_result.ulonglong_value)
    return false;
  if ((have_ssl == SHOW_OPTION_YES) || opt_enable_shared_memory)
    return false;
  /* reject if SSL and shared memory are both disabled: */
  my_error(ER_NO_SECURE_TRANSPORTS_CONFIGURED, MYF(0));
  return true;

#endif
}


static bool fix_read_only(sys_var *self, THD *thd, enum_var_type)
{
  bool result= true;
  bool new_read_only= read_only; // make a copy before releasing a mutex
  DBUG_ENTER("sys_var_opt_readonly::update");

  if (read_only == FALSE || read_only == opt_readonly)
  {
    if (opt_super_readonly && !read_only)
    {
      opt_super_readonly= FALSE;
      super_read_only= FALSE;
    }
    opt_readonly= read_only;
    DBUG_RETURN(false);
  }

  if (check_read_only(self, thd, 0)) // just in case
    goto end;

  if (thd->global_read_lock.is_acquired())
  {
    /*
      This connection already holds the global read lock.
      This can be the case with:
      - FLUSH TABLES WITH READ LOCK
      - SET GLOBAL READ_ONLY = 1
    */
    if (opt_super_readonly && !read_only)
    {
      opt_super_readonly= FALSE;
      super_read_only= FALSE;
    }
    opt_readonly= read_only;
    DBUG_RETURN(false);
  }

  /*
    READ_ONLY=1 prevents write locks from being taken on tables and
    blocks transactions from committing. We therefore should make sure
    that no such events occur while setting the read_only variable.
    This is a 2 step process:
    [1] lock_global_read_lock()
      Prevents connections from obtaining new write locks on
      tables. Note that we can still have active rw transactions.
    [2] make_global_read_lock_block_commit()
      Prevents transactions from committing.
  */

  read_only= opt_readonly;
  mysql_mutex_unlock(&LOCK_global_system_variables);

  if (thd->global_read_lock.lock_global_read_lock(thd))
    goto end_with_mutex_unlock;

  if ((result= thd->global_read_lock.make_global_read_lock_block_commit(thd)))
    goto end_with_read_lock;

  /* Change the opt_readonly system variable, safe because the lock is held */
  opt_readonly= new_read_only;

  result= false;

 end_with_read_lock:
  /* Release the lock */
  thd->global_read_lock.unlock_global_read_lock(thd);
 end_with_mutex_unlock:
  mysql_mutex_lock(&LOCK_global_system_variables);
 end:
  read_only= opt_readonly;
  DBUG_RETURN(result);
}

static bool fix_super_read_only(sys_var*, THD *thd, enum_var_type type)
{
  DBUG_ENTER("sys_var_opt_super_readonly::update");

  /* return if no changes: */
  if (super_read_only == opt_super_readonly)
    DBUG_RETURN(false);

  /* return immediately if turning super_read_only OFF: */
  if (super_read_only == FALSE)
  {
    opt_super_readonly= FALSE;
    DBUG_RETURN(false);
  }
  bool result= true;
  bool new_super_read_only = super_read_only; /* make a copy before releasing a mutex */

  /* set read_only to ON if it is OFF, letting fix_read_only()
     handle its own locking needs
  */
  if (!opt_readonly)
  {
    read_only= TRUE;
    if ((result = fix_read_only(NULL, thd, type)))
      goto end;
  }

  /* if we already have global read lock, set super_read_only
     and return immediately:
  */
  if (thd->global_read_lock.is_acquired())
  {
    opt_super_readonly= super_read_only;
    DBUG_RETURN(false);
  }

  /* now we're turning ON super_read_only: */
  super_read_only = opt_super_readonly;
  mysql_mutex_unlock(&LOCK_global_system_variables);

  if (thd->global_read_lock.lock_global_read_lock(thd))
    goto end_with_mutex_unlock;

  if ((result = thd->global_read_lock.make_global_read_lock_block_commit(thd)))
    goto end_with_read_lock;
  opt_super_readonly= new_super_read_only;
  result= false;

  end_with_read_lock:
    /* Release the lock */
    thd->global_read_lock.unlock_global_read_lock(thd);
  end_with_mutex_unlock:
    mysql_mutex_lock(&LOCK_global_system_variables);
  end:
    super_read_only= opt_super_readonly;
    DBUG_RETURN(result);
}

static Sys_var_bool Sys_require_secure_transport(
  "require_secure_transport",
  "When this option is enabled, connections attempted using insecure "
  "transport will be rejected.  Secure transports are SSL/TLS, "
  "Unix socket or Shared Memory (on Windows).",
  GLOBAL_VAR(opt_require_secure_transport),
  CMD_LINE(OPT_ARG),
  DEFAULT(FALSE),
  NO_MUTEX_GUARD, NOT_IN_BINLOG,
  ON_CHECK(check_require_secure_transport), ON_UPDATE(0));

/**
  The read_only boolean is always equal to the opt_readonly boolean except
  during fix_read_only(); when that function is entered, opt_readonly is
  the pre-update value and read_only is the post-update value.
  fix_read_only() compares them and runs needed operations for the
  transition (especially when transitioning from false to true) and
  synchronizes both booleans in the end.
*/
static Sys_var_bool Sys_readonly(
       "read_only",
       "Make all non-temporary tables read-only, with the exception for "
       "replication (slave) threads and users with the SUPER privilege",
       GLOBAL_VAR(read_only), CMD_LINE(OPT_ARG), DEFAULT(FALSE),
       NO_MUTEX_GUARD, NOT_IN_BINLOG,
       ON_CHECK(check_read_only), ON_UPDATE(fix_read_only));

/**
Setting super_read_only to ON triggers read_only to also be set to ON.
*/
static Sys_var_bool Sys_super_readonly(
  "super_read_only",
  "Make all non-temporary tables read-only, with the exception for "
  "replication (slave) threads.  Users with the SUPER privilege are "
  "affected, unlike read_only.  Setting super_read_only to ON "
  "also sets read_only to ON.",
  GLOBAL_VAR(super_read_only), CMD_LINE(OPT_ARG), DEFAULT(FALSE),
  NO_MUTEX_GUARD, NOT_IN_BINLOG,
  ON_CHECK(0), ON_UPDATE(fix_super_read_only));



// Small lower limit to be able to test MRR
static Sys_var_ulong Sys_read_rnd_buff_size(
       "read_rnd_buffer_size",
       "When reading rows in sorted order after a sort, the rows are read "
       "through this buffer to avoid a disk seeks",
       SESSION_VAR(read_rnd_buff_size), CMD_LINE(REQUIRED_ARG),
       VALID_RANGE(1, INT_MAX32), DEFAULT(256*1024), BLOCK_SIZE(1));

static Sys_var_ulong Sys_div_precincrement(
       "div_precision_increment", "Precision of the result of '/' "
       "operator will be increased on that value",
       SESSION_VAR(div_precincrement), CMD_LINE(REQUIRED_ARG),
       VALID_RANGE(0, DECIMAL_MAX_SCALE), DEFAULT(4), BLOCK_SIZE(1));

static Sys_var_uint Sys_eq_range_index_dive_limit(
       "eq_range_index_dive_limit",
       "The optimizer will use existing index statistics instead of "
       "doing index dives for equality ranges if the number of equality "
       "ranges for the index is larger than or equal to this number. "
       "If set to 0, index dives are always used.",
       SESSION_VAR(eq_range_index_dive_limit), CMD_LINE(REQUIRED_ARG),
       VALID_RANGE(0, UINT_MAX32), DEFAULT(200), BLOCK_SIZE(1));

static Sys_var_ulong Sys_range_alloc_block_size(
       "range_alloc_block_size",
       "Allocation block size for storing ranges during optimization",
       SESSION_VAR(range_alloc_block_size), CMD_LINE(REQUIRED_ARG),
       VALID_RANGE(RANGE_ALLOC_BLOCK_SIZE, UINT32_MAX),
       DEFAULT(RANGE_ALLOC_BLOCK_SIZE), BLOCK_SIZE(1024));

static Sys_var_ulong Sys_multi_range_count(
       "multi_range_count",
       "Number of key ranges to request at once. "
       "This variable has no effect, and is deprecated. "
       "It will be removed in a future release.",
       SESSION_VAR(multi_range_count), CMD_LINE(REQUIRED_ARG),
       VALID_RANGE(1, ULONG_MAX), DEFAULT(256), BLOCK_SIZE(1),
       NO_MUTEX_GUARD, NOT_IN_BINLOG, ON_CHECK(0), ON_UPDATE(0),
       DEPRECATED(""));

static bool fix_thd_mem_root(sys_var* self, THD *thd, enum_var_type type)
{
  if (!self->is_global_persist(type))
    reset_root_defaults(thd->mem_root,
                        thd->variables.query_alloc_block_size,
                        thd->variables.query_prealloc_size);
  return false;
}
static Sys_var_ulong Sys_query_alloc_block_size(
       "query_alloc_block_size",
       "Allocation block size for query parsing and execution",
       SESSION_VAR(query_alloc_block_size), CMD_LINE(REQUIRED_ARG),
       VALID_RANGE(1024, UINT_MAX32), DEFAULT(QUERY_ALLOC_BLOCK_SIZE),
       BLOCK_SIZE(1024), NO_MUTEX_GUARD, NOT_IN_BINLOG, ON_CHECK(0),
       ON_UPDATE(fix_thd_mem_root));

static Sys_var_ulong Sys_query_prealloc_size(
       "query_prealloc_size",
       "Persistent buffer for query parsing and execution",
       SESSION_VAR(query_prealloc_size), CMD_LINE(REQUIRED_ARG),
       VALID_RANGE(QUERY_ALLOC_PREALLOC_SIZE, ULONG_MAX),
       DEFAULT(QUERY_ALLOC_PREALLOC_SIZE),
       BLOCK_SIZE(1024), NO_MUTEX_GUARD, NOT_IN_BINLOG, ON_CHECK(0),
       ON_UPDATE(fix_thd_mem_root));

#if defined (_WIN32)
static Sys_var_bool Sys_shared_memory(
       "shared_memory", "Enable the shared memory",
       READ_ONLY NON_PERSIST GLOBAL_VAR(opt_enable_shared_memory),
       CMD_LINE(OPT_ARG),
       DEFAULT(FALSE));

static Sys_var_charptr Sys_shared_memory_base_name(
       "shared_memory_base_name", "Base name of shared memory",
       READ_ONLY NON_PERSIST GLOBAL_VAR(shared_memory_base_name),
       CMD_LINE(REQUIRED_ARG),
       IN_FS_CHARSET, DEFAULT(0));
#endif

// this has to be NO_CMD_LINE as the command-line option has a different name
static Sys_var_bool Sys_skip_external_locking(
       "skip_external_locking", "Don't use system (external) locking",
       READ_ONLY NON_PERSIST GLOBAL_VAR(my_disable_locking), NO_CMD_LINE,
       DEFAULT(TRUE));

static Sys_var_bool Sys_skip_networking(
       "skip_networking", "Don't allow connection with TCP/IP",
       READ_ONLY NON_PERSIST GLOBAL_VAR(opt_disable_networking), CMD_LINE(OPT_ARG),
       DEFAULT(FALSE));

static Sys_var_bool Sys_skip_name_resolve(
       "skip_name_resolve",
       "Don't resolve hostnames. All hostnames are IP's or 'localhost'.",
       READ_ONLY GLOBAL_VAR(opt_skip_name_resolve),
       CMD_LINE(OPT_ARG, OPT_SKIP_RESOLVE),
       DEFAULT(FALSE));

static Sys_var_bool Sys_skip_show_database(
       "skip_show_database", "Don't allow 'SHOW DATABASE' commands",
       READ_ONLY GLOBAL_VAR(opt_skip_show_db), CMD_LINE(OPT_ARG),
       DEFAULT(FALSE));

static Sys_var_charptr Sys_socket(
       "socket", "Socket file to use for connection",
       READ_ONLY NON_PERSIST GLOBAL_VAR(mysqld_unix_port), CMD_LINE(REQUIRED_ARG),
       IN_FS_CHARSET, DEFAULT(0));

static Sys_var_ulong Sys_thread_stack(
       "thread_stack", "The stack size for each thread",
       READ_ONLY GLOBAL_VAR(my_thread_stack_size), CMD_LINE(REQUIRED_ARG),
       VALID_RANGE(128*1024, ULONG_MAX), DEFAULT(DEFAULT_THREAD_STACK),
       BLOCK_SIZE(1024));

static Sys_var_charptr Sys_tmpdir(
       "tmpdir", "Path for temporary files. Several paths may "
       "be specified, separated by a "
#if defined(_WIN32)
       "semicolon (;)"
#else
       "colon (:)"
#endif
       ", in this case they are used in a round-robin fashion",
       READ_ONLY NON_PERSIST GLOBAL_VAR(opt_mysql_tmpdir),
       CMD_LINE(REQUIRED_ARG, 't'),
       IN_FS_CHARSET, DEFAULT(0));

static bool fix_trans_mem_root(sys_var* self, THD *thd, enum_var_type type)
{
  if (!self->is_global_persist(type))
    thd->get_transaction()->init_mem_root_defaults(
        thd->variables.trans_alloc_block_size,
        thd->variables.trans_prealloc_size);
  return false;
}
static Sys_var_ulong Sys_trans_alloc_block_size(
       "transaction_alloc_block_size",
       "Allocation block size for transactions to be stored in binary log",
       SESSION_VAR(trans_alloc_block_size), CMD_LINE(REQUIRED_ARG),
       VALID_RANGE(1024, 128 * 1024), DEFAULT(QUERY_ALLOC_BLOCK_SIZE),
       BLOCK_SIZE(1024), NO_MUTEX_GUARD, NOT_IN_BINLOG, ON_CHECK(0),
       ON_UPDATE(fix_trans_mem_root));

static Sys_var_ulong Sys_trans_prealloc_size(
       "transaction_prealloc_size",
       "Persistent buffer for transactions to be stored in binary log",
       SESSION_VAR(trans_prealloc_size), CMD_LINE(REQUIRED_ARG),
       VALID_RANGE(1024, 128 * 1024), DEFAULT(TRANS_ALLOC_PREALLOC_SIZE),
       BLOCK_SIZE(1024), NO_MUTEX_GUARD, NOT_IN_BINLOG, ON_CHECK(0),
       ON_UPDATE(fix_trans_mem_root));

static const char *thread_handling_names[]=
{
  "one-thread-per-connection", "no-threads", "loaded-dynamically",
  0
};
static Sys_var_enum Sys_thread_handling(
       "thread_handling",
       "Define threads usage for handling queries, one of "
       "one-thread-per-connection, no-threads, loaded-dynamically"
       , READ_ONLY GLOBAL_VAR(Connection_handler_manager::thread_handling),
       CMD_LINE(REQUIRED_ARG), thread_handling_names, DEFAULT(0));

static Sys_var_charptr Sys_secure_file_priv(
       "secure_file_priv",
       "Limit LOAD DATA, SELECT ... OUTFILE, and LOAD_FILE() to files "
       "within specified directory",
       READ_ONLY NON_PERSIST GLOBAL_VAR(opt_secure_file_priv),
       CMD_LINE(REQUIRED_ARG), IN_FS_CHARSET, DEFAULT(DEFAULT_SECURE_FILE_PRIV_DIR));

static bool fix_server_id(sys_var*, THD *thd, enum_var_type)
{
  // server_id is 'MYSQL_PLUGIN_IMPORT ulong'
  // So we cast here, rather than change its type.
  server_id_supplied = 1;
  thd->server_id= static_cast<uint32>(server_id);
  return false;
}
static Sys_var_ulong Sys_server_id(
       "server_id",
       "Uniquely identifies the server instance in the community of "
       "replication partners",
       GLOBAL_VAR(server_id), CMD_LINE(REQUIRED_ARG, OPT_SERVER_ID),
       VALID_RANGE(0, UINT_MAX32), DEFAULT(0), BLOCK_SIZE(1), NO_MUTEX_GUARD,
       NOT_IN_BINLOG, ON_CHECK(0), ON_UPDATE(fix_server_id));

static Sys_var_charptr Sys_server_uuid(
       "server_uuid",
       "Uniquely identifies the server instance in the universe",
       READ_ONLY NON_PERSIST GLOBAL_VAR(server_uuid_ptr),
       NO_CMD_LINE, IN_FS_CHARSET, DEFAULT(server_uuid));

static Sys_var_uint Sys_server_id_bits(
       "server_id_bits",
       "Set number of significant bits in server-id",
       GLOBAL_VAR(opt_server_id_bits), CMD_LINE(REQUIRED_ARG),
       VALID_RANGE(0, 32), DEFAULT(32), BLOCK_SIZE(1));

static Sys_var_bool Sys_slave_compressed_protocol(
       "slave_compressed_protocol",
       "Use compression on master/slave protocol",
       GLOBAL_VAR(opt_slave_compressed_protocol), CMD_LINE(OPT_ARG),
       DEFAULT(FALSE));

static const char *slave_exec_mode_names[]=
       {"STRICT", "IDEMPOTENT", 0};
static Sys_var_enum Slave_exec_mode(
       "slave_exec_mode",
       "Modes for how replication events should be executed. Legal values "
       "are STRICT (default) and IDEMPOTENT. In IDEMPOTENT mode, "
       "replication will not stop for operations that are idempotent. "
       "In STRICT mode, replication will stop on any unexpected difference "
       "between the master and the slave",
       GLOBAL_VAR(slave_exec_mode_options), CMD_LINE(REQUIRED_ARG),
       slave_exec_mode_names, DEFAULT(RBR_EXEC_MODE_STRICT));

const char *slave_type_conversions_name[]=
       {"ALL_LOSSY", "ALL_NON_LOSSY", "ALL_UNSIGNED", "ALL_SIGNED", 0};
static Sys_var_set Slave_type_conversions(
       "slave_type_conversions",
       "Set of slave type conversions that are enabled. Legal values are:"
       " ALL_LOSSY to enable lossy conversions,"
       " ALL_NON_LOSSY to enable non-lossy conversions,"
       " ALL_UNSIGNED to treat all integer column type data to be unsigned values, and"
       " ALL_SIGNED to treat all integer column type data to be signed values." 
       " Default treatment is ALL_SIGNED. If ALL_SIGNED and ALL_UNSIGNED both are"
       " specified, ALL_SIGNED will take higher priority than ALL_UNSIGNED."
       " If the variable is assigned the empty set, no conversions are"
       " allowed and it is expected that the types match exactly.",
       GLOBAL_VAR(slave_type_conversions_options), CMD_LINE(REQUIRED_ARG),
       slave_type_conversions_name,
       DEFAULT(0));

static Sys_var_bool Sys_slave_sql_verify_checksum(
       "slave_sql_verify_checksum",
       "Force checksum verification of replication events after reading them "
       "from relay log. Note: Events are always checksum-verified by slave on "
       "receiving them from the network before writing them to the relay "
       "log. Enabled by default.",
       GLOBAL_VAR(opt_slave_sql_verify_checksum), CMD_LINE(OPT_ARG), DEFAULT(TRUE));

static bool check_not_null_not_empty(sys_var *self, THD *thd, set_var *var)
{
  String str, *res;
  /* null value is not allowed */
  if (check_not_null(self, thd, var))
    return true;

  /** empty value ('') is not allowed */
  res= var->value? var->value->val_str(&str) : NULL;
  if (res && res->is_empty())
    return true;

  return false;
}

static bool check_slave_stopped(sys_var *self, THD *thd, set_var *var)
{
  bool result= false;
  Master_info *mi= 0;

  if (check_not_null_not_empty(self, thd, var))
    return true;

  channel_map.wrlock();

  for (mi_map::iterator it= channel_map.begin(); it!= channel_map.end(); it++)
  {
    mi= it->second;
    if (mi)
    {
      mysql_mutex_lock(&mi->rli->run_lock);
      if (mi->rli->slave_running)
      {
        my_error(ER_SLAVE_SQL_THREAD_MUST_STOP, MYF(0));
        result= true;
      }
      mysql_mutex_unlock(&mi->rli->run_lock);
    }
  }
  channel_map.unlock();
  return result;
}

static const char *slave_rows_search_algorithms_names[]= {"TABLE_SCAN", "INDEX_SCAN", "HASH_SCAN", 0};
static Sys_var_set Slave_rows_search_algorithms(
       "slave_rows_search_algorithms", 
       "Set of searching algorithms that the slave will use while "
       "searching for records from the storage engine to either "
       "updated or deleted them. Possible values are: INDEX_SCAN, "
       "TABLE_SCAN and HASH_SCAN. Any combination is allowed, and "
       "the slave will always pick the most suitable algorithm for "
       "any given scenario. "
       "(Default: INDEX_SCAN, HASH_SCAN).",
       GLOBAL_VAR(slave_rows_search_algorithms_options), CMD_LINE(REQUIRED_ARG),
       slave_rows_search_algorithms_names,
       DEFAULT(SLAVE_ROWS_INDEX_SCAN | SLAVE_ROWS_HASH_SCAN),  NO_MUTEX_GUARD,
       NOT_IN_BINLOG, ON_CHECK(check_not_null_not_empty), ON_UPDATE(NULL));

static const char *mts_parallel_type_names[]= {"DATABASE", "LOGICAL_CLOCK", 0};
static Sys_var_enum Mts_parallel_type(
       "slave_parallel_type",
       "Specifies if the slave will use database partitioning "
       "or information from master to parallelize transactions."
       "(Default: DATABASE).",
       GLOBAL_VAR(mts_parallel_option), CMD_LINE(REQUIRED_ARG),
       mts_parallel_type_names,
       DEFAULT(MTS_PARALLEL_TYPE_DB_NAME),  NO_MUTEX_GUARD,
       NOT_IN_BINLOG, ON_CHECK(check_slave_stopped),
       ON_UPDATE(NULL));

static bool check_binlog_transaction_dependency_tracking(sys_var*, THD*, set_var *var)
{
  if (global_system_variables.transaction_write_set_extraction == HASH_ALGORITHM_OFF
      && var->save_result.ulonglong_value != DEPENDENCY_TRACKING_COMMIT_ORDER)
  {
    my_error(ER_WRONG_USAGE, MYF(0),
             "binlog_transaction_dependency_tracking (!= COMMIT_ORDER)",
             "transaction_write_set_extraction (= OFF)");

    return true;
  }
  return false;
}

static bool update_binlog_transaction_dependency_tracking(sys_var*, THD*, enum_var_type)
{
  /*
    the writeset_history_start needs to be set to 0 whenever there is a
    change in the transaction dependency source so that WS and COMMIT
    transition smoothly.
  */
  mysql_bin_log.m_dependency_tracker.tracking_mode_changed();
  return false;
}

void PolyLock_lock_log::rdlock()
{
  mysql_mutex_lock(mysql_bin_log.get_log_lock());
}

void PolyLock_lock_log::wrlock()
{
  mysql_mutex_lock(mysql_bin_log.get_log_lock());
}

void PolyLock_lock_log::unlock()
{
  mysql_mutex_unlock(mysql_bin_log.get_log_lock());
}

static PolyLock_lock_log PLock_log;
static const char *opt_binlog_transaction_dependency_tracking_names[]=
       {"COMMIT_ORDER", "WRITESET", "WRITESET_SESSION", NullS};
static Sys_var_enum Binlog_transaction_dependency_tracking(
       "binlog_transaction_dependency_tracking",
       "Selects the source of dependency information from which to "
       "assess which transactions can be executed in parallel by the "
       "slave's multi-threaded applier. "
       "Possible values are COMMIT_ORDER, WRITESET and WRITESET_SESSION.",
       GLOBAL_VAR(mysql_bin_log.m_dependency_tracker.m_opt_tracking_mode),
       CMD_LINE(REQUIRED_ARG), opt_binlog_transaction_dependency_tracking_names,
       DEFAULT(DEPENDENCY_TRACKING_COMMIT_ORDER), &PLock_log,
       NOT_IN_BINLOG, ON_CHECK(check_binlog_transaction_dependency_tracking),
       ON_UPDATE(update_binlog_transaction_dependency_tracking));
static Sys_var_ulong Binlog_transaction_dependency_history_size(
       "binlog_transaction_dependency_history_size",
       "Maximum number of rows to keep in the writeset history.",
       GLOBAL_VAR(mysql_bin_log.m_dependency_tracker.get_writeset()->m_opt_max_history_size),
       CMD_LINE(REQUIRED_ARG, 0), VALID_RANGE(1, 1000000), DEFAULT(25000),
       BLOCK_SIZE(1), &PLock_log, NOT_IN_BINLOG, ON_CHECK(NULL),
       ON_UPDATE(NULL));

static Sys_var_bool Sys_slave_preserve_commit_order(
       "slave_preserve_commit_order",
       "Force slave workers to make commits in the same order as on the master. "
       "Disabled by default.",
       GLOBAL_VAR(opt_slave_preserve_commit_order), CMD_LINE(OPT_ARG),
       DEFAULT(FALSE), NO_MUTEX_GUARD, NOT_IN_BINLOG,
       ON_CHECK(check_slave_stopped),
       ON_UPDATE(NULL));

bool Sys_var_charptr::global_update(THD*, set_var *var)
{
  char *new_val, *ptr= var->save_result.string_value.str;
  size_t len=var->save_result.string_value.length;
  if (ptr)
  {
    new_val= (char*) my_memdup(key_memory_Sys_var_charptr_value,
                               ptr, len+1, MYF(MY_WME));
    if (!new_val) return true;
    new_val[len]= 0;
  }
  else
    new_val= 0;
  if (flags & ALLOCATED)
    my_free(global_var(char*));
  flags |= ALLOCATED;
  global_var(char*)= new_val;
  return false;
}


bool Sys_var_enum_binlog_checksum::global_update(THD*, set_var *var)
{
  bool check_purge= false;

  mysql_mutex_lock(mysql_bin_log.get_log_lock());
  if(mysql_bin_log.is_open())
  {
    bool alg_changed=
      (binlog_checksum_options != (uint) var->save_result.ulonglong_value);
    if (alg_changed)
      mysql_bin_log.checksum_alg_reset= (uint8) var->save_result.ulonglong_value;
    mysql_bin_log.rotate(true, &check_purge);
    if (alg_changed)
      mysql_bin_log.checksum_alg_reset= binary_log::BINLOG_CHECKSUM_ALG_UNDEF; // done
  }
  else
  {
    binlog_checksum_options=
      static_cast<ulong>(var->save_result.ulonglong_value);
  }
  DBUG_ASSERT(binlog_checksum_options == var->save_result.ulonglong_value);
  DBUG_ASSERT(mysql_bin_log.checksum_alg_reset ==
              binary_log::BINLOG_CHECKSUM_ALG_UNDEF);
  mysql_mutex_unlock(mysql_bin_log.get_log_lock());
  
  if (check_purge)
    mysql_bin_log.purge();

  return 0;
}


bool Sys_var_gtid_next::session_update(THD *thd, set_var *var)
{
  DBUG_ENTER("Sys_var_gtid_next::session_update");
  char buf[Gtid::MAX_TEXT_LENGTH + 1];
  // Get the value
  String str(buf, sizeof(buf), &my_charset_latin1);
  char* res= NULL;
  if (!var->value)
  {
    // set session gtid_next= default
    DBUG_ASSERT(var->save_result.string_value.str);
    DBUG_ASSERT(var->save_result.string_value.length);
    res= var->save_result.string_value.str;
  }
  else if (var->value->val_str(&str))
    res= var->value->val_str(&str)->c_ptr_safe();
  if (!res)
  {
    my_error(ER_WRONG_VALUE_FOR_VAR, MYF(0), name.str, "NULL");
    DBUG_RETURN(true);
  }
  global_sid_lock->rdlock();
  Gtid_specification spec;
  if (spec.parse(global_sid_map, res) != RETURN_STATUS_OK)
  {
    global_sid_lock->unlock();
    DBUG_RETURN(true);
  }

  bool ret= set_gtid_next(thd, spec);
  // set_gtid_next releases global_sid_lock
  DBUG_RETURN(ret);
}


#ifdef HAVE_GTID_NEXT_LIST
bool Sys_var_gtid_set::session_update(THD *thd, set_var *var)
{
  DBUG_ENTER("Sys_var_gtid_set::session_update");
  Gtid_set_or_null *gsn=
    (Gtid_set_or_null *)session_var_ptr(thd);
  char *value= var->save_result.string_value.str;
  if (value == NULL)
    gsn->set_null();
  else
  {
    Gtid_set *gs= gsn->set_non_null(global_sid_map);
    if (gs == NULL)
    {
      my_error(ER_OUT_OF_RESOURCES, MYF(0)); // allocation failed
      DBUG_RETURN(true);
    }
    /*
      If string begins with '+', add to the existing set, otherwise
      replace existing set.
    */
    while (isspace(*value))
      value++;
    if (*value == '+')
      value++;
    else
      gs->clear();
    // Add specified set of groups to Gtid_set.
    global_sid_lock->rdlock();
    enum_return_status ret= gs->add_gtid_text(value);
    global_sid_lock->unlock();
    if (ret != RETURN_STATUS_OK)
    {
      gsn->set_null();
      DBUG_RETURN(true);
    }
  }
  DBUG_RETURN(false);
}
#endif // HAVE_GTID_NEXT_LIST


bool Sys_var_gtid_mode::global_update(THD*, set_var *var)
{
  DBUG_ENTER("Sys_var_gtid_mode::global_update");
  bool ret= true;

  /*
    Hold lock_log so that:
    - other transactions are not flushed while gtid_mode is changed;
    - gtid_mode is not changed while some other thread is rotating
    the binlog.

    Hold channel_map lock so that:
    - gtid_mode is not changed during the execution of some
    replication command; particularly CHANGE MASTER. CHANGE MASTER
    checks if GTID_MODE is compatible with AUTO_POSITION, and
    later it actually updates the in-memory structure for
    AUTO_POSITION.  If gtid_mode was changed between these calls,
    auto_position could be set incompatible with gtid_mode.

    Hold global_sid_lock.wrlock so that:
    - other transactions cannot acquire ownership of any gtid.

    Hold gtid_mode_lock so that all places that don't want to hold
    any of the other locks, but want to read gtid_mode, don't need
    to take the other locks.
  */
  gtid_mode_lock->wrlock();
  channel_map.wrlock();
  mysql_mutex_lock(mysql_bin_log.get_log_lock());
  global_sid_lock->wrlock();
  int lock_count= 4;

  enum_gtid_mode new_gtid_mode=
    (enum_gtid_mode)var->save_result.ulonglong_value;
  enum_gtid_mode old_gtid_mode= get_gtid_mode(GTID_MODE_LOCK_SID);
  DBUG_ASSERT(new_gtid_mode <= GTID_MODE_ON);

  DBUG_PRINT("info", ("old_gtid_mode=%d new_gtid_mode=%d",
                      old_gtid_mode, new_gtid_mode));

  if (new_gtid_mode == old_gtid_mode)
    goto end;

  // Can only change one step at a time.
  /*
   Change gtid_mode value without checking for one step change during
   server startup.
  */
  if (mysqld_server_started &&
      abs((int)new_gtid_mode - (int)old_gtid_mode) > 1)
  {
    my_error(ER_GTID_MODE_CAN_ONLY_CHANGE_ONE_STEP_AT_A_TIME, MYF(0));
    goto err;
  }

  // Not allowed with slave_sql_skip_counter
  DBUG_PRINT("info", ("sql_slave_skip_counter=%d", sql_slave_skip_counter));
  if (new_gtid_mode == GTID_MODE_ON && sql_slave_skip_counter > 0)
  {
    my_error(ER_CANT_SET_GTID_MODE, MYF(0), "ON",
             "@@GLOBAL.SQL_SLAVE_SKIP_COUNTER is greater than zero");
    goto err;
  }

  // Cannot set OFF when some channel uses AUTO_POSITION.
  if (new_gtid_mode == GTID_MODE_OFF)
  {
    for (mi_map::iterator it= channel_map.begin();
         it!= channel_map.end(); it++)
    {
      Master_info *mi= it->second;
      DBUG_PRINT("info", ("auto_position for channel '%s' is %d",
                          mi->get_channel(), mi->is_auto_position()));
      if (mi != NULL && mi->is_auto_position())
      {
        char buf[1024];
        snprintf(buf, sizeof(buf), "replication channel '%.192s' is configured "
                "in AUTO_POSITION mode. Execute "
                "CHANGE MASTER TO MASTER_AUTO_POSITION = 0 "
                "FOR CHANNEL '%.192s' before you set "
                "@@GLOBAL.GTID_MODE = OFF.",
                mi->get_channel(), mi->get_channel());
        my_error(ER_CANT_SET_GTID_MODE, MYF(0), "OFF", buf);
        goto err;
      }
    }
  }

  // Can't set GTID_MODE != ON when group replication is enabled.
  if (is_group_replication_running())
  {
    DBUG_ASSERT(old_gtid_mode == GTID_MODE_ON);
    DBUG_ASSERT(new_gtid_mode == GTID_MODE_ON_PERMISSIVE);
    my_error(ER_CANT_SET_GTID_MODE, MYF(0),
             get_gtid_mode_string(new_gtid_mode),
             "group replication requires @@GLOBAL.GTID_MODE=ON");
    goto err;
  }

  // Compatible with ongoing transactions.
  DBUG_PRINT("info", ("anonymous_ownership_count=%d owned_gtids->is_empty=%d",
                      gtid_state->get_anonymous_ownership_count(),
                      gtid_state->get_owned_gtids()->is_empty()));
  gtid_state->get_owned_gtids()->dbug_print("global owned_gtids");
  if (new_gtid_mode == GTID_MODE_ON &&
      gtid_state->get_anonymous_ownership_count() > 0)
  {
    my_error(ER_CANT_SET_GTID_MODE, MYF(0), "ON",
             "there are ongoing, anonymous transactions. Before "
             "setting @@GLOBAL.GTID_MODE = ON, wait until "
             "SHOW STATUS LIKE 'ANONYMOUS_TRANSACTION_COUNT' "
             "shows zero on all servers. Then wait for all "
             "existing, anonymous transactions to replicate to "
             "all slaves, and then execute "
             "SET @@GLOBAL.GTID_MODE = ON on all servers. "
             "See the Manual for details");
    goto err;
  }

  if (new_gtid_mode == GTID_MODE_OFF &&
      !gtid_state->get_owned_gtids()->is_empty())
  {
    my_error(ER_CANT_SET_GTID_MODE, MYF(0), "OFF",
             "there are ongoing transactions that have a GTID. "
             "Before you set @@GLOBAL.GTID_MODE = OFF, wait "
             "until SELECT @@GLOBAL.GTID_OWNED is empty on all "
             "servers. Then wait for all GTID-transactions to "
             "replicate to all servers, and then execute "
             "SET @@GLOBAL.GTID_MODE = OFF on all servers. "
             "See the Manual for details");
    goto err;
  }

  // Compatible with ongoing GTID-violating transactions
  DBUG_PRINT("info", ("automatic_gtid_violating_transaction_count=%d",
                      gtid_state->get_automatic_gtid_violating_transaction_count()));
  if (new_gtid_mode >= GTID_MODE_ON_PERMISSIVE &&
      gtid_state->get_automatic_gtid_violating_transaction_count() > 0)
  {
    my_error(ER_CANT_SET_GTID_MODE, MYF(0), "ON_PERMISSIVE",
             "there are ongoing transactions that use "
             "GTID_NEXT = 'AUTOMATIC', which violate GTID "
             "consistency. Adjust your workload to be "
             "GTID-consistent before setting "
             "@@GLOBAL.GTID_MODE = ON_PERMISSIVE. "
             "See the Manual for "
             "@@GLOBAL.ENFORCE_GTID_CONSISTENCY for details");
    goto err;
  }

  // Compatible with ENFORCE_GTID_CONSISTENCY.
  if (new_gtid_mode == GTID_MODE_ON &&
      get_gtid_consistency_mode() != GTID_CONSISTENCY_MODE_ON)
  {
    my_error(ER_CANT_SET_GTID_MODE, MYF(0), "ON",
             "ENFORCE_GTID_CONSISTENCY is not ON");
    goto err;
  }

  // Can't set GTID_MODE=OFF with ongoing calls to
  // WAIT_FOR_EXECUTED_GTID_SET or
  // WAIT_UNTIL_SQL_THREAD_AFTER_GTIDS.
  DBUG_PRINT("info", ("gtid_wait_count=%d", gtid_state->get_gtid_wait_count() > 0));
  if (new_gtid_mode == GTID_MODE_OFF &&
      gtid_state->get_gtid_wait_count() > 0)
  {
    my_error(ER_CANT_SET_GTID_MODE, MYF(0), "OFF",
             "there are ongoing calls to "
             "WAIT_FOR_EXECUTED_GTID_SET or "
             "WAIT_UNTIL_SQL_THREAD_AFTER_GTIDS. Before you set "
             "@@GLOBAL.GTID_MODE = OFF, ensure that no other "
             "client is waiting for GTID-transactions to be "
             "committed");
    goto err;
  }

  // Update the mode
  global_var(ulong)= new_gtid_mode;
  gtid_mode_counter++;
  global_sid_lock->unlock();
  lock_count= 3;

  // Generate note in log
  LogErr(INFORMATION_LEVEL, ER_CHANGED_GTID_MODE,
         gtid_mode_names[old_gtid_mode],
         gtid_mode_names[new_gtid_mode]);

  // Rotate
  {
    bool dont_care= false;
    if (mysql_bin_log.rotate(true, &dont_care))
      goto err;
  }

end:
  ret= false;
err:
  DBUG_ASSERT(lock_count >= 0);
  DBUG_ASSERT(lock_count <= 4);
  if (lock_count == 4)
    global_sid_lock->unlock();
  mysql_mutex_unlock(mysql_bin_log.get_log_lock());
  channel_map.unlock();
  gtid_mode_lock->unlock();
  DBUG_RETURN(ret);
}


bool Sys_var_enforce_gtid_consistency::global_update(THD *thd, set_var *var)
{
  DBUG_ENTER("Sys_var_enforce_gtid_consistency::global_update");
  bool ret= true;

  /*
    Hold global_sid_lock.wrlock so that other transactions cannot
    acquire ownership of any gtid.
  */
  global_sid_lock->wrlock();

  DBUG_PRINT("info", ("var->save_result.ulonglong_value=%llu",
                      var->save_result.ulonglong_value));
  enum_gtid_consistency_mode new_mode=
    (enum_gtid_consistency_mode)var->save_result.ulonglong_value;
  enum_gtid_consistency_mode old_mode= get_gtid_consistency_mode();
  enum_gtid_mode gtid_mode= get_gtid_mode(GTID_MODE_LOCK_SID);

  DBUG_ASSERT(new_mode <= GTID_CONSISTENCY_MODE_WARN);

  DBUG_PRINT("info", ("old enforce_gtid_consistency=%d "
                      "new enforce_gtid_consistency=%d "
                      "gtid_mode=%d ",
                      old_mode, new_mode, gtid_mode));

  if (new_mode == old_mode)
    goto end;

  // Can't turn off GTID-consistency when GTID_MODE=ON.
  if (new_mode != GTID_CONSISTENCY_MODE_ON && gtid_mode == GTID_MODE_ON)
  {
    my_error(ER_GTID_MODE_ON_REQUIRES_ENFORCE_GTID_CONSISTENCY_ON, MYF(0));
    goto err;
  }
  // If there are ongoing GTID-violating transactions, and we are
  // moving from OFF->ON, WARN->ON, or OFF->WARN, generate warning
  // or error accordingly.
  if (new_mode == GTID_CONSISTENCY_MODE_ON ||
      (old_mode == GTID_CONSISTENCY_MODE_OFF &&
       new_mode == GTID_CONSISTENCY_MODE_WARN))
  {
    DBUG_PRINT("info",
               ("automatic_gtid_violating_transaction_count=%d "
                "anonymous_gtid_violating_transaction_count=%d",
                gtid_state->get_automatic_gtid_violating_transaction_count(),
                gtid_state->get_anonymous_gtid_violating_transaction_count()));
    if (gtid_state->get_automatic_gtid_violating_transaction_count() > 0 ||
        gtid_state->get_anonymous_gtid_violating_transaction_count() > 0)
    {
      if (new_mode == GTID_CONSISTENCY_MODE_ON)
      {
        my_error(ER_CANT_ENFORCE_GTID_CONSISTENCY_WITH_ONGOING_GTID_VIOLATING_TX, MYF(0));
        goto err;
      }
      else
      {
        push_warning(thd, Sql_condition::SL_WARNING,
                     ER_ENFORCE_GTID_CONSISTENCY_WARN_WITH_ONGOING_GTID_VIOLATING_TX,
                     ER_THD(thd, ER_ENFORCE_GTID_CONSISTENCY_WARN_WITH_ONGOING_GTID_VIOLATING_TX));
      }
    }
  }

  // Update the mode
  global_var(ulong)= new_mode;

  // Generate note in log
  LogErr(INFORMATION_LEVEL, ER_CHANGED_ENFORCE_GTID_CONSISTENCY,
         get_gtid_consistency_mode_string(old_mode),
         get_gtid_consistency_mode_string(new_mode));

end:
  ret= false;
err:
  global_sid_lock->unlock();
  DBUG_RETURN(ret);
}


static Sys_var_enum_binlog_checksum Binlog_checksum_enum(
       "binlog_checksum", "Type of BINLOG_CHECKSUM_ALG. Include checksum for "
       "log events in the binary log. Possible values are NONE and CRC32; "
       "default is CRC32.",
       GLOBAL_VAR(binlog_checksum_options), CMD_LINE(REQUIRED_ARG),
       binlog_checksum_type_names, DEFAULT(binary_log::BINLOG_CHECKSUM_ALG_CRC32),
       NO_MUTEX_GUARD, NOT_IN_BINLOG, ON_CHECK(check_outside_trx));

static Sys_var_bool Sys_master_verify_checksum(
       "master_verify_checksum",
       "Force checksum verification of logged events in binary log before "
       "sending them to slaves or printing them in output of SHOW BINLOG EVENTS. "
       "Disabled by default.",
       GLOBAL_VAR(opt_master_verify_checksum), CMD_LINE(OPT_ARG), DEFAULT(FALSE));

static Sys_var_ulong Sys_slow_launch_time(
       "slow_launch_time",
       "If creating the thread takes longer than this value (in seconds), "
       "the Slow_launch_threads counter will be incremented",
       GLOBAL_VAR(slow_launch_time), CMD_LINE(REQUIRED_ARG),
       VALID_RANGE(0, LONG_TIMEOUT), DEFAULT(2), BLOCK_SIZE(1));

static Sys_var_ulong Sys_sort_buffer(
       "sort_buffer_size",
       "Each thread that needs to do a sort allocates a buffer of this size",
       SESSION_VAR(sortbuff_size), CMD_LINE(REQUIRED_ARG),
       VALID_RANGE(MIN_SORT_MEMORY, ULONG_MAX), DEFAULT(DEFAULT_SORT_MEMORY),
       BLOCK_SIZE(1));

/**
  Check sql modes strict_mode, 'NO_ZERO_DATE', 'NO_ZERO_IN_DATE' and
  'ERROR_FOR_DIVISION_BY_ZERO' are used together. If only subset of it
  is set then warning is reported.

  @param sql_mode sql mode.
  @param thd      Current thread
*/
static void check_sub_modes_of_strict_mode(sql_mode_t &sql_mode, THD *thd)
{
  const sql_mode_t strict_modes= (MODE_STRICT_TRANS_TABLES |
                                  MODE_STRICT_ALL_TABLES);

  const sql_mode_t new_strict_submodes= (MODE_NO_ZERO_IN_DATE |
                                         MODE_NO_ZERO_DATE |
                                         MODE_ERROR_FOR_DIVISION_BY_ZERO);

  const sql_mode_t strict_modes_set= (sql_mode & strict_modes);
  const sql_mode_t new_strict_submodes_set= (sql_mode & new_strict_submodes);

  if (((strict_modes_set | new_strict_submodes_set) !=0) &&
      ((new_strict_submodes_set != new_strict_submodes) ||
       (strict_modes_set == 0)))
  {
    if (thd)
      push_warning(thd, Sql_condition::SL_WARNING,
                               ER_SQL_MODE_MERGED,
                               ER_THD(thd, ER_SQL_MODE_MERGED));
    else
      LogErr(WARNING_LEVEL, ER_SQL_MODE_MERGED);
  }
}

export sql_mode_t expand_sql_mode(sql_mode_t sql_mode, THD *thd)
{
  if (sql_mode & MODE_ANSI)
  {
    /*
      Note that we dont set
      MODE_NO_KEY_OPTIONS | MODE_NO_TABLE_OPTIONS | MODE_NO_FIELD_OPTIONS
      to allow one to get full use of MySQL in this mode.
    */
    sql_mode|= (MODE_REAL_AS_FLOAT | MODE_PIPES_AS_CONCAT | MODE_ANSI_QUOTES |
                MODE_IGNORE_SPACE | MODE_ONLY_FULL_GROUP_BY);
  }
  if (sql_mode & MODE_ORACLE)
    sql_mode|= (MODE_PIPES_AS_CONCAT | MODE_ANSI_QUOTES |
                MODE_IGNORE_SPACE |
                MODE_NO_KEY_OPTIONS | MODE_NO_TABLE_OPTIONS |
                MODE_NO_FIELD_OPTIONS | MODE_NO_AUTO_CREATE_USER);
  if (sql_mode & MODE_MSSQL)
    sql_mode|= (MODE_PIPES_AS_CONCAT | MODE_ANSI_QUOTES |
                MODE_IGNORE_SPACE |
                MODE_NO_KEY_OPTIONS | MODE_NO_TABLE_OPTIONS |
                MODE_NO_FIELD_OPTIONS);
  if (sql_mode & MODE_POSTGRESQL)
    sql_mode|= (MODE_PIPES_AS_CONCAT | MODE_ANSI_QUOTES |
                MODE_IGNORE_SPACE |
                MODE_NO_KEY_OPTIONS | MODE_NO_TABLE_OPTIONS |
                MODE_NO_FIELD_OPTIONS);
  if (sql_mode & MODE_DB2)
    sql_mode|= (MODE_PIPES_AS_CONCAT | MODE_ANSI_QUOTES |
                MODE_IGNORE_SPACE |
                MODE_NO_KEY_OPTIONS | MODE_NO_TABLE_OPTIONS |
                MODE_NO_FIELD_OPTIONS);
  if (sql_mode & MODE_MAXDB)
    sql_mode|= (MODE_PIPES_AS_CONCAT | MODE_ANSI_QUOTES |
                MODE_IGNORE_SPACE |
                MODE_NO_KEY_OPTIONS | MODE_NO_TABLE_OPTIONS |
                MODE_NO_FIELD_OPTIONS | MODE_NO_AUTO_CREATE_USER);
  if (sql_mode & MODE_MYSQL40)
    sql_mode|= MODE_HIGH_NOT_PRECEDENCE;
  if (sql_mode & MODE_MYSQL323)
    sql_mode|= MODE_HIGH_NOT_PRECEDENCE;
  if (sql_mode & MODE_TRADITIONAL)
    sql_mode|= (MODE_STRICT_TRANS_TABLES | MODE_STRICT_ALL_TABLES |
                MODE_NO_ZERO_IN_DATE | MODE_NO_ZERO_DATE |
                MODE_ERROR_FOR_DIVISION_BY_ZERO | MODE_NO_AUTO_CREATE_USER |
                MODE_NO_ENGINE_SUBSTITUTION);

  check_sub_modes_of_strict_mode(sql_mode, thd);
  return sql_mode;
}
static bool check_sql_mode(sys_var*, THD *thd, set_var *var)
{
  var->save_result.ulonglong_value=
    expand_sql_mode(var->save_result.ulonglong_value, thd);

  /* Warning displayed only if the non default sql_mode is specified. */
  if (var->value)
  {
    /* Check if the NO_AUTO_CREATE_USER flag has been swapped. */
    if ((thd->variables.sql_mode ^ var->save_result.ulonglong_value) &
        MODE_NO_AUTO_CREATE_USER)
    {
      push_warning_printf(thd, Sql_condition::SL_WARNING,
                          ER_WARN_DEPRECATED_SQLMODE,
                          ER_THD(thd, ER_WARN_DEPRECATED_SQLMODE),
                          "NO_AUTO_CREATE_USER");
    }
  }

  return false;
}
static bool fix_sql_mode(sys_var* self, THD *thd, enum_var_type type)
{
  if (!self->is_global_persist(type))
  {
    /* Update thd->server_status */
    if (thd->variables.sql_mode & MODE_NO_BACKSLASH_ESCAPES)
      thd->server_status|= SERVER_STATUS_NO_BACKSLASH_ESCAPES;
    else
      thd->server_status&= ~SERVER_STATUS_NO_BACKSLASH_ESCAPES;
  }
  return false;
}
/*
  WARNING: When adding new SQL modes don't forget to update the
  tables definitions that stores it's value (ie: mysql.event, mysql.routines)
*/
static const char *sql_mode_names[]=
{
  "REAL_AS_FLOAT", "PIPES_AS_CONCAT", "ANSI_QUOTES", "IGNORE_SPACE", ",",
  "ONLY_FULL_GROUP_BY", "NO_UNSIGNED_SUBTRACTION", "NO_DIR_IN_CREATE",
  "POSTGRESQL", "ORACLE", "MSSQL", "DB2", "MAXDB", "NO_KEY_OPTIONS",
  "NO_TABLE_OPTIONS", "NO_FIELD_OPTIONS", "MYSQL323", "MYSQL40", "ANSI",
  "NO_AUTO_VALUE_ON_ZERO", "NO_BACKSLASH_ESCAPES", "STRICT_TRANS_TABLES",
  "STRICT_ALL_TABLES", "NO_ZERO_IN_DATE", "NO_ZERO_DATE",
  "ALLOW_INVALID_DATES", "ERROR_FOR_DIVISION_BY_ZERO", "TRADITIONAL",
  "NO_AUTO_CREATE_USER", "HIGH_NOT_PRECEDENCE", "NO_ENGINE_SUBSTITUTION",
  "PAD_CHAR_TO_FULL_LENGTH", "TIME_TRUNCATE_FRACTIONAL",
  0
};
export bool sql_mode_string_representation(THD *thd, sql_mode_t sql_mode,
                                           LEX_STRING *ls)
{
  set_to_string(thd, ls, sql_mode, sql_mode_names);
  return ls->str == 0;
}
/*
  sql_mode should *not* be IN_BINLOG: even though it is written to the binlog,
  the slave ignores the MODE_NO_DIR_IN_CREATE variable, so slave's value
  differs from master's (see log_event.cc: Query_log_event::do_apply_event()).
*/
static Sys_var_set Sys_sql_mode(
       "sql_mode",
       "Syntax: sql-mode=mode[,mode[,mode...]]. See the manual for the "
       "complete list of valid sql modes",
       SESSION_VAR(sql_mode), CMD_LINE(REQUIRED_ARG),
       sql_mode_names,
       DEFAULT(MODE_NO_ENGINE_SUBSTITUTION |
               MODE_ONLY_FULL_GROUP_BY |
               MODE_STRICT_TRANS_TABLES |
               MODE_NO_ZERO_IN_DATE |
               MODE_NO_ZERO_DATE |
               MODE_ERROR_FOR_DIVISION_BY_ZERO |
               MODE_NO_AUTO_CREATE_USER),
       NO_MUTEX_GUARD,
       NOT_IN_BINLOG, ON_CHECK(check_sql_mode), ON_UPDATE(fix_sql_mode));

static Sys_var_ulong Sys_max_execution_time(
       "max_execution_time",
       "Kill SELECT statement that takes over the specified number of milliseconds",
       SESSION_VAR(max_execution_time), CMD_LINE(REQUIRED_ARG),
       VALID_RANGE(0, ULONG_MAX), DEFAULT(0), BLOCK_SIZE(1));

#if defined(HAVE_OPENSSL)
#define SSL_OPT(X) CMD_LINE(REQUIRED_ARG,X)
#endif

/*
  If you are adding new system variable for SSL communication, please take a
  look at do_auto_cert_generation() function in sql_authentication.cc and
  add new system variable in checks if required.
*/

static Sys_var_charptr Sys_ssl_ca(
       "ssl_ca",
       "CA file in PEM format (check OpenSSL docs, implies --ssl)",
       READ_ONLY NON_PERSIST GLOBAL_VAR(opt_ssl_ca), SSL_OPT(OPT_SSL_CA),
       IN_FS_CHARSET, DEFAULT(0));

static Sys_var_charptr Sys_ssl_capath(
       "ssl_capath",
       "CA directory (check OpenSSL docs, implies --ssl)",
       READ_ONLY NON_PERSIST GLOBAL_VAR(opt_ssl_capath), SSL_OPT(OPT_SSL_CAPATH),
       IN_FS_CHARSET, DEFAULT(0));

static Sys_var_charptr Sys_tls_version(
       "tls_version",
       "TLS version, permitted values are TLSv1, TLSv1.1, TLSv1.2(Only for openssl)",
       READ_ONLY GLOBAL_VAR(opt_tls_version), SSL_OPT(OPT_TLS_VERSION),
#ifdef HAVE_YASSL
       IN_FS_CHARSET, "TLSv1,TLSv1.1");
#else
       IN_FS_CHARSET, "TLSv1,TLSv1.1,TLSv1.2");
#endif

static Sys_var_charptr Sys_ssl_cert(
       "ssl_cert", "X509 cert in PEM format (implies --ssl)",
       READ_ONLY NON_PERSIST GLOBAL_VAR(opt_ssl_cert), SSL_OPT(OPT_SSL_CERT),
       IN_FS_CHARSET, DEFAULT(0));

static Sys_var_charptr Sys_ssl_cipher(
       "ssl_cipher", "SSL cipher to use (implies --ssl)",
       READ_ONLY GLOBAL_VAR(opt_ssl_cipher), SSL_OPT(OPT_SSL_CIPHER),
       IN_FS_CHARSET, DEFAULT(0));

static Sys_var_charptr Sys_ssl_key(
       "ssl_key", "X509 key in PEM format (implies --ssl)",
       READ_ONLY NON_PERSIST GLOBAL_VAR(opt_ssl_key), SSL_OPT(OPT_SSL_KEY),
       IN_FS_CHARSET, DEFAULT(0));

static Sys_var_charptr Sys_ssl_crl(
       "ssl_crl",
       "CRL file in PEM format (check OpenSSL docs, implies --ssl)",
       READ_ONLY NON_PERSIST GLOBAL_VAR(opt_ssl_crl), SSL_OPT(OPT_SSL_CRL),
       IN_FS_CHARSET, DEFAULT(0));

static Sys_var_charptr Sys_ssl_crlpath(
       "ssl_crlpath",
       "CRL directory (check OpenSSL docs, implies --ssl)",
       READ_ONLY NON_PERSIST GLOBAL_VAR(opt_ssl_crlpath), SSL_OPT(OPT_SSL_CRLPATH),
       IN_FS_CHARSET, DEFAULT(0));

#if defined(HAVE_OPENSSL) && !defined(HAVE_YASSL)
static Sys_var_bool Sys_auto_generate_certs(
       "auto_generate_certs",
       "Auto generate SSL certificates at server startup if --ssl is set to "
       "ON and none of the other SSL system variables are specified and "
       "certificate/key files are not present in data directory.",
       READ_ONLY NON_PERSIST GLOBAL_VAR(opt_auto_generate_certs),
       CMD_LINE(OPT_ARG),
       DEFAULT(TRUE),
       NO_MUTEX_GUARD,
       NOT_IN_BINLOG,
       ON_CHECK(NULL),
       ON_UPDATE(NULL),
       NULL);
#endif /* HAVE_OPENSSL && !HAVE_YASSL */

// why ENUM and not BOOL ?
static const char *updatable_views_with_limit_names[]= {"NO", "YES", 0};
static Sys_var_enum Sys_updatable_views_with_limit(
       "updatable_views_with_limit",
       "YES = Don't issue an error message (warning only) if a VIEW without "
       "presence of a key of the underlying table is used in queries with a "
       "LIMIT clause for updating. NO = Prohibit update of a VIEW, which "
       "does not contain a key of the underlying table and the query uses "
       "a LIMIT clause (usually get from GUI tools)",
       SESSION_VAR(updatable_views_with_limit), CMD_LINE(REQUIRED_ARG),
       updatable_views_with_limit_names, DEFAULT(TRUE));

static char *system_time_zone_ptr;
static Sys_var_charptr Sys_system_time_zone(
       "system_time_zone", "The server system time zone",
       READ_ONLY NON_PERSIST GLOBAL_VAR(system_time_zone_ptr), NO_CMD_LINE,
       IN_FS_CHARSET, DEFAULT(system_time_zone));

static Sys_var_ulong Sys_table_def_size(
       "table_definition_cache",
       "The number of cached table definitions",
       GLOBAL_VAR(table_def_size),
       CMD_LINE(REQUIRED_ARG, OPT_TABLE_DEFINITION_CACHE),
       VALID_RANGE(TABLE_DEF_CACHE_MIN, 512*1024),
       DEFAULT(TABLE_DEF_CACHE_DEFAULT),
       BLOCK_SIZE(1),
       NO_MUTEX_GUARD,
       NOT_IN_BINLOG,
       ON_CHECK(NULL),
       ON_UPDATE(NULL),
       NULL,
       /* table_definition_cache is used as a sizing hint by the performance schema. */
       sys_var::PARSE_EARLY);

static Sys_var_ulong Sys_schema_def_size(
       "schema_definition_cache",
       "The number of cached schema definitions",
       GLOBAL_VAR(schema_def_size),
       CMD_LINE(REQUIRED_ARG),
       VALID_RANGE(SCHEMA_DEF_CACHE_MIN, 512*1024),
       DEFAULT(SCHEMA_DEF_CACHE_DEFAULT),
       BLOCK_SIZE(1));

static Sys_var_ulong Sys_tablespace_def_size(
       "tablespace_definition_cache",
       "The number of cached tablespace definitions",
       GLOBAL_VAR(tablespace_def_size),
       CMD_LINE(REQUIRED_ARG),
       VALID_RANGE(TABLESPACE_DEF_CACHE_MIN, 512*1024),
       DEFAULT(TABLESPACE_DEF_CACHE_DEFAULT),
       BLOCK_SIZE(1));

static Sys_var_ulong Sys_stored_program_def_size(
       "stored_program_definition_cache",
       "The number of cached stored program definitions",
       GLOBAL_VAR(stored_program_def_size),
       CMD_LINE(REQUIRED_ARG),
       VALID_RANGE(STORED_PROGRAM_DEF_CACHE_MIN, 512*1024),
       DEFAULT(STORED_PROGRAM_DEF_CACHE_DEFAULT),
       BLOCK_SIZE(1));

static bool fix_table_cache_size(sys_var*, THD*, enum_var_type)
{
  /*
    table_open_cache parameter is a soft limit for total number of objects
    in all table cache instances. Once this value is updated we need to
    update value of a per-instance soft limit on table cache size.
  */
  table_cache_size_per_instance= table_cache_size / table_cache_instances;
  return false;
}

static Sys_var_ulong Sys_table_cache_size(
       "table_open_cache", "The number of cached open tables "
       "(total for all table cache instances)",
       GLOBAL_VAR(table_cache_size), CMD_LINE(REQUIRED_ARG),
       VALID_RANGE(1, 512*1024), DEFAULT(TABLE_OPEN_CACHE_DEFAULT),
       BLOCK_SIZE(1), NO_MUTEX_GUARD, NOT_IN_BINLOG, ON_CHECK(NULL),
       ON_UPDATE(fix_table_cache_size),
       NULL,
       /* table_open_cache is used as a sizing hint by the performance schema. */
       sys_var::PARSE_EARLY);

static Sys_var_ulong Sys_table_cache_instances(
       "table_open_cache_instances", "The number of table cache instances",
       READ_ONLY GLOBAL_VAR(table_cache_instances), CMD_LINE(REQUIRED_ARG),
       VALID_RANGE(1, Table_cache_manager::MAX_TABLE_CACHES),
       DEFAULT(Table_cache_manager::DEFAULT_MAX_TABLE_CACHES),
       BLOCK_SIZE(1), NO_MUTEX_GUARD, NOT_IN_BINLOG, ON_CHECK(NULL),
       ON_UPDATE(NULL), NULL,
       /*
         table_open_cache is used as a sizing hint by the performance schema,
         and 'table_open_cache' is a prefix of 'table_open_cache_instances'.
         Is is better to keep these options together, to avoid confusing
         handle_options() with partial name matches.
       */
       sys_var::PARSE_EARLY);

static Sys_var_ulong Sys_thread_cache_size(
       "thread_cache_size",
       "How many threads we should keep in a cache for reuse",
       GLOBAL_VAR(Per_thread_connection_handler::max_blocked_pthreads),
       CMD_LINE(REQUIRED_ARG, OPT_THREAD_CACHE_SIZE),
       VALID_RANGE(0, 16384), DEFAULT(0), BLOCK_SIZE(1));


/**
  Function to check if the 'next' transaction isolation level
  ('tx_isolation'/ its alternative 'transaction_isolation')
  can be changed.

  @param[in] self   A pointer to the sys_var.
  @param[in] thd    Thread handler.
  @param[in] var    A pointer to set_var holding the specified list of
                    system variable names.

<<<<<<< HEAD
static bool check_tx_isolation(sys_var*, THD *thd, set_var *var)
=======
  @retval   FALSE   Success.
  @retval   TRUE    Error.
*/
static bool check_transaction_isolation(sys_var *self, THD *thd, set_var *var)
>>>>>>> 9f2a94cf
{
  if (var->type == OPT_DEFAULT && (thd->in_active_multi_stmt_transaction() ||
                                   thd->in_sub_stmt))
  {
    DBUG_ASSERT(thd->in_multi_stmt_transaction_mode() || thd->in_sub_stmt);
    my_error(ER_CANT_CHANGE_TX_CHARACTERISTICS, MYF(0));
    return true;
  }
  return false;
}


/**
  This function sets the session variable thd->variables.tx_isolation/
  thd->variables.transaction_isolation to reflect changes
  to @@session.tx_isolation/@@session.transaction_isolation.
  'tx_isolation' is deprecated and 'transaction_isolation' is its
  alternative.

  @param[in] thd    Thread handler.
  @param[in] var    A pointer to the set_var.

  @retval   FALSE   Success.
  @retval   TRUE    Error.
*/

bool Sys_var_tx_isolation::session_update(THD *thd, set_var *var)
{
  if (var->type == OPT_SESSION && Sys_var_enum::session_update(thd, var))
    return TRUE;

  if (var->type == OPT_DEFAULT || !(thd->in_active_multi_stmt_transaction() ||
                                    thd->in_sub_stmt))
  {
    /*
      Update the isolation level of the next transaction.
      I.e. if one did:
      COMMIT;
      SET SESSION ISOLATION LEVEL ...
      BEGIN; <-- this transaction has the new isolation
      Note, that in case of:
      COMMIT;
      SET TRANSACTION ISOLATION LEVEL ...
      SET SESSION ISOLATION LEVEL ...
      BEGIN; <-- the session isolation level is used, not the
      result of SET TRANSACTION statement.

      When we are in a trigger/function the transaction is already
      started. Adhering to above behavior, the SET TRANSACTION would
      fail when run from within trigger/function. And SET SESSION
      TRANSACTION would always succeed making the characteristics
      effective for the next transaction that starts.
     */
    enum_tx_isolation tx_isol;
    tx_isol= (enum_tx_isolation) var->save_result.ulonglong_value;
    bool one_shot= (var->type == OPT_DEFAULT);
    return set_tx_isolation(thd, tx_isol, one_shot);
  }
  return FALSE;
}


/**
  This function updates the thd->variables.transaction_isolation
  to reflect the changes made to @@session.tx_isolation. 'tx_isolation' is
  deprecated and 'transaction_isolation' is its alternative.

  @param[in] self   A pointer to the sys_var.
  @param[in] thd    Thread handler.
  @param[in] type   The type SESSION, GLOBAL or DEFAULT.

  @retval   FALSE   Success.
  @retval   TRUE    Error.
*/
static bool update_transaction_isolation(sys_var *self, THD *thd,
                                         enum_var_type type)
{
  SV *sv= type == OPT_GLOBAL ? &global_system_variables : &thd->variables;
  sv->transaction_isolation= sv->tx_isolation;
  return false;
}


/**
  This function updates thd->variables.tx_isolation to reflect the
  changes to @@session.transaction_isolation. 'tx_isolation' is
  deprecated and 'transaction_isolation' is its alternative.

  @param[in] self   A pointer to the sys_var.
  @param[in] thd    Thread handler.
  @param[in] type   The type SESSION, GLOBAL or DEFAULT.

  @retval   FALSE   Success.
  @retval   TRUE    Error.
*/
static bool update_tx_isolation(sys_var *self, THD *thd,
                                enum_var_type type)
{
  SV *sv= type == OPT_GLOBAL ? &global_system_variables : &thd->variables;
  sv->tx_isolation= sv->transaction_isolation;
  return false;
}


// NO_CMD_LINE - different name of the option
static Sys_var_tx_isolation Sys_tx_isolation(
       "tx_isolation", "Default transaction isolation level."
       "This variable is deprecated and will be removed in a future release.",
       UNTRACKED_DEFAULT SESSION_VAR(tx_isolation), NO_CMD_LINE,
       tx_isolation_names, DEFAULT(ISO_REPEATABLE_READ),
       NO_MUTEX_GUARD, NOT_IN_BINLOG, ON_CHECK(check_transaction_isolation),
       ON_UPDATE(update_transaction_isolation),
       DEPRECATED("'@@transaction_isolation'"));


// NO_CMD_LINE
static Sys_var_tx_isolation Sys_transaction_isolation(
       "transaction_isolation", "Default transaction isolation level",
       UNTRACKED_DEFAULT SESSION_VAR(transaction_isolation), NO_CMD_LINE,
       tx_isolation_names, DEFAULT(ISO_REPEATABLE_READ),
       NO_MUTEX_GUARD, NOT_IN_BINLOG, ON_CHECK(check_transaction_isolation),
       ON_UPDATE(update_tx_isolation));


/**
  Function to check if the state of deprecated variable 'tx_read_only'/
  its alternative 'transaction_read_only' can be changed. The state cannot
  be changed if there is already a transaction in progress.

  @param[in] self   A pointer to the sys_var.
  @param[in] thd    Thread handler
  @param[in] var    A pointer to set_var holding the specified list of
                    system variable names.

  @retval   FALSE   Success.
  @retval   TRUE    Error.
*/

<<<<<<< HEAD
static bool check_tx_read_only(sys_var*, THD *thd, set_var *var)
=======
static bool check_transaction_read_only(sys_var *self, THD *thd, set_var *var)
>>>>>>> 9f2a94cf
{
  if (var->type == OPT_DEFAULT && (thd->in_active_multi_stmt_transaction() ||
                                   thd->in_sub_stmt))
  {
    DBUG_ASSERT(thd->in_multi_stmt_transaction_mode() || thd->in_sub_stmt);
    my_error(ER_CANT_CHANGE_TX_CHARACTERISTICS, MYF(0));
    return true;
  }
  return false;
}


/**
  This function sets the session variable thd->variables.tx_read_only/
  thd->variables.transaction_read_only to reflect changes to
  @@session.tx_read_only/@@session.transaction_read_only. 'tx_read_only'
  is deprecated and 'transaction_read_only' is its alternative.

  @param[in] thd    Thread handler.
  @param[in] var    A pointer to the set_var.

  @retval   FALSE   Success.
*/
bool Sys_var_tx_read_only::session_update(THD *thd, set_var *var)
{
  if (var->type == OPT_SESSION && Sys_var_bool::session_update(thd, var))
    return true;

  if (var->type == OPT_DEFAULT || !(thd->in_active_multi_stmt_transaction() ||
                                    thd->in_sub_stmt))
  {
    // @see Sys_var_tx_isolation::session_update() above for the rules.
    thd->tx_read_only= var->save_result.ulonglong_value;

    if (thd->variables.session_track_transaction_info > TX_TRACK_NONE)
    {
      Transaction_state_tracker *tst= (Transaction_state_tracker *)
             thd->session_tracker.get_tracker(TRANSACTION_INFO_TRACKER);

      if (var->type == OPT_DEFAULT)
        tst->set_read_flags(thd,
                            thd->tx_read_only ? TX_READ_ONLY : TX_READ_WRITE);
      else
        tst->set_read_flags(thd, TX_READ_INHERIT);
    }
  }
  return false;
}


/**
  This function updates the session variable thd->variables.tx_read_only
  to reflect changes made to  @@session.transaction_read_only. The variable
  'tx_read_only' is deprecated and 'transaction_read_only' is its alternative.

  @param[in] self   A pointer to the sys_var.
  @param[in] thd    Thread handler.
  @param[in] type   The type SESSION, GLOBAL or DEFAULT.

  @retval   FALSE   Success.
*/
static bool update_tx_read_only(sys_var *self, THD *thd,
                                enum_var_type type)
{
  SV *sv= type == OPT_GLOBAL ? &global_system_variables : &thd->variables;
  sv->tx_read_only= sv->transaction_read_only;
  return false;
}


/**
  This function updates the session variable
  thd->variables.transaction_read_only to reflect changes made to
  @@session.tx_read_only. 'tx_read_only' is deprecated and
  'transaction_read_only' is its alternative.

  @param[in] self   A pointer to the sys_var.
  @param[in] thd    Thread handler.
  @param[in] type   The type SESSION, GLOBAL or DEFAULT.

  @retval   FALSE   Success.
*/
static bool update_transaction_read_only(sys_var *self, THD *thd,
                                         enum_var_type type)
{
  SV *sv= type == OPT_GLOBAL ? &global_system_variables : &thd->variables;
  sv->transaction_read_only= sv->tx_read_only;
  return false;
}


static Sys_var_tx_read_only Sys_tx_read_only(
       "tx_read_only", "Set default transaction access mode to read only."
       "This variable is deprecated and will be removed in a future release.",
       UNTRACKED_DEFAULT SESSION_VAR(tx_read_only), NO_CMD_LINE, DEFAULT(0),
       NO_MUTEX_GUARD, NOT_IN_BINLOG, ON_CHECK(check_transaction_read_only),
       ON_UPDATE(update_transaction_read_only),
       DEPRECATED("'@@transaction_read_only'"));


static Sys_var_tx_read_only Sys_transaction_read_only(
       "transaction_read_only",
       "Set default transaction access mode to read only.",
       UNTRACKED_DEFAULT SESSION_VAR(transaction_read_only), NO_CMD_LINE,
       DEFAULT(0), NO_MUTEX_GUARD, NOT_IN_BINLOG,
       ON_CHECK(check_transaction_read_only),
       ON_UPDATE(update_tx_read_only));


static Sys_var_ulonglong Sys_tmp_table_size(
       "tmp_table_size",
       "If an internal in-memory temporary table in the MEMORY storage engine "
       "exceeds this size, MySQL will automatically convert it to an on-disk "
       "table",
       SESSION_VAR(tmp_table_size), CMD_LINE(REQUIRED_ARG),
       VALID_RANGE(1024, (ulonglong)~(intptr)0), DEFAULT(16*1024*1024),
       BLOCK_SIZE(1));

static char *server_version_ptr;
static Sys_var_version Sys_version(
       "version", "Server version",
       READ_ONLY NON_PERSIST GLOBAL_VAR(server_version_ptr), NO_CMD_LINE,
       IN_SYSTEM_CHARSET, DEFAULT(server_version));

static char *server_version_comment_ptr;
static Sys_var_charptr Sys_version_comment(
       "version_comment", "version_comment",
       READ_ONLY NON_PERSIST GLOBAL_VAR(server_version_comment_ptr), NO_CMD_LINE,
       IN_SYSTEM_CHARSET, DEFAULT(MYSQL_COMPILATION_COMMENT));

static char *server_version_compile_machine_ptr;
static Sys_var_charptr Sys_version_compile_machine(
       "version_compile_machine", "version_compile_machine",
       READ_ONLY NON_PERSIST GLOBAL_VAR(server_version_compile_machine_ptr),
       NO_CMD_LINE,
       IN_SYSTEM_CHARSET, DEFAULT(MACHINE_TYPE));

static char *server_version_compile_os_ptr;
static Sys_var_charptr Sys_version_compile_os(
       "version_compile_os", "version_compile_os",
       READ_ONLY NON_PERSIST GLOBAL_VAR(server_version_compile_os_ptr), NO_CMD_LINE,
       IN_SYSTEM_CHARSET, DEFAULT(SYSTEM_TYPE));

static Sys_var_ulong Sys_net_wait_timeout(
       "wait_timeout",
       "The number of seconds the server waits for activity on a "
       "connection before closing it",
       SESSION_VAR(net_wait_timeout), CMD_LINE(REQUIRED_ARG),
       VALID_RANGE(1, IF_WIN(INT_MAX32/1000, LONG_TIMEOUT)),
       DEFAULT(NET_WAIT_TIMEOUT), BLOCK_SIZE(1));

static Sys_var_plugin Sys_default_storage_engine(
       "default_storage_engine", "The default storage engine for new tables",
       SESSION_VAR(table_plugin), NO_CMD_LINE,
       MYSQL_STORAGE_ENGINE_PLUGIN, DEFAULT(&default_storage_engine),
       NO_MUTEX_GUARD, NOT_IN_BINLOG, ON_CHECK(check_storage_engine));

const char *internal_tmp_disk_storage_engine_names[] = { "MyISAM", "InnoDB", 0};
static Sys_var_enum Sys_internal_tmp_disk_storage_engine(
       "internal_tmp_disk_storage_engine",
       "The default storage engine for on-disk internal temporary tables.",
       GLOBAL_VAR(internal_tmp_disk_storage_engine), CMD_LINE(OPT_ARG),
       internal_tmp_disk_storage_engine_names, DEFAULT(TMP_TABLE_INNODB));

const char *internal_tmp_mem_storage_engine_names[] = { "MEMORY", "TempTable", 0};
static Sys_var_enum Sys_internal_tmp_mem_storage_engine(
       "internal_tmp_mem_storage_engine",
       "The default storage engine for in-memory internal temporary tables.",
       SESSION_VAR(internal_tmp_mem_storage_engine), CMD_LINE(REQUIRED_ARG),
       internal_tmp_mem_storage_engine_names, DEFAULT(TMP_TABLE_TEMPTABLE));

static Sys_var_ulonglong Sys_temptable_max_ram(
       "temptable_max_ram",
       "Maximum amount of memory (in bytes) the TempTable storage engine is "
       "allowed to allocate from the main memory (RAM) before starting to "
       "store data on disk.",
       GLOBAL_VAR(temptable_max_ram),
       CMD_LINE(REQUIRED_ARG),
       VALID_RANGE(2 << 20 /* 2 MiB */, ULLONG_MAX),
       DEFAULT(1 << 30 /* 1 GiB */),
       BLOCK_SIZE(1));

static Sys_var_plugin Sys_default_tmp_storage_engine(
       "default_tmp_storage_engine", "The default storage engine for new explicit temporary tables",
       SESSION_VAR(temp_table_plugin), NO_CMD_LINE,
       MYSQL_STORAGE_ENGINE_PLUGIN, DEFAULT(&default_tmp_storage_engine),
       NO_MUTEX_GUARD, NOT_IN_BINLOG, ON_CHECK(check_storage_engine));

#if defined(ENABLED_DEBUG_SYNC)
/*
  Variable can be set for the session only.

  This could be changed later. Then we need to have a global array of
  actions in addition to the thread local ones. SET GLOBAL would
  manage the global array, SET [SESSION] the local array. A sync point
  would need to look for a local and a global action. Setting and
  executing of global actions need to be protected by a mutex.

  The purpose of global actions could be to allow synchronizing with
  connectionless threads that cannot execute SET statements.
*/
static Sys_var_debug_sync Sys_debug_sync(
       "debug_sync", "Debug Sync Facility",
       sys_var::ONLY_SESSION, NO_CMD_LINE,
       DEFAULT(0), NO_MUTEX_GUARD, NOT_IN_BINLOG, ON_CHECK(check_has_super));
#endif /* defined(ENABLED_DEBUG_SYNC) */

/**
 "time_format" "date_format" "datetime_format"

  the following three variables are unused, and the source of confusion
  (bug reports like "I've changed date_format, but date format hasn't changed.
  I've made them read-only, to alleviate the situation somewhat.

  @todo make them NO_CMD_LINE ?
*/
static Sys_var_charptr Sys_date_format(
       "date_format", "The DATE format (ignored)",
       READ_ONLY GLOBAL_VAR(global_date_format.format.str),
       CMD_LINE(REQUIRED_ARG), IN_SYSTEM_CHARSET,
       DEFAULT(known_date_time_formats[ISO_FORMAT].date_format),
       NO_MUTEX_GUARD, NOT_IN_BINLOG, ON_CHECK(0), ON_UPDATE(0),
       DEPRECATED(""));

static Sys_var_charptr Sys_datetime_format(
       "datetime_format", "The DATETIME format (ignored)",
       READ_ONLY GLOBAL_VAR(global_datetime_format.format.str),
       CMD_LINE(REQUIRED_ARG), IN_SYSTEM_CHARSET,
       DEFAULT(known_date_time_formats[ISO_FORMAT].datetime_format),
       NO_MUTEX_GUARD, NOT_IN_BINLOG, ON_CHECK(0), ON_UPDATE(0),
       DEPRECATED(""));

static Sys_var_charptr Sys_time_format(
       "time_format", "The TIME format (ignored)",
       READ_ONLY GLOBAL_VAR(global_time_format.format.str),
       CMD_LINE(REQUIRED_ARG), IN_SYSTEM_CHARSET,
       DEFAULT(known_date_time_formats[ISO_FORMAT].time_format),
       NO_MUTEX_GUARD, NOT_IN_BINLOG, ON_CHECK(0), ON_UPDATE(0),
       DEPRECATED(""));

static bool fix_autocommit(sys_var* self, THD *thd, enum_var_type type)
{
  if (self->is_global_persist(type))
  {
    if (global_system_variables.option_bits & OPTION_AUTOCOMMIT)
      global_system_variables.option_bits&= ~OPTION_NOT_AUTOCOMMIT;
    else
      global_system_variables.option_bits|= OPTION_NOT_AUTOCOMMIT;
    return false;
  }

  if (thd->variables.option_bits & OPTION_AUTOCOMMIT &&
      thd->variables.option_bits & OPTION_NOT_AUTOCOMMIT)
  { // activating autocommit

    if (trans_commit_stmt(thd) || trans_commit(thd))
    {
      thd->variables.option_bits&= ~OPTION_AUTOCOMMIT;
      return true;
    }
    /*
      Don't close thread tables or release metadata locks: if we do so, we
      risk releasing locks/closing tables of expressions used to assign
      other variables, as in:
      set @var=my_stored_function1(), @@autocommit=1, @var2=(select max(a)
      from my_table), ...
      The locks will be released at statement end anyway, as SET
      statement that assigns autocommit is marked to commit
      transaction implicitly at the end (@sa stmt_causes_implicitcommit()).
    */
    thd->variables.option_bits&=
                 ~(OPTION_BEGIN | OPTION_NOT_AUTOCOMMIT);
    thd->get_transaction()->reset_unsafe_rollback_flags(
        Transaction_ctx::SESSION);
    thd->server_status|= SERVER_STATUS_AUTOCOMMIT;
    return false;
  }

  if (!(thd->variables.option_bits & OPTION_AUTOCOMMIT) &&
      !(thd->variables.option_bits & OPTION_NOT_AUTOCOMMIT))
  { // disabling autocommit

    thd->get_transaction()->reset_unsafe_rollback_flags(
        Transaction_ctx::SESSION);
    thd->server_status&= ~SERVER_STATUS_AUTOCOMMIT;
    thd->variables.option_bits|= OPTION_NOT_AUTOCOMMIT;
    return false;
  }

  return false; // autocommit value wasn't changed
}
static Sys_var_bit Sys_autocommit(
       "autocommit", "autocommit",
       SESSION_VAR(option_bits), NO_CMD_LINE, OPTION_AUTOCOMMIT, DEFAULT(TRUE),
       NO_MUTEX_GUARD, NOT_IN_BINLOG, ON_CHECK(0), ON_UPDATE(fix_autocommit));
export sys_var *Sys_autocommit_ptr= &Sys_autocommit; // for sql_yacc.yy

static Sys_var_bool Sys_big_tables(
       "big_tables", "Allow big result sets by saving all "
       "temporary sets on file (Solves most 'table full' errors)",
       SESSION_VAR(big_tables), CMD_LINE(OPT_ARG), DEFAULT(FALSE));

static Sys_var_bit Sys_big_selects(
       "sql_big_selects", "sql_big_selects",
       SESSION_VAR(option_bits), NO_CMD_LINE, OPTION_BIG_SELECTS,
       DEFAULT(FALSE));

static Sys_var_bit Sys_log_off(
       "sql_log_off", "sql_log_off",
       SESSION_VAR(option_bits), NO_CMD_LINE, OPTION_LOG_OFF,
       DEFAULT(FALSE), NO_MUTEX_GUARD, NOT_IN_BINLOG, ON_CHECK(check_has_super));

/**
  This function sets the session variable thd->variables.sql_log_bin 
  to reflect changes to @@session.sql_log_bin.

  @param     thd    Current thread
  @param[in] type   The type either session or global.

  @return @c FALSE.
*/
static bool
fix_sql_log_bin_after_update(sys_var*, THD *thd,
                             enum_var_type type MY_ATTRIBUTE((unused)))
{
  DBUG_ASSERT(type == OPT_SESSION);

  if (thd->variables.sql_log_bin)
    thd->variables.option_bits |= OPTION_BIN_LOG;
  else
    thd->variables.option_bits &= ~OPTION_BIN_LOG;

  return FALSE;
}

/**
  This function checks if the sql_log_bin can be changed,
  what is possible if:
    - the user is a super user;
    - the set is not called from within a function/trigger;
    - there is no on-going transaction.

  @param     thd    Current thread
  @param[in] self   A pointer to the sys_var, i.e. Sys_log_binlog.
  @param[in] var    A pointer to the set_var created by the parser.

  @return @c FALSE if the change is allowed, otherwise @c TRUE.
*/
static bool check_sql_log_bin(sys_var *self, THD *thd, set_var *var)
{
  if (check_has_super(self, thd, var))
    return TRUE;

  if (var->is_global_persist())
    return TRUE;

  /* If in a stored function/trigger, it's too late to change sql_log_bin. */
  if (thd->in_sub_stmt)
  {
    my_error(ER_STORED_FUNCTION_PREVENTS_SWITCH_SQL_LOG_BIN, MYF(0));
    return TRUE;
  }
  /* Make the session variable 'sql_log_bin' read-only inside a transaction. */
  if (thd->in_active_multi_stmt_transaction())
  {
    my_error(ER_INSIDE_TRANSACTION_PREVENTS_SWITCH_SQL_LOG_BIN, MYF(0));
    return TRUE;
  }

  return FALSE;
}

static Sys_var_bool Sys_log_binlog(
       "sql_log_bin", "Controls whether logging to the binary log is done",
       SESSION_ONLY(sql_log_bin), NO_CMD_LINE, DEFAULT(TRUE),
       NO_MUTEX_GUARD, NOT_IN_BINLOG, ON_CHECK(check_sql_log_bin),
       ON_UPDATE(fix_sql_log_bin_after_update));

static Sys_var_bit Sys_transaction_allow_batching(
       "transaction_allow_batching", "transaction_allow_batching",
       SESSION_ONLY(option_bits), NO_CMD_LINE, OPTION_ALLOW_BATCH,
       DEFAULT(FALSE));

static Sys_var_bit Sys_sql_warnings(
       "sql_warnings", "sql_warnings",
       SESSION_VAR(option_bits), NO_CMD_LINE, OPTION_WARNINGS,
       DEFAULT(FALSE));

static Sys_var_bit Sys_sql_notes(
       "sql_notes", "sql_notes",
       SESSION_VAR(option_bits), NO_CMD_LINE, OPTION_SQL_NOTES,
       DEFAULT(TRUE));

static Sys_var_bit Sys_auto_is_null(
       "sql_auto_is_null", "sql_auto_is_null",
       SESSION_VAR(option_bits), NO_CMD_LINE, OPTION_AUTO_IS_NULL,
       DEFAULT(FALSE), NO_MUTEX_GUARD, IN_BINLOG);

static Sys_var_bit Sys_safe_updates(
       "sql_safe_updates", "sql_safe_updates",
       SESSION_VAR(option_bits), NO_CMD_LINE, OPTION_SAFE_UPDATES,
       DEFAULT(FALSE));

static Sys_var_bit Sys_buffer_results(
       "sql_buffer_result", "sql_buffer_result",
       SESSION_VAR(option_bits), NO_CMD_LINE, OPTION_BUFFER_RESULT,
       DEFAULT(FALSE));

static Sys_var_bit Sys_quote_show_create(
       "sql_quote_show_create", "sql_quote_show_create",
       SESSION_VAR(option_bits), NO_CMD_LINE, OPTION_QUOTE_SHOW_CREATE,
       DEFAULT(TRUE));

static Sys_var_bit Sys_foreign_key_checks(
       "foreign_key_checks", "foreign_key_checks",
       SESSION_VAR(option_bits), NO_CMD_LINE,
       REVERSE(OPTION_NO_FOREIGN_KEY_CHECKS),
       DEFAULT(TRUE), NO_MUTEX_GUARD, IN_BINLOG);

static Sys_var_bit Sys_unique_checks(
       "unique_checks", "unique_checks",
       SESSION_VAR(option_bits), NO_CMD_LINE,
       REVERSE(OPTION_RELAXED_UNIQUE_CHECKS),
       DEFAULT(TRUE), NO_MUTEX_GUARD, IN_BINLOG);

#ifdef ENABLED_PROFILING
static Sys_var_bit Sys_profiling(
       "profiling", "profiling",
       SESSION_VAR(option_bits), NO_CMD_LINE, OPTION_PROFILING,
       DEFAULT(FALSE), NO_MUTEX_GUARD, NOT_IN_BINLOG, ON_CHECK(0),
       ON_UPDATE(0), DEPRECATED(""));

static Sys_var_ulong Sys_profiling_history_size(
       "profiling_history_size", "Limit of query profiling memory",
       SESSION_VAR(profiling_history_size), CMD_LINE(REQUIRED_ARG),
       VALID_RANGE(0, 100), DEFAULT(15), BLOCK_SIZE(1), NO_MUTEX_GUARD,
       NOT_IN_BINLOG, ON_CHECK(0), ON_UPDATE(0), DEPRECATED(""));
#endif

static Sys_var_harows Sys_select_limit(
       "sql_select_limit",
       "The maximum number of rows to return from SELECT statements",
       SESSION_VAR(select_limit), NO_CMD_LINE,
       VALID_RANGE(0, HA_POS_ERROR), DEFAULT(HA_POS_ERROR), BLOCK_SIZE(1));

static bool update_timestamp(THD *thd, set_var *var)
{
  if (var->value)
  {
    double fl= floor(var->save_result.double_value); // Truncate integer part
    struct timeval tmp;
    tmp.tv_sec= static_cast<long>(fl);
    /* Round nanoseconds to nearest microsecond */
    tmp.tv_usec=
      static_cast<long>(rint((var->save_result.double_value - fl) * 1000000));
    thd->set_time(&tmp);
  }
  else // SET timestamp=DEFAULT
  {
    thd->user_time.tv_sec= 0;
    thd->user_time.tv_usec= 0;
  }
  return false;
}
static double read_timestamp(THD *thd)
{
  return (double) thd->start_time.tv_sec +
         (double) thd->start_time.tv_usec / 1000000;
}


static bool check_timestamp(sys_var*, THD*, set_var *var)
{
  double val;

  if (!var->value)
    return FALSE;

  val= var->save_result.double_value;
  if (val != 0 &&          // this is how you set the default value
      (val < TIMESTAMP_MIN_VALUE || val > TIMESTAMP_MAX_VALUE))
  {
    ErrConvString prm(val);
    my_error(ER_WRONG_VALUE_FOR_VAR, MYF(0), "timestamp", prm.ptr());
    return TRUE;
  }
  return FALSE;
}


static Sys_var_session_special_double Sys_timestamp(
       "timestamp", "Set the time for this client",
       sys_var::ONLY_SESSION, NO_CMD_LINE,
       VALID_RANGE(0, 0), BLOCK_SIZE(1),
       NO_MUTEX_GUARD, IN_BINLOG, ON_CHECK(check_timestamp), 
       ON_UPDATE(update_timestamp), ON_READ(read_timestamp));

static bool update_last_insert_id(THD *thd, set_var *var)
{
  if (!var->value)
  {
    my_error(ER_NO_DEFAULT, MYF(0), var->var->name.str);
    return true;
  }
  thd->first_successful_insert_id_in_prev_stmt=
    var->save_result.ulonglong_value;
  thd->substitute_null_with_insert_id= TRUE;
  return false;
}
static ulonglong read_last_insert_id(THD *thd)
{
  return thd->read_first_successful_insert_id_in_prev_stmt();
}
static Sys_var_session_special Sys_last_insert_id(
       "last_insert_id", "The value to be returned from LAST_INSERT_ID()",
       sys_var::ONLY_SESSION, NO_CMD_LINE,
       VALID_RANGE(0, ULLONG_MAX), BLOCK_SIZE(1),
       NO_MUTEX_GUARD, IN_BINLOG, ON_CHECK(0),
       ON_UPDATE(update_last_insert_id), ON_READ(read_last_insert_id));

// alias for last_insert_id(), Sybase-style
static Sys_var_session_special Sys_identity(
       "identity", "Synonym for the last_insert_id variable",
       sys_var::ONLY_SESSION, NO_CMD_LINE,
       VALID_RANGE(0, ULLONG_MAX), BLOCK_SIZE(1),
       NO_MUTEX_GUARD, IN_BINLOG, ON_CHECK(0),
       ON_UPDATE(update_last_insert_id), ON_READ(read_last_insert_id));

/*
  insert_id should *not* be marked as written to the binlog (i.e., it
  should *not* be IN_BINLOG), because we want any statement that
  refers to insert_id explicitly to be unsafe.  (By "explicitly", we
  mean using @@session.insert_id, whereas insert_id is used
  "implicitly" when NULL value is inserted into an auto_increment
  column).

  We want statements referring explicitly to @@session.insert_id to be
  unsafe, because insert_id is modified internally by the slave sql
  thread when NULL values are inserted in an AUTO_INCREMENT column.
  This modification interfers with the value of the
  @@session.insert_id variable if @@session.insert_id is referred
  explicitly by an insert statement (as is seen by executing "SET
  @@session.insert_id=0; CREATE TABLE t (a INT, b INT KEY
  AUTO_INCREMENT); INSERT INTO t(a) VALUES (@@session.insert_id);" in
  statement-based logging mode: t will be different on master and
  slave).
*/
static bool update_insert_id(THD *thd, set_var *var)
{
  if (!var->value)
  {
    my_error(ER_NO_DEFAULT, MYF(0), var->var->name.str);
    return true;
  }
  thd->force_one_auto_inc_interval(var->save_result.ulonglong_value);
  return false;
}

static ulonglong read_insert_id(THD *thd)
{
  return thd->auto_inc_intervals_forced.minimum();
}
static Sys_var_session_special Sys_insert_id(
       "insert_id", "The value to be used by the following INSERT "
       "or ALTER TABLE statement when inserting an AUTO_INCREMENT value",
       sys_var::ONLY_SESSION, NO_CMD_LINE,
       VALID_RANGE(0, ULLONG_MAX), BLOCK_SIZE(1),
       NO_MUTEX_GUARD, NOT_IN_BINLOG, ON_CHECK(0),
       ON_UPDATE(update_insert_id), ON_READ(read_insert_id));

static bool update_rand_seed1(THD *thd, set_var *var)
{
  if (!var->value)
  {
    my_error(ER_NO_DEFAULT, MYF(0), var->var->name.str);
    return true;
  }
  thd->rand.seed1= (ulong) var->save_result.ulonglong_value;
  return false;
}
static ulonglong read_rand_seed(THD*)
{
  return 0;
}
static Sys_var_session_special Sys_rand_seed1(
       "rand_seed1", "Sets the internal state of the RAND() "
       "generator for replication purposes",
       sys_var::ONLY_SESSION, NO_CMD_LINE,
       VALID_RANGE(0, ULONG_MAX), BLOCK_SIZE(1),
       NO_MUTEX_GUARD, IN_BINLOG, ON_CHECK(0),
       ON_UPDATE(update_rand_seed1), ON_READ(read_rand_seed));

static bool update_rand_seed2(THD *thd, set_var *var)
{
  if (!var->value)
  {
    my_error(ER_NO_DEFAULT, MYF(0), var->var->name.str);
    return true;
  }
  thd->rand.seed2= (ulong) var->save_result.ulonglong_value;
  return false;
}
static Sys_var_session_special Sys_rand_seed2(
       "rand_seed2", "Sets the internal state of the RAND() "
       "generator for replication purposes",
       sys_var::ONLY_SESSION, NO_CMD_LINE,
       VALID_RANGE(0, ULONG_MAX), BLOCK_SIZE(1),
       NO_MUTEX_GUARD, IN_BINLOG, ON_CHECK(0),
       ON_UPDATE(update_rand_seed2), ON_READ(read_rand_seed));

static ulonglong read_error_count(THD *thd)
{
  return thd->get_stmt_da()->error_count(thd);
}
// this really belongs to the SHOW STATUS
static Sys_var_session_special Sys_error_count(
       "error_count", "The number of errors that resulted from the "
       "last statement that generated messages",
       READ_ONLY sys_var::ONLY_SESSION, NO_CMD_LINE,
       VALID_RANGE(0, ULLONG_MAX), BLOCK_SIZE(1), NO_MUTEX_GUARD,
       NOT_IN_BINLOG, ON_CHECK(0), ON_UPDATE(0), ON_READ(read_error_count));

static ulonglong read_warning_count(THD *thd)
{
  return thd->get_stmt_da()->warn_count(thd);
}
// this really belongs to the SHOW STATUS
static Sys_var_session_special Sys_warning_count(
       "warning_count", "The number of errors, warnings, and notes "
       "that resulted from the last statement that generated messages",
       READ_ONLY sys_var::ONLY_SESSION, NO_CMD_LINE,
       VALID_RANGE(0, ULLONG_MAX), BLOCK_SIZE(1), NO_MUTEX_GUARD,
       NOT_IN_BINLOG, ON_CHECK(0), ON_UPDATE(0), ON_READ(read_warning_count));

static Sys_var_ulong Sys_default_week_format(
       "default_week_format",
       "The default week format used by WEEK() functions",
       SESSION_VAR(default_week_format), CMD_LINE(REQUIRED_ARG),
       VALID_RANGE(0, 7), DEFAULT(0), BLOCK_SIZE(1));

static Sys_var_ulong Sys_group_concat_max_len(
       "group_concat_max_len",
       "The maximum length of the result of function  GROUP_CONCAT()",
       SESSION_VAR(group_concat_max_len), CMD_LINE(REQUIRED_ARG),
       VALID_RANGE(4, ULONG_MAX), DEFAULT(1024), BLOCK_SIZE(1));

static char *glob_hostname_ptr;
static Sys_var_charptr Sys_hostname(
       "hostname", "Server host name",
       READ_ONLY NON_PERSIST GLOBAL_VAR(glob_hostname_ptr), NO_CMD_LINE,
       IN_FS_CHARSET, DEFAULT(glob_hostname));

static Sys_var_charptr Sys_repl_report_host(
       "report_host",
       "Hostname or IP of the slave to be reported to the master during "
       "slave registration. Will appear in the output of SHOW SLAVE HOSTS. "
       "Leave unset if you do not want the slave to register itself with the "
       "master. Note that it is not sufficient for the master to simply read "
       "the IP of the slave off the socket once the slave connects. Due to "
       "NAT and other routing issues, that IP may not be valid for connecting "
       "to the slave from the master or other hosts",
       READ_ONLY GLOBAL_VAR(report_host), CMD_LINE(REQUIRED_ARG),
       IN_FS_CHARSET, DEFAULT(0));

static Sys_var_charptr Sys_repl_report_user(
       "report_user",
       "The account user name of the slave to be reported to the master "
       "during slave registration",
       READ_ONLY GLOBAL_VAR(report_user), CMD_LINE(REQUIRED_ARG),
       IN_FS_CHARSET, DEFAULT(0));

static Sys_var_charptr Sys_repl_report_password(
       "report_password",
       "The account password of the slave to be reported to the master "
       "during slave registration",
       READ_ONLY GLOBAL_VAR(report_password), CMD_LINE(REQUIRED_ARG),
       IN_FS_CHARSET, DEFAULT(0));

static Sys_var_uint Sys_repl_report_port(
       "report_port",
       "Port for connecting to slave reported to the master during slave "
       "registration. Set it only if the slave is listening on a non-default "
       "port or if you have a special tunnel from the master or other clients "
       "to the slave. If not sure, leave this option unset",
       READ_ONLY GLOBAL_VAR(report_port), CMD_LINE(REQUIRED_ARG),
       VALID_RANGE(0, 65535), DEFAULT(0), BLOCK_SIZE(1));

static Sys_var_bool Sys_keep_files_on_create(
       "keep_files_on_create",
       "Don't overwrite stale .MYD and .MYI even if no directory is specified",
       SESSION_VAR(keep_files_on_create), CMD_LINE(OPT_ARG),
       DEFAULT(FALSE));

static char *license;
static Sys_var_charptr Sys_license(
       "license", "The type of license the server has",
       READ_ONLY NON_PERSIST GLOBAL_VAR(license), NO_CMD_LINE, IN_SYSTEM_CHARSET,
       DEFAULT(STRINGIFY_ARG(LICENSE)));

static bool check_log_path(sys_var *self, THD*, set_var *var)
{
  if (!var->value)
    return false; // DEFAULT is ok

  if (!var->save_result.string_value.str)
    return true;

  if (!is_valid_log_name(var->save_result.string_value.str,
                         var->save_result.string_value.length))
  {
    my_error(ER_WRONG_VALUE_FOR_VAR, MYF(0),
             self->name.str, var->save_result.string_value.str);
    return true;
  }

  if (var->save_result.string_value.length > FN_REFLEN)
  { // path is too long
    my_error(ER_PATH_LENGTH, MYF(0), self->name.str);
    return true;
  }

  char path[FN_REFLEN];
  size_t path_length= unpack_filename(path, var->save_result.string_value.str);

  if (!path_length)
    return true;

  if (!is_filename_allowed(var->save_result.string_value.str, 
                           var->save_result.string_value.length, TRUE))
  {
     my_error(ER_WRONG_VALUE_FOR_VAR, MYF(0), 
              self->name.str, var->save_result.string_value.str);
     return true;
  }

  MY_STAT f_stat;

  if (my_stat(path, &f_stat, MYF(0)))
  {
    if (!MY_S_ISREG(f_stat.st_mode) || !(f_stat.st_mode & MY_S_IWRITE))
      return true; // not a regular writable file
    return false;
  }

  (void) dirname_part(path, var->save_result.string_value.str, &path_length);

  if (var->save_result.string_value.length - path_length >= FN_LEN)
  { // filename is too long
      my_error(ER_PATH_LENGTH, MYF(0), self->name.str);
      return true;
  }

  if (!path_length) // no path is good path (remember, relative to datadir)
    return false;

  if (my_access(path, (F_OK|W_OK)))
    return true; // directory is not writable

  return false;
}
static bool fix_general_log_file(sys_var*, THD*, enum_var_type)
{
  if (!opt_general_logname) // SET ... = DEFAULT
  {
    char buff[FN_REFLEN];
    opt_general_logname= my_strdup(key_memory_LOG_name,
                                   make_query_log_name(buff, QUERY_LOG_GENERAL),
                                   MYF(MY_FAE+MY_WME));
    if (!opt_general_logname)
      return true;
  }
  bool res= false;
  if (opt_general_log)
  {
    mysql_mutex_unlock(&LOCK_global_system_variables);
    res= query_logger.reopen_log_file(QUERY_LOG_GENERAL);
    mysql_mutex_lock(&LOCK_global_system_variables);
    if (res)
      opt_general_log= false;
  }
  return res;
}
static Sys_var_charptr Sys_general_log_path(
       "general_log_file", "Log connections and queries to given file",
       GLOBAL_VAR(opt_general_logname), CMD_LINE(REQUIRED_ARG),
       IN_FS_CHARSET, DEFAULT(0), NO_MUTEX_GUARD, NOT_IN_BINLOG,
       ON_CHECK(check_log_path), ON_UPDATE(fix_general_log_file));

static bool fix_slow_log_file(sys_var*, THD*, enum_var_type)
{
  if (!opt_slow_logname) // SET ... = DEFAULT
  {
    char buff[FN_REFLEN];
    opt_slow_logname= my_strdup(key_memory_LOG_name,
                                make_query_log_name(buff, QUERY_LOG_SLOW),
                                MYF(MY_FAE+MY_WME));
    if (!opt_slow_logname)
      return true;
  }
  bool res= false;
  if (opt_slow_log)
  {
    mysql_mutex_unlock(&LOCK_global_system_variables);
    res= query_logger.reopen_log_file(QUERY_LOG_SLOW);
    mysql_mutex_lock(&LOCK_global_system_variables);
    if (res)
      opt_slow_log= false;
  }
  return res;
}
static Sys_var_charptr Sys_slow_log_path(
       "slow_query_log_file", "Log slow queries to given log file. "
       "Defaults logging to hostname-slow.log. Must be enabled to activate "
       "other slow log options",
       GLOBAL_VAR(opt_slow_logname), CMD_LINE(REQUIRED_ARG),
       IN_FS_CHARSET, DEFAULT(0), NO_MUTEX_GUARD, NOT_IN_BINLOG,
       ON_CHECK(check_log_path), ON_UPDATE(fix_slow_log_file));

static Sys_var_have Sys_have_compress(
       "have_compress", "have_compress",
       READ_ONLY NON_PERSIST GLOBAL_VAR(have_compress), NO_CMD_LINE);

static Sys_var_have Sys_have_crypt(
       "have_crypt", "have_crypt",
       READ_ONLY NON_PERSIST GLOBAL_VAR(have_crypt), NO_CMD_LINE);

static Sys_var_have Sys_have_dlopen(
       "have_dynamic_loading", "have_dynamic_loading",
       READ_ONLY NON_PERSIST GLOBAL_VAR(have_dlopen), NO_CMD_LINE);

static Sys_var_have Sys_have_geometry(
       "have_geometry", "have_geometry",
       READ_ONLY NON_PERSIST GLOBAL_VAR(have_geometry), NO_CMD_LINE);

static Sys_var_have Sys_have_openssl(
       "have_openssl", "have_openssl",
       READ_ONLY NON_PERSIST GLOBAL_VAR(have_ssl), NO_CMD_LINE);

static Sys_var_have Sys_have_profiling(
       "have_profiling", "have_profiling",
       READ_ONLY NON_PERSIST GLOBAL_VAR(have_profiling), NO_CMD_LINE, NO_MUTEX_GUARD,
       NOT_IN_BINLOG, ON_CHECK(0), ON_UPDATE(0), DEPRECATED(""));

static Sys_var_have Sys_have_query_cache(
       "have_query_cache", "have_query_cache",
       READ_ONLY NON_PERSIST GLOBAL_VAR(have_query_cache), NO_CMD_LINE);

static Sys_var_have Sys_have_rtree_keys(
       "have_rtree_keys", "have_rtree_keys",
       READ_ONLY NON_PERSIST GLOBAL_VAR(have_rtree_keys), NO_CMD_LINE);

static Sys_var_have Sys_have_ssl(
       "have_ssl", "have_ssl",
       READ_ONLY NON_PERSIST GLOBAL_VAR(have_ssl), NO_CMD_LINE);

static Sys_var_have Sys_have_symlink(
       "have_symlink", "have_symlink",
       READ_ONLY NON_PERSIST GLOBAL_VAR(have_symlink), NO_CMD_LINE);

static Sys_var_have Sys_have_statement_timeout(
       "have_statement_timeout", "have_statement_timeout",
       READ_ONLY NON_PERSIST GLOBAL_VAR(have_statement_timeout), NO_CMD_LINE);

static bool fix_general_log_state(sys_var*, THD *thd, enum_var_type)
{
  if (query_logger.is_log_file_enabled(QUERY_LOG_GENERAL) == opt_general_log)
    return false;

  if (!opt_general_log)
  {
    mysql_mutex_unlock(&LOCK_global_system_variables);
    query_logger.deactivate_log_handler(QUERY_LOG_GENERAL);
    mysql_mutex_lock(&LOCK_global_system_variables);
    return false;
  }
  else
  {
    mysql_mutex_unlock(&LOCK_global_system_variables);
    bool res= query_logger.activate_log_handler(thd, QUERY_LOG_GENERAL);
    mysql_mutex_lock(&LOCK_global_system_variables);
    if (res)
      opt_general_log= false;
    return res;
  }
}
static Sys_var_bool Sys_general_log(
       "general_log", "Log connections and queries to a table or log file. "
       "Defaults to logging to a file hostname.log, "
       "or if --log-output=TABLE is used, to a table mysql.general_log.",
       GLOBAL_VAR(opt_general_log), CMD_LINE(OPT_ARG),
       DEFAULT(FALSE), NO_MUTEX_GUARD, NOT_IN_BINLOG, ON_CHECK(0),
       ON_UPDATE(fix_general_log_state));

static bool fix_slow_log_state(sys_var*, THD *thd, enum_var_type)
{
  if (query_logger.is_log_file_enabled(QUERY_LOG_SLOW) == opt_slow_log)
    return false;

  if (!opt_slow_log)
  {
    mysql_mutex_unlock(&LOCK_global_system_variables);
    query_logger.deactivate_log_handler(QUERY_LOG_SLOW);
    mysql_mutex_lock(&LOCK_global_system_variables);
    return false;
  }
  else
  {
    mysql_mutex_unlock(&LOCK_global_system_variables);
    bool res= query_logger.activate_log_handler(thd, QUERY_LOG_SLOW);
    mysql_mutex_lock(&LOCK_global_system_variables);
    if (res)
      opt_slow_log= false;
    return res;
  }
}
static Sys_var_bool Sys_slow_query_log(
       "slow_query_log",
       "Log slow queries to a table or log file. Defaults logging to a file "
       "hostname-slow.log or a table mysql.slow_log if --log-output=TABLE is "
       "used. Must be enabled to activate other slow log options",
       GLOBAL_VAR(opt_slow_log), CMD_LINE(OPT_ARG),
       DEFAULT(FALSE), NO_MUTEX_GUARD, NOT_IN_BINLOG, ON_CHECK(0),
       ON_UPDATE(fix_slow_log_state));

static bool check_not_empty_set(sys_var*, THD*, set_var *var)
{
  return var->save_result.ulonglong_value == 0;
}
static bool fix_log_output(sys_var*, THD*, enum_var_type)
{
  query_logger.set_handlers(static_cast<uint>(log_output_options));
  return false;
}

static const char *log_output_names[] = { "NONE", "FILE", "TABLE", NULL};

static Sys_var_set Sys_log_output(
       "log_output", "Syntax: log-output=value[,value...], "
       "where \"value\" could be TABLE, FILE or NONE",
       GLOBAL_VAR(log_output_options), CMD_LINE(REQUIRED_ARG),
       log_output_names, DEFAULT(LOG_FILE), NO_MUTEX_GUARD, NOT_IN_BINLOG,
       ON_CHECK(check_not_empty_set), ON_UPDATE(fix_log_output));

static Sys_var_bool Sys_log_slave_updates(
       "log_slave_updates", "Tells the slave to log the updates from "
       "the slave thread to the binary log. You will need to turn it on if "
       "you plan to daisy-chain the slaves",
       READ_ONLY GLOBAL_VAR(opt_log_slave_updates), CMD_LINE(OPT_ARG),
       DEFAULT(0));

static Sys_var_charptr Sys_relay_log(
       "relay_log", "The location and name to use for relay logs",
       READ_ONLY NON_PERSIST GLOBAL_VAR(opt_relay_logname), CMD_LINE(REQUIRED_ARG),
       IN_FS_CHARSET, DEFAULT(0));

/*
  Uses NO_CMD_LINE since the --relay-log-index option set
  opt_relaylog_index_name variable and computes a value for the
  relay_log_index variable.
*/
static Sys_var_charptr Sys_relay_log_index(
       "relay_log_index", "The location and name to use for the file "
       "that keeps a list of the last relay logs",
       READ_ONLY NON_PERSIST GLOBAL_VAR(relay_log_index), NO_CMD_LINE,
       IN_FS_CHARSET, DEFAULT(0));

/*
  Uses NO_CMD_LINE since the --log-bin-index option set
  opt_binlog_index_name variable and computes a value for the
  log_bin_index variable.
*/
static Sys_var_charptr Sys_binlog_index(
       "log_bin_index", "File that holds the names for last binary log files.",
       READ_ONLY NON_PERSIST GLOBAL_VAR(log_bin_index), NO_CMD_LINE,
       IN_FS_CHARSET, DEFAULT(0));

static Sys_var_charptr Sys_relay_log_basename(
       "relay_log_basename",
       "The full path of the relay log file names, excluding the extension.",
       READ_ONLY NON_PERSIST GLOBAL_VAR(relay_log_basename), NO_CMD_LINE,
       IN_FS_CHARSET, DEFAULT(0));

static Sys_var_charptr Sys_log_bin_basename(
       "log_bin_basename",
       "The full path of the binary log file names, excluding the extension.",
       READ_ONLY NON_PERSIST GLOBAL_VAR(log_bin_basename), NO_CMD_LINE,
       IN_FS_CHARSET, DEFAULT(0));

static Sys_var_charptr Sys_relay_log_info_file(
       "relay_log_info_file", "The location and name of the file that "
       "remembers where the SQL replication thread is in the relay logs",
       READ_ONLY NON_PERSIST GLOBAL_VAR(relay_log_info_file), CMD_LINE(REQUIRED_ARG),
       IN_FS_CHARSET, DEFAULT(0));

static Sys_var_bool Sys_relay_log_purge(
       "relay_log_purge", "if disabled - do not purge relay logs. "
       "if enabled - purge them as soon as they are no more needed",
       GLOBAL_VAR(relay_log_purge), CMD_LINE(OPT_ARG), DEFAULT(TRUE));

static Sys_var_bool Sys_relay_log_recovery(
       "relay_log_recovery", "Enables automatic relay log recovery "
       "right after the database startup, which means that the IO Thread "
       "starts re-fetching from the master right after the last transaction "
       "processed",
        READ_ONLY GLOBAL_VAR(relay_log_recovery), CMD_LINE(OPT_ARG), DEFAULT(FALSE));

static Sys_var_bool Sys_slave_allow_batching(
       "slave_allow_batching", "Allow slave to batch requests",
       GLOBAL_VAR(opt_slave_allow_batching),
       CMD_LINE(OPT_ARG), DEFAULT(FALSE));

static Sys_var_charptr Sys_slave_load_tmpdir(
       "slave_load_tmpdir", "The location where the slave should put "
       "its temporary files when replicating a LOAD DATA INFILE command",
       READ_ONLY NON_PERSIST GLOBAL_VAR(slave_load_tmpdir), CMD_LINE(REQUIRED_ARG),
       IN_FS_CHARSET, DEFAULT(0));

static bool fix_slave_net_timeout(sys_var*, THD *thd, enum_var_type)
{
  DEBUG_SYNC(thd, "fix_slave_net_timeout");
  Master_info *mi;


  /* @TODO: slave net timeout is for all channels, but does this make
           sense?
   */

  /*
   Here we have lock on LOCK_global_system_variables and we need
    lock on channel_map lock. In START_SLAVE handler, we take these
    two locks in different order. This can lead to DEADLOCKs. See
    BUG#14236151 for more details.
   So we release lock on LOCK_global_system_variables before acquiring
    lock on channel_map lock. But this could lead to isolation issues
    between multiple setters. Hence introducing secondary guard
    for this global variable and releasing the lock here and acquiring
    locks back again at the end of this function.
   */
  mysql_mutex_unlock(&LOCK_slave_net_timeout);
  mysql_mutex_unlock(&LOCK_global_system_variables);
  channel_map.wrlock();

  for (mi_map::iterator it=channel_map.begin(); it!=channel_map.end(); it++)
  {
    mi= it->second;

    DBUG_PRINT("info", ("slave_net_timeout=%u mi->heartbeat_period=%.3f",
                        slave_net_timeout,
                        (mi ? mi->heartbeat_period : 0.0)));
    if (mi != NULL && slave_net_timeout < mi->heartbeat_period)
      push_warning(thd, Sql_condition::SL_WARNING,
                   ER_SLAVE_HEARTBEAT_VALUE_OUT_OF_RANGE_MAX,
                   ER_THD(thd, ER_SLAVE_HEARTBEAT_VALUE_OUT_OF_RANGE_MAX));
  }

  channel_map.unlock();
  mysql_mutex_lock(&LOCK_global_system_variables);
  mysql_mutex_lock(&LOCK_slave_net_timeout);
  return false;
}
static PolyLock_mutex PLock_slave_net_timeout(&LOCK_slave_net_timeout);
static Sys_var_uint Sys_slave_net_timeout(
       "slave_net_timeout", "Number of seconds to wait for more data "
       "from a master/slave connection before aborting the read",
       GLOBAL_VAR(slave_net_timeout), CMD_LINE(REQUIRED_ARG),
       VALID_RANGE(1, LONG_TIMEOUT), DEFAULT(SLAVE_NET_TIMEOUT), BLOCK_SIZE(1),
       &PLock_slave_net_timeout, NOT_IN_BINLOG, ON_CHECK(0),
       ON_UPDATE(fix_slave_net_timeout));

static bool check_slave_skip_counter(sys_var*, THD*, set_var*)
{
  /*
    @todo: move this check into the set function and hold the lock on
    gtid_mode_lock until the operation has completed, so that we are
    sure a concurrent connection does not change gtid_mode between
    check and fix.
  */
  if (get_gtid_mode(GTID_MODE_LOCK_NONE) == GTID_MODE_ON)
  {
    my_error(ER_SQL_SLAVE_SKIP_COUNTER_NOT_SETTABLE_IN_GTID_MODE, MYF(0));
    return true;
  }

  return false;
}

static PolyLock_mutex PLock_sql_slave_skip_counter(&LOCK_sql_slave_skip_counter);
static Sys_var_uint Sys_slave_skip_counter(
       "sql_slave_skip_counter", "sql_slave_skip_counter",
       GLOBAL_VAR(sql_slave_skip_counter), NO_CMD_LINE,
       VALID_RANGE(0, UINT_MAX), DEFAULT(0), BLOCK_SIZE(1),
       &PLock_sql_slave_skip_counter, NOT_IN_BINLOG,
       ON_CHECK(check_slave_skip_counter));

static Sys_var_charptr Sys_slave_skip_errors(
       "slave_skip_errors", "Tells the slave thread to continue "
       "replication when a query event returns an error from the "
       "provided list",
       READ_ONLY GLOBAL_VAR(opt_slave_skip_errors), CMD_LINE(REQUIRED_ARG),
       IN_SYSTEM_CHARSET, DEFAULT(0));

static Sys_var_ulonglong Sys_relay_log_space_limit(
       "relay_log_space_limit", "Maximum space to use for all relay logs",
       READ_ONLY GLOBAL_VAR(relay_log_space_limit), CMD_LINE(REQUIRED_ARG),
       VALID_RANGE(0, ULONG_MAX), DEFAULT(0), BLOCK_SIZE(1));

static Sys_var_uint Sys_sync_relaylog_period(
       "sync_relay_log", "Synchronously flush relay log to disk after "
       "every #th event. Use 0 to disable synchronous flushing",
       GLOBAL_VAR(sync_relaylog_period), CMD_LINE(REQUIRED_ARG),
       VALID_RANGE(0, UINT_MAX), DEFAULT(10000), BLOCK_SIZE(1));

static Sys_var_uint Sys_sync_relayloginfo_period(
       "sync_relay_log_info", "Synchronously flush relay log info "
       "to disk after every #th transaction. Use 0 to disable "
       "synchronous flushing",
       GLOBAL_VAR(sync_relayloginfo_period), CMD_LINE(REQUIRED_ARG),
       VALID_RANGE(0, UINT_MAX), DEFAULT(10000), BLOCK_SIZE(1));

static Sys_var_uint Sys_checkpoint_mts_period(
       "slave_checkpoint_period", "Gather workers' activities to "
       "Update progress status of Multi-threaded slave and flush "
       "the relay log info to disk after every #th milli-seconds.",
       GLOBAL_VAR(opt_mts_checkpoint_period), CMD_LINE(REQUIRED_ARG),
#ifndef DBUG_OFF
       VALID_RANGE(0, UINT_MAX), DEFAULT(300), BLOCK_SIZE(1));
#else
       VALID_RANGE(1, UINT_MAX), DEFAULT(300), BLOCK_SIZE(1));
#endif /* DBUG_OFF */

static Sys_var_uint Sys_checkpoint_mts_group(
       "slave_checkpoint_group",
       "Maximum number of processed transactions by Multi-threaded slave "
       "before a checkpoint operation is called to update progress status.",
       GLOBAL_VAR(opt_mts_checkpoint_group), CMD_LINE(REQUIRED_ARG),
#ifndef DBUG_OFF
       VALID_RANGE(1, MTS_MAX_BITS_IN_GROUP), DEFAULT(512), BLOCK_SIZE(1));
#else
       VALID_RANGE(32, MTS_MAX_BITS_IN_GROUP), DEFAULT(512), BLOCK_SIZE(8));
#endif /* DBUG_OFF */

static Sys_var_uint Sys_sync_binlog_period(
       "sync_binlog", "Synchronously flush binary log to disk after"
       " every #th write to the file. Use 0 to disable synchronous"
       " flushing",
       GLOBAL_VAR(sync_binlog_period), CMD_LINE(REQUIRED_ARG),
       VALID_RANGE(0, UINT_MAX), DEFAULT(1), BLOCK_SIZE(1));

static Sys_var_uint Sys_sync_masterinfo_period(
       "sync_master_info", "Synchronously flush master info to disk "
       "after every #th event. Use 0 to disable synchronous flushing",
       GLOBAL_VAR(sync_masterinfo_period), CMD_LINE(REQUIRED_ARG),
       VALID_RANGE(0, UINT_MAX), DEFAULT(10000), BLOCK_SIZE(1));

static Sys_var_ulonglong Sys_var_original_commit_timestamp(
       "original_commit_timestamp",
       "The time when the current transaction was committed on the originating "
       "replication master, measured in microseconds since the epoch.",
       SESSION_ONLY(original_commit_timestamp), NO_CMD_LINE,
       VALID_RANGE(0, MAX_COMMIT_TIMESTAMP_VALUE),
       DEFAULT(MAX_COMMIT_TIMESTAMP_VALUE), BLOCK_SIZE(1), NO_MUTEX_GUARD,
       IN_BINLOG, ON_CHECK(check_has_super));

static Sys_var_ulong Sys_slave_trans_retries(
       "slave_transaction_retries", "Number of times the slave SQL "
       "thread will retry a transaction in case it failed with a deadlock "
       "or elapsed lock wait timeout, before giving up and stopping",
       GLOBAL_VAR(slave_trans_retries), CMD_LINE(REQUIRED_ARG),
       VALID_RANGE(0, ULONG_MAX), DEFAULT(10), BLOCK_SIZE(1));

static Sys_var_ulong Sys_slave_parallel_workers(
       "slave_parallel_workers",
       "Number of worker threads for executing events in parallel ",
       GLOBAL_VAR(opt_mts_slave_parallel_workers), CMD_LINE(REQUIRED_ARG),
       VALID_RANGE(0, MTS_MAX_WORKERS), DEFAULT(0), BLOCK_SIZE(1));

static Sys_var_ulonglong Sys_mts_pending_jobs_size_max(
       "slave_pending_jobs_size_max",
       "Max size of Slave Worker queues holding yet not applied events."
       "The least possible value must be not less than the master side "
       "max_allowed_packet.",
       GLOBAL_VAR(opt_mts_pending_jobs_size_max), CMD_LINE(REQUIRED_ARG),
       VALID_RANGE(1024, (ulonglong)~(intptr)0), DEFAULT(16 * 1024*1024),
       BLOCK_SIZE(1024), ON_CHECK(0));

static bool check_locale(sys_var *self, THD *thd, set_var *var)
{
  if (!var->value)
    return false;

  MY_LOCALE *locale;
  char buff[STRING_BUFFER_USUAL_SIZE];
  if (var->value->result_type() == INT_RESULT)
  {
    int lcno= (int)var->value->val_int();
    if (!(locale= my_locale_by_number(lcno)))
    {
      my_error(ER_UNKNOWN_LOCALE, MYF(0), llstr(lcno, buff));
      return true;
    }
    if (check_not_null(self, thd, var))
      return true;
  }
  else // STRING_RESULT
  {
    String str(buff, sizeof(buff), system_charset_info), *res;
    if (!(res=var->value->val_str(&str)))
      return true;
    else if (!(locale= my_locale_by_name(thd, res->c_ptr_safe())))
    {
      ErrConvString err(res);
      my_error(ER_UNKNOWN_LOCALE, MYF(0), err.ptr());
      return true;
    }
  }

  var->save_result.ptr= locale;

  if (!locale->errmsgs->is_loaded())
  {
    mysql_mutex_lock(&LOCK_error_messages);
    if (!locale->errmsgs->is_loaded() &&
        locale->errmsgs->read_texts())
    {
      push_warning_printf(thd, Sql_condition::SL_WARNING, ER_UNKNOWN_ERROR,
                          "Can't process error message file for locale '%s'",
                          locale->name);
      mysql_mutex_unlock(&LOCK_error_messages);
      return true;
    }
    mysql_mutex_unlock(&LOCK_error_messages);
  }
  return false;
}

namespace {
struct Get_locale_name
{
  explicit Get_locale_name(const MY_LOCALE *ml) : m_ml(ml) {}
  uchar *get_name()
  {
    return const_cast<uchar*>(pointer_cast<const uchar*>(m_ml->name));
  }
  const MY_LOCALE *m_ml;
};
} // namespace

static Sys_var_struct<MY_LOCALE, Get_locale_name> Sys_lc_messages(
       "lc_messages", "Set the language used for the error messages",
       SESSION_VAR(lc_messages), NO_CMD_LINE,
       DEFAULT(&my_default_lc_messages),
       NO_MUTEX_GUARD, NOT_IN_BINLOG, ON_CHECK(check_locale));

static Sys_var_struct<MY_LOCALE, Get_locale_name> Sys_lc_time_names(
       "lc_time_names", "Set the language used for the month "
       "names and the days of the week",
       SESSION_VAR(lc_time_names), NO_CMD_LINE,
       DEFAULT(&my_default_lc_time_names),
       NO_MUTEX_GUARD, IN_BINLOG, ON_CHECK(check_locale));

static Sys_var_tz Sys_time_zone(
       "time_zone", "time_zone",
       SESSION_VAR(time_zone), NO_CMD_LINE,
       DEFAULT(&default_tz), NO_MUTEX_GUARD, IN_BINLOG);

static bool fix_host_cache_size(sys_var *, THD *, enum_var_type)
{
  hostname_cache_resize(host_cache_size);
  return false;
}

static Sys_var_uint Sys_host_cache_size(
       "host_cache_size",
       "How many host names should be cached to avoid resolving.",
       GLOBAL_VAR(host_cache_size),
       CMD_LINE(REQUIRED_ARG, OPT_HOST_CACHE_SIZE), VALID_RANGE(0, 65536),
       DEFAULT(HOST_CACHE_SIZE),
       BLOCK_SIZE(1),
       NO_MUTEX_GUARD, NOT_IN_BINLOG, ON_CHECK(NULL),
       ON_UPDATE(fix_host_cache_size));

const Sys_var_multi_enum::ALIAS enforce_gtid_consistency_aliases[]=
{
  { "OFF", 0 },
  { "ON", 1 },
  { "WARN", 2 },
  { "FALSE", 0 },
  { "TRUE", 1 },
  { NULL, 0 }
};
static Sys_var_enforce_gtid_consistency Sys_enforce_gtid_consistency(
       "enforce_gtid_consistency",
       "Prevents execution of statements that would be impossible to log "
       "in a transactionally safe manner. Currently, the disallowed "
       "statements include CREATE TEMPORARY TABLE inside transactions, "
       "all updates to non-transactional tables, and CREATE TABLE ... SELECT.",
       GLOBAL_VAR(_gtid_consistency_mode),
       CMD_LINE(OPT_ARG, OPT_ENFORCE_GTID_CONSISTENCY),
       enforce_gtid_consistency_aliases, 3,
       DEFAULT(3/*position of "FALSE" in enforce_gtid_consistency_aliases*/),
       DEFAULT(GTID_CONSISTENCY_MODE_ON),
       NO_MUTEX_GUARD, NOT_IN_BINLOG,
       ON_CHECK(check_super_outside_trx_outside_sf_outside_sp));
const char *fixup_enforce_gtid_consistency_command_line(char *value_arg)
{
  return Sys_enforce_gtid_consistency.fixup_command_line(value_arg);
}

static Sys_var_bool Sys_binlog_gtid_simple_recovery(
       "binlog_gtid_simple_recovery",
       "If this option is enabled, the server does not open more than "
       "two binary logs when initializing GTID_PURGED and "
       "GTID_EXECUTED, either during server restart or when binary "
       "logs are being purged. Enabling this option is useful when "
       "the server has already generated many binary logs without "
       "GTID events (e.g., having GTID_MODE = OFF). Note: If this "
       "option is enabled, GLOBAL.GTID_EXECUTED and "
       "GLOBAL.GTID_PURGED may be initialized wrongly in two cases: "
       "(1) All binary logs were generated by MySQL 5.7.5 or older, "
       "and GTID_MODE was ON for some binary logs but OFF for the "
       "newest binary log. (2) The oldest existing binary log was "
       "generated by MySQL 5.7.5 or older, and SET GTID_PURGED was "
       "issued after the oldest binary log was generated. If a wrong "
       "set is computed in one of case (1) or case (2), it will "
       "remain wrong even if the server is later restarted with this "
       "option disabled.",
       READ_ONLY GLOBAL_VAR(binlog_gtid_simple_recovery),
       CMD_LINE(OPT_ARG), DEFAULT(TRUE));

static Sys_var_ulong Sys_sp_cache_size(
       "stored_program_cache",
       "The soft upper limit for number of cached stored routines for "
       "one connection.",
       GLOBAL_VAR(stored_program_cache_size), CMD_LINE(REQUIRED_ARG),
       VALID_RANGE(16, 512 * 1024), DEFAULT(256), BLOCK_SIZE(1));

static bool check_pseudo_slave_mode(sys_var*, THD *thd, set_var *var)
{
  longlong previous_val= thd->variables.pseudo_slave_mode;
  longlong val= (longlong) var->save_result.ulonglong_value;
  bool rli_fake= false;

  rli_fake= thd->rli_fake ? true : false;

  if (rli_fake)
  {
    if (!val)
    {
      thd->rli_fake->end_info();
      delete thd->rli_fake;
      thd->rli_fake= NULL;
    }
    else if (previous_val && val)
      goto ineffective;
    else if (!previous_val && val)
      push_warning(thd, Sql_condition::SL_WARNING,
                   ER_WRONG_VALUE_FOR_VAR,
                   "'pseudo_slave_mode' is already ON.");
  }
  else
  {
    if (!previous_val && !val)
      goto ineffective;
    else if (previous_val && !val)
      push_warning(thd, Sql_condition::SL_WARNING,
                   ER_WRONG_VALUE_FOR_VAR,
                   "Slave applier execution mode not active, "
                   "statement ineffective.");
  }
  goto end;

ineffective:
  push_warning(thd, Sql_condition::SL_WARNING,
               ER_WRONG_VALUE_FOR_VAR,
               "'pseudo_slave_mode' change was ineffective.");

end:
  return FALSE;
}
static Sys_var_bool Sys_pseudo_slave_mode(
       "pseudo_slave_mode",
       "SET pseudo_slave_mode= 0,1 are commands that mysqlbinlog "
       "adds to beginning and end of binary log dumps. While zero "
       "value indeed disables, the actual enabling of the slave "
       "applier execution mode is done implicitly when a "
       "Format_description_event is sent through the session.",
       SESSION_ONLY(pseudo_slave_mode), NO_CMD_LINE, DEFAULT(FALSE),
       NO_MUTEX_GUARD, NOT_IN_BINLOG, ON_CHECK(check_pseudo_slave_mode));


#ifdef HAVE_GTID_NEXT_LIST
static bool check_gtid_next_list(sys_var *self, THD *thd, set_var *var)
{
  DBUG_ENTER("check_gtid_next_list");
  my_error(ER_NOT_SUPPORTED_YET, MYF(0), "GTID_NEXT_LIST");
  if (check_super_outside_trx_outside_sf_outside_sp(self, thd, var))
    DBUG_RETURN(true);
  /*
    @todo: move this check into the set function and hold the lock on
    gtid_mode_lock until the operation has completed, so that we are
    sure a concurrent connection does not change gtid_mode between
    check and fix - if we ever implement this variable.
  */
  if (get_gtid_mode(GTID_MODE_LOCK_NONE) == GTID_MODE_OFF &&
      var->save_result.string_value.str != NULL)
    my_error(ER_CANT_SET_GTID_NEXT_LIST_TO_NON_NULL_WHEN_GTID_MODE_IS_OFF,
             MYF(0));
  DBUG_RETURN(false);
}

static bool update_gtid_next_list(sys_var *self, THD *thd, enum_var_type type)
{
  DBUG_ASSERT(type == OPT_SESSION);
  if (thd->get_gtid_next_list() != NULL)
    return gtid_acquire_ownership_multiple(thd) != 0 ? true : false;
  return false;
}

static Sys_var_gtid_set Sys_gtid_next_list(
       "gtid_next_list",
       "Before re-executing a transaction that contains multiple "
       "Global Transaction Identifiers, this variable must be set "
       "to the set of all re-executed transactions.",
       SESSION_ONLY(gtid_next_list), NO_CMD_LINE,
       DEFAULT(NULL), NO_MUTEX_GUARD,
       NOT_IN_BINLOG, ON_CHECK(check_gtid_next_list),
       ON_UPDATE(update_gtid_next_list)
);
export sys_var *Sys_gtid_next_list_ptr= &Sys_gtid_next_list;
#endif //HAVE_GTID_NEXT_LIST

static Sys_var_gtid_next Sys_gtid_next(
       "gtid_next",
       "Specifies the Global Transaction Identifier for the following "
       "transaction.",
       SESSION_ONLY(gtid_next), NO_CMD_LINE,
       DEFAULT("AUTOMATIC"), NO_MUTEX_GUARD,
       NOT_IN_BINLOG, ON_CHECK(check_gtid_next));
export sys_var *Sys_gtid_next_ptr= &Sys_gtid_next;

static Sys_var_gtid_executed Sys_gtid_executed(
       "gtid_executed",
       "The global variable contains the set of GTIDs in the "
       "binary log. The session variable contains the set of GTIDs "
       "in the current, ongoing transaction.");

static bool check_gtid_purged(sys_var *self, THD *thd, set_var *var)
{
  DBUG_ENTER("check_gtid_purged");

  if (!var->value ||
      check_super_outside_trx_outside_sf_outside_sp(self, thd, var))
    DBUG_RETURN(true);

  if (var->value->result_type() != STRING_RESULT ||
      !var->save_result.string_value.str)
    DBUG_RETURN(true);

  DBUG_RETURN(false);
}

bool Sys_var_gtid_purged::global_update(THD *thd, set_var *var)
{
  DBUG_ENTER("Sys_var_gtid_purged::global_update");
  bool error= false;

  global_sid_lock->wrlock();

  /*
    ensures the commit of the transaction started when saving the
    purged gtid set in the table
  */
  thd->lex->autocommit= true;

  char *previous_gtid_executed= NULL, *previous_gtid_purged= NULL,
    *current_gtid_executed= NULL, *current_gtid_purged= NULL;
  gtid_state->get_executed_gtids()->to_string(&previous_gtid_executed);
  gtid_state->get_lost_gtids()->to_string(&previous_gtid_purged);
  enum_return_status ret;
  Gtid_set gtid_set(global_sid_map, var->save_result.string_value.str,
                    &ret, global_sid_lock);
  if (ret != RETURN_STATUS_OK)
  {
    error= true;
    goto end;
  }
  if (!gtid_set.is_appendable())
  {
    if (!gtid_state->get_lost_gtids()->is_subset(&gtid_set))
    {
      my_error(ER_CANT_SET_GTID_PURGED_DUE_SETS_CONSTRAINTS, MYF(0),
               "the being assigned value must include the former value of the variable "
               "in plain assignment");
      error= true;
      goto end;
    }
    DBUG_ASSERT(gtid_state->get_lost_gtids()->is_subset(&gtid_set));
    /*
      Reduce the being assigned set to the intersect part which will
      be used further.
    */
    gtid_set.remove_gtid_set(gtid_state->get_lost_gtids());
  }
  ret= gtid_state->add_lost_gtids(&gtid_set);
  if (ret != RETURN_STATUS_OK)
  {
    error= true;
    goto end;
  }
  gtid_state->get_executed_gtids()->to_string(&current_gtid_executed);
  gtid_state->get_lost_gtids()->to_string(&current_gtid_purged);

  // Log messages saying that GTID_PURGED and GTID_EXECUTED were changed.
  LogErr(INFORMATION_LEVEL, ER_GTID_PURGED_WAS_CHANGED,
         previous_gtid_purged, current_gtid_purged);
  LogErr(INFORMATION_LEVEL, ER_GTID_EXECUTED_WAS_CHANGED,
         previous_gtid_executed, current_gtid_executed);

end:
  global_sid_lock->unlock();
  my_free(previous_gtid_executed);
  my_free(previous_gtid_purged);
  my_free(current_gtid_executed);
  my_free(current_gtid_purged);
  DBUG_RETURN(error);
}

Gtid_set *gtid_purged;
static Sys_var_gtid_purged Sys_gtid_purged(
       "gtid_purged",
       "The set of GTIDs that existed in previous, purged binary logs.",
       GLOBAL_VAR(gtid_purged), NO_CMD_LINE,
       DEFAULT(NULL), NO_MUTEX_GUARD,
       NOT_IN_BINLOG, ON_CHECK(check_gtid_purged));
export sys_var *Sys_gtid_purged_ptr= &Sys_gtid_purged;

static Sys_var_gtid_owned Sys_gtid_owned(
       "gtid_owned",
       "The global variable lists all GTIDs owned by all threads. "
       "The session variable lists all GTIDs owned by the current thread.");

static Sys_var_gtid_mode Sys_gtid_mode(
       "gtid_mode",
       "Controls whether Global Transaction Identifiers (GTIDs) are "
       "enabled. Can be OFF, OFF_PERMISSIVE, ON_PERMISSIVE, or ON. OFF "
       "means that no transaction has a GTID. OFF_PERMISSIVE means that "
       "new transactions (committed in a client session using "
       "GTID_NEXT='AUTOMATIC') are not assigned any GTID, and "
       "replicated transactions are allowed to have or not have a "
       "GTID. ON_PERMISSIVE means that new transactions are assigned a "
       "GTID, and replicated transactions are allowed to have or not "
       "have a GTID. ON means that all transactions have a GTID. "
       "ON is required on a master before any slave can use "
       "MASTER_AUTO_POSITION=1. To safely switch from OFF to ON, first "
       "set all servers to OFF_PERMISSIVE, then set all servers to "
       "ON_PERMISSIVE, then wait for all transactions without a GTID to "
       "be replicated and executed on all servers, and finally set all "
       "servers to GTID_MODE = ON.",
       GLOBAL_VAR(_gtid_mode), CMD_LINE(REQUIRED_ARG), gtid_mode_names,
       DEFAULT(DEFAULT_GTID_MODE), NO_MUTEX_GUARD, NOT_IN_BINLOG,
       ON_CHECK(check_super_outside_trx_outside_sf_outside_sp));

static Sys_var_uint Sys_gtid_executed_compression_period(
       "gtid_executed_compression_period", "When binlog is disabled, "
       "a background thread wakes up to compress the gtid_executed table "
       "every gtid_executed_compression_period transactions, as a "
       "special case, if variable is 0, the thread never wakes up "
       "to compress the gtid_executed table.",
       GLOBAL_VAR(gtid_executed_compression_period),
       CMD_LINE(OPT_ARG), VALID_RANGE(0, UINT_MAX32), DEFAULT(1000),
       BLOCK_SIZE(1));

static Sys_var_bool Sys_disconnect_on_expired_password(
       "disconnect_on_expired_password",
       "Give clients that don't signal password expiration support execution time error(s) instead of connection error",
       READ_ONLY GLOBAL_VAR(disconnect_on_expired_password),
       CMD_LINE(OPT_ARG), DEFAULT(TRUE));

static Sys_var_bool Sys_validate_user_plugins(
       "validate_user_plugins",
       "Turns on additional validation of authentication plugins assigned "
       "to user accounts. ",
       READ_ONLY NOT_VISIBLE GLOBAL_VAR(validate_user_plugins),
       CMD_LINE(OPT_ARG), DEFAULT(TRUE),
       NO_MUTEX_GUARD, NOT_IN_BINLOG);

static Sys_var_enum Sys_block_encryption_mode(
  "block_encryption_mode", "mode for AES_ENCRYPT/AES_DECRYPT",
  SESSION_VAR(my_aes_mode), CMD_LINE(REQUIRED_ARG),
  my_aes_opmode_names, DEFAULT(my_aes_128_ecb));

static bool check_track_session_sys_vars(sys_var*, THD *thd, set_var *var)
{
  DBUG_ENTER("check_sysvar_change_reporter");
  DBUG_RETURN(thd->session_tracker.get_tracker(SESSION_SYSVARS_TRACKER)->check(thd, var));
  DBUG_RETURN(false);
}

static bool update_track_session_sys_vars(sys_var*, THD *thd,
                                          enum_var_type type)
{
  DBUG_ENTER("check_sysvar_change_reporter");
  /* Populate map only for session variable. */
  if (type == OPT_SESSION)
    DBUG_RETURN(thd->session_tracker.get_tracker(SESSION_SYSVARS_TRACKER)->update(thd));
  DBUG_RETURN(false);
}

static Sys_var_charptr Sys_track_session_sys_vars(
       "session_track_system_variables",
       "Track changes in registered system variables.",
       SESSION_VAR(track_sysvars_ptr),
       CMD_LINE(REQUIRED_ARG),
       IN_FS_CHARSET,
       DEFAULT("time_zone,autocommit,character_set_client,character_set_results,"
               "character_set_connection"),
       NO_MUTEX_GUARD,
       NOT_IN_BINLOG,
       ON_CHECK(check_track_session_sys_vars),
       ON_UPDATE(update_track_session_sys_vars)
);

static bool update_session_track_schema(sys_var*, THD *thd, enum_var_type)
{
  DBUG_ENTER("update_session_track_schema");
  DBUG_RETURN(thd->session_tracker.get_tracker(CURRENT_SCHEMA_TRACKER)->update(thd));
}

static Sys_var_bool Sys_session_track_schema(
       "session_track_schema",
       "Track changes to the 'default schema'.",
       SESSION_VAR(session_track_schema),
       CMD_LINE(OPT_ARG), DEFAULT(TRUE),
       NO_MUTEX_GUARD, NOT_IN_BINLOG,
       ON_CHECK(0),
       ON_UPDATE(update_session_track_schema));

static bool update_session_track_tx_info(sys_var*, THD *thd, enum_var_type)
{
  DBUG_ENTER("update_session_track_tx_info");
  DBUG_RETURN(thd->session_tracker.get_tracker(TRANSACTION_INFO_TRACKER)->update(thd));
}

static const char *session_track_transaction_info_names[]=
  { "OFF", "STATE", "CHARACTERISTICS", NullS };

static Sys_var_enum Sys_session_track_transaction_info(
       "session_track_transaction_info",
       "Track changes to the transaction attributes. OFF to disable; "
       "STATE to track just transaction state (Is there an active transaction? "
       "Does it have any data? etc.); CHARACTERISTICS to track transaction "
       "state "
       "and report all statements needed to start a transaction with the same "
       "characteristics (isolation level, read only/read write, snapshot - "
       "but not any work done / data modified within the transaction).",
       SESSION_VAR(session_track_transaction_info),
       CMD_LINE(REQUIRED_ARG), session_track_transaction_info_names,
       DEFAULT(OFF), NO_MUTEX_GUARD, NOT_IN_BINLOG, ON_CHECK(0),
       ON_UPDATE(update_session_track_tx_info));

static bool update_session_track_state_change(sys_var*, THD *thd, enum_var_type)
{
  DBUG_ENTER("update_session_track_state_change");
  DBUG_RETURN(thd->session_tracker.get_tracker(SESSION_STATE_CHANGE_TRACKER)->update(thd));
}

static Sys_var_bool Sys_session_track_state_change(
       "session_track_state_change",
       "Track changes to the 'session state'.",
       SESSION_VAR(session_track_state_change),
       CMD_LINE(OPT_ARG), DEFAULT(FALSE),
       NO_MUTEX_GUARD, NOT_IN_BINLOG,
       ON_CHECK(0),
       ON_UPDATE(update_session_track_state_change));

static bool handle_offline_mode(sys_var*, THD *thd, enum_var_type)
{
  DBUG_ENTER("handle_offline_mode");
  if (offline_mode == TRUE)
    killall_non_super_threads(thd);
  DBUG_RETURN(false);
}

static PolyLock_mutex PLock_offline_mode(&LOCK_offline_mode);
static Sys_var_bool Sys_offline_mode(
       "offline_mode",
       "Make the server into offline mode",
       GLOBAL_VAR(offline_mode), CMD_LINE(OPT_ARG), DEFAULT(FALSE),
       &PLock_offline_mode, NOT_IN_BINLOG,
       ON_CHECK(0), ON_UPDATE(handle_offline_mode));

static const char *information_schema_stats_names[]= {"LATEST", "CACHED", NullS};
static Sys_var_enum Sys_information_schema_stats(
       "information_schema_stats",
       "If this flag is set to CACHED, INFORMATON_SCHEMA retrieves "
       "dynamic column statistics stored in dedicated tables. "
       "If set to LATEST, the dynamic statistics will be read directly "
       "from the storage engine.",
       SESSION_VAR(information_schema_stats), CMD_LINE(REQUIRED_ARG),
       information_schema_stats_names,
       DEFAULT(static_cast<ulong>(dd::info_schema::enum_stats::CACHED)));

static Sys_var_bool Sys_log_builtin_as_identified_by_password(
       "log_builtin_as_identified_by_password",
       "Controls logging of CREATE/ALTER/GRANT and SET PASSWORD user statements "
       "in replication binlogs, general query logs and audit logs.",
       GLOBAL_VAR(opt_log_builtin_as_identified_by_password),
       CMD_LINE(OPT_ARG), DEFAULT(FALSE));

static Sys_var_bool Sys_avoid_temporal_upgrade(
       "avoid_temporal_upgrade",
       "When this option is enabled, the pre-5.6.4 temporal types are "
       "not upgraded to the new format for ALTER TABLE requests ADD/CHANGE/MODIFY"
       " COLUMN, ADD INDEX or FORCE operation. "
       "This variable is deprecated and will be removed in a future release.",
        GLOBAL_VAR(avoid_temporal_upgrade),
        CMD_LINE(OPT_ARG, OPT_AVOID_TEMPORAL_UPGRADE),
        DEFAULT(FALSE), NO_MUTEX_GUARD, NOT_IN_BINLOG,
        ON_CHECK(0), ON_UPDATE(0),
        DEPRECATED(""));

static Sys_var_bool Sys_show_old_temporals(
       "show_old_temporals",
       "When this option is enabled, the pre-5.6.4 temporal types will "
       "be marked in the 'SHOW CREATE TABLE' and 'INFORMATION_SCHEMA.COLUMNS' "
       "table as a comment in COLUMN_TYPE field. "
       "This variable is deprecated and will be removed in a future release.",
        SESSION_VAR(show_old_temporals),
        CMD_LINE(OPT_ARG, OPT_SHOW_OLD_TEMPORALS),
        DEFAULT(FALSE), NO_MUTEX_GUARD, NOT_IN_BINLOG,
        ON_CHECK(0), ON_UPDATE(0),
        DEPRECATED(""));

static Sys_var_charptr Sys_disabled_storage_engines(
       "disabled_storage_engines",
       "Limit CREATE TABLE for the storage engines listed",
       READ_ONLY GLOBAL_VAR(opt_disabled_storage_engines),
       CMD_LINE(REQUIRED_ARG), IN_SYSTEM_CHARSET,
       DEFAULT(""));

static Sys_var_bool Sys_persisted_globals_load(
       "persisted_globals_load",
       "When this option is enabled, config file mysqld-auto.cnf is read "
       "and applied to server, else this file is ignored even if present.",
       READ_ONLY NON_PERSIST GLOBAL_VAR(persisted_globals_load),
       CMD_LINE(OPT_ARG), DEFAULT(TRUE),
       NO_MUTEX_GUARD,
       NOT_IN_BINLOG,
       ON_CHECK(0),
       ON_UPDATE(0));

static bool check_authid_string(sys_var*, THD*, set_var *var)
{
  if (var->save_result.string_value.str == 0)
  {
    var->save_result.string_value.str= const_cast<char*>("");
    var->save_result.string_value.length= 0;
  }
  return false;
}

static bool sysvar_update_mandatory_roles(sys_var*, THD*, enum_var_type)
{
  update_mandatory_roles();
  return false;
}

static PolyLock_mutex PLock_sys_mandatory_roles(&LOCK_mandatory_roles);
static Sys_var_lexstring Sys_mandatory_roles(
  "mandatory_roles",
  "All the specified roles are always considered granted to every user and they"
  " can't be revoked. Mandatory roles still require activation unless they are made into "
  "default roles. The granted roles will not be visible in the mysql.role_edges"
  " table.", GLOBAL_VAR(opt_mandatory_roles), CMD_LINE(REQUIRED_ARG),
  IN_SYSTEM_CHARSET, DEFAULT(""), &PLock_sys_mandatory_roles, NOT_IN_BINLOG,
  ON_CHECK(check_authid_string), ON_UPDATE(sysvar_update_mandatory_roles));

static Sys_var_bool Sys_always_activate_granted_roles(
       "activate_all_roles_on_login",
       "Automatically set all granted roles as active after the user has "
       "authenticated successfully.",
       GLOBAL_VAR(opt_always_activate_granted_roles),
       CMD_LINE(OPT_ARG), DEFAULT(FALSE),
       NO_MUTEX_GUARD,
       NOT_IN_BINLOG,
       ON_CHECK(0),
       ON_UPDATE(0));<|MERGE_RESOLUTION|>--- conflicted
+++ resolved
@@ -4503,22 +4503,16 @@
 
 /**
   Function to check if the 'next' transaction isolation level
-  ('tx_isolation'/ its alternative 'transaction_isolation')
   can be changed.
 
-  @param[in] self   A pointer to the sys_var.
   @param[in] thd    Thread handler.
   @param[in] var    A pointer to set_var holding the specified list of
                     system variable names.
 
-<<<<<<< HEAD
-static bool check_tx_isolation(sys_var*, THD *thd, set_var *var)
-=======
   @retval   FALSE   Success.
   @retval   TRUE    Error.
 */
-static bool check_transaction_isolation(sys_var *self, THD *thd, set_var *var)
->>>>>>> 9f2a94cf
+static bool check_transaction_isolation(sys_var*, THD *thd, set_var *var)
 {
   if (var->type == OPT_DEFAULT && (thd->in_active_multi_stmt_transaction() ||
                                    thd->in_sub_stmt))
@@ -4532,11 +4526,8 @@
 
 
 /**
-  This function sets the session variable thd->variables.tx_isolation/
-  thd->variables.transaction_isolation to reflect changes
-  to @@session.tx_isolation/@@session.transaction_isolation.
-  'tx_isolation' is deprecated and 'transaction_isolation' is its
-  alternative.
+  This function sets the session variable thd->variables.transaction_isolation
+  to reflect changes to @@session.transaction_isolation.
 
   @param[in] thd    Thread handler.
   @param[in] var    A pointer to the set_var.
@@ -4544,12 +4535,10 @@
   @retval   FALSE   Success.
   @retval   TRUE    Error.
 */
-
-bool Sys_var_tx_isolation::session_update(THD *thd, set_var *var)
+bool Sys_var_transaction_isolation::session_update(THD *thd, set_var *var)
 {
   if (var->type == OPT_SESSION && Sys_var_enum::session_update(thd, var))
     return TRUE;
-
   if (var->type == OPT_DEFAULT || !(thd->in_active_multi_stmt_transaction() ||
                                     thd->in_sub_stmt))
   {
@@ -4581,87 +4570,26 @@
 }
 
 
+// NO_CMD_LINE
+static Sys_var_transaction_isolation Sys_transaction_isolation(
+       "transaction_isolation", "Default transaction isolation level",
+       UNTRACKED_DEFAULT SESSION_VAR(transaction_isolation), NO_CMD_LINE,
+       tx_isolation_names, DEFAULT(ISO_REPEATABLE_READ),
+       NO_MUTEX_GUARD, NOT_IN_BINLOG, ON_CHECK(check_transaction_isolation));
+
+
 /**
-  This function updates the thd->variables.transaction_isolation
-  to reflect the changes made to @@session.tx_isolation. 'tx_isolation' is
-  deprecated and 'transaction_isolation' is its alternative.
-
-  @param[in] self   A pointer to the sys_var.
-  @param[in] thd    Thread handler.
-  @param[in] type   The type SESSION, GLOBAL or DEFAULT.
+  Function to check if the state of 'transaction_read_only' can be changed.
+  The state cannot be changed if there is already a transaction in progress.
+
+  @param[in] thd    Thread handler
+  @param[in] var    A pointer to set_var holding the specified list of
+                    system variable names.
 
   @retval   FALSE   Success.
   @retval   TRUE    Error.
 */
-static bool update_transaction_isolation(sys_var *self, THD *thd,
-                                         enum_var_type type)
-{
-  SV *sv= type == OPT_GLOBAL ? &global_system_variables : &thd->variables;
-  sv->transaction_isolation= sv->tx_isolation;
-  return false;
-}
-
-
-/**
-  This function updates thd->variables.tx_isolation to reflect the
-  changes to @@session.transaction_isolation. 'tx_isolation' is
-  deprecated and 'transaction_isolation' is its alternative.
-
-  @param[in] self   A pointer to the sys_var.
-  @param[in] thd    Thread handler.
-  @param[in] type   The type SESSION, GLOBAL or DEFAULT.
-
-  @retval   FALSE   Success.
-  @retval   TRUE    Error.
-*/
-static bool update_tx_isolation(sys_var *self, THD *thd,
-                                enum_var_type type)
-{
-  SV *sv= type == OPT_GLOBAL ? &global_system_variables : &thd->variables;
-  sv->tx_isolation= sv->transaction_isolation;
-  return false;
-}
-
-
-// NO_CMD_LINE - different name of the option
-static Sys_var_tx_isolation Sys_tx_isolation(
-       "tx_isolation", "Default transaction isolation level."
-       "This variable is deprecated and will be removed in a future release.",
-       UNTRACKED_DEFAULT SESSION_VAR(tx_isolation), NO_CMD_LINE,
-       tx_isolation_names, DEFAULT(ISO_REPEATABLE_READ),
-       NO_MUTEX_GUARD, NOT_IN_BINLOG, ON_CHECK(check_transaction_isolation),
-       ON_UPDATE(update_transaction_isolation),
-       DEPRECATED("'@@transaction_isolation'"));
-
-
-// NO_CMD_LINE
-static Sys_var_tx_isolation Sys_transaction_isolation(
-       "transaction_isolation", "Default transaction isolation level",
-       UNTRACKED_DEFAULT SESSION_VAR(transaction_isolation), NO_CMD_LINE,
-       tx_isolation_names, DEFAULT(ISO_REPEATABLE_READ),
-       NO_MUTEX_GUARD, NOT_IN_BINLOG, ON_CHECK(check_transaction_isolation),
-       ON_UPDATE(update_tx_isolation));
-
-
-/**
-  Function to check if the state of deprecated variable 'tx_read_only'/
-  its alternative 'transaction_read_only' can be changed. The state cannot
-  be changed if there is already a transaction in progress.
-
-  @param[in] self   A pointer to the sys_var.
-  @param[in] thd    Thread handler
-  @param[in] var    A pointer to set_var holding the specified list of
-                    system variable names.
-
-  @retval   FALSE   Success.
-  @retval   TRUE    Error.
-*/
-
-<<<<<<< HEAD
-static bool check_tx_read_only(sys_var*, THD *thd, set_var *var)
-=======
-static bool check_transaction_read_only(sys_var *self, THD *thd, set_var *var)
->>>>>>> 9f2a94cf
+static bool check_transaction_read_only(sys_var*, THD *thd, set_var *var)
 {
   if (var->type == OPT_DEFAULT && (thd->in_active_multi_stmt_transaction() ||
                                    thd->in_sub_stmt))
@@ -4675,25 +4603,22 @@
 
 
 /**
-  This function sets the session variable thd->variables.tx_read_only/
-  thd->variables.transaction_read_only to reflect changes to
-  @@session.tx_read_only/@@session.transaction_read_only. 'tx_read_only'
-  is deprecated and 'transaction_read_only' is its alternative.
+  This function sets the session variable thd->variables.transaction_read_only
+  to reflect changes to @@session.transaction_read_only.
 
   @param[in] thd    Thread handler.
   @param[in] var    A pointer to the set_var.
 
   @retval   FALSE   Success.
 */
-bool Sys_var_tx_read_only::session_update(THD *thd, set_var *var)
+bool Sys_var_transaction_read_only::session_update(THD *thd, set_var *var)
 {
   if (var->type == OPT_SESSION && Sys_var_bool::session_update(thd, var))
     return true;
-
   if (var->type == OPT_DEFAULT || !(thd->in_active_multi_stmt_transaction() ||
                                     thd->in_sub_stmt))
   {
-    // @see Sys_var_tx_isolation::session_update() above for the rules.
+    // @see Sys_var_transaction_isolation::session_update() above for the rules.
     thd->tx_read_only= var->save_result.ulonglong_value;
 
     if (thd->variables.session_track_transaction_info > TX_TRACK_NONE)
@@ -4712,63 +4637,11 @@
 }
 
 
-/**
-  This function updates the session variable thd->variables.tx_read_only
-  to reflect changes made to  @@session.transaction_read_only. The variable
-  'tx_read_only' is deprecated and 'transaction_read_only' is its alternative.
-
-  @param[in] self   A pointer to the sys_var.
-  @param[in] thd    Thread handler.
-  @param[in] type   The type SESSION, GLOBAL or DEFAULT.
-
-  @retval   FALSE   Success.
-*/
-static bool update_tx_read_only(sys_var *self, THD *thd,
-                                enum_var_type type)
-{
-  SV *sv= type == OPT_GLOBAL ? &global_system_variables : &thd->variables;
-  sv->tx_read_only= sv->transaction_read_only;
-  return false;
-}
-
-
-/**
-  This function updates the session variable
-  thd->variables.transaction_read_only to reflect changes made to
-  @@session.tx_read_only. 'tx_read_only' is deprecated and
-  'transaction_read_only' is its alternative.
-
-  @param[in] self   A pointer to the sys_var.
-  @param[in] thd    Thread handler.
-  @param[in] type   The type SESSION, GLOBAL or DEFAULT.
-
-  @retval   FALSE   Success.
-*/
-static bool update_transaction_read_only(sys_var *self, THD *thd,
-                                         enum_var_type type)
-{
-  SV *sv= type == OPT_GLOBAL ? &global_system_variables : &thd->variables;
-  sv->transaction_read_only= sv->tx_read_only;
-  return false;
-}
-
-
-static Sys_var_tx_read_only Sys_tx_read_only(
-       "tx_read_only", "Set default transaction access mode to read only."
-       "This variable is deprecated and will be removed in a future release.",
-       UNTRACKED_DEFAULT SESSION_VAR(tx_read_only), NO_CMD_LINE, DEFAULT(0),
-       NO_MUTEX_GUARD, NOT_IN_BINLOG, ON_CHECK(check_transaction_read_only),
-       ON_UPDATE(update_transaction_read_only),
-       DEPRECATED("'@@transaction_read_only'"));
-
-
-static Sys_var_tx_read_only Sys_transaction_read_only(
-       "transaction_read_only",
-       "Set default transaction access mode to read only.",
+static Sys_var_transaction_read_only Sys_transaction_read_only(
+       "transaction_read_only", "Set default transaction access mode to read only.",
        UNTRACKED_DEFAULT SESSION_VAR(transaction_read_only), NO_CMD_LINE,
        DEFAULT(0), NO_MUTEX_GUARD, NOT_IN_BINLOG,
-       ON_CHECK(check_transaction_read_only),
-       ON_UPDATE(update_tx_read_only));
+       ON_CHECK(check_transaction_read_only));
 
 
 static Sys_var_ulonglong Sys_tmp_table_size(
