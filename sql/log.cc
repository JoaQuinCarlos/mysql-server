--- conflicted
+++ resolved
@@ -1516,12 +1516,6 @@
   error= mysql_bin_log.write(thd, &cache_mngr->trx_cache.cache_log, end_ev,
                              cache_mngr->trx_cache.has_incident());
   cache_mngr->reset_cache(&cache_mngr->trx_cache);
-
-  /*
-    We need to step the table map version after writing the
-    transaction cache to disk.
-  */
-  mysql_bin_log.update_table_map_version();
   statistic_increment(binlog_cache_use, &LOCK_status);
   if (cache_log->disk_writes != 0)
   {
@@ -1570,53 +1564,16 @@
     if (cache_mngr->trx_cache.has_incident())
       error= mysql_bin_log.write_incident(thd, TRUE);
 
-<<<<<<< HEAD
     cache_mngr->reset_cache(&cache_mngr->trx_cache);
 
     thd->clear_binlog_table_maps();
-=======
-    statistic_increment(binlog_cache_use, &LOCK_status);
-    if (trans_log->disk_writes != 0)
-    {
-      statistic_increment(binlog_cache_disk_use, &LOCK_status);
-      trans_log->disk_writes= 0;
-    }
->>>>>>> 6e34b8b0
   }
   /*
     If rolling back a statement in a transaction, we truncate the
     transaction cache to remove the statement.
   */
   else
-<<<<<<< HEAD
     cache_mngr->trx_cache.restore_prev_position();
-
-  /*
-    We need to step the table map version on a rollback to ensure that a new
-    table map event is generated instead of the one that was written to the
-    thrown-away transaction cache.
-  */
-  mysql_bin_log.update_table_map_version();
-=======
-  {
-    /*
-      If rolling back an entire transaction or a single statement not
-      inside a transaction, we reset the transaction cache.
-
-      If rolling back a statement in a transaction, we truncate the
-      transaction cache to remove the statement.
-     */
-    thd->binlog_remove_pending_rows_event(TRUE);
-    if (all || !(thd->options & (OPTION_BEGIN | OPTION_NOT_AUTOCOMMIT)))
-    {
-      if (trx_data->has_incident())
-        error= mysql_bin_log.write_incident(thd, TRUE);
-      trx_data->reset();
-    }
-    else                                        // ...statement
-      trx_data->truncate(trx_data->before_stmt_pos);
-  }
->>>>>>> 6e34b8b0
 
   DBUG_ASSERT(thd->binlog_get_pending_rows_event(is_transactional) == NULL);
   DBUG_RETURN(error);
@@ -1666,11 +1623,6 @@
     DBUG_RETURN(error);
   cache_mngr->reset_cache(&cache_mngr->stmt_cache);
 
-  /*
-    We need to step the table map version after writing the
-    transaction cache to disk.
-  */
-  mysql_bin_log.update_table_map_version();
   statistic_increment(binlog_cache_use, &LOCK_status);
   if (cache_log->disk_writes != 0)
   {
@@ -1913,17 +1865,9 @@
       log_query.append(thd->lex->ident.str, thd->lex->ident.length))
     DBUG_RETURN(1);
   int errcode= query_error_code(thd, thd->killed == THD::NOT_KILLED);
-<<<<<<< HEAD
-  int const error=
-    thd->binlog_query(THD::STMT_QUERY_TYPE,
-                      thd->query(), thd->query_length(), TRUE, FALSE, FALSE,
-                      errcode);
-  DBUG_RETURN(error);
-=======
   Query_log_event qinfo(thd, log_query.c_ptr_safe(), log_query.length(),
-                        TRUE, TRUE, errcode);
+                        TRUE, FALSE, TRUE, errcode);
   DBUG_RETURN(mysql_bin_log.write(&qinfo));
->>>>>>> 6e34b8b0
 }
 
 static int binlog_savepoint_rollback(handlerton *hton, THD *thd, void *sv)
@@ -1943,17 +1887,9 @@
         log_query.append(thd->lex->ident.str, thd->lex->ident.length))
       DBUG_RETURN(1);
     int errcode= query_error_code(thd, thd->killed == THD::NOT_KILLED);
-<<<<<<< HEAD
-    int error=
-      thd->binlog_query(THD::STMT_QUERY_TYPE,
-                        thd->query(), thd->query_length(), TRUE, FALSE, FALSE,
-                        errcode);
-    DBUG_RETURN(error);
-=======
     Query_log_event qinfo(thd, log_query.c_ptr_safe(), log_query.length(),
-                          TRUE, TRUE, errcode);
+                          TRUE, FALSE, TRUE, errcode);
     DBUG_RETURN(mysql_bin_log.write(&qinfo));
->>>>>>> 6e34b8b0
   }
   binlog_trans_log_truncate(thd, *(my_off_t*)sv);
   DBUG_RETURN(0);
@@ -2694,14 +2630,9 @@
 
 MYSQL_BIN_LOG::MYSQL_BIN_LOG(uint *sync_period)
   :bytes_written(0), prepared_xids(0), file_id(1), open_count(1),
-<<<<<<< HEAD
-   need_start_event(TRUE), m_table_map_version(0),
+   need_start_event(TRUE),
    sync_period_ptr(sync_period),
    is_relay_log(0), signal_cnt(0),
-=======
-   need_start_event(TRUE),
-   is_relay_log(0),
->>>>>>> 6e34b8b0
    description_event_for_exec(0), description_event_for_queue(0)
 {
   /*
@@ -4417,12 +4348,7 @@
   DBUG_ASSERT(table->s->table_map_id != ULONG_MAX);
 
   Table_map_log_event
-<<<<<<< HEAD
     the_event(this, table, table->s->table_map_id, is_transactional);
-=======
-    the_event(this, table, table->s->table_map_id, is_trans);
->>>>>>> 6e34b8b0
-
   if (binlog_table_maps == 0)
     binlog_start_trans_and_stmt();
 
@@ -4562,24 +4488,7 @@
 
   if (Rows_log_event* pending= cache_data->pending())
   {
-<<<<<<< HEAD
     IO_CACHE *file= &cache_data->cache_log;
-=======
-    IO_CACHE *file= &log_file;
-
-    /*
-      Decide if we should write to the log file directly or to the
-      transaction log.
-    */
-    if (pending->get_cache_stmt() || my_b_tell(&trx_data->trans_log))
-      file= &trx_data->trans_log;
-
-    /*
-      If we are not writing to the log file directly, we could avoid
-      locking the log.
-    */
-    pthread_mutex_lock(&LOCK_log);
->>>>>>> 6e34b8b0
 
     /*
       Write pending event to the cache.
@@ -4592,25 +4501,6 @@
         cache_data->set_incident();
       DBUG_RETURN(1);
     }
-
-<<<<<<< HEAD
-    /*
-      We step the table map version if we are writing an event
-      representing the end of a statement.
-
-      In an ideal world, we could avoid stepping the table map version,
-      since we could then reuse the table map that was written earlier
-      in the cache. This does not work since STMT_END_F implies closing
-      all table mappings on the slave side.
-    
-      TODO: Find a solution so that table maps does not have to be
-      written several times within a transaction.
-    */
-    if (pending->get_flags(Rows_log_event::STMT_END_F))
-      ++m_table_map_version;
-
-=======
->>>>>>> 6e34b8b0
     delete pending;
   }
 
@@ -4668,15 +4558,9 @@
     */
     const char *local_db= event_info->get_db();
     if ((thd && !(thd->options & OPTION_BIN_LOG)) ||
-<<<<<<< HEAD
-	(!binlog_filter->db_ok(local_db)))
-=======
 	(thd->lex->sql_command != SQLCOM_ROLLBACK_TO_SAVEPOINT &&
          thd->lex->sql_command != SQLCOM_SAVEPOINT &&
          !binlog_filter->db_ok(local_db)))
-    {
-      VOID(pthread_mutex_unlock(&LOCK_log));
->>>>>>> 6e34b8b0
       DBUG_RETURN(0);
 #endif /* HAVE_REPLICATION */
 
@@ -4806,14 +4690,6 @@
         cache_data->set_incident();
     }
   }
-
-<<<<<<< HEAD
-  if (event_info->flags & LOG_EVENT_UPDATE_TABLE_MAP_VERSION_F)
-    ++m_table_map_version;
-
-=======
-  pthread_mutex_unlock(&LOCK_log);
->>>>>>> 6e34b8b0
   DBUG_RETURN(error);
 }
 
