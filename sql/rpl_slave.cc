/* Copyright (c) 2000, 2019, Oracle and/or its affiliates. All rights reserved.

   This program is free software; you can redistribute it and/or modify
   it under the terms of the GNU General Public License, version 2.0,
   as published by the Free Software Foundation.

   This program is also distributed with certain software (including
   but not limited to OpenSSL) that is licensed under separate terms,
   as designated in a particular file or component or in included license
   documentation.  The authors of MySQL hereby grant you an additional
   permission to link the program and your derivative works with the
   separately licensed software that they have included with MySQL.

   This program is distributed in the hope that it will be useful,
   but WITHOUT ANY WARRANTY; without even the implied warranty of
   MERCHANTABILITY or FITNESS FOR A PARTICULAR PURPOSE.  See the
   GNU General Public License, version 2.0, for more details.

   You should have received a copy of the GNU General Public License
   along with this program; if not, write to the Free Software
   Foundation, Inc., 51 Franklin St, Fifth Floor, Boston, MA 02110-1301  USA */

/**
  @addtogroup Replication
  @{

  @file sql/rpl_slave.cc

  @brief Code to run the io thread and the sql thread on the
  replication slave.
*/

#include "sql/rpl_slave.h"

#include "my_config.h"

#include <errno.h>
#include <fcntl.h>
#include <math.h>
#include <signal.h>
#include <stdio.h>
#include <stdlib.h>
#include <string.h>

#include "include/mutex_lock.h"
#include "mysql/components/services/log_builtins.h"
#include "mysql/components/services/psi_memory_bits.h"
#include "mysql/components/services/psi_stage_bits.h"
#include "mysql/plugin.h"
#include "mysql/psi/mysql_cond.h"
#include "mysql/psi/mysql_mutex.h"
#include "mysql/psi/psi_base.h"
#include "mysql/status_var.h"
#include "sql/rpl_channel_service_interface.h"
#ifdef HAVE_SYS_TIME_H
#include <sys/time.h>
#endif
#include <time.h>
#ifdef HAVE_UNISTD_H
#include <unistd.h>
#endif
#include <algorithm>
#include <atomic>
#include <map>
#include <string>
#include <utility>
#include <vector>

#include "binlog_event.h"
#include "control_events.h"
#include "debug_vars.h"
#include "errmsg.h"  // CR_*
#include "lex_string.h"
#include "m_ctype.h"
#include "m_string.h"
#include "my_bitmap.h"  // MY_BITMAP
#include "my_byteorder.h"
#include "my_command.h"
#include "my_compiler.h"
#include "my_dbug.h"
#include "my_dir.h"
#include "my_io.h"
#include "my_loglevel.h"
#include "my_macros.h"
#include "my_sys.h"
#include "my_systime.h"
#include "my_thread_local.h"  // thread_local_key_t
#include "mysql.h"            // MYSQL
#include "mysql/psi/mysql_file.h"
#include "mysql/psi/mysql_memory.h"
#include "mysql/psi/mysql_thread.h"
#include "mysql/service_mysql_alloc.h"
#include "mysql/thread_type.h"
#include "mysql_com.h"
#include "mysqld_error.h"
#include "pfs_thread_provider.h"
#include "prealloced_array.h"
#include "sql/auth/auth_acls.h"
#include "sql/auth/sql_security_ctx.h"
#include "sql/binlog.h"
#include "sql/binlog_reader.h"
#include "sql/current_thd.h"
#include "sql/debug_sync.h"   // DEBUG_SYNC
#include "sql/derror.h"       // ER_THD
#include "sql/dynamic_ids.h"  // Server_ids
#include "sql/handler.h"
#include "sql/item.h"
#include "sql/log.h"
#include "sql/log_event.h"  // Rotate_log_event
#include "sql/mdl.h"
#include "sql/mysqld.h"              // ER
#include "sql/mysqld_thd_manager.h"  // Global_THD_manager
#ifdef HAVE_SETNS
#include "sql/net_ns.h"
#endif
#include "sql/protocol.h"
#include "sql/protocol_classic.h"
#include "sql/psi_memory_key.h"
#include "sql/query_options.h"
#include "sql/rpl_applier_reader.h"
#include "sql/rpl_filter.h"
#include "sql/rpl_group_replication.h"
#include "sql/rpl_gtid.h"
#include "sql/rpl_handler.h"  // RUN_HOOK
#include "sql/rpl_info.h"
#include "sql/rpl_info_factory.h"  // Rpl_info_factory
#include "sql/rpl_info_handler.h"
#include "sql/rpl_mi.h"
#include "sql/rpl_msr.h"  // Multisource_info
#include "sql/rpl_mts_submode.h"
#include "sql/rpl_reporting.h"
#include "sql/rpl_rli.h"                         // Relay_log_info
#include "sql/rpl_rli_pdb.h"                     // Slave_worker
#include "sql/rpl_slave_commit_order_manager.h"  // Commit_order_manager
#include "sql/rpl_slave_until_options.h"
#include "sql/rpl_trx_boundary_parser.h"
#include "sql/rpl_utility.h"
#include "sql/sql_backup_lock.h"  // is_instance_backup_locked
#include "sql/sql_class.h"        // THD
#include "sql/sql_const.h"
#include "sql/sql_error.h"
#include "sql/sql_lex.h"
#include "sql/sql_list.h"
#include "sql/sql_parse.h"   // execute_init_command
#include "sql/sql_plugin.h"  // opt_plugin_dir_ptr
#include "sql/system_variables.h"
#include "sql/table.h"
#include "sql/transaction.h"  // trans_begin
#include "sql/transaction_info.h"
#include "sql_common.h"  // end_server
#include "sql_string.h"
#include "typelib.h"

struct mysql_cond_t;
struct mysql_mutex_t;

using binary_log::checksum_crc32;
using binary_log::Log_event_header;
using std::max;
using std::min;

#define FLAGSTR(V, F) ((V) & (F) ? #F " " : "")

/*
  a parameter of sql_slave_killed() to defer the killed status
*/
#define SLAVE_WAIT_GROUP_DONE 60
bool use_slave_mask = 0;
MY_BITMAP slave_error_mask;
char slave_skip_error_names[SHOW_VAR_FUNC_BUFF_SIZE];

char *slave_load_tmpdir = nullptr;
bool replicate_same_server_id;
ulonglong relay_log_space_limit = 0;

const char *relay_log_index = nullptr;
const char *relay_log_basename = nullptr;

/*
  MTS load-ballancing parameter.
  Max length of one MTS Worker queue. The value also determines the size
  of Relay_log_info::gaq (see @c slave_start_workers()).
  It can be set to any value in [1, ULONG_MAX - 1] range.
*/
const ulong mts_slave_worker_queue_len_max = 16384;

/*
  Statistics go to the error log every # of seconds when
  --log_error_verbosity > 2
*/
const long mts_online_stat_period = 60 * 2;

/*
  MTS load-ballancing parameter.
  Time unit in microsecs to sleep by MTS Coordinator to avoid extra thread
  signalling in the case of Worker queues are close to be filled up.
*/
const ulong mts_coordinator_basic_nap = 5;

/*
  MTS load-ballancing parameter.
  Percent of Worker queue size at which Worker is considered to become
  hungry.

  C enqueues --+                   . underrun level
               V                   "
   +----------+-+------------------+--------------+
   | empty    |.|::::::::::::::::::|xxxxxxxxxxxxxx| ---> Worker dequeues
   +----------+-+------------------+--------------+

   Like in the above diagram enqueuing to the x-d area would indicate
   actual underrruning by Worker.
*/
const ulong mts_worker_underrun_level = 10;

/*
  When slave thread exits, we need to remember the temporary tables so we
  can re-use them on slave start.

  TODO: move the vars below under Master_info
*/

int disconnect_slave_event_count = 0, abort_slave_event_count = 0;

static thread_local Master_info *RPL_MASTER_INFO = nullptr;

enum enum_slave_reconnect_actions {
  SLAVE_RECON_ACT_REG = 0,
  SLAVE_RECON_ACT_DUMP = 1,
  SLAVE_RECON_ACT_EVENT = 2,
  SLAVE_RECON_ACT_MAX
};

enum enum_slave_reconnect_messages {
  SLAVE_RECON_MSG_WAIT = 0,
  SLAVE_RECON_MSG_KILLED_WAITING = 1,
  SLAVE_RECON_MSG_AFTER = 2,
  SLAVE_RECON_MSG_FAILED = 3,
  SLAVE_RECON_MSG_COMMAND = 4,
  SLAVE_RECON_MSG_KILLED_AFTER = 5,
  SLAVE_RECON_MSG_MAX
};

static const char *reconnect_messages[SLAVE_RECON_ACT_MAX][SLAVE_RECON_MSG_MAX] =
    {{"Waiting to reconnect after a failed registration on master",
      "Slave I/O thread killed while waiting to reconnect after a failed \
registration on master",
      "Reconnecting after a failed registration on master",
      "failed registering on master, reconnecting to try again, \
log '%s' at position %s",
      "COM_REGISTER_SLAVE",
      "Slave I/O thread killed during or after reconnect"},
     {"Waiting to reconnect after a failed binlog dump request",
      "Slave I/O thread killed while retrying master dump",
      "Reconnecting after a failed binlog dump request",
      "failed dump request, reconnecting to try again, log '%s' at position %s",
      "COM_BINLOG_DUMP", "Slave I/O thread killed during or after reconnect"},
     {"Waiting to reconnect after a failed master event read",
      "Slave I/O thread killed while waiting to reconnect after a failed read",
      "Reconnecting after a failed master event read",
      "Slave I/O thread: Failed reading log event, reconnecting to retry, \
log '%s' at position %s",
      "",
      "Slave I/O thread killed during or after a reconnect done to recover from \
failed read"}};

enum enum_slave_apply_event_and_update_pos_retval {
  SLAVE_APPLY_EVENT_AND_UPDATE_POS_OK = 0,
  SLAVE_APPLY_EVENT_AND_UPDATE_POS_APPLY_ERROR = 1,
  SLAVE_APPLY_EVENT_AND_UPDATE_POS_UPDATE_POS_ERROR = 2,
  SLAVE_APPLY_EVENT_AND_UPDATE_POS_APPEND_JOB_ERROR = 3,
  SLAVE_APPLY_EVENT_AND_UPDATE_POS_MAX
};

static int process_io_rotate(Master_info *mi, Rotate_log_event *rev);
static bool wait_for_relay_log_space(Relay_log_info *rli);
static inline bool io_slave_killed(THD *thd, Master_info *mi);
static inline bool is_autocommit_off_and_infotables(THD *thd);
static int init_slave_thread(THD *thd, SLAVE_THD_TYPE thd_type);
static void print_slave_skip_errors(void);
static int safe_connect(THD *thd, MYSQL *mysql, Master_info *mi);
static int safe_reconnect(THD *thd, MYSQL *mysql, Master_info *mi,
                          bool suppress_warnings);
static int connect_to_master(THD *thd, MYSQL *mysql, Master_info *mi,
                             bool reconnect, bool suppress_warnings);
static int get_master_version_and_clock(MYSQL *mysql, Master_info *mi);
static int get_master_uuid(MYSQL *mysql, Master_info *mi);
int io_thread_init_commands(MYSQL *mysql, Master_info *mi);
static int terminate_slave_thread(THD *thd, mysql_mutex_t *term_lock,
                                  mysql_cond_t *term_cond,
                                  std::atomic<uint> *slave_running,
                                  ulong *stop_wait_timeout, bool need_lock_term,
                                  bool force = false);
static bool check_io_slave_killed(THD *thd, Master_info *mi, const char *info);
static int mts_event_coord_cmp(LOG_POS_COORD *id1, LOG_POS_COORD *id2);

static int check_slave_sql_config_conflict(const Relay_log_info *rli);

/*
  Applier thread InnoDB priority.
  When two transactions conflict inside InnoDB, the one with
  greater priority wins.

  @param thd       Thread handler for slave
  @param priority  Thread priority
*/
static void set_thd_tx_priority(THD *thd, int priority) {
  DBUG_TRACE;
  DBUG_ASSERT(thd->system_thread == SYSTEM_THREAD_SLAVE_SQL ||
              thd->system_thread == SYSTEM_THREAD_SLAVE_WORKER);

  thd->thd_tx_priority = priority;
  DBUG_EXECUTE_IF("dbug_set_high_prio_sql_thread",
                  { thd->thd_tx_priority = 1; });
}

/*
  Function to set the slave's max_allowed_packet based on the value
  of slave_max_allowed_packet.

    @in_param    thd    Thread handler for slave
    @in_param    mysql  MySQL connection handle
*/

static void set_slave_max_allowed_packet(THD *thd, MYSQL *mysql) {
  DBUG_TRACE;
  // thd and mysql must be valid
  DBUG_ASSERT(thd && mysql);

  thd->variables.max_allowed_packet = slave_max_allowed_packet;
  /*
    Adding MAX_LOG_EVENT_HEADER_LEN to the max_packet_size on the I/O
    thread and the mysql->option max_allowed_packet, since a
    replication event can become this much  larger than
    the corresponding packet (query) sent from client to master.
  */
  thd->get_protocol_classic()->set_max_packet_size(slave_max_allowed_packet +
                                                   MAX_LOG_EVENT_HEADER);
  /*
    Skipping the setting of mysql->net.max_packet size to slave
    max_allowed_packet since this is done during mysql_real_connect.
  */
  mysql->options.max_allowed_packet =
      slave_max_allowed_packet + MAX_LOG_EVENT_HEADER;
}

/*
  Find out which replications threads are running

  SYNOPSIS
    init_thread_mask()
    mask                Return value here
    mi                  master_info for slave
    inverse             If set, returns which threads are not running

  IMPLEMENTATION
    Get a bit mask for which threads are running so that we can later restart
    these threads.

  RETURN
    mask        If inverse == 0, running threads
                If inverse == 1, stopped threads
*/

void init_thread_mask(int *mask, Master_info *mi, bool inverse) {
  bool set_io = mi->slave_running, set_sql = mi->rli->slave_running;
  int tmp_mask = 0;
  DBUG_TRACE;

  if (set_io) tmp_mask |= SLAVE_IO;
  if (set_sql) tmp_mask |= SLAVE_SQL;
  if (inverse) tmp_mask ^= (SLAVE_IO | SLAVE_SQL);
  *mask = tmp_mask;
}

/*
  lock_slave_threads()
*/

void lock_slave_threads(Master_info *mi) {
  DBUG_TRACE;

  // protection against mixed locking order (see header)
  mi->channel_assert_some_wrlock();

  // TODO: see if we can do this without dual mutex
  mysql_mutex_lock(&mi->run_lock);
  mysql_mutex_lock(&mi->rli->run_lock);
}

/*
  unlock_slave_threads()
*/

void unlock_slave_threads(Master_info *mi) {
  DBUG_TRACE;

  // TODO: see if we can do this without dual mutex
  mysql_mutex_unlock(&mi->rli->run_lock);
  mysql_mutex_unlock(&mi->run_lock);
}

#ifdef HAVE_PSI_INTERFACE

static PSI_memory_key key_memory_rli_mts_coor;

static PSI_thread_key key_thread_slave_io, key_thread_slave_sql,
    key_thread_slave_worker;

static PSI_thread_info all_slave_threads[] = {
    {&key_thread_slave_io, "slave_io", PSI_FLAG_SINGLETON, 0, PSI_DOCUMENT_ME},
    {&key_thread_slave_sql, "slave_sql", PSI_FLAG_SINGLETON, 0,
     PSI_DOCUMENT_ME},
    {&key_thread_slave_worker, "slave_worker", PSI_FLAG_SINGLETON, 0,
     PSI_DOCUMENT_ME}};

static PSI_memory_info all_slave_memory[] = {{&key_memory_rli_mts_coor,
                                              "Relay_log_info::mts_coor", 0, 0,
                                              PSI_DOCUMENT_ME}};

static void init_slave_psi_keys(void) {
  const char *category = "sql";
  int count;

  count = static_cast<int>(array_elements(all_slave_threads));
  mysql_thread_register(category, all_slave_threads, count);

  count = static_cast<int>(array_elements(all_slave_memory));
  mysql_memory_register(category, all_slave_memory, count);
}
#endif /* HAVE_PSI_INTERFACE */

/* Initialize slave structures */

int init_slave() {
  DBUG_TRACE;
  int error = 0;
  int thread_mask = SLAVE_SQL | SLAVE_IO;
  Master_info *mi = nullptr;

#ifdef HAVE_PSI_INTERFACE
  init_slave_psi_keys();
#endif

  /*
    This is called when mysqld starts. Before client connections are
    accepted. However bootstrap may conflict with us if it does START SLAVE.
    So it's safer to take the lock.
  */
  channel_map.wrlock();

  RPL_MASTER_INFO = nullptr;

  /*
    Create slave info objects by reading repositories of individual
    channels and add them into channel_map
  */
  if ((error = Rpl_info_factory::create_slave_info_objects(
           opt_mi_repository_id, opt_rli_repository_id, thread_mask,
           &channel_map)))
    LogErr(ERROR_LEVEL,
           ER_RPL_SLAVE_FAILED_TO_CREATE_OR_RECOVER_INFO_REPOSITORIES);

#ifndef DBUG_OFF
  /* @todo: Print it for all the channels */
  {
    Master_info *default_mi;
    default_mi = channel_map.get_default_channel_mi();
    if (default_mi && default_mi->rli) {
      DBUG_PRINT("info",
                 ("init group master %s %lu  group relay %s %lu event %s %lu\n",
                  default_mi->rli->get_group_master_log_name(),
                  (ulong)default_mi->rli->get_group_master_log_pos(),
                  default_mi->rli->get_group_relay_log_name(),
                  (ulong)default_mi->rli->get_group_relay_log_pos(),
                  default_mi->rli->get_event_relay_log_name(),
                  (ulong)default_mi->rli->get_event_relay_log_pos()));
    }
  }
#endif

  if (get_gtid_mode(GTID_MODE_LOCK_CHANNEL_MAP) == GTID_MODE_OFF) {
    for (mi_map::iterator it = channel_map.begin(); it != channel_map.end();
         it++) {
      Master_info *mi = it->second;
      if (mi != nullptr && mi->is_auto_position()) {
        LogErr(WARNING_LEVEL,
               ER_RPL_SLAVE_AUTO_POSITION_IS_1_AND_GTID_MODE_IS_OFF,
               mi->get_channel(), mi->get_channel());
      }
    }
  }

  if (check_slave_sql_config_conflict(nullptr)) {
    error = 1;
    goto err;
  }

  /*
    Loop through the channel_map and start slave threads for each channel.
  */
  if (!opt_skip_slave_start) {
    for (mi_map::iterator it = channel_map.begin(); it != channel_map.end();
         it++) {
      mi = it->second;

      /* If server id is not set, start_slave_thread() will say it */
      if (Master_info::is_configured(mi) && mi->rli->inited) {
        /* same as in start_slave() cache the global var values into rli's
         * members */
        mi->rli->opt_slave_parallel_workers = opt_mts_slave_parallel_workers;
        mi->rli->checkpoint_group = opt_mts_checkpoint_group;
        if (mts_parallel_option == MTS_PARALLEL_TYPE_DB_NAME)
          mi->rli->channel_mts_submode = MTS_PARALLEL_TYPE_DB_NAME;
        else
          mi->rli->channel_mts_submode = MTS_PARALLEL_TYPE_LOGICAL_CLOCK;
        if (start_slave_threads(true /*need_lock_slave=true*/,
                                false /*wait_for_start=false*/, mi,
                                thread_mask)) {
          LogErr(ERROR_LEVEL, ER_FAILED_TO_START_SLAVE_THREAD,
                 mi->get_channel());
        }
      } else {
        LogErr(INFORMATION_LEVEL, ER_FAILED_TO_START_SLAVE_THREAD,
               mi->get_channel());
      }
    }
  }

err:

  channel_map.unlock();
  if (error) LogErr(INFORMATION_LEVEL, ER_SLAVE_NOT_STARTED_ON_SOME_CHANNELS);

  return error;
}

/**
   Function to start a slave for all channels.
   Used in Multisource replication.
   @param[in]        thd           THD object of the client.

   @retval false success
   @retval true error

    @todo  It is good to continue to start other channels
           when a slave start failed for other channels.

    @todo  The problem with the below code is if the slave is already
           stared, we would multple warnings called
           "Slave was already running" for each channel.
           A nice warning message  would be to add
           "Slave for channel '%s" was already running"
           but error messages are in different languages and cannot be tampered
           with so, we have to handle it case by case basis, whether
           only default channel exists or not and properly continue with
           starting other channels if one channel fails clearly giving
           an error message by displaying failed channels.
*/
bool start_slave(THD *thd) {
  DBUG_TRACE;
  Master_info *mi;
  bool channel_configured, error = false;

  if (channel_map.get_num_instances() == 1) {
    mi = channel_map.get_default_channel_mi();
    DBUG_ASSERT(mi);
    if (start_slave(thd, &thd->lex->slave_connection, &thd->lex->mi,
                    thd->lex->slave_thd_opt, mi, true))
      return true;
  } else {
    /*
      Users cannot start more than one channel's applier thread
      if sql_slave_skip_counter > 0. It throws an error to the session.
    */
    mysql_mutex_lock(&LOCK_sql_slave_skip_counter);
    /* sql_slave_skip_counter > 0 && !(START SLAVE IO_THREAD) */
    if (sql_slave_skip_counter > 0 && !(thd->lex->slave_thd_opt & SLAVE_IO)) {
      my_error(ER_SLAVE_CHANNEL_SQL_SKIP_COUNTER, MYF(0));
      mysql_mutex_unlock(&LOCK_sql_slave_skip_counter);
      return true;
    }
    mysql_mutex_unlock(&LOCK_sql_slave_skip_counter);

    for (mi_map::iterator it = channel_map.begin(); it != channel_map.end();
         it++) {
      mi = it->second;

      channel_configured =
          mi &&                      // Master_info exists
          (mi->inited || mi->reset)  // It is inited or was reset
          && mi->host[0];            // host is set

      if (channel_configured) {
        if (start_slave(thd, &thd->lex->slave_connection, &thd->lex->mi,
                        thd->lex->slave_thd_opt, mi, true)) {
          LogErr(ERROR_LEVEL, ER_RPL_SLAVE_CANT_START_SLAVE_FOR_CHANNEL,
                 mi->get_channel());
          error = true;
        }
      }
    }
  }
  if (!error) {
    /* no error */
    my_ok(thd);
  }
  return error;
}

/**
   Function to stop a slave for all channels.
   Used in Multisource replication.
   @param[in]        thd           THD object of the client.

   @return
    @retval           0            success
    @retval           1           error

    @todo  It is good to continue to stop other channels
           when a slave start failed for other channels.
*/
int stop_slave(THD *thd) {
  DBUG_TRACE;
  bool push_temp_table_warning = true;
  Master_info *mi = nullptr;
  int error = 0;

  if (channel_map.get_num_instances() == 1) {
    mi = channel_map.get_default_channel_mi();

    DBUG_ASSERT(!strcmp(mi->get_channel(), channel_map.get_default_channel()));

    error = stop_slave(thd, mi, 1, false /*for_one_channel*/,
                       &push_temp_table_warning);
  } else {
    for (mi_map::iterator it = channel_map.begin(); it != channel_map.end();
         it++) {
      mi = it->second;

      if (Master_info::is_configured(mi)) {
        if (stop_slave(thd, mi, 1, false /*for_one_channel*/,
                       &push_temp_table_warning)) {
          LogErr(ERROR_LEVEL, ER_RPL_SLAVE_CANT_STOP_SLAVE_FOR_CHANNEL,
                 mi->get_channel());
          error = 1;
        }
      }
    }
  }

  if (!error) {
    /* no error */
    my_ok(thd);
  }

  return error;
}

/**
  Entry point to the START SLAVE command. The function
  decides to start replication threads on several channels
  or a single given channel.

  @param[in]   thd        the client thread carrying the command.

  @return
    @retval      false      ok
    @retval      true       not ok.
*/
bool start_slave_cmd(THD *thd) {
  DBUG_TRACE;

  Master_info *mi;
  LEX *lex = thd->lex;
  bool res = true; /* default, an error */

  channel_map.wrlock();

  if (!is_slave_configured()) {
    my_error(ER_SLAVE_CONFIGURATION, MYF(0));
    goto err;
  }

  if (!lex->mi.for_channel) {
    /*
      If slave_until options are provided when multiple channels exist
      without explicitly providing FOR CHANNEL clause, error out.
    */
    if (lex->mi.slave_until && channel_map.get_num_instances() > 1) {
      my_error(ER_SLAVE_MULTIPLE_CHANNELS_CMD, MYF(0));
      goto err;
    }

    res = start_slave(thd);
  } else {
    mi = channel_map.get_mi(lex->mi.channel);

    /*
      If the channel being used is a group replication channel we need to
      disable this command here as, in some cases, group replication does not
      support them.

      For channel group_replication_applier we disable START SLAVE [IO_THREAD]
      command.

      For channel group_replication_recovery we disable START SLAVE command
      and its two thread variants.
    */
    if (mi &&
        channel_map.is_group_replication_channel_name(mi->get_channel()) &&
        ((!thd->lex->slave_thd_opt || (thd->lex->slave_thd_opt & SLAVE_IO)) ||
         (!(channel_map.is_group_replication_channel_name(mi->get_channel(),
                                                          true)) &&
          (thd->lex->slave_thd_opt & SLAVE_SQL)))) {
      const char *command = "START SLAVE FOR CHANNEL";
      if (thd->lex->slave_thd_opt & SLAVE_IO)
        command = "START SLAVE IO_THREAD FOR CHANNEL";
      else if (thd->lex->slave_thd_opt & SLAVE_SQL)
        command = "START SLAVE SQL_THREAD FOR CHANNEL";

      my_error(ER_SLAVE_CHANNEL_OPERATION_NOT_ALLOWED, MYF(0), command,
               mi->get_channel(), command);

      goto err;
    }

    if (mi)
      res = start_slave(thd, &thd->lex->slave_connection, &thd->lex->mi,
                        thd->lex->slave_thd_opt, mi, true);
    else if (strcmp(channel_map.get_default_channel(), lex->mi.channel))
      my_error(ER_SLAVE_CHANNEL_DOES_NOT_EXIST, MYF(0), lex->mi.channel);

    if (!res) my_ok(thd);
  }
err:
  channel_map.unlock();
  return res;
}

/**
  Entry point for the STOP SLAVE command. This function stops replication
  threads for all channels or a single channel based on the  command
  options supplied.

  @param[in]     thd         the client thread.

  @return
   @retval       false            ok
   @retval       true             not ok.
*/
bool stop_slave_cmd(THD *thd) {
  DBUG_ENTER("stop_slave_cmd");

  Master_info *mi;
  bool push_temp_table_warning = true;
  LEX *lex = thd->lex;
  bool res = true; /*default, an error */

  channel_map.rdlock();

  if (!is_slave_configured()) {
    my_error(ER_SLAVE_CONFIGURATION, MYF(0));
    channel_map.unlock();
    DBUG_RETURN(res = true);
  }

  if (!lex->mi.for_channel)
    res = stop_slave(thd);
  else {
    mi = channel_map.get_mi(lex->mi.channel);

    /*
      If the channel being used is a group replication channel we need to
      disable this command here as, in some cases, group replication does not
      support them.

      For channel group_replication_applier we disable STOP SLAVE [IO_THREAD]
      command.

      For channel group_replication_recovery we disable STOP SLAVE command
      and its two thread variants.
    */
    if (mi &&
        channel_map.is_group_replication_channel_name(mi->get_channel()) &&
        ((!thd->lex->slave_thd_opt || (thd->lex->slave_thd_opt & SLAVE_IO)) ||
         (!(channel_map.is_group_replication_channel_name(mi->get_channel(),
                                                          true)) &&
          (thd->lex->slave_thd_opt & SLAVE_SQL)))) {
      const char *command = "STOP SLAVE FOR CHANNEL";
      if (thd->lex->slave_thd_opt & SLAVE_IO)
        command = "STOP SLAVE IO_THREAD FOR CHANNEL";
      else if (thd->lex->slave_thd_opt & SLAVE_SQL)
        command = "STOP SLAVE SQL_THREAD FOR CHANNEL";

      my_error(ER_SLAVE_CHANNEL_OPERATION_NOT_ALLOWED, MYF(0), command,
               mi->get_channel(), command);

      channel_map.unlock();
      DBUG_RETURN(true);
    }

    if (mi)
      res = stop_slave(thd, mi, 1 /*net report */, true /*for_one_channel*/,
                       &push_temp_table_warning);
    else if (strcmp(channel_map.get_default_channel(), lex->mi.channel))
      my_error(ER_SLAVE_CHANNEL_DOES_NOT_EXIST, MYF(0), lex->mi.channel);
  }

  channel_map.unlock();

<<<<<<< HEAD
  DBUG_EXECUTE_IF("stop_slave_dont_release_backup_lock", {
    const char signal[] = "now SIGNAL slave_acquired_backup_lock";
    DBUG_ASSERT(!debug_sync_set_action(thd, STRING_WITH_LEN(signal)));
    const char wait_for[] = "now WAIT_FOR tried_to_lock_instance_for_backup";
    DBUG_ASSERT(!debug_sync_set_action(thd, STRING_WITH_LEN(wait_for)));
  });

  return res;
=======
  DBUG_RETURN(res);
>>>>>>> f10bb241
}

/**
   Parse the given relay log and identify the rotate event from the master.
   Ignore the Format description event, Previous_gtid log event and ignorable
   events within the relay log. When a rotate event is found check if it is a
   rotate that is originated from the master or not based on the server_id. If
   the rotate is from slave or if it is a fake rotate event ignore the event.
   If any other events are encountered apart from the above events generate an
   error. From the rotate event extract the master's binary log name and
   position.

   @param filename
          Relay log name which needs to be parsed.

   @param[out] master_log_file
          Set the master_log_file to the log file name that is extracted from
          rotate event. The master_log_file should contain string of len
          FN_REFLEN.

   @param[out] master_log_pos
          Set the master_log_pos to the log position extracted from rotate
          event.

   @retval FOUND_ROTATE: When rotate event is found in the relay log
   @retval NOT_FOUND_ROTATE: When rotate event is not found in the relay log
   @retval ERROR: On error
 */
enum enum_read_rotate_from_relay_log_status {
  FOUND_ROTATE,
  NOT_FOUND_ROTATE,
  ERROR
};

static enum_read_rotate_from_relay_log_status read_rotate_from_relay_log(
    char *filename, char *master_log_file, my_off_t *master_log_pos) {
  DBUG_TRACE;

  Relaylog_file_reader relaylog_file_reader(opt_slave_sql_verify_checksum);
  if (relaylog_file_reader.open(filename)) {
    LogErr(ERROR_LEVEL, ER_RPL_RECOVERY_ERROR,
           relaylog_file_reader.get_error_str());
    return ERROR;
  }

  Log_event *ev = nullptr;
  bool done = false;
  enum_read_rotate_from_relay_log_status ret = NOT_FOUND_ROTATE;
  while (!done && (ev = relaylog_file_reader.read_event_object()) != nullptr) {
    DBUG_PRINT("info", ("Read event of type %s", ev->get_type_str()));
    switch (ev->get_type_code()) {
      case binary_log::FORMAT_DESCRIPTION_EVENT:
        break;
      case binary_log::ROTATE_EVENT:
        /*
          Check for rotate event from the master. Ignore the ROTATE event if it
          is a fake rotate event with server_id=0.
         */
        if (ev->server_id && ev->server_id != ::server_id) {
          Rotate_log_event *rotate_ev = (Rotate_log_event *)ev;
          DBUG_ASSERT(FN_REFLEN >= rotate_ev->ident_len + 1);
          memcpy(master_log_file, rotate_ev->new_log_ident,
                 rotate_ev->ident_len + 1);
          *master_log_pos = rotate_ev->pos;
          ret = FOUND_ROTATE;
          done = true;
        }
        break;
      case binary_log::PREVIOUS_GTIDS_LOG_EVENT:
        break;
      case binary_log::IGNORABLE_LOG_EVENT:
        break;
      default:
        LogErr(ERROR_LEVEL, ER_RPL_RECOVERY_NO_ROTATE_EVENT_FROM_MASTER);
        ret = ERROR;
        done = true;
        break;
    }
    delete ev;
  }
  if (relaylog_file_reader.has_fatal_error()) {
    LogErr(ERROR_LEVEL, ER_RPL_RECOVERY_ERROR_READ_RELAY_LOG, -1);
    return ERROR;
  }
  return ret;
}

/**
   Reads relay logs one by one starting from the first relay log. Looks for
   the first rotate event from the master. If rotate is not found in the relay
   log search continues to next relay log. If rotate event from master is
   found then the extracted master_log_file and master_log_pos are used to set
   rli->group_master_log_name and rli->group_master_log_pos. If an error has
   occurred the error code is retuned back.

   @param rli
          Relay_log_info object to read relay log files and to set
          group_master_log_name and group_master_log_pos.

   @retval 0 On success
   @retval 1 On failure
 */
static int find_first_relay_log_with_rotate_from_master(Relay_log_info *rli) {
  DBUG_TRACE;
  int error = 0;
  LOG_INFO linfo;
  bool got_rotate_from_master = false;
  int pos;
  char master_log_file[FN_REFLEN];
  my_off_t master_log_pos = 0;

  if (channel_map.is_group_replication_channel_name(rli->get_channel())) {
    LogErr(INFORMATION_LEVEL,
           ER_RPL_RECOVERY_SKIPPED_GROUP_REPLICATION_CHANNEL);
    goto err;
  }

  for (pos = rli->relay_log.find_log_pos(&linfo, nullptr, true); !pos;
       pos = rli->relay_log.find_next_log(&linfo, true)) {
    switch (read_rotate_from_relay_log(linfo.log_file_name, master_log_file,
                                       &master_log_pos)) {
      case ERROR:
        error = 1;
        break;
      case FOUND_ROTATE:
        got_rotate_from_master = true;
        break;
      case NOT_FOUND_ROTATE:
        break;
    }
    if (error || got_rotate_from_master) break;
  }
  if (pos == LOG_INFO_IO) {
    error = 1;
    LogErr(ERROR_LEVEL, ER_RPL_RECOVERY_IO_ERROR_READING_RELAY_LOG_INDEX);
    goto err;
  }
  if (pos == LOG_INFO_EOF) {
    error = 1;
    LogErr(ERROR_LEVEL, ER_RPL_RECOVERY_NO_ROTATE_EVENT_FROM_MASTER);
    goto err;
  }
  if (!error && got_rotate_from_master) {
    rli->set_group_master_log_name(master_log_file);
    rli->set_group_master_log_pos(master_log_pos);
  }
err:
  return error;
}

/*
  Updates the master info based on the information stored in the
  relay info and ignores relay logs previously retrieved by the IO
  thread, which thus starts fetching again based on to the
  master_log_pos and master_log_name. Eventually, the old
  relay logs will be purged by the normal purge mechanism.

  When GTID's are enabled the "Retrieved GTID" set should be cleared
  so that partial read events are discarded and they are
  fetched once again

  @param mi    pointer to Master_info instance
*/
static void recover_relay_log(Master_info *mi) {
  Relay_log_info *rli = mi->rli;
  // Set Receiver Thread's positions as per the recovered Applier Thread.
  mi->set_master_log_pos(
      max<ulonglong>(BIN_LOG_HEADER_SIZE, rli->get_group_master_log_pos()));
  mi->set_master_log_name(rli->get_group_master_log_name());

  LogErr(WARNING_LEVEL, ER_RPL_RECOVERY_FILE_MASTER_POS_INFO,
         (ulong)mi->get_master_log_pos(), mi->get_master_log_name(),
         mi->get_for_channel_str(), rli->get_group_relay_log_pos(),
         rli->get_group_relay_log_name());

  // Start with a fresh relay log.
  rli->set_group_relay_log_name(rli->relay_log.get_log_fname());
  rli->set_group_relay_log_pos(BIN_LOG_HEADER_SIZE);
  /*
    Clear the retrieved GTID set so that events that are written partially
    will be fetched again.
  */
  if (mi->get_gtid_mode_from_copy(GTID_MODE_LOCK_NONE) == GTID_MODE_ON &&
      !channel_map.is_group_replication_channel_name(rli->get_channel())) {
    rli->get_sid_lock()->wrlock();
    (const_cast<Gtid_set *>(rli->get_gtid_set()))->clear_set_and_sid_map();
    rli->get_sid_lock()->unlock();
  }
}

/*
  Updates the master info based on the information stored in the
  relay info and ignores relay logs previously retrieved by the IO
  thread, which thus starts fetching again based on to the
  master_log_pos and master_log_name. Eventually, the old
  relay logs will be purged by the normal purge mechanism.

  There can be a special case where rli->group_master_log_name and
  rli->group_master_log_pos are not intialized, as the sql thread was never
  started at all. In those cases all the existing relay logs are parsed
  starting from the first one and the initial rotate event that was received
  from the master is identified. From the rotate event master_log_name and
  master_log_pos are extracted and they are set to rli->group_master_log_name
  and rli->group_master_log_pos.

  In the feature, we should improve this routine in order to avoid throwing
  away logs that are safely stored in the disk. Note also that this recovery
  routine relies on the correctness of the relay-log.info and only tolerates
  coordinate problems in master.info.

  In this function, there is no need for a mutex as the caller
  (i.e. init_slave) already has one acquired.

  Specifically, the following structures are updated:

  1 - mi->master_log_pos  <-- rli->group_master_log_pos
  2 - mi->master_log_name <-- rli->group_master_log_name
  3 - It moves the relay log to the new relay log file, by
      rli->group_relay_log_pos  <-- BIN_LOG_HEADER_SIZE;
      rli->event_relay_log_pos  <-- BIN_LOG_HEADER_SIZE;
      rli->group_relay_log_name <-- rli->relay_log.get_log_fname();
      rli->event_relay_log_name <-- rli->relay_log.get_log_fname();

   If there is an error, it returns (1), otherwise returns (0).
 */
int init_recovery(Master_info *mi) {
  DBUG_TRACE;

  int error = 0;
  Relay_log_info *rli = mi->rli;
  char *group_master_log_name = nullptr;
  if (rli->recovery_parallel_workers) {
    /*
      This is not idempotent and a crash after this function and before
      the recovery is actually done may lead the system to an inconsistent
      state.

      This may happen because the gap is not persitent stored anywhere
      and eventually old relay log files will be removed and further
      calculations on the gaps will be impossible.

      We need to improve this. /Alfranio.
    */
    error = mts_recovery_groups(rli);
    if (rli->mts_recovery_group_cnt) {
      if (mi->get_gtid_mode_from_copy(GTID_MODE_LOCK_NONE) == GTID_MODE_ON) {
        rli->recovery_parallel_workers = 0;
        rli->clear_mts_recovery_groups();
      } else
        return error;
    }
  }

  group_master_log_name = const_cast<char *>(rli->get_group_master_log_name());
  if (!error) {
    if (!group_master_log_name[0]) {
      if (rli->replicate_same_server_id) {
        error = 1;
        LogErr(ERROR_LEVEL,
               ER_RPL_RECOVERY_REPLICATE_SAME_SERVER_ID_REQUIRES_POSITION);
        return error;
      }
      error = find_first_relay_log_with_rotate_from_master(rli);
      if (error) return error;
    }
    recover_relay_log(mi);
  }
  return error;
}

/*
  Relay log recovery in the case of MTS, is handled by the following function.
  Gaps in MTS execution are filled using implicit execution of
  START SLAVE UNTIL SQL_AFTER_MTS_GAPS call. Once slave reaches a consistent
  gapless state receiver thread's positions are initialized to applier thread's
  positions and the old relay logs are discarded. This completes the recovery
  process.

  @param mi    pointer to Master_info instance.

  @retval 0 success
  @retval 1 error
*/
static inline int fill_mts_gaps_and_recover(Master_info *mi) {
  DBUG_TRACE;
  Relay_log_info *rli = mi->rli;
  int recovery_error = 0;
  rli->is_relay_log_recovery = false;
  Until_mts_gap *until_mg = new Until_mts_gap(rli);
  rli->set_until_option(until_mg);
  rli->until_condition = Relay_log_info::UNTIL_SQL_AFTER_MTS_GAPS;
  until_mg->init();
  rli->channel_mts_submode = (mts_parallel_option == MTS_PARALLEL_TYPE_DB_NAME)
                                 ? MTS_PARALLEL_TYPE_DB_NAME
                                 : MTS_PARALLEL_TYPE_LOGICAL_CLOCK;
  LogErr(INFORMATION_LEVEL, ER_RPL_MTS_RECOVERY_STARTING_COORDINATOR);
  recovery_error = start_slave_thread(
#ifdef HAVE_PSI_THREAD_INTERFACE
      key_thread_slave_sql,
#endif
      handle_slave_sql, &rli->run_lock, &rli->run_lock, &rli->start_cond,
      &rli->slave_running, &rli->slave_run_id, mi);

  if (recovery_error) {
    LogErr(WARNING_LEVEL, ER_RPL_MTS_RECOVERY_FAILED_TO_START_COORDINATOR);
    goto err;
  }
  mysql_mutex_lock(&rli->run_lock);
  mysql_cond_wait(&rli->stop_cond, &rli->run_lock);
  mysql_mutex_unlock(&rli->run_lock);
  if (rli->until_condition != Relay_log_info::UNTIL_DONE) {
    LogErr(WARNING_LEVEL, ER_RPL_MTS_AUTOMATIC_RECOVERY_FAILED);
    goto err;
  }
  rli->clear_until_option();
  /*
    We need a mutex while we are changing master info parameters to
    keep other threads from reading bogus info
  */
  mysql_mutex_lock(&mi->data_lock);
  mysql_mutex_lock(&rli->data_lock);
  recover_relay_log(mi);

  if (mi->flush_info(true) || rli->flush_info(true)) {
    recovery_error = 1;
    mysql_mutex_unlock(&mi->data_lock);
    mysql_mutex_unlock(&rli->data_lock);
    goto err;
  }
  rli->inited = 1;
  rli->error_on_rli_init_info = false;
  mysql_mutex_unlock(&mi->data_lock);
  mysql_mutex_unlock(&rli->data_lock);
  LogErr(INFORMATION_LEVEL, ER_RPL_MTS_RECOVERY_SUCCESSFUL);
  return recovery_error;
err:
  /*
    If recovery failed means we failed to initialize rli object in the case
    of MTS. We should not allow the START SLAVE command to work as we do in
    the case of STS. i.e if init_recovery call fails then we set inited=0.
  */
  rli->end_info();
  rli->inited = 0;
  rli->error_on_rli_init_info = true;
  rli->clear_until_option();
  return recovery_error;
}

int load_mi_and_rli_from_repositories(Master_info *mi, bool ignore_if_no_info,
                                      int thread_mask,
                                      bool skip_received_gtid_set_recovery) {
  DBUG_TRACE;
  DBUG_ASSERT(mi != nullptr && mi->rli != nullptr);
  int init_error = 0;
  enum_return_check check_return = ERROR_CHECKING_REPOSITORY;
  THD *thd = current_thd;

  /*
    We need a mutex while we are changing master info parameters to
    keep other threads from reading bogus info
  */
  mysql_mutex_lock(&mi->data_lock);
  mysql_mutex_lock(&mi->rli->data_lock);

  /*
    When info tables are used and autocommit= 0 we force a new
    transaction start to avoid table access deadlocks when START SLAVE
    is executed after RESET SLAVE.
  */
  if (is_autocommit_off_and_infotables(thd)) {
    if (trans_begin(thd)) {
      init_error = 1;
      goto end;
    }
  }

  /*
    This takes care of the startup dependency between the master_info
    and relay_info. It initializes the master info if the SLAVE_IO
    thread is being started and the relay log info if either the
    SLAVE_SQL thread is being started or was not initialized as it is
    required by the SLAVE_IO thread.
  */
  check_return = mi->check_info();
  if (check_return == ERROR_CHECKING_REPOSITORY) {
    init_error = 1;
    goto end;
  }

  if (!(ignore_if_no_info && check_return == REPOSITORY_DOES_NOT_EXIST)) {
    if ((thread_mask & SLAVE_IO) != 0 && mi->mi_init_info()) init_error = 1;
  }

  check_return = mi->rli->check_info();
  if (check_return == ERROR_CHECKING_REPOSITORY) {
    init_error = 1;
    goto end;
  }
  if (!(ignore_if_no_info && check_return == REPOSITORY_DOES_NOT_EXIST)) {
    if (((thread_mask & SLAVE_SQL) != 0 || !(mi->rli->inited)) &&
        mi->rli->rli_init_info(skip_received_gtid_set_recovery))
      init_error = 1;
    else {
      /*
        During rli_init_info() above, the relay log is opened (if rli was not
        initialized yet). The function below expects the relay log to be opened
        to get its coordinates and store as the last flushed relay log
        coordinates from I/O thread point of view.
      */
      mi->update_flushed_relay_log_info();
    }
  }

  DBUG_EXECUTE_IF("enable_mts_worker_failure_init",
                  { DBUG_SET("+d,mts_worker_thread_init_fails"); });
end:
  /*
    When info tables are used and autocommit= 0 we force transaction
    commit to avoid table access deadlocks when START SLAVE is executed
    after RESET SLAVE.
  */
  if (is_autocommit_off_and_infotables(thd))
    if (trans_commit(thd)) init_error = 1;

  mysql_mutex_unlock(&mi->rli->data_lock);
  mysql_mutex_unlock(&mi->data_lock);

  /*
    Handling MTS Relay-log recovery after successful initialization of mi and
    rli objects.

    MTS Relay-log recovery is handled by SSUG command. In order to start the
    slave applier thread rli needs to be inited and mi->rli->data_lock should
    be in released state. Hence we do the MTS recovery at this point of time
    where both conditions are satisfied.
  */
  if (!init_error && mi->rli->is_relay_log_recovery &&
      mi->rli->mts_recovery_group_cnt)
    init_error = fill_mts_gaps_and_recover(mi);
  return init_error;
}

void end_info(Master_info *mi) {
  DBUG_TRACE;
  DBUG_ASSERT(mi != nullptr && mi->rli != nullptr);

  /*
    The previous implementation was not acquiring locks.  We do the same here.
    However, this is quite strange.
  */
  mi->end_info();
  mi->rli->end_info();
}

int remove_info(Master_info *mi) {
  int error = 1;
  DBUG_TRACE;
  DBUG_ASSERT(mi != nullptr && mi->rli != nullptr);

  /*
    The previous implementation was not acquiring locks.
    We do the same here. However, this is quite strange.
  */
  /*
    Reset errors (the idea is that we forget about the
    old master).
  */
  mi->clear_error();
  mi->rli->clear_error();
  if (mi->rli->workers_array_initialized) {
    for (size_t i = 0; i < mi->rli->get_worker_count(); i++) {
      mi->rli->get_worker(i)->clear_error();
    }
  }
  mi->rli->clear_sql_delay();

  mi->end_info();
  mi->rli->end_info();

  if (mi->remove_info() || Rpl_info_factory::reset_workers(mi->rli) ||
      mi->rli->remove_info())
    goto err;

  error = 0;

err:
  return error;
}

int flush_master_info(Master_info *mi, bool force, bool need_lock,
                      bool do_flush_relay_log) {
  DBUG_TRACE;
  DBUG_ASSERT(mi != nullptr && mi->rli != nullptr);
  DBUG_EXECUTE_IF("fail_to_flush_master_info", { return 1; });
  /*
    With the appropriate recovery process, we will not need to flush
    the content of the current log.

    For now, we flush the relay log BEFORE the master.info file, because
    if we crash, we will get a duplicate event in the relay log at restart.
    If we change the order, there might be missing events.

    If we don't do this and the slave server dies when the relay log has
    some parts (its last kilobytes) in memory only, with, say, from master's
    position 100 to 150 in memory only (not on disk), and with position 150
    in master.info, there will be missing information. When the slave restarts,
    the I/O thread will fetch binlogs from 150, so in the relay log we will
    have "[0, 100] U [150, infinity[" and nobody will notice it, so the SQL
    thread will jump from 100 to 150, and replication will silently break.
  */
  mysql_mutex_t *log_lock = mi->rli->relay_log.get_log_lock();
  mysql_mutex_t *data_lock = &mi->data_lock;

  if (need_lock) {
    mysql_mutex_lock(log_lock);
    mysql_mutex_lock(data_lock);
  } else {
    mysql_mutex_assert_owner(log_lock);
    mysql_mutex_assert_owner(&mi->data_lock);
  }

  int err = 0;
  /*
    We can skip flushing the relay log when this function is called from
    queue_event(), as after_write_to_relay_log() will already flush it.
  */
  if (do_flush_relay_log) err |= mi->rli->flush_current_log();

  err |= mi->flush_info(force);

  if (need_lock) {
    mysql_mutex_unlock(data_lock);
    mysql_mutex_unlock(log_lock);
  }

  return err;
}

/**
  Convert slave skip errors bitmap into a printable string.
*/

static void print_slave_skip_errors(void) {
  /*
    To be safe, we want 10 characters of room in the buffer for a number
    plus terminators. Also, we need some space for constant strings.
    10 characters must be sufficient for a number plus {',' | '...'}
    plus a NUL terminator. That is a max 6 digit number.
  */
  const size_t MIN_ROOM = 10;
  DBUG_TRACE;
  DBUG_ASSERT(sizeof(slave_skip_error_names) > MIN_ROOM);
  DBUG_ASSERT(MAX_SLAVE_ERROR <= 999999);  // 6 digits

  if (!use_slave_mask || bitmap_is_clear_all(&slave_error_mask)) {
    /* purecov: begin tested */
    memcpy(slave_skip_error_names, STRING_WITH_LEN("OFF"));
    /* purecov: end */
  } else if (bitmap_is_set_all(&slave_error_mask)) {
    /* purecov: begin tested */
    memcpy(slave_skip_error_names, STRING_WITH_LEN("ALL"));
    /* purecov: end */
  } else {
    char *buff = slave_skip_error_names;
    char *bend = buff + sizeof(slave_skip_error_names);
    int errnum;

    for (errnum = 0; errnum < MAX_SLAVE_ERROR; errnum++) {
      if (bitmap_is_set(&slave_error_mask, errnum)) {
        if (buff + MIN_ROOM >= bend) break; /* purecov: tested */
        buff = int10_to_str(errnum, buff, 10);
        *buff++ = ',';
      }
    }
    if (buff != slave_skip_error_names) buff--;  // Remove last ','
    /*
      The range for client side error is [2000-2999]
      so if the errnum doesn't lie in that and if less
      than MAX_SLAVE_ERROR[10000] we enter the if loop.
    */
    if (errnum < MAX_SLAVE_ERROR &&
        (errnum < CR_MIN_ERROR || errnum > CR_MAX_ERROR)) {
      /* Couldn't show all errors */
      buff = my_stpcpy(buff, "..."); /* purecov: tested */
    }
    *buff = 0;
  }
  DBUG_PRINT("init", ("error_names: '%s'", slave_skip_error_names));
}

/**
 Change arg to the string with the nice, human-readable skip error values.
   @param slave_skip_errors_ptr
          The pointer to be changed
*/
void set_slave_skip_errors(char **slave_skip_errors_ptr) {
  DBUG_TRACE;
  print_slave_skip_errors();
  *slave_skip_errors_ptr = slave_skip_error_names;
}

/**
  Init function to set up array for errors that should be skipped for slave
*/
static void init_slave_skip_errors() {
  DBUG_TRACE;
  DBUG_ASSERT(!use_slave_mask);  // not already initialized

  if (bitmap_init(&slave_error_mask, 0, MAX_SLAVE_ERROR, 0)) {
    fprintf(stderr, "Badly out of memory, please check your system status\n");
    exit(MYSQLD_ABORT_EXIT);
  }
  use_slave_mask = 1;
}

static void add_slave_skip_errors(const uint *errors, uint n_errors) {
  DBUG_TRACE;
  DBUG_ASSERT(errors);
  DBUG_ASSERT(use_slave_mask);

  for (uint i = 0; i < n_errors; i++) {
    const uint err_code = errors[i];
    /*
      The range for client side error is [2000-2999]
      so if the err_code doesn't lie in that and if less
      than MAX_SLAVE_ERROR[14000] we enter the if loop.
    */
    if (err_code < MAX_SLAVE_ERROR &&
        (err_code < CR_MIN_ERROR || err_code > CR_MAX_ERROR))
      bitmap_set_bit(&slave_error_mask, err_code);
  }
}

/*
  Add errors that should be skipped for slave

  SYNOPSIS
    add_slave_skip_errors()
    arg         List of errors numbers to be added to skip, separated with ','

  NOTES
    Called from get_options() in mysqld.cc on start-up
*/

void add_slave_skip_errors(const char *arg) {
  const char *p = nullptr;
  /*
    ALL is only valid when nothing else is provided.
  */
  const uchar SKIP_ALL[] = "all";
  size_t SIZE_SKIP_ALL = strlen((const char *)SKIP_ALL) + 1;
  /*
    IGNORE_DDL_ERRORS can be combined with other parameters
    but must be the first one provided.
  */
  const uchar SKIP_DDL_ERRORS[] = "ddl_exist_errors";
  size_t SIZE_SKIP_DDL_ERRORS = strlen((const char *)SKIP_DDL_ERRORS);
  DBUG_TRACE;

  // initialize mask if not done yet
  if (!use_slave_mask) init_slave_skip_errors();

  for (; my_isspace(system_charset_info, *arg); ++arg) /* empty */
    ;
  if (!my_strnncoll(system_charset_info, pointer_cast<const uchar *>(arg),
                    SIZE_SKIP_ALL, SKIP_ALL, SIZE_SKIP_ALL)) {
    bitmap_set_all(&slave_error_mask);
    return;
  }
  if (!my_strnncoll(system_charset_info, pointer_cast<const uchar *>(arg),
                    SIZE_SKIP_DDL_ERRORS, SKIP_DDL_ERRORS,
                    SIZE_SKIP_DDL_ERRORS)) {
    // DDL errors to be skipped for relaxed 'exist' handling
    const uint ddl_errors[] = {
        // error codes with create/add <schema object>
        ER_DB_CREATE_EXISTS, ER_TABLE_EXISTS_ERROR, ER_DUP_KEYNAME,
        ER_MULTIPLE_PRI_KEY,
        // error codes with change/rename <schema object>
        ER_BAD_FIELD_ERROR, ER_NO_SUCH_TABLE, ER_DUP_FIELDNAME,
        // error codes with drop <schema object>
        ER_DB_DROP_EXISTS, ER_BAD_TABLE_ERROR, ER_CANT_DROP_FIELD_OR_KEY};

    add_slave_skip_errors(ddl_errors,
                          sizeof(ddl_errors) / sizeof(ddl_errors[0]));
    /*
      After processing the SKIP_DDL_ERRORS, the pointer is
      increased to the position after the comma.
    */
    if (strlen(arg) > SIZE_SKIP_DDL_ERRORS + 1) arg += SIZE_SKIP_DDL_ERRORS + 1;
  }
  for (p = arg; *p;) {
    long err_code;
    if (!(p = str2int(p, 10, 0, LONG_MAX, &err_code))) break;
    if (err_code < MAX_SLAVE_ERROR)
      bitmap_set_bit(&slave_error_mask, (uint)err_code);
    while (!my_isdigit(system_charset_info, *p) && *p) p++;
  }
}

static void set_thd_in_use_temporary_tables(Relay_log_info *rli) {
  TABLE *table;

  for (table = rli->save_temporary_tables; table; table = table->next) {
    table->in_use = rli->info_thd;
    if (table->file != nullptr) {
      /*
        Since we are stealing opened temporary tables from one thread to
        another, we need to let the performance schema know that, for aggregates
        per thread to work properly.
      */
      table->file->unbind_psi();
      table->file->rebind_psi();
    }
  }
}

int terminate_slave_threads(Master_info *mi, int thread_mask,
                            ulong stop_wait_timeout, bool need_lock_term) {
  DBUG_TRACE;

  if (!mi->inited) return 0; /* successfully do nothing */
  int error, force_all = (thread_mask & SLAVE_FORCE_ALL);
  mysql_mutex_t *sql_lock = &mi->rli->run_lock, *io_lock = &mi->run_lock;
  mysql_mutex_t *log_lock = mi->rli->relay_log.get_log_lock();
  /*
    Set it to a variable, so the value is shared by both stop methods.
    This guarantees that the user defined value for the timeout value is for
    the time the 2 threads take to shutdown, and not the time of each thread
    stop operation.
  */
  ulong total_stop_wait_timeout = stop_wait_timeout;

  if (thread_mask & (SLAVE_SQL | SLAVE_FORCE_ALL)) {
    DBUG_PRINT("info", ("Terminating SQL thread"));
    mi->rli->abort_slave = 1;
    if ((error = terminate_slave_thread(
             mi->rli->info_thd, sql_lock, &mi->rli->stop_cond,
             &mi->rli->slave_running, &total_stop_wait_timeout,
             need_lock_term)) &&
        !force_all) {
      if (error == 1) {
        return ER_STOP_SLAVE_SQL_THREAD_TIMEOUT;
      }
      return error;
    }

    DBUG_PRINT("info", ("Flushing relay-log info file."));
    if (current_thd)
      THD_STAGE_INFO(current_thd, stage_flushing_relay_log_info_file);

    /*
      Flushes the relay log info regardles of the sync_relay_log_info option.
    */
    if (mi->rli->flush_info(true)) {
      return ER_ERROR_DURING_FLUSH_LOGS;
    }
  }
  if (thread_mask & (SLAVE_IO | SLAVE_FORCE_ALL)) {
    DBUG_PRINT("info", ("Terminating IO thread"));
    mi->abort_slave = 1;
    DBUG_EXECUTE_IF("pause_after_queue_event", {
      const char act[] = "now SIGNAL reached_stopping_io_thread";
      DBUG_ASSERT(!debug_sync_set_action(current_thd, STRING_WITH_LEN(act)));
    };);
    /*
      If the I/O thread is running and waiting for disk space,
      the signal above will not make it to stop.
    */
    bool io_waiting_disk_space =
        mi->slave_running && mi->info_thd->is_waiting_for_disk_space();

    /*
      If we are shutting down the server and the I/O thread is waiting for
      disk space, tell the terminate_slave_thread to forcefully kill the I/O
      thread by sending a KILL_CONNECTION signal that will be listened by
      my_write function.
    */
    bool force_io_stop =
        io_waiting_disk_space && (thread_mask & SLAVE_FORCE_ALL);

    // If not shutting down, let the user to decide to abort I/O thread or wait
    if (io_waiting_disk_space && !force_io_stop) {
      LogErr(WARNING_LEVEL, ER_STOP_SLAVE_IO_THREAD_DISK_SPACE,
             mi->get_channel());
      DBUG_EXECUTE_IF("simulate_io_thd_wait_for_disk_space", {
        const char act[] = "now SIGNAL reached_stopping_io_thread";
        DBUG_ASSERT(!debug_sync_set_action(current_thd, STRING_WITH_LEN(act)));
      };);
    }

    if ((error = terminate_slave_thread(
             mi->info_thd, io_lock, &mi->stop_cond, &mi->slave_running,
             &total_stop_wait_timeout, need_lock_term, force_io_stop)) &&
        !force_all) {
      if (error == 1) {
        return ER_STOP_SLAVE_IO_THREAD_TIMEOUT;
      }
      return error;
    }

#ifndef DBUG_OFF
    if (force_io_stop) {
      if (DBUG_EVALUATE_IF("simulate_io_thd_wait_for_disk_space", 1, 0)) {
        DBUG_SET("-d,simulate_io_thd_wait_for_disk_space");
      }
    }
#endif

    mysql_mutex_lock(log_lock);

    DBUG_PRINT("info", ("Flushing relay log and master info repository."));
    if (current_thd)
      THD_STAGE_INFO(current_thd,
                     stage_flushing_relay_log_and_master_info_repository);

    /*
      Flushes the master info regardles of the sync_master_info option.
    */
    mysql_mutex_lock(&mi->data_lock);
    if (mi->flush_info(true)) {
      mysql_mutex_unlock(&mi->data_lock);
      mysql_mutex_unlock(log_lock);
      return ER_ERROR_DURING_FLUSH_LOGS;
    }
    mysql_mutex_unlock(&mi->data_lock);

    /*
      Flushes the relay log regardles of the sync_relay_log option.
    */
    if (mi->rli->relay_log.is_open() &&
        mi->rli->relay_log.flush_and_sync(true)) {
      mysql_mutex_unlock(log_lock);
      return ER_ERROR_DURING_FLUSH_LOGS;
    }

    mysql_mutex_unlock(log_lock);
  }
  return 0;
}

/**
   Wait for a slave thread to terminate.

   This function is called after requesting the thread to terminate
   (by setting @c abort_slave member of @c Relay_log_info or @c
   Master_info structure to 1). Termination of the thread is
   controlled with the the predicate <code>*slave_running</code>.

   Function will acquire @c term_lock before waiting on the condition
   unless @c need_lock_term is false in which case the mutex should be
   owned by the caller of this function and will remain acquired after
   return from the function.

   @param thd
          Current session.
   @param term_lock
          Associated lock to use when waiting for @c term_cond

   @param term_cond
          Condition that is signalled when the thread has terminated

   @param slave_running
          Pointer to predicate to check for slave thread termination

   @param stop_wait_timeout
          A pointer to a variable that denotes the time the thread has
          to stop before we time out and throw an error.

   @param need_lock_term
          If @c false the lock will not be acquired before waiting on
          the condition. In this case, it is assumed that the calling
          function acquires the lock before calling this function.

   @param force
          Force the slave thread to stop by sending a KILL_CONNECTION
          signal to it. This is used to forcefully stop the I/O thread
          when it is waiting for disk space and the server is shutting
          down.

   @retval 0 All OK, 1 on "STOP SLAVE" command timeout,
   ER_SLAVE_CHANNEL_NOT_RUNNING otherwise.

   @note  If the executing thread has to acquire term_lock
          (need_lock_term is true, the negative running status does not
          represent any issue therefore no error is reported.

 */
static int terminate_slave_thread(THD *thd, mysql_mutex_t *term_lock,
                                  mysql_cond_t *term_cond,
                                  std::atomic<uint> *slave_running,
                                  ulong *stop_wait_timeout, bool need_lock_term,
                                  bool force) {
  DBUG_TRACE;
  if (need_lock_term) {
    mysql_mutex_lock(term_lock);
  } else {
    mysql_mutex_assert_owner(term_lock);
  }
  if (!*slave_running) {
    if (need_lock_term) {
      /*
        if run_lock (term_lock) is acquired locally then either
        slave_running status is fine
      */
      mysql_mutex_unlock(term_lock);
      return 0;
    } else {
      return ER_SLAVE_CHANNEL_NOT_RUNNING;
    }
  }
  DBUG_ASSERT(thd != 0);
  THD_CHECK_SENTRY(thd);

  /*
    Is is critical to test if the slave is running. Otherwise, we might
    be referening freed memory trying to kick it
  */

  while (*slave_running)  // Should always be true
  {
    DBUG_PRINT("loop", ("killing slave thread"));

    mysql_mutex_lock(&thd->LOCK_thd_data);
    /*
      Error codes from pthread_kill are:
      EINVAL: invalid signal number (can't happen)
      ESRCH: thread already killed (can happen, should be ignored)
    */
#ifndef _WIN32
    int err MY_ATTRIBUTE((unused)) = pthread_kill(thd->real_id, SIGUSR1);
    DBUG_ASSERT(err != EINVAL);
#endif
    if (force)
      thd->awake(THD::KILL_CONNECTION);
    else
      thd->awake(THD::NOT_KILLED);
    mysql_mutex_unlock(&thd->LOCK_thd_data);

    /*
      There is a small chance that slave thread might miss the first
      alarm. To protect againts it, resend the signal until it reacts
    */
    struct timespec abstime;
    set_timespec(&abstime, 2);
#ifndef DBUG_OFF
    int error =
#endif
        mysql_cond_timedwait(term_cond, term_lock, &abstime);
    if ((*stop_wait_timeout) >= 2)
      (*stop_wait_timeout) = (*stop_wait_timeout) - 2;
    else if (*slave_running) {
      if (need_lock_term) mysql_mutex_unlock(term_lock);
      return 1;
    }
    DBUG_ASSERT(error == ETIMEDOUT || error == 0);
  }

  DBUG_ASSERT(*slave_running == 0);

  if (need_lock_term) mysql_mutex_unlock(term_lock);
  return 0;
}

bool start_slave_thread(
#ifdef HAVE_PSI_THREAD_INTERFACE
    PSI_thread_key thread_key,
#endif
    my_start_routine h_func, mysql_mutex_t *start_lock,
    mysql_mutex_t *cond_lock, mysql_cond_t *start_cond,
    std::atomic<uint> *slave_running, std::atomic<ulong> *slave_run_id,
    Master_info *mi) {
  bool is_error = false;
  my_thread_handle th;
  ulong start_id;
  DBUG_TRACE;

  if (start_lock) mysql_mutex_lock(start_lock);
  if (!server_id) {
    if (start_cond) mysql_cond_broadcast(start_cond);
    LogErr(ERROR_LEVEL, ER_RPL_SERVER_ID_MISSING, mi->get_for_channel_str());
    my_error(ER_BAD_SLAVE, MYF(0));
    goto err;
  }

  if (*slave_running) {
    if (start_cond) mysql_cond_broadcast(start_cond);
    my_error(ER_SLAVE_CHANNEL_MUST_STOP, MYF(0), mi->get_channel());
    goto err;
  }
  start_id = *slave_run_id;
  DBUG_PRINT("info", ("Creating new slave thread"));
  if (mysql_thread_create(thread_key, &th, &connection_attrib, h_func,
                          (void *)mi)) {
    LogErr(ERROR_LEVEL, ER_RPL_CANT_CREATE_SLAVE_THREAD,
           mi->get_for_channel_str());
    my_error(ER_SLAVE_THREAD, MYF(0));
    goto err;
  }
  if (start_cond && cond_lock)  // caller has cond_lock
  {
    THD *thd = current_thd;
    while (start_id == *slave_run_id && thd != nullptr) {
      DBUG_PRINT("sleep", ("Waiting for slave thread to start"));
      PSI_stage_info saved_stage = {0, "", 0, ""};
      thd->ENTER_COND(start_cond, cond_lock,
                      &stage_waiting_for_slave_thread_to_start, &saved_stage);
      /*
        It is not sufficient to test this at loop bottom. We must test
        it after registering the mutex in enter_cond(). If the kill
        happens after testing of thd->killed and before the mutex is
        registered, we could otherwise go waiting though thd->killed is
        set.
      */
      if (!thd->killed) mysql_cond_wait(start_cond, cond_lock);
      mysql_mutex_unlock(cond_lock);
      thd->EXIT_COND(&saved_stage);
      mysql_mutex_lock(cond_lock);  // re-acquire it
      if (thd->killed) {
        my_error(thd->killed, MYF(0));
        goto err;
      }
    }
  }

  goto end;
err:
  is_error = true;
end:

  if (start_lock) mysql_mutex_unlock(start_lock);
  return is_error;
}

/*
  start_slave_threads()

  NOTES
    SLAVE_FORCE_ALL is not implemented here on purpose since it does not make
    sense to do that for starting a slave--we always care if it actually
    started the threads that were not previously running
*/

bool start_slave_threads(bool need_lock_slave, bool wait_for_start,
                         Master_info *mi, int thread_mask) {
  mysql_mutex_t *lock_io = nullptr, *lock_sql = nullptr,
                *lock_cond_io = nullptr, *lock_cond_sql = nullptr;
  mysql_cond_t *cond_io = nullptr, *cond_sql = nullptr;
  bool is_error = false;
  DBUG_TRACE;
  DBUG_EXECUTE_IF("uninitialized_master-info_structure", mi->inited = false;);

  if (!mi->inited || !mi->rli->inited) {
    int error = (!mi->inited ? ER_SLAVE_MI_INIT_REPOSITORY
                             : ER_SLAVE_RLI_INIT_REPOSITORY);
    Rpl_info *info = (!mi->inited ? mi : static_cast<Rpl_info *>(mi->rli));
    const char *prefix =
        current_thd ? ER_THD(current_thd, error) : ER_DEFAULT(error);
    info->report(ERROR_LEVEL,
                 (!mi->inited ? ER_SERVER_SLAVE_MI_INIT_REPOSITORY
                              : ER_SERVER_SLAVE_RLI_INIT_REPOSITORY),
                 prefix, nullptr);
    my_error(error, MYF(0));
    return true;
  }

  if (mi->is_auto_position() && (thread_mask & SLAVE_IO) &&
      mi->get_gtid_mode_from_copy(GTID_MODE_LOCK_NONE) == GTID_MODE_OFF) {
    my_error(ER_CANT_USE_AUTO_POSITION_WITH_GTID_MODE_OFF, MYF(0),
             mi->get_for_channel_str());
    return true;
  }

  if (need_lock_slave) {
    lock_io = &mi->run_lock;
    lock_sql = &mi->rli->run_lock;
  }
  if (wait_for_start) {
    cond_io = &mi->start_cond;
    cond_sql = &mi->rli->start_cond;
    lock_cond_io = &mi->run_lock;
    lock_cond_sql = &mi->rli->run_lock;
  }

  if (thread_mask & SLAVE_IO)
    is_error = start_slave_thread(
#ifdef HAVE_PSI_THREAD_INTERFACE
        key_thread_slave_io,
#endif
        handle_slave_io, lock_io, lock_cond_io, cond_io, &mi->slave_running,
        &mi->slave_run_id, mi);
  if (!is_error && (thread_mask & SLAVE_SQL)) {
    /*
      MTS-recovery gaps gathering is placed onto common execution path
      for either START-SLAVE and --skip-start-slave= 0
    */
    if (mi->rli->recovery_parallel_workers != 0) {
      if (mts_recovery_groups(mi->rli)) {
        is_error = true;
        my_error(ER_MTS_RECOVERY_FAILURE, MYF(0));
      }
    }
    if (!is_error)
      is_error = start_slave_thread(
#ifdef HAVE_PSI_THREAD_INTERFACE
          key_thread_slave_sql,
#endif
          handle_slave_sql, lock_sql, lock_cond_sql, cond_sql,
          &mi->rli->slave_running, &mi->rli->slave_run_id, mi);
    if (is_error)
      terminate_slave_threads(mi, thread_mask & SLAVE_IO,
                              rpl_stop_slave_timeout, need_lock_slave);
  }
  return is_error;
}

/*
  Release slave threads at time of executing shutdown.

  SYNOPSIS
    end_slave()
*/

void end_slave() {
  DBUG_TRACE;

  Master_info *mi = nullptr;

  /*
    This is called when the server terminates, in close_connections().
    It terminates slave threads. However, some CHANGE MASTER etc may still be
    running presently. If a START SLAVE was in progress, the mutex lock below
    will make us wait until slave threads have started, and START SLAVE
    returns, then we terminate them here.
  */
  channel_map.wrlock();

  /* traverse through the map and terminate the threads */
  for (mi_map::iterator it = channel_map.begin(); it != channel_map.end();
       it++) {
    mi = it->second;

    if (mi)
      terminate_slave_threads(mi, SLAVE_FORCE_ALL, rpl_stop_slave_timeout);
  }
  channel_map.unlock();
}

/**
   Free all resources used by slave threads at time of executing shutdown.
   The routine must be called after all possible users of channel_map
   have left.

*/
void delete_slave_info_objects() {
  DBUG_TRACE;

  Master_info *mi = nullptr;

  channel_map.wrlock();

  for (mi_map::iterator it = channel_map.begin(); it != channel_map.end();
       it++) {
    mi = it->second;

    if (mi) {
      mi->channel_wrlock();
      end_info(mi);
      if (mi->rli) delete mi->rli;
      delete mi;
      it->second = 0;
    }
  }

  // Clean other types of channel
  for (mi_map::iterator it = channel_map.begin(GROUP_REPLICATION_CHANNEL);
       it != channel_map.end(GROUP_REPLICATION_CHANNEL); it++) {
    mi = it->second;

    if (mi) {
      mi->channel_wrlock();
      end_info(mi);
      if (mi->rli) delete mi->rli;
      delete mi;
      it->second = 0;
    }
  }

  channel_map.unlock();
}

/**
   Check if multi-statement transaction mode and master and slave info
   repositories are set to table.

   @param thd    THD object

   @retval true  Success
   @retval false Failure
*/
static bool is_autocommit_off_and_infotables(THD *thd) {
  DBUG_TRACE;
  return (thd && thd->in_multi_stmt_transaction_mode() &&
          (opt_mi_repository_id == INFO_REPOSITORY_TABLE ||
           opt_rli_repository_id == INFO_REPOSITORY_TABLE))
             ? true
             : false;
}

static bool io_slave_killed(THD *thd, Master_info *mi) {
  DBUG_TRACE;

  DBUG_ASSERT(mi->info_thd == thd);
  DBUG_ASSERT(mi->slave_running);  // tracking buffer overrun
  return mi->abort_slave || connection_events_loop_aborted() || thd->killed;
}

/**
   The function analyzes a possible killed status and makes
   a decision whether to accept it or not.
   Normally upon accepting the sql thread goes to shutdown.
   In the event of deferring decision @c rli->last_event_start_time waiting
   timer is set to force the killed status be accepted upon its expiration.

   Notice Multi-Threaded-Slave behaves similarly in that when it's being
   stopped and the current group of assigned events has not yet scheduled
   completely, Coordinator defers to accept to leave its read-distribute
   state. The above timeout ensures waiting won't last endlessly, and in
   such case an error is reported.

   @param thd   pointer to a THD instance
   @param rli   pointer to Relay_log_info instance

   @return true the killed status is recognized, false a possible killed
           status is deferred.
*/
bool sql_slave_killed(THD *thd, Relay_log_info *rli) {
  bool is_parallel_warn = false;

  DBUG_TRACE;

  DBUG_ASSERT(rli->info_thd == thd);
  DBUG_ASSERT(rli->slave_running == 1);
  if (rli->sql_thread_kill_accepted) return true;
  DBUG_EXECUTE_IF("stop_when_mts_in_group", rli->abort_slave = 1;
                  DBUG_SET("-d,stop_when_mts_in_group");
                  DBUG_SET("-d,simulate_stop_when_mts_in_group");
                  return false;);
  if (connection_events_loop_aborted() || thd->killed || rli->abort_slave) {
    rli->sql_thread_kill_accepted = true;
    is_parallel_warn =
        (rli->is_parallel_exec() && (rli->is_mts_in_group() || thd->killed));
    /*
      Slave can execute stop being in one of two MTS or Single-Threaded mode.
      The modes define different criteria to accept the stop.
      In particular that relates to the concept of groupping.
      Killed Coordinator thread expects the worst so it warns on
      possible consistency issue.
    */
    if (is_parallel_warn || (!rli->is_parallel_exec() &&
                             thd->get_transaction()->cannot_safely_rollback(
                                 Transaction_ctx::SESSION) &&
                             rli->is_in_group())) {
      char msg_stopped[] =
          "... Slave SQL Thread stopped with incomplete event group "
          "having non-transactional changes. "
          "If the group consists solely of row-based events, you can try "
          "to restart the slave with --slave-exec-mode=IDEMPOTENT, which "
          "ignores duplicate key, key not found, and similar errors (see "
          "documentation for details).";
      char msg_stopped_mts[] =
          "... The slave coordinator and worker threads are stopped, possibly "
          "leaving data in inconsistent state. A restart should "
          "restore consistency automatically, although using non-transactional "
          "storage for data or info tables or DDL queries could lead to "
          "problems. "
          "In such cases you have to examine your data (see documentation for "
          "details).";

      if (rli->abort_slave) {
        DBUG_PRINT("info",
                   ("Request to stop slave SQL Thread received while "
                    "applying an MTS group or a group that "
                    "has non-transactional "
                    "changes; waiting for completion of the group ... "));

        /*
          Slave sql thread shutdown in face of unfinished group modified
          Non-trans table is handled via a timer. The slave may eventually
          give out to complete the current group and in that case there
          might be issues at consequent slave restart, see the error message.
          WL#2975 offers a robust solution requiring to store the last exectuted
          event's coordinates along with the group's coordianates
          instead of waiting with @c last_event_start_time the timer.
        */

        if (rli->last_event_start_time == 0)
          rli->last_event_start_time = my_time(0);
        rli->sql_thread_kill_accepted =
            difftime(my_time(0), rli->last_event_start_time) <=
                    SLAVE_WAIT_GROUP_DONE
                ? false
                : true;

        DBUG_EXECUTE_IF("stop_slave_middle_group",
                        DBUG_EXECUTE_IF("incomplete_group_in_relay_log",
                                        rli->sql_thread_kill_accepted =
                                            true;););  // time is over

        if (!rli->sql_thread_kill_accepted && !rli->reported_unsafe_warning) {
          rli->report(
              WARNING_LEVEL, 0,
              !is_parallel_warn
                  ? "Request to stop slave SQL Thread received while "
                    "applying a group that has non-transactional "
                    "changes; waiting for completion of the group ... "
                  : "Coordinator thread of multi-threaded slave is being "
                    "stopped in the middle of assigning a group of events; "
                    "deferring to exit until the group completion ... ");
          rli->reported_unsafe_warning = true;
        }
      }
      if (rli->sql_thread_kill_accepted) {
        rli->last_event_start_time = 0;
        if (rli->mts_group_status == Relay_log_info::MTS_IN_GROUP) {
          rli->mts_group_status = Relay_log_info::MTS_KILLED_GROUP;
        }
        if (is_parallel_warn)
          rli->report(!rli->is_error()
                          ? ERROR_LEVEL
                          : WARNING_LEVEL,  // an error was reported by Worker
                      ER_MTS_INCONSISTENT_DATA,
                      ER_THD(thd, ER_MTS_INCONSISTENT_DATA), msg_stopped_mts);
        else
          rli->report(ERROR_LEVEL, ER_SLAVE_FATAL_ERROR,
                      ER_THD(thd, ER_SLAVE_FATAL_ERROR), msg_stopped);
      }
    }
  }
  return rli->sql_thread_kill_accepted;
}

bool net_request_file(NET *net, const char *fname) {
  DBUG_TRACE;
  return net_write_command(net, 251, pointer_cast<const uchar *>(fname),
                           strlen(fname), pointer_cast<const uchar *>(""), 0);
}

/*
  From other comments and tests in code, it looks like
  sometimes Query_log_event and Load_log_event can have db == 0
  (see rewrite_db() above for example)
  (cases where this happens are unclear; it may be when the master is 3.23).
*/

const char *print_slave_db_safe(const char *db) {
  DBUG_TRACE;

  return (db ? db : "");
}

/*
  Check if the error is caused by network.
  @param[in]   errorno   Number of the error.
  RETURNS:
  true         network error
  false        not network error
*/

static bool is_network_error(uint errorno) {
  return errorno == CR_CONNECTION_ERROR || errorno == CR_CONN_HOST_ERROR ||
         errorno == CR_SERVER_GONE_ERROR || errorno == CR_SERVER_LOST ||
         errorno == ER_CON_COUNT_ERROR || errorno == ER_SERVER_SHUTDOWN ||
         errorno == ER_NET_READ_INTERRUPTED ||
         errorno == ER_NET_WRITE_INTERRUPTED;
}

/**
  Execute an initialization query for the IO thread.

  If there is an error, then this function calls mysql_free_result;
  otherwise the MYSQL object holds the result after this call.  If
  there is an error other than allowed_error, then this function
  prints a message and returns -1.

  @param mysql MYSQL object.
  @param query Query string.
  @param allowed_error Allowed error code, or 0 if no errors are allowed.
  @param[out] master_res If this is not NULL and there is no error, then
  mysql_store_result() will be called and the result stored in this pointer.
  @param[out] master_row If this is not NULL and there is no error, then
  mysql_fetch_row() will be called and the result stored in this pointer.

  @retval COMMAND_STATUS_OK No error.
  @retval COMMAND_STATUS_ALLOWED_ERROR There was an error and the
  error code was 'allowed_error'.
  @retval COMMAND_STATUS_ERROR There was an error and the error code
  was not 'allowed_error'.
*/
enum enum_command_status {
  COMMAND_STATUS_OK,
  COMMAND_STATUS_ERROR,
  COMMAND_STATUS_ALLOWED_ERROR
};
static enum_command_status io_thread_init_command(
    Master_info *mi, const char *query, int allowed_error,
    MYSQL_RES **master_res = nullptr, MYSQL_ROW *master_row = nullptr) {
  DBUG_TRACE;
  DBUG_PRINT("info", ("IO thread initialization command: '%s'", query));
  MYSQL *mysql = mi->mysql;
  int ret = mysql_real_query(mysql, query, static_cast<ulong>(strlen(query)));
  if (io_slave_killed(mi->info_thd, mi)) {
    LogErr(INFORMATION_LEVEL, ER_RPL_SLAVE_IO_THREAD_WAS_KILLED,
           mi->get_for_channel_str(), query);
    mysql_free_result(mysql_store_result(mysql));
    return COMMAND_STATUS_ERROR;
  }
  if (ret != 0) {
    int err = mysql_errno(mysql);
    mysql_free_result(mysql_store_result(mysql));
    if (!err || err != allowed_error) {
      mi->report(is_network_error(err) ? WARNING_LEVEL : ERROR_LEVEL, err,
                 "The slave IO thread stops because the initialization query "
                 "'%s' failed with error '%s'.",
                 query, mysql_error(mysql));
      return COMMAND_STATUS_ERROR;
    }
    return COMMAND_STATUS_ALLOWED_ERROR;
  }
  if (master_res != nullptr) {
    if ((*master_res = mysql_store_result(mysql)) == nullptr) {
      mi->report(WARNING_LEVEL, mysql_errno(mysql),
                 "The slave IO thread stops because the initialization query "
                 "'%s' did not return any result.",
                 query);
      return COMMAND_STATUS_ERROR;
    }
    if (master_row != nullptr) {
      if ((*master_row = mysql_fetch_row(*master_res)) == nullptr) {
        mysql_free_result(*master_res);
        mi->report(WARNING_LEVEL, mysql_errno(mysql),
                   "The slave IO thread stops because the initialization query "
                   "'%s' did not return any row.",
                   query);
        return COMMAND_STATUS_ERROR;
      }
    }
  } else
    DBUG_ASSERT(master_row == nullptr);
  return COMMAND_STATUS_OK;
}

/**
  Set user variables after connecting to the master.

  @param  mysql MYSQL to request uuid from master.
  @param  mi    Master_info to set master_uuid

  @return 0: Success, 1: Fatal error, 2: Transient network error.
 */
int io_thread_init_commands(MYSQL *mysql, Master_info *mi) {
  char query[256];
  int ret = 0;
  DBUG_EXECUTE_IF("fake_5_5_version_slave", return ret;);

  sprintf(query, "SET @slave_uuid= '%s'", server_uuid);
  if (mysql_real_query(mysql, query, static_cast<ulong>(strlen(query))) &&
      !check_io_slave_killed(mi->info_thd, mi, nullptr))
    goto err;

  mysql_free_result(mysql_store_result(mysql));
  return ret;

err:
  if (mysql_errno(mysql) && is_network_error(mysql_errno(mysql))) {
    mi->report(WARNING_LEVEL, mysql_errno(mysql),
               "The initialization command '%s' failed with the following"
               " error: '%s'.",
               query, mysql_error(mysql));
    ret = 2;
  } else {
    char errmsg[512];
    const char *errmsg_fmt =
        "The slave I/O thread stops because a fatal error is encountered "
        "when it tries to send query to master(query: %s).";

    sprintf(errmsg, errmsg_fmt, query);
    mi->report(ERROR_LEVEL, ER_SLAVE_FATAL_ERROR,
               ER_THD(current_thd, ER_SLAVE_FATAL_ERROR), errmsg);
    ret = 1;
  }
  mysql_free_result(mysql_store_result(mysql));
  return ret;
}

/**
  Get master's uuid on connecting.

  @param  mysql MYSQL to request uuid from master.
  @param  mi    Master_info to set master_uuid

  @return 0: Success, 1: Fatal error, 2: Transient network error.
*/
static int get_master_uuid(MYSQL *mysql, Master_info *mi) {
  const char *errmsg;
  MYSQL_RES *master_res = nullptr;
  MYSQL_ROW master_row = nullptr;
  int ret = 0;
  char query_buf[] = "SELECT @@GLOBAL.SERVER_UUID";

  DBUG_EXECUTE_IF("dbug.return_null_MASTER_UUID", {
    mi->master_uuid[0] = 0;
    return 0;
  };);

  DBUG_EXECUTE_IF("dbug.before_get_MASTER_UUID", {
    const char act[] = "now wait_for signal.get_master_uuid";
    DBUG_ASSERT(opt_debug_sync_timeout > 0);
    DBUG_ASSERT(!debug_sync_set_action(current_thd, STRING_WITH_LEN(act)));
  };);

  DBUG_EXECUTE_IF("dbug.simulate_busy_io", {
    const char act[] = "now signal Reached wait_for signal.got_stop_slave";
    DBUG_ASSERT(opt_debug_sync_timeout > 0);
    DBUG_ASSERT(!debug_sync_set_action(current_thd, STRING_WITH_LEN(act)));
  };);
#ifndef DBUG_OFF
  DBUG_EXECUTE_IF("dbug.simulate_no_such_var_server_uuid", {
    query_buf[strlen(query_buf) - 1] = '_';  // currupt the last char
  });
#endif
  if (!mysql_real_query(mysql, STRING_WITH_LEN(query_buf)) &&
      (master_res = mysql_store_result(mysql)) &&
      (master_row = mysql_fetch_row(master_res))) {
    if (!strcmp(::server_uuid, master_row[0]) &&
        !mi->rli->replicate_same_server_id) {
      errmsg =
          "The slave I/O thread stops because master and slave have equal "
          "MySQL server UUIDs; these UUIDs must be different for "
          "replication to work.";
      mi->report(ERROR_LEVEL, ER_SLAVE_FATAL_ERROR,
                 ER_THD(current_thd, ER_SLAVE_FATAL_ERROR), errmsg);
      // Fatal error
      ret = 1;
    } else {
      if (mi->master_uuid[0] != 0 && strcmp(mi->master_uuid, master_row[0]))
        LogErr(WARNING_LEVEL, ER_RPL_SLAVE_MASTER_UUID_HAS_CHANGED,
               mi->master_uuid);
      strncpy(mi->master_uuid, master_row[0], UUID_LENGTH);
      mi->master_uuid[UUID_LENGTH] = 0;
    }
  } else if (mysql_errno(mysql) != ER_UNKNOWN_SYSTEM_VARIABLE) {
    if (is_network_error(mysql_errno(mysql))) {
      mi->report(WARNING_LEVEL, mysql_errno(mysql),
                 "Get master SERVER_UUID failed with error: %s",
                 mysql_error(mysql));
      ret = 2;
    } else {
      /* Fatal error */
      errmsg =
          "The slave I/O thread stops because a fatal error is encountered "
          "when it tries to get the value of SERVER_UUID variable from master.";
      mi->report(ERROR_LEVEL, ER_SLAVE_FATAL_ERROR,
                 ER_THD(current_thd, ER_SLAVE_FATAL_ERROR), errmsg);
      ret = 1;
    }
  } else {
    mi->master_uuid[0] = 0;
    mi->report(
        WARNING_LEVEL, ER_UNKNOWN_SYSTEM_VARIABLE,
        "Unknown system variable 'SERVER_UUID' on master. "
        "A probable cause is that the variable is not supported on the "
        "master (version: %s), even though it is on the slave (version: %s)",
        mysql->server_version, server_version);
  }

  if (master_res) mysql_free_result(master_res);
  return ret;
}

/**
  Determine, case-sensitively, if short_string is equal to
  long_string, or a true prefix of long_string, or not a prefix.

  @retval 0 short_string is not a prefix of long_string.
  @retval 1 short_string is a true prefix of long_string (not equal).
  @retval 2 short_string is equal to long_string.
*/
static int is_str_prefix_case(const char *short_string,
                              const char *long_string) {
  int i;
  for (i = 0; short_string[i]; i++)
    if (my_toupper(system_charset_info, short_string[i]) !=
        my_toupper(system_charset_info, long_string[i]))
      return 0;
  return long_string[i] ? 1 : 2;
}

/*
  Note that we rely on the master's version (3.23, 4.0.14 etc) instead of
  relying on the binlog's version. This is not perfect: imagine an upgrade
  of the master without waiting that all slaves are in sync with the master;
  then a slave could be fooled about the binlog's format. This is what happens
  when people upgrade a 3.23 master to 4.0 without doing RESET MASTER: 4.0
  slaves are fooled. So we do this only to distinguish between 3.23 and more
  recent masters (it's too late to change things for 3.23).

  RETURNS
  0       ok
  1       error
  2       transient network problem, the caller should try to reconnect
*/

static int get_master_version_and_clock(MYSQL *mysql, Master_info *mi) {
  char err_buff[MAX_SLAVE_ERRMSG];
  const char *errmsg = nullptr;
  int err_code = 0;
  int version_number = 0;
  version_number = atoi(mysql->server_version);

  MYSQL_RES *master_res = nullptr;
  MYSQL_ROW master_row;
  DBUG_TRACE;

  DBUG_EXECUTE_IF("unrecognized_master_version", { version_number = 1; };);

  if (!my_isdigit(&my_charset_bin, *mysql->server_version) ||
      version_number < 5) {
    errmsg = "Master reported unrecognized MySQL version";
    err_code = ER_SLAVE_FATAL_ERROR;
    sprintf(err_buff, ER_THD(current_thd, err_code), errmsg);
    goto err;
  }

  mysql_mutex_lock(mi->rli->relay_log.get_log_lock());
  mysql_mutex_lock(&mi->data_lock);
  mi->set_mi_description_event(new Format_description_log_event());
  /* as we are here, we tried to allocate the event */
  if (mi->get_mi_description_event() == nullptr) {
    mysql_mutex_unlock(&mi->data_lock);
    mysql_mutex_unlock(mi->rli->relay_log.get_log_lock());
    errmsg = "default Format_description_log_event";
    err_code = ER_SLAVE_CREATE_EVENT_FAILURE;
    sprintf(err_buff, ER_THD(current_thd, err_code), errmsg);
    goto err;
  }

  /*
    FD_q's (A) is set initially from RL's (A): FD_q.(A) := RL.(A).
    It's necessary to adjust FD_q.(A) at this point because in the following
    course FD_q is going to be dumped to RL.
    Generally FD_q is derived from a received FD_m (roughly FD_q := FD_m)
    in queue_event and the master's (A) is installed.
    At one step with the assignment the Relay-Log's checksum alg is set to
    a new value: RL.(A) := FD_q.(A). If the slave service is stopped
    the last time assigned RL.(A) will be passed over to the restarting
    service (to the current execution point).
    RL.A is a "codec" to verify checksum in queue_event() almost all the time
    the first fake Rotate event.
    Starting from this point IO thread will executes the following checksum
    warmup sequence  of actions:

    FD_q.A := RL.A,
    A_m^0 := master.@@global.binlog_checksum,
    {queue_event(R_f): verifies(R_f, A_m^0)},
    {queue_event(FD_m): verifies(FD_m, FD_m.A), dump(FD_q), rotate(RL),
                        FD_q := FD_m, RL.A := FD_q.A)}

    See legends definition on MYSQL_BIN_LOG::relay_log_checksum_alg
    docs lines (binlog.h).
    In above A_m^0 - the value of master's
    @@binlog_checksum determined in the upcoming handshake (stored in
    mi->checksum_alg_before_fd).


    After the warm-up sequence IO gets to "normal" checksum verification mode
    to use RL.A in

    {queue_event(E_m): verifies(E_m, RL.A)}

    until it has received a new FD_m.
  */
  mi->get_mi_description_event()->common_footer->checksum_alg =
      mi->rli->relay_log.relay_log_checksum_alg;

  DBUG_ASSERT(mi->get_mi_description_event()->common_footer->checksum_alg !=
              binary_log::BINLOG_CHECKSUM_ALG_UNDEF);
  DBUG_ASSERT(mi->rli->relay_log.relay_log_checksum_alg !=
              binary_log::BINLOG_CHECKSUM_ALG_UNDEF);

  mysql_mutex_unlock(&mi->data_lock);
  mysql_mutex_unlock(mi->rli->relay_log.get_log_lock());

  /*
    Compare the master and slave's clock. Do not die if master's clock is
    unavailable (very old master not supporting UNIX_TIMESTAMP()?).
  */

  DBUG_EXECUTE_IF("dbug.before_get_UNIX_TIMESTAMP", {
    const char act[] =
        "now "
        "wait_for signal.get_unix_timestamp";
    DBUG_ASSERT(opt_debug_sync_timeout > 0);
    DBUG_ASSERT(!debug_sync_set_action(current_thd, STRING_WITH_LEN(act)));
  };);

  master_res = nullptr;
  if (!mysql_real_query(mysql, STRING_WITH_LEN("SELECT UNIX_TIMESTAMP()")) &&
      (master_res = mysql_store_result(mysql)) &&
      (master_row = mysql_fetch_row(master_res))) {
    mysql_mutex_lock(&mi->data_lock);
    mi->clock_diff_with_master =
        (long)(time((time_t *)0) - strtoul(master_row[0], 0, 10));
    DBUG_EXECUTE_IF("dbug.mts.force_clock_diff_eq_0",
                    mi->clock_diff_with_master = 0;);
    mysql_mutex_unlock(&mi->data_lock);
  } else if (check_io_slave_killed(mi->info_thd, mi, nullptr))
    goto slave_killed_err;
  else if (is_network_error(mysql_errno(mysql))) {
    mi->report(WARNING_LEVEL, mysql_errno(mysql),
               "Get master clock failed with error: %s", mysql_error(mysql));
    goto network_err;
  } else {
    mysql_mutex_lock(&mi->data_lock);
    mi->clock_diff_with_master = 0; /* The "most sensible" value */
    mysql_mutex_unlock(&mi->data_lock);
    LogErr(WARNING_LEVEL, ER_RPL_SLAVE_SECONDS_BEHIND_MASTER_DUBIOUS,
           mysql_error(mysql), mysql_errno(mysql));
  }
  if (master_res) {
    mysql_free_result(master_res);
    master_res = nullptr;
  }

  /*
    Check that the master's server id and ours are different. Because if they
    are equal (which can result from a simple copy of master's datadir to slave,
    thus copying some my.cnf), replication will work but all events will be
    skipped.
    Do not die if SELECT @@SERVER_ID fails on master (very old master?).
    Note: we could have put a @@SERVER_ID in the previous SELECT
    UNIX_TIMESTAMP() instead, but this would not have worked on 3.23 masters.
  */
  DBUG_EXECUTE_IF("dbug.before_get_SERVER_ID", {
    const char act[] =
        "now "
        "wait_for signal.get_server_id";
    DBUG_ASSERT(opt_debug_sync_timeout > 0);
    DBUG_ASSERT(!debug_sync_set_action(current_thd, STRING_WITH_LEN(act)));
  };);
  master_res = nullptr;
  master_row = nullptr;
  DBUG_EXECUTE_IF("get_master_server_id.ER_NET_READ_INTERRUPTED", {
    DBUG_SET("+d,inject_ER_NET_READ_INTERRUPTED");
    DBUG_SET(
        "-d,get_master_server_id."
        "ER_NET_READ_INTERRUPTED");
  });
  if (!mysql_real_query(mysql, STRING_WITH_LEN("SELECT @@GLOBAL.SERVER_ID")) &&
      (master_res = mysql_store_result(mysql)) &&
      (master_row = mysql_fetch_row(master_res))) {
    if ((::server_id == (mi->master_id = strtoul(master_row[0], 0, 10))) &&
        !mi->rli->replicate_same_server_id) {
      errmsg =
          "The slave I/O thread stops because master and slave have equal \
MySQL server ids; these ids must be different for replication to work (or \
the --replicate-same-server-id option must be used on slave but this does \
not always make sense; please check the manual before using it).";
      err_code = ER_SLAVE_FATAL_ERROR;
      sprintf(err_buff, ER_THD(current_thd, err_code), errmsg);
      goto err;
    }
  } else if (mysql_errno(mysql) != ER_UNKNOWN_SYSTEM_VARIABLE) {
    if (check_io_slave_killed(mi->info_thd, mi, nullptr))
      goto slave_killed_err;
    else if (is_network_error(mysql_errno(mysql))) {
      mi->report(WARNING_LEVEL, mysql_errno(mysql),
                 "Get master SERVER_ID failed with error: %s",
                 mysql_error(mysql));
      goto network_err;
    }
    /* Fatal error */
    errmsg =
        "The slave I/O thread stops because a fatal error is encountered \
when it try to get the value of SERVER_ID variable from master.";
    err_code = mysql_errno(mysql);
    sprintf(err_buff, "%s Error: %s", errmsg, mysql_error(mysql));
    goto err;
  } else {
    mi->report(WARNING_LEVEL, ER_SERVER_UNKNOWN_SYSTEM_VARIABLE,
               "Unknown system variable 'SERVER_ID' on master, \
maybe it is a *VERY OLD MASTER*.");
  }
  if (master_res) {
    mysql_free_result(master_res);
    master_res = nullptr;
  }
  if (mi->master_id == 0 && mi->ignore_server_ids->dynamic_ids.size() > 0) {
    errmsg =
        "Slave configured with server id filtering could not detect the master "
        "server id.";
    err_code = ER_SLAVE_FATAL_ERROR;
    sprintf(err_buff, ER_THD(current_thd, err_code), errmsg);
    goto err;
  }

  if (mi->heartbeat_period != 0.0) {
    char llbuf[22];
    const char query_format[] = "SET @master_heartbeat_period= %s";
    char query[sizeof(query_format) - 2 + sizeof(llbuf)];
    /*
       the period is an ulonglong of nano-secs.
    */
    llstr((ulonglong)(mi->heartbeat_period * 1000000000UL), llbuf);
    sprintf(query, query_format, llbuf);

    if (mysql_real_query(mysql, query, static_cast<ulong>(strlen(query)))) {
      if (check_io_slave_killed(mi->info_thd, mi, nullptr))
        goto slave_killed_err;

      if (is_network_error(mysql_errno(mysql))) {
        mi->report(
            WARNING_LEVEL, mysql_errno(mysql),
            "SET @master_heartbeat_period to master failed with error: %s",
            mysql_error(mysql));
        mysql_free_result(mysql_store_result(mysql));
        goto network_err;
      } else {
        /* Fatal error */
        errmsg =
            "The slave I/O thread stops because a fatal error is encountered "
            " when it tries to SET @master_heartbeat_period on master.";
        err_code = ER_SLAVE_FATAL_ERROR;
        sprintf(err_buff, "%s Error: %s", errmsg, mysql_error(mysql));
        mysql_free_result(mysql_store_result(mysql));
        goto err;
      }
    }
    mysql_free_result(mysql_store_result(mysql));
  }

  /*
    Querying if master is capable to checksum and notifying it about own
    CRC-awareness. The master's side instant value of @@global.binlog_checksum
    is stored in the dump thread's uservar area as well as cached locally
    to become known in consensus by master and slave.
  */
  if (DBUG_EVALUATE_IF("simulate_slave_unaware_checksum", 0, 1)) {
    int rc;
    const char query[] =
        "SET @master_binlog_checksum= @@global.binlog_checksum";
    master_res = nullptr;
    // initially undefined
    mi->checksum_alg_before_fd = binary_log::BINLOG_CHECKSUM_ALG_UNDEF;
    /*
      @c checksum_alg_before_fd is queried from master in this block.
      If master is old checksum-unaware the value stays undefined.
      Once the first FD will be received its alg descriptor will replace
      the being queried one.
    */
    rc = mysql_real_query(mysql, query, static_cast<ulong>(strlen(query)));
    if (rc != 0) {
      mi->checksum_alg_before_fd = binary_log::BINLOG_CHECKSUM_ALG_OFF;
      if (check_io_slave_killed(mi->info_thd, mi, nullptr))
        goto slave_killed_err;

      if (mysql_errno(mysql) == ER_UNKNOWN_SYSTEM_VARIABLE) {
        // this is tolerable as OM -> NS is supported
        mi->report(WARNING_LEVEL, mysql_errno(mysql),
                   "Notifying master by %s failed with "
                   "error: %s",
                   query, mysql_error(mysql));
      } else {
        if (is_network_error(mysql_errno(mysql))) {
          mi->report(WARNING_LEVEL, mysql_errno(mysql),
                     "Notifying master by %s failed with "
                     "error: %s",
                     query, mysql_error(mysql));
          mysql_free_result(mysql_store_result(mysql));
          goto network_err;
        } else {
          errmsg =
              "The slave I/O thread stops because a fatal error is encountered "
              "when it tried to SET @master_binlog_checksum on master.";
          err_code = ER_SLAVE_FATAL_ERROR;
          sprintf(err_buff, "%s Error: %s", errmsg, mysql_error(mysql));
          mysql_free_result(mysql_store_result(mysql));
          goto err;
        }
      }
    } else {
      mysql_free_result(mysql_store_result(mysql));
      if (!mysql_real_query(
              mysql, STRING_WITH_LEN("SELECT @master_binlog_checksum")) &&
          (master_res = mysql_store_result(mysql)) &&
          (master_row = mysql_fetch_row(master_res)) &&
          (master_row[0] != nullptr)) {
        mi->checksum_alg_before_fd = static_cast<enum_binlog_checksum_alg>(
            find_type(master_row[0], &binlog_checksum_typelib, 1) - 1);

        DBUG_EXECUTE_IF("undefined_algorithm_on_slave",
                        mi->checksum_alg_before_fd =
                            binary_log::BINLOG_CHECKSUM_ALG_UNDEF;);
        if (mi->checksum_alg_before_fd ==
            binary_log::BINLOG_CHECKSUM_ALG_UNDEF) {
          errmsg =
              "The slave I/O thread was stopped because a fatal error is "
              "encountered "
              "The checksum algorithm used by master is unknown to slave.";
          err_code = ER_SLAVE_FATAL_ERROR;
          sprintf(err_buff, "%s Error: %s", errmsg, mysql_error(mysql));
          mysql_free_result(mysql_store_result(mysql));
          goto err;
        }

        // valid outcome is either of
        DBUG_ASSERT(mi->checksum_alg_before_fd ==
                        binary_log::BINLOG_CHECKSUM_ALG_OFF ||
                    mi->checksum_alg_before_fd ==
                        binary_log::BINLOG_CHECKSUM_ALG_CRC32);
      } else if (check_io_slave_killed(mi->info_thd, mi, nullptr))
        goto slave_killed_err;
      else if (is_network_error(mysql_errno(mysql))) {
        mi->report(WARNING_LEVEL, mysql_errno(mysql),
                   "Get master BINLOG_CHECKSUM failed with error: %s",
                   mysql_error(mysql));
        goto network_err;
      } else {
        errmsg =
            "The slave I/O thread stops because a fatal error is encountered "
            "when it tried to SELECT @master_binlog_checksum.";
        err_code = ER_SLAVE_FATAL_ERROR;
        sprintf(err_buff, "%s Error: %s", errmsg, mysql_error(mysql));
        mysql_free_result(mysql_store_result(mysql));
        goto err;
      }
    }
    if (master_res) {
      mysql_free_result(master_res);
      master_res = nullptr;
    }
  } else
    mi->checksum_alg_before_fd = binary_log::BINLOG_CHECKSUM_ALG_OFF;

  if (DBUG_EVALUATE_IF("simulate_slave_unaware_gtid", 0, 1)) {
    enum_gtid_mode master_gtid_mode = GTID_MODE_OFF;
    enum_gtid_mode slave_gtid_mode =
        mi->get_gtid_mode_from_copy(GTID_MODE_LOCK_NONE);
    switch (io_thread_init_command(mi, "SELECT @@GLOBAL.GTID_MODE",
                                   ER_UNKNOWN_SYSTEM_VARIABLE, &master_res,
                                   &master_row)) {
      case COMMAND_STATUS_ERROR:
        return 2;
      case COMMAND_STATUS_ALLOWED_ERROR:
        // master is old and does not have @@GLOBAL.GTID_MODE
        master_gtid_mode = GTID_MODE_OFF;
        break;
      case COMMAND_STATUS_OK: {
        bool error = false;
        const char *master_gtid_mode_string = master_row[0];
        DBUG_EXECUTE_IF("simulate_master_has_gtid_mode_on_something",
                        { master_gtid_mode_string = "on_something"; });
        DBUG_EXECUTE_IF("simulate_master_has_gtid_mode_off_something",
                        { master_gtid_mode_string = "off_something"; });
        DBUG_EXECUTE_IF("simulate_master_has_unknown_gtid_mode",
                        { master_gtid_mode_string = "Krakel Spektakel"; });
        master_gtid_mode = get_gtid_mode(master_gtid_mode_string, &error);
        if (error) {
          // For potential future compatibility, allow unknown
          // GTID_MODEs that begin with ON/OFF (treating them as ON/OFF
          // respectively).
          enum_gtid_mode mode = GTID_MODE_OFF;
          for (int i = 0; i < 2; i++) {
            switch (is_str_prefix_case(get_gtid_mode_string(mode),
                                       master_gtid_mode_string)) {
              case 0:  // is not a prefix; continue loop
                break;
              case 1:  // is a true prefix, i.e. not equal
                mi->report(WARNING_LEVEL, ER_UNKNOWN_ERROR,
                           "The master uses an unknown GTID_MODE '%s'. "
                           "Treating it as '%s'.",
                           master_gtid_mode_string, get_gtid_mode_string(mode));
                // fall through
              case 2:  // is equal
                error = false;
                master_gtid_mode = mode;
                break;
            }
            mode = GTID_MODE_ON;
          }
        }
        if (error) {
          mi->report(ERROR_LEVEL, ER_SLAVE_FATAL_ERROR,
                     "The slave IO thread stops because the master has "
                     "an unknown @@GLOBAL.GTID_MODE '%s'.",
                     master_gtid_mode_string);
          mysql_free_result(master_res);
          return 1;
        }
        mysql_free_result(master_res);
        break;
      }
    }
    if ((slave_gtid_mode == GTID_MODE_OFF &&
         master_gtid_mode >= GTID_MODE_ON_PERMISSIVE) ||
        (slave_gtid_mode == GTID_MODE_ON &&
         master_gtid_mode <= GTID_MODE_OFF_PERMISSIVE)) {
      mi->report(ERROR_LEVEL, ER_SLAVE_FATAL_ERROR,
                 "The replication receiver thread cannot start because "
                 "the master has GTID_MODE = %.192s and this server has "
                 "GTID_MODE = %.192s.",
                 get_gtid_mode_string(master_gtid_mode),
                 get_gtid_mode_string(slave_gtid_mode));
      return 1;
    }
    if (mi->is_auto_position() && master_gtid_mode != GTID_MODE_ON) {
      mi->report(ERROR_LEVEL, ER_SLAVE_FATAL_ERROR,
                 "The replication receiver thread cannot start in "
                 "AUTO_POSITION mode: the master has GTID_MODE = %.192s "
                 "instead of ON.",
                 get_gtid_mode_string(master_gtid_mode));
      return 1;
    }
  }

err:
  if (errmsg) {
    if (master_res) mysql_free_result(master_res);
    DBUG_ASSERT(err_code != 0);
    mi->report(ERROR_LEVEL, err_code, "%s", err_buff);
    return 1;
  }

  return 0;

network_err:
  if (master_res) mysql_free_result(master_res);
  return 2;

slave_killed_err:
  if (master_res) mysql_free_result(master_res);
  return 2;
}

static bool wait_for_relay_log_space(Relay_log_info *rli) {
  bool slave_killed = 0;
  Master_info *mi = rli->mi;
  PSI_stage_info old_stage;
  THD *thd = mi->info_thd;
  DBUG_TRACE;

  mysql_mutex_lock(&rli->log_space_lock);
  thd->ENTER_COND(&rli->log_space_cond, &rli->log_space_lock,
                  &stage_waiting_for_relay_log_space, &old_stage);
  while (rli->log_space_limit < rli->log_space_total &&
         !(slave_killed = io_slave_killed(thd, mi)) &&
         !rli->ignore_log_space_limit)
    mysql_cond_wait(&rli->log_space_cond, &rli->log_space_lock);

  /*
    Makes the IO thread read only one event at a time
    until the SQL thread is able to purge the relay
    logs, freeing some space.

    Therefore, once the SQL thread processes this next
    event, it goes to sleep (no more events in the queue),
    sets ignore_log_space_limit=true and wakes the IO thread.
    However, this event may have been enough already for
    the SQL thread to purge some log files, freeing
    rli->log_space_total .

    This guarantees that the SQL and IO thread move
    forward only one event at a time (to avoid deadlocks),
    when the relay space limit is reached. It also
    guarantees that when the SQL thread is prepared to
    rotate (to be able to purge some logs), the IO thread
    will know about it and will rotate.

    NOTE: The ignore_log_space_limit is only set when the SQL
          thread sleeps waiting for events.

   */
  if (rli->ignore_log_space_limit) {
#ifndef DBUG_OFF
    {
      char llbuf1[22], llbuf2[22];
      DBUG_PRINT("info", ("log_space_limit=%s "
                          "log_space_total=%s "
                          "ignore_log_space_limit=%d "
                          "sql_force_rotate_relay=%d",
                          llstr(rli->log_space_limit, llbuf1),
                          llstr(rli->log_space_total, llbuf2),
                          (int)rli->ignore_log_space_limit,
                          (int)rli->sql_force_rotate_relay));
    }
#endif
    if (rli->sql_force_rotate_relay) {
      rotate_relay_log(mi, true, true, false);
      rli->sql_force_rotate_relay = false;
    }

    rli->ignore_log_space_limit = false;
  }

  mysql_mutex_unlock(&rli->log_space_lock);
  thd->EXIT_COND(&old_stage);
  return slave_killed;
}

/*
  Builds a Rotate and writes it to relay log.

  The caller must hold mi->data_lock.

  @param thd pointer to I/O Thread's Thd.
  @param mi  point to I/O Thread metadata class.

  @param force_flush_mi_info when true, do not respect sync period and flush
                             information.
                             when false, flush will only happen if it is time to
                             flush.

  @return 0 if everything went fine, 1 otherwise.
*/
static int write_rotate_to_master_pos_into_relay_log(THD *thd, Master_info *mi,
                                                     bool force_flush_mi_info) {
  Relay_log_info *rli = mi->rli;
  int error = 0;
  DBUG_TRACE;

  DBUG_ASSERT(thd == mi->info_thd);
  mysql_mutex_assert_owner(rli->relay_log.get_log_lock());

  DBUG_PRINT("info", ("writing a Rotate event to the relay log"));
  Rotate_log_event *ev = new Rotate_log_event(mi->get_master_log_name(), 0,
                                              mi->get_master_log_pos(),
                                              Rotate_log_event::DUP_NAME);

  DBUG_EXECUTE_IF("fail_generating_rotate_event_on_write_rotate_to_master_pos",
                  {
                    if (likely((bool)ev)) {
                      delete ev;
                      ev = nullptr;
                    }
                  });

  if (likely((bool)ev)) {
    if (mi->get_mi_description_event() != nullptr)
      ev->common_footer->checksum_alg =
          mi->get_mi_description_event()->common_footer->checksum_alg;

    ev->server_id = 0;  // don't be ignored by slave SQL thread
    if (unlikely(rli->relay_log.write_event(ev, mi) != 0))
      mi->report(ERROR_LEVEL, ER_SLAVE_RELAY_LOG_WRITE_FAILURE,
                 ER_THD(thd, ER_SLAVE_RELAY_LOG_WRITE_FAILURE),
                 "failed to write a Rotate event"
                 " to the relay log, SHOW SLAVE STATUS may be"
                 " inaccurate");
    mysql_mutex_lock(&mi->data_lock);
    if (flush_master_info(mi, force_flush_mi_info, false, false)) {
      error = 1;
      LogErr(ERROR_LEVEL, ER_RPL_SLAVE_CANT_FLUSH_MASTER_INFO_FILE);
    }
    mysql_mutex_unlock(&mi->data_lock);
    delete ev;
  } else {
    error = 1;
    mi->report(ERROR_LEVEL, ER_SLAVE_CREATE_EVENT_FAILURE,
               ER_THD(thd, ER_SLAVE_CREATE_EVENT_FAILURE),
               "Rotate_event (out of memory?),"
               " SHOW SLAVE STATUS may be inaccurate");
  }

  return error;
}

/*
  Builds a Rotate from the ignored events' info and writes it to relay log.

  @param thd pointer to I/O Thread's Thd.
  @param mi  point to I/O Thread metadata class.

  @return 0 if everything went fine, 1 otherwise.
*/
static int write_ignored_events_info_to_relay_log(THD *thd, Master_info *mi) {
  Relay_log_info *rli = mi->rli;
  mysql_mutex_t *end_pos_lock = rli->relay_log.get_binlog_end_pos_lock();
  int error = 0;
  DBUG_TRACE;

  DBUG_ASSERT(thd == mi->info_thd);
  mysql_mutex_lock(rli->relay_log.get_log_lock());
  mysql_mutex_lock(end_pos_lock);

  if (rli->ign_master_log_name_end[0]) {
    DBUG_PRINT("info", ("writing a Rotate event to track down ignored events"));
    /*
      If the ignored events' info still hold, they should have same info as
      the mi->get_master_log_[name|pos].
    */
    DBUG_ASSERT(
        strcmp(rli->ign_master_log_name_end, mi->get_master_log_name()) == 0);
    DBUG_ASSERT(rli->ign_master_log_pos_end == mi->get_master_log_pos());

    /* Avoid the applier to get the ignored event' info by rli->ign* */
    rli->ign_master_log_name_end[0] = 0;
    /* can unlock before writing as the relay log will soon have our Rotate */
    mysql_mutex_unlock(end_pos_lock);

    /* Generate the rotate based on mi position */
    error = write_rotate_to_master_pos_into_relay_log(
        thd, mi, false /* force_flush_mi_info */);
  } else
    mysql_mutex_unlock(end_pos_lock);

  mysql_mutex_unlock(rli->relay_log.get_log_lock());
  return error;
}

static int register_slave_on_master(MYSQL *mysql, Master_info *mi,
                                    bool *suppress_warnings) {
  uchar buf[1024], *pos = buf;
  size_t report_host_len = 0, report_user_len = 0, report_password_len = 0;
  DBUG_TRACE;

  *suppress_warnings = false;
  if (report_host) report_host_len = strlen(report_host);
  if (report_host_len > HOSTNAME_LENGTH) {
    LogErr(WARNING_LEVEL, ER_RPL_SLAVE_REPORT_HOST_TOO_LONG, report_host_len,
           HOSTNAME_LENGTH, mi->get_for_channel_str());
    return 0;
  }

  if (report_user) report_user_len = strlen(report_user);
  if (report_user_len > USERNAME_LENGTH) {
    LogErr(WARNING_LEVEL, ER_RPL_SLAVE_REPORT_USER_TOO_LONG, report_user_len,
           USERNAME_LENGTH, mi->get_for_channel_str());
    return 0;
  }

  if (report_password) report_password_len = strlen(report_password);
  if (report_password_len > MAX_PASSWORD_LENGTH) {
    LogErr(WARNING_LEVEL, ER_RPL_SLAVE_REPORT_PASSWORD_TOO_LONG,
           report_password_len, MAX_PASSWORD_LENGTH, mi->get_for_channel_str());
    return 0;
  }

  int4store(pos, server_id);
  pos += 4;
  pos = net_store_data(pos, (uchar *)report_host, report_host_len);
  pos = net_store_data(pos, (uchar *)report_user, report_user_len);
  pos = net_store_data(pos, (uchar *)report_password, report_password_len);
  int2store(pos, (uint16)report_port);
  pos += 2;
  /*
    Fake rpl_recovery_rank, which was removed in BUG#13963,
    so that this server can register itself on old servers,
    see BUG#49259.
   */
  int4store(pos, /* rpl_recovery_rank */ 0);
  pos += 4;
  /* The master will fill in master_id */
  int4store(pos, 0);
  pos += 4;

  if (simple_command(mysql, COM_REGISTER_SLAVE, buf, (size_t)(pos - buf), 0)) {
    if (mysql_errno(mysql) == ER_NET_READ_INTERRUPTED) {
      *suppress_warnings = true;  // Suppress reconnect warning
    } else if (!check_io_slave_killed(mi->info_thd, mi, nullptr)) {
      char buf[256];
      snprintf(buf, sizeof(buf), "%s (Errno: %d)", mysql_error(mysql),
               mysql_errno(mysql));
      mi->report(ERROR_LEVEL, ER_SLAVE_MASTER_COM_FAILURE,
                 ER_THD(current_thd, ER_SLAVE_MASTER_COM_FAILURE),
                 "COM_REGISTER_SLAVE", buf);
    }
    return 1;
  }

  DBUG_EXECUTE_IF("simulate_register_slave_killed", {
    mi->abort_slave = 1;
    return 1;
  };);
  return 0;
}

/**
    Function that fills the metadata required for SHOW SLAVE STATUS.
    This function shall be used in two cases:
     1) SHOW SLAVE STATUS FOR ALL CHANNELS
     2) SHOW SLAVE STATUS for a channel

     @param[in,out]  field_list        field_list to fill the metadata
     @param[in]      io_gtid_set_size  the size to be allocated to store
                                       the retrieved gtid set
     @param[in]      sql_gtid_set_size the size to be allocated to store
                                       the executed gtid set

     @todo  return a bool after adding catching the exceptions to the
            push_back() methods for field_list.
*/

static void show_slave_status_metadata(List<Item> &field_list,
                                       int io_gtid_set_size,
                                       int sql_gtid_set_size) {
  field_list.push_back(new Item_empty_string("Slave_IO_State", 14));
  field_list.push_back(
      new Item_empty_string("Master_Host", HOSTNAME_LENGTH + 1));
  field_list.push_back(
      new Item_empty_string("Master_User", USERNAME_LENGTH + 1));
  field_list.push_back(new Item_return_int("Master_Port", 7, MYSQL_TYPE_LONG));
  field_list.push_back(
      new Item_return_int("Connect_Retry", 10, MYSQL_TYPE_LONG));
  field_list.push_back(new Item_empty_string("Master_Log_File", FN_REFLEN));
  field_list.push_back(
      new Item_return_int("Read_Master_Log_Pos", 10, MYSQL_TYPE_LONGLONG));
  field_list.push_back(new Item_empty_string("Relay_Log_File", FN_REFLEN));
  field_list.push_back(
      new Item_return_int("Relay_Log_Pos", 10, MYSQL_TYPE_LONGLONG));
  field_list.push_back(
      new Item_empty_string("Relay_Master_Log_File", FN_REFLEN));
  field_list.push_back(new Item_empty_string("Slave_IO_Running", 3));
  field_list.push_back(new Item_empty_string("Slave_SQL_Running", 3));
  field_list.push_back(new Item_empty_string("Replicate_Do_DB", 20));
  field_list.push_back(new Item_empty_string("Replicate_Ignore_DB", 20));
  field_list.push_back(new Item_empty_string("Replicate_Do_Table", 20));
  field_list.push_back(new Item_empty_string("Replicate_Ignore_Table", 23));
  field_list.push_back(new Item_empty_string("Replicate_Wild_Do_Table", 24));
  field_list.push_back(
      new Item_empty_string("Replicate_Wild_Ignore_Table", 28));
  field_list.push_back(new Item_return_int("Last_Errno", 4, MYSQL_TYPE_LONG));
  field_list.push_back(new Item_empty_string("Last_Error", 20));
  field_list.push_back(
      new Item_return_int("Skip_Counter", 10, MYSQL_TYPE_LONG));
  field_list.push_back(
      new Item_return_int("Exec_Master_Log_Pos", 10, MYSQL_TYPE_LONGLONG));
  field_list.push_back(
      new Item_return_int("Relay_Log_Space", 10, MYSQL_TYPE_LONGLONG));
  field_list.push_back(new Item_empty_string("Until_Condition", 6));
  field_list.push_back(new Item_empty_string("Until_Log_File", FN_REFLEN));
  field_list.push_back(
      new Item_return_int("Until_Log_Pos", 10, MYSQL_TYPE_LONGLONG));
  field_list.push_back(new Item_empty_string("Master_SSL_Allowed", 7));
  field_list.push_back(new Item_empty_string("Master_SSL_CA_File", FN_REFLEN));
  field_list.push_back(new Item_empty_string("Master_SSL_CA_Path", FN_REFLEN));
  field_list.push_back(new Item_empty_string("Master_SSL_Cert", FN_REFLEN));
  field_list.push_back(new Item_empty_string("Master_SSL_Cipher", FN_REFLEN));
  field_list.push_back(new Item_empty_string("Master_SSL_Key", FN_REFLEN));
  field_list.push_back(
      new Item_return_int("Seconds_Behind_Master", 10, MYSQL_TYPE_LONGLONG));
  field_list.push_back(
      new Item_empty_string("Master_SSL_Verify_Server_Cert", 3));
  field_list.push_back(
      new Item_return_int("Last_IO_Errno", 4, MYSQL_TYPE_LONG));
  field_list.push_back(new Item_empty_string("Last_IO_Error", 20));
  field_list.push_back(
      new Item_return_int("Last_SQL_Errno", 4, MYSQL_TYPE_LONG));
  field_list.push_back(new Item_empty_string("Last_SQL_Error", 20));
  field_list.push_back(
      new Item_empty_string("Replicate_Ignore_Server_Ids", FN_REFLEN));
  field_list.push_back(
      new Item_return_int("Master_Server_Id", sizeof(ulong), MYSQL_TYPE_LONG));
  field_list.push_back(new Item_empty_string("Master_UUID", UUID_LENGTH));
  field_list.push_back(
      new Item_empty_string("Master_Info_File", 2 * FN_REFLEN));
  field_list.push_back(new Item_return_int("SQL_Delay", 10, MYSQL_TYPE_LONG));
  field_list.push_back(
      new Item_return_int("SQL_Remaining_Delay", 8, MYSQL_TYPE_LONG));
  field_list.push_back(new Item_empty_string("Slave_SQL_Running_State", 20));
  field_list.push_back(
      new Item_return_int("Master_Retry_Count", 10, MYSQL_TYPE_LONGLONG));
  field_list.push_back(
      new Item_empty_string("Master_Bind", HOSTNAME_LENGTH + 1));
  field_list.push_back(new Item_empty_string("Last_IO_Error_Timestamp", 20));
  field_list.push_back(new Item_empty_string("Last_SQL_Error_Timestamp", 20));
  field_list.push_back(new Item_empty_string("Master_SSL_Crl", FN_REFLEN));
  field_list.push_back(new Item_empty_string("Master_SSL_Crlpath", FN_REFLEN));
  field_list.push_back(
      new Item_empty_string("Retrieved_Gtid_Set", io_gtid_set_size));
  field_list.push_back(
      new Item_empty_string("Executed_Gtid_Set", sql_gtid_set_size));
  field_list.push_back(
      new Item_return_int("Auto_Position", sizeof(ulong), MYSQL_TYPE_LONG));
  field_list.push_back(new Item_empty_string("Replicate_Rewrite_DB", 24));
  field_list.push_back(
      new Item_empty_string("Channel_Name", CHANNEL_NAME_LENGTH));
  field_list.push_back(new Item_empty_string("Master_TLS_Version", FN_REFLEN));
  field_list.push_back(
      new Item_empty_string("Master_public_key_path", FN_REFLEN));
  field_list.push_back(new Item_return_int("Get_master_public_key",
                                           sizeof(ulong), MYSQL_TYPE_LONG));
  field_list.push_back(
      new Item_empty_string("Network_Namespace", NAME_LEN + 1));
}

/**
    Send the data to the client of a Master_info during show_slave_status()
    This function has to be called after calling show_slave_status_metadata().
    Just before sending the data, thd->get_protocol() is prepared to (re)send;

    @param[in]     thd         client thread
    @param[in]     mi          the master info. In the case of multisource
                               replication, this master info corresponds to a
                                channel.

    @param[in]     io_gtid_set_buffer    buffer related to Retrieved GTID set
                                          for each channel.
    @param[in]     sql_gtid_set_buffer   buffer related to Executed GTID set
                                           for each channel.
    @return
     @retval        0     success
     @retval        1     Error
*/

static bool show_slave_status_send_data(THD *thd, Master_info *mi,
                                        char *io_gtid_set_buffer,
                                        char *sql_gtid_set_buffer) {
  DBUG_TRACE;

  Protocol *protocol = thd->get_protocol();
  char *slave_sql_running_state = nullptr;
  Rpl_filter *rpl_filter = mi->rli->rpl_filter;

  DBUG_PRINT("info", ("host is set: '%s'", mi->host));

  protocol->start_row();

  /*
    slave_running can be accessed without run_lock but not other
    non-volatile members like mi->info_thd or rli->info_thd, for
    them either info_thd_lock or run_lock hold is required.
  */
  mysql_mutex_lock(&mi->info_thd_lock);
  protocol->store(mi->info_thd ? mi->info_thd->get_proc_info() : "",
                  &my_charset_bin);
  mysql_mutex_unlock(&mi->info_thd_lock);

  mysql_mutex_lock(&mi->rli->info_thd_lock);
  slave_sql_running_state = const_cast<char *>(
      mi->rli->info_thd ? mi->rli->info_thd->get_proc_info() : "");
  mysql_mutex_unlock(&mi->rli->info_thd_lock);

  mysql_mutex_lock(&mi->data_lock);
  mysql_mutex_lock(&mi->rli->data_lock);
  mysql_mutex_lock(&mi->err_lock);
  mysql_mutex_lock(&mi->rli->err_lock);

  DEBUG_SYNC(thd, "wait_after_lock_active_mi_and_rli_data_lock_is_acquired");
  protocol->store(mi->host, &my_charset_bin);
  protocol->store(mi->get_user(), &my_charset_bin);
  protocol->store((uint32)mi->port);
  protocol->store((uint32)mi->connect_retry);
  protocol->store(mi->get_master_log_name(), &my_charset_bin);
  protocol->store((ulonglong)mi->get_master_log_pos());
  protocol->store(mi->rli->get_group_relay_log_name() +
                      dirname_length(mi->rli->get_group_relay_log_name()),
                  &my_charset_bin);
  protocol->store((ulonglong)mi->rli->get_group_relay_log_pos());
  protocol->store(mi->rli->get_group_master_log_name(), &my_charset_bin);
  protocol->store(
      mi->slave_running == MYSQL_SLAVE_RUN_CONNECT
          ? "Yes"
          : (mi->slave_running == MYSQL_SLAVE_RUN_NOT_CONNECT ? "Connecting"
                                                              : "No"),
      &my_charset_bin);
  protocol->store(mi->rli->slave_running ? "Yes" : "No", &my_charset_bin);

  /*
    Acquire the read lock, because the filter may be modified by
    CHANGE REPLICATION FILTER when slave is not running.
  */
  rpl_filter->rdlock();
  store(protocol, rpl_filter->get_do_db());
  store(protocol, rpl_filter->get_ignore_db());

  char buf[256];
  String tmp(buf, sizeof(buf), &my_charset_bin);
  rpl_filter->get_do_table(&tmp);
  protocol->store(&tmp);
  rpl_filter->get_ignore_table(&tmp);
  protocol->store(&tmp);
  rpl_filter->get_wild_do_table(&tmp);
  protocol->store(&tmp);
  rpl_filter->get_wild_ignore_table(&tmp);
  protocol->store(&tmp);

  protocol->store(mi->rli->last_error().number);
  protocol->store(mi->rli->last_error().message, &my_charset_bin);
  protocol->store((uint32)mi->rli->slave_skip_counter);
  protocol->store((ulonglong)mi->rli->get_group_master_log_pos());
  protocol->store((ulonglong)mi->rli->log_space_total);

  const char *until_type = "";

  switch (mi->rli->until_condition) {
    case Relay_log_info::UNTIL_NONE:
      until_type = "None";
      break;
    case Relay_log_info::UNTIL_MASTER_POS:
      until_type = "Master";
      break;
    case Relay_log_info::UNTIL_RELAY_POS:
      until_type = "Relay";
      break;
    case Relay_log_info::UNTIL_SQL_BEFORE_GTIDS:
      until_type = "SQL_BEFORE_GTIDS";
      break;
    case Relay_log_info::UNTIL_SQL_AFTER_GTIDS:
      until_type = "SQL_AFTER_GTIDS";
      break;
    case Relay_log_info::UNTIL_SQL_VIEW_ID:
      until_type = "SQL_VIEW_ID";
      break;
    case Relay_log_info::UNTIL_SQL_AFTER_MTS_GAPS:
      until_type = "SQL_AFTER_MTS_GAPS";
      break;
    case Relay_log_info::UNTIL_DONE:
      until_type = "DONE";
      break;
    default:
      DBUG_ASSERT(0);
  }
  protocol->store(until_type, &my_charset_bin);
  protocol->store(mi->rli->get_until_log_name(), &my_charset_bin);
  protocol->store((ulonglong)mi->rli->get_until_log_pos());

#ifdef HAVE_OPENSSL
  protocol->store(mi->ssl ? "Yes" : "No", &my_charset_bin);
#else
  protocol->store(mi->ssl ? "Ignored" : "No", &my_charset_bin);
#endif
  protocol->store(mi->ssl_ca, &my_charset_bin);
  protocol->store(mi->ssl_capath, &my_charset_bin);
  protocol->store(mi->ssl_cert, &my_charset_bin);
  protocol->store(mi->ssl_cipher, &my_charset_bin);
  protocol->store(mi->ssl_key, &my_charset_bin);

  /*
     The pseudo code to compute Seconds_Behind_Master:
     if (SQL thread is running)
     {
       if (SQL thread processed all the available relay log)
       {
         if (IO thread is running)
            print 0;
         else
            print NULL;
       }
        else
          compute Seconds_Behind_Master;
      }
      else
       print NULL;
  */

  if (mi->rli->slave_running) {
    /*
       Check if SQL thread is at the end of relay log
       Checking should be done using two conditions
       condition1: compare the log positions and
       condition2: compare the file names (to handle rotation case)
    */
    if ((mi->get_master_log_pos() == mi->rli->get_group_master_log_pos()) &&
        (!strcmp(mi->get_master_log_name(),
                 mi->rli->get_group_master_log_name()))) {
      if (mi->slave_running == MYSQL_SLAVE_RUN_CONNECT)
        protocol->store(0LL);
      else
        protocol->store_null();
    } else {
      long time_diff = ((long)(time(0) - mi->rli->last_master_timestamp) -
                        mi->clock_diff_with_master);
      /*
        Apparently on some systems time_diff can be <0. Here are possible
        reasons related to MySQL:
        - the master is itself a slave of another master whose time is ahead.
        - somebody used an explicit SET TIMESTAMP on the master.
        Possible reason related to granularity-to-second of time functions
        (nothing to do with MySQL), which can explain a value of -1:
        assume the master's and slave's time are perfectly synchronized, and
        that at slave's connection time, when the master's timestamp is read,
        it is at the very end of second 1, and (a very short time later) when
        the slave's timestamp is read it is at the very beginning of second
        2. Then the recorded value for master is 1 and the recorded value for
        slave is 2. At SHOW SLAVE STATUS time, assume that the difference
        between timestamp of slave and rli->last_master_timestamp is 0
        (i.e. they are in the same second), then we get 0-(2-1)=-1 as a result.
        This confuses users, so we don't go below 0: hence the max().

        last_master_timestamp == 0 (an "impossible" timestamp 1970) is a
        special marker to say "consider we have caught up".
      */
      protocol->store(
          (longlong)(mi->rli->last_master_timestamp ? max(0L, time_diff) : 0));
    }
  } else {
    protocol->store_null();
  }
  protocol->store(mi->ssl_verify_server_cert ? "Yes" : "No", &my_charset_bin);

  // Last_IO_Errno
  protocol->store(mi->last_error().number);
  // Last_IO_Error
  protocol->store(mi->last_error().message, &my_charset_bin);
  // Last_SQL_Errno
  protocol->store(mi->rli->last_error().number);
  // Last_SQL_Error
  protocol->store(mi->rli->last_error().message, &my_charset_bin);
  // Replicate_Ignore_Server_Ids
  {
    char buff[FN_REFLEN];
    ulong i, cur_len;
    for (i = 0, buff[0] = 0, cur_len = 0;
         i < mi->ignore_server_ids->dynamic_ids.size(); i++) {
      ulong s_id, slen;
      char sbuff[FN_REFLEN];
      s_id = mi->ignore_server_ids->dynamic_ids[i];
      slen = sprintf(sbuff, (i == 0 ? "%lu" : ", %lu"), s_id);
      if (cur_len + slen + 4 > FN_REFLEN) {
        /*
          break the loop whenever remained space could not fit
          ellipses on the next cycle
        */
        sprintf(buff + cur_len, "...");
        break;
      }
      cur_len += sprintf(buff + cur_len, "%s", sbuff);
    }
    protocol->store(buff, &my_charset_bin);
  }
  // Master_Server_id
  protocol->store((uint32)mi->master_id);
  protocol->store(mi->master_uuid, &my_charset_bin);
  // Master_Info_File
  protocol->store(mi->get_description_info(), &my_charset_bin);
  // SQL_Delay
  protocol->store((uint32)mi->rli->get_sql_delay());
  // SQL_Remaining_Delay
  if (slave_sql_running_state == stage_sql_thd_waiting_until_delay.m_name) {
    time_t t = my_time(0), sql_delay_end = mi->rli->get_sql_delay_end();
    protocol->store((uint32)(t < sql_delay_end ? sql_delay_end - t : 0));
  } else
    protocol->store_null();
  // Slave_SQL_Running_State
  protocol->store(slave_sql_running_state, &my_charset_bin);
  // Master_Retry_Count
  protocol->store((ulonglong)mi->retry_count);
  // Master_Bind
  protocol->store(mi->bind_addr, &my_charset_bin);
  // Last_IO_Error_Timestamp
  protocol->store(mi->last_error().timestamp, &my_charset_bin);
  // Last_SQL_Error_Timestamp
  protocol->store(mi->rli->last_error().timestamp, &my_charset_bin);
  // Master_Ssl_Crl
  protocol->store(mi->ssl_crl, &my_charset_bin);
  // Master_Ssl_Crlpath
  protocol->store(mi->ssl_crlpath, &my_charset_bin);
  // Retrieved_Gtid_Set
  protocol->store(io_gtid_set_buffer, &my_charset_bin);
  // Executed_Gtid_Set
  protocol->store(sql_gtid_set_buffer, &my_charset_bin);
  // Auto_Position
  protocol->store(mi->is_auto_position() ? 1 : 0);
  // Replicate_Rewrite_DB
  rpl_filter->get_rewrite_db(&tmp);
  protocol->store(&tmp);
  // channel_name
  protocol->store(mi->get_channel(), &my_charset_bin);
  // Master_TLS_Version
  protocol->store(mi->tls_version, &my_charset_bin);
  // Master_public_key_path
  protocol->store(mi->public_key_path, &my_charset_bin);
  // Get_master_public_key
  protocol->store(mi->get_public_key ? 1 : 0);

  protocol->store(mi->network_namespace_str(), &my_charset_bin);

  rpl_filter->unlock();
  mysql_mutex_unlock(&mi->rli->err_lock);
  mysql_mutex_unlock(&mi->err_lock);
  mysql_mutex_unlock(&mi->rli->data_lock);
  mysql_mutex_unlock(&mi->data_lock);

  return false;
}

/**
   Method to the show the replication status in all channels.

   @param[in]       thd        the client thread

   @return
     @retval        0           success
     @retval        1           Error

*/
bool show_slave_status(THD *thd) {
  List<Item> field_list;
  Protocol *protocol = thd->get_protocol();
  int sql_gtid_set_size = 0, io_gtid_set_size = 0;
  Master_info *mi = nullptr;
  char *sql_gtid_set_buffer = nullptr;
  char **io_gtid_set_buffer_array;
  /*
    We need the maximum size of the retrieved gtid set (i.e io_gtid_set_size).
    This size is needed to reserve the place in show_slave_status_metadata().
    So, we travel all the mi's and find out the maximum size of io_gtid_set_size
    and pass it through show_slave_status_metadata()
  */
  int max_io_gtid_set_size = io_gtid_set_size;
  uint idx;
  uint num_io_gtid_sets;
  bool ret = true;

  DBUG_TRACE;

  channel_map.assert_some_lock();

  num_io_gtid_sets = channel_map.get_num_instances();

  io_gtid_set_buffer_array =
      (char **)my_malloc(key_memory_show_slave_status_io_gtid_set,
                         num_io_gtid_sets * sizeof(char *), MYF(MY_WME));

  if (io_gtid_set_buffer_array == nullptr) return true;

  global_sid_lock->wrlock();

  const Gtid_set *sql_gtid_set = gtid_state->get_executed_gtids();
  sql_gtid_set_size = sql_gtid_set->to_string(&sql_gtid_set_buffer);

  global_sid_lock->unlock();

  idx = 0;
  for (mi_map::iterator it = channel_map.begin(); it != channel_map.end();
       it++) {
    mi = it->second;
    /*
      The following statement is needed because, when mi->host[0]=0
      we don't alloc memory for retried_gtid_set. However, we try
      to free it at the end, causing a crash. To be on safeside,
      we initialize it to NULL, so that my_free() takes care of it.
    */
    io_gtid_set_buffer_array[idx] = nullptr;

    if (Master_info::is_configured(mi)) {
      const Gtid_set *io_gtid_set = mi->rli->get_gtid_set();
      mi->rli->get_sid_lock()->wrlock();

      /*
         @todo: a single memory allocation improves speed,
         instead of doing it for each loop
      */

      if ((io_gtid_set_size =
               io_gtid_set->to_string(&io_gtid_set_buffer_array[idx])) < 0) {
        my_eof(thd);
        my_free(sql_gtid_set_buffer);

        for (uint i = 0; i < idx - 1; i++) {
          my_free(io_gtid_set_buffer_array[i]);
        }
        my_free(io_gtid_set_buffer_array);

        mi->rli->get_sid_lock()->unlock();
        return true;
      } else
        max_io_gtid_set_size = max_io_gtid_set_size > io_gtid_set_size
                                   ? max_io_gtid_set_size
                                   : io_gtid_set_size;

      mi->rli->get_sid_lock()->unlock();
    }
    idx++;
  }

  show_slave_status_metadata(field_list, max_io_gtid_set_size,
                             sql_gtid_set_size);

  if (thd->send_result_metadata(&field_list,
                                Protocol::SEND_NUM_ROWS | Protocol::SEND_EOF)) {
    goto err;
  }

  /* Run through each mi */

  idx = 0;
  for (mi_map::iterator it = channel_map.begin(); it != channel_map.end();
       it++) {
    mi = it->second;

    if (Master_info::is_configured(mi)) {
      if (show_slave_status_send_data(thd, mi, io_gtid_set_buffer_array[idx],
                                      sql_gtid_set_buffer))
        goto err;

      if (protocol->end_row()) goto err;
    }
    idx++;
  }

  ret = false;
err:
  my_eof(thd);
  for (uint i = 0; i < num_io_gtid_sets; i++) {
    my_free(io_gtid_set_buffer_array[i]);
  }
  my_free(io_gtid_set_buffer_array);
  my_free(sql_gtid_set_buffer);

  return ret;
}

/**
  Execute a SHOW SLAVE STATUS statement.

  @param thd Pointer to THD object for the client thread executing the
  statement.

  @param mi Pointer to Master_info object for the IO thread.

  @retval false success
  @retval true failure

  Currently, show slave status works for a channel too, in multisource
  replication. But using performance schema tables is better.

*/
bool show_slave_status(THD *thd, Master_info *mi) {
  List<Item> field_list;
  Protocol *protocol = thd->get_protocol();
  char *sql_gtid_set_buffer = nullptr, *io_gtid_set_buffer = nullptr;
  int sql_gtid_set_size = 0, io_gtid_set_size = 0;
  DBUG_TRACE;

  if (mi != nullptr) {
    global_sid_lock->wrlock();
    const Gtid_set *sql_gtid_set = gtid_state->get_executed_gtids();
    sql_gtid_set_size = sql_gtid_set->to_string(&sql_gtid_set_buffer);
    global_sid_lock->unlock();

    mi->rli->get_sid_lock()->wrlock();
    const Gtid_set *io_gtid_set = mi->rli->get_gtid_set();
    io_gtid_set_size = io_gtid_set->to_string(&io_gtid_set_buffer);
    mi->rli->get_sid_lock()->unlock();

    if (sql_gtid_set_size < 0 || io_gtid_set_size < 0) {
      my_eof(thd);
      my_free(sql_gtid_set_buffer);
      my_free(io_gtid_set_buffer);
      return true;
    }
  }

  /* Fill the metadata required for show slave status. */

  show_slave_status_metadata(field_list, io_gtid_set_size, sql_gtid_set_size);

  if (thd->send_result_metadata(&field_list,
                                Protocol::SEND_NUM_ROWS | Protocol::SEND_EOF)) {
    my_free(sql_gtid_set_buffer);
    my_free(io_gtid_set_buffer);
    return true;
  }

  if (Master_info::is_configured(mi)) {
    if (show_slave_status_send_data(thd, mi, io_gtid_set_buffer,
                                    sql_gtid_set_buffer))
      return true;

    if (protocol->end_row()) {
      my_free(sql_gtid_set_buffer);
      my_free(io_gtid_set_buffer);
      return true;
    }
  }
  my_eof(thd);
  my_free(sql_gtid_set_buffer);
  my_free(io_gtid_set_buffer);
  return false;
}

/**
  Entry point for SHOW SLAVE STATUS command. Function displayes
  the slave status for all channels or for a single channel
  based on the FOR CHANNEL  clause.

  @param[in]       thd          the client thread.

  @return
    @retval        false          ok
    @retval        true          not ok
*/
bool show_slave_status_cmd(THD *thd) {
  Master_info *mi = nullptr;
  LEX *lex = thd->lex;
  bool res;

  DBUG_TRACE;

  channel_map.rdlock();

  if (!lex->mi.for_channel)
    res = show_slave_status(thd);
  else {
    mi = channel_map.get_mi(lex->mi.channel);

    /*
      When mi is NULL, that means the channel doesn't exist, SSS
      will throw an error.
    */
    if (mi == nullptr) {
      my_error(ER_SLAVE_CHANNEL_DOES_NOT_EXIST, MYF(0), lex->mi.channel);
      channel_map.unlock();
      return true;
    }

    /*
      If the channel being used is a group replication applier channel we
      need to disable the SHOW SLAVE STATUS commannd as its output is not
      compatible with this command.
    */
    if (channel_map.is_group_replication_channel_name(mi->get_channel(),
                                                      true)) {
      my_error(ER_SLAVE_CHANNEL_OPERATION_NOT_ALLOWED, MYF(0),
               "SHOW SLAVE STATUS", mi->get_channel());
      channel_map.unlock();
      return true;
    }

    res = show_slave_status(thd, mi);
  }

  channel_map.unlock();

  return res;
}

void set_slave_thread_options(THD *thd) {
  DBUG_TRACE;
  /*
     It's nonsense to constrain the slave threads with max_join_size; if a
     query succeeded on master, we HAVE to execute it. So set
     OPTION_BIG_SELECTS. Setting max_join_size to HA_POS_ERROR is not enough
     (and it's not needed if we have OPTION_BIG_SELECTS) because an INSERT
     SELECT examining more than 4 billion rows would still fail (yes, because
     when max_join_size is 4G, OPTION_BIG_SELECTS is automatically set, but
     only for client threads.
  */
  ulonglong options = thd->variables.option_bits | OPTION_BIG_SELECTS;
  if (opt_log_slave_updates)
    options |= OPTION_BIN_LOG;
  else
    options &= ~OPTION_BIN_LOG;
  thd->variables.option_bits = options;
  thd->variables.completion_type = 0;

  /*
    Set autocommit= 1 when info tables are used and autocommit == 0 to
    avoid trigger asserts on mysql_execute_command(THD *thd) caused by
    info tables updates which do not commit, like Rotate, Stop and
    skipped events handling.
  */
  if ((thd->variables.option_bits & OPTION_NOT_AUTOCOMMIT) &&
      (opt_mi_repository_id == INFO_REPOSITORY_TABLE ||
       opt_rli_repository_id == INFO_REPOSITORY_TABLE)) {
    thd->variables.option_bits |= OPTION_AUTOCOMMIT;
    thd->variables.option_bits &= ~OPTION_NOT_AUTOCOMMIT;
    thd->server_status |= SERVER_STATUS_AUTOCOMMIT;
  }

  /*
    Set thread InnoDB high priority.
  */
  DBUG_EXECUTE_IF("dbug_set_high_prio_sql_thread", {
    if (thd->system_thread == SYSTEM_THREAD_SLAVE_SQL ||
        thd->system_thread == SYSTEM_THREAD_SLAVE_WORKER)
      thd->thd_tx_priority = 1;
  });
}

void set_slave_thread_default_charset(THD *thd, Relay_log_info const *rli) {
  DBUG_TRACE;

  thd->variables.character_set_client =
      global_system_variables.character_set_client;
  thd->variables.collation_connection =
      global_system_variables.collation_connection;
  thd->variables.collation_server = global_system_variables.collation_server;
  thd->update_charset();

  /*
    We use a const cast here since the conceptual (and externally
    visible) behavior of the function is to set the default charset of
    the thread.  That the cache has to be invalidated is a secondary
    effect.
   */
  const_cast<Relay_log_info *>(rli)->cached_charset_invalidate();
}

/*
  init_slave_thread()
*/

static int init_slave_thread(THD *thd, SLAVE_THD_TYPE thd_type) {
  DBUG_TRACE;
#if !defined(DBUG_OFF)
  int simulate_error = 0;
#endif
  thd->system_thread = (thd_type == SLAVE_THD_WORKER)
                           ? SYSTEM_THREAD_SLAVE_WORKER
                           : (thd_type == SLAVE_THD_SQL)
                                 ? SYSTEM_THREAD_SLAVE_SQL
                                 : SYSTEM_THREAD_SLAVE_IO;
  thd->security_context()->skip_grants();
  thd->get_protocol_classic()->init_net(0);
  thd->slave_thread = 1;
  thd->enable_slow_log = opt_log_slow_slave_statements;
  set_slave_thread_options(thd);

  /*
    Replication threads are:
    - background threads in the server, not user sessions,
    - yet still assigned a PROCESSLIST_ID,
      for historical reasons (displayed in SHOW PROCESSLIST).
  */
  thd->set_new_thread_id();

#ifdef HAVE_PSI_THREAD_INTERFACE
  /*
    Populate the PROCESSLIST_ID in the instrumentation.
  */
  struct PSI_thread *psi = PSI_THREAD_CALL(get_thread)();
  PSI_THREAD_CALL(set_thread_id)(psi, thd->thread_id());
#endif /* HAVE_PSI_THREAD_INTERFACE */

  DBUG_EXECUTE_IF("simulate_io_slave_error_on_init",
                  simulate_error |= (1 << SLAVE_THD_IO););
  DBUG_EXECUTE_IF("simulate_sql_slave_error_on_init",
                  simulate_error |= (1 << SLAVE_THD_SQL););
  thd->store_globals();
#if !defined(DBUG_OFF)
  if (simulate_error & (1 << thd_type)) {
    return -1;
  }
#endif

  if (thd_type == SLAVE_THD_SQL) {
    THD_STAGE_INFO(thd, stage_waiting_for_the_next_event_in_relay_log);
    thd->set_command(
        COM_QUERY);  // the SQL thread does not use the server protocol
  } else {
    THD_STAGE_INFO(thd, stage_waiting_for_master_update);
  }
  thd->set_time();
  /* Do not use user-supplied timeout value for system threads. */
  thd->variables.lock_wait_timeout = LONG_TIMEOUT;
  return 0;
}

/**
  Sleep for a given amount of time or until killed.

  @param thd        Thread context of the current thread.
  @param seconds    The number of seconds to sleep.
  @param func       Function object to check if the thread has been killed.
  @param info       The Rpl_info object associated with this sleep.

  @retval True if the thread has been killed, false otherwise.
*/
template <typename killed_func, typename rpl_info>
static inline bool slave_sleep(THD *thd, time_t seconds, killed_func func,
                               rpl_info info) {
  bool ret;
  struct timespec abstime;
  mysql_mutex_t *lock = &info->sleep_lock;
  mysql_cond_t *cond = &info->sleep_cond;

  /* Absolute system time at which the sleep time expires. */
  set_timespec(&abstime, seconds);

  mysql_mutex_lock(lock);
  thd->ENTER_COND(cond, lock, nullptr, nullptr);

  while (!(ret = func(thd, info))) {
    int error = mysql_cond_timedwait(cond, lock, &abstime);
    if (is_timeout(error)) break;
  }

  mysql_mutex_unlock(lock);
  thd->EXIT_COND(nullptr);

  return ret;
}

/**
  Callback function for mysql_binlog_open().

  Sets gtid data in the command packet.

  @param rpl              Replication stream information.
  @param packet_gtid_set  Pointer to command packet where gtid
                          data should be stored.
*/
static void fix_gtid_set(MYSQL_RPL *rpl, uchar *packet_gtid_set) {
  Gtid_set *gtid_set = (Gtid_set *)rpl->gtid_set_arg;

  gtid_set->encode(packet_gtid_set);
}

static int request_dump(THD *thd, MYSQL *mysql, MYSQL_RPL *rpl, Master_info *mi,
                        bool *suppress_warnings) {
  DBUG_TRACE;
  enum_server_command command =
      mi->is_auto_position() ? COM_BINLOG_DUMP_GTID : COM_BINLOG_DUMP;
  /*
    Note: binlog_flags is always 0.  However, in versions up to 5.6
    RC, the master would check the lowest bit and do something
    unexpected if it was set; in early versions of 5.6 it would also
    use the two next bits.  Therefore, for backward compatibility,
    if we ever start to use the flags, we should leave the three
    lowest bits unused.
  */
  uint binlog_flags = 0;

  *suppress_warnings = false;
  if (RUN_HOOK(binlog_relay_io, before_request_transmit,
               (thd, mi, binlog_flags)))
    return 1;

  rpl->server_id = server_id;
  rpl->flags = binlog_flags;

  Sid_map sid_map(nullptr); /* No lock needed */
  /*
    Note: should be declared at the same level as the mysql_binlog_open() call,
    as the latter might call fix_gtid_set() which in turns calls
    gtid_executed->encode().
  */
  Gtid_set gtid_executed(&sid_map);

  if (command == COM_BINLOG_DUMP_GTID) {
    // get set of GTIDs
    mi->rli->get_sid_lock()->wrlock();

    if (gtid_executed.add_gtid_set(mi->rli->get_gtid_set()) !=
        RETURN_STATUS_OK) {
      mi->rli->get_sid_lock()->unlock();
      return 1;
    }
    mi->rli->get_sid_lock()->unlock();

    global_sid_lock->wrlock();
    gtid_state->dbug_print();

    if (gtid_executed.add_gtid_set(gtid_state->get_executed_gtids()) !=
        RETURN_STATUS_OK) {
      global_sid_lock->unlock();
      return 1;
    }
    global_sid_lock->unlock();

    rpl->file_name = nullptr; /* No need to set rpl.file_name_length */
    rpl->start_position = 4;
    rpl->flags |= MYSQL_RPL_GTID;
    rpl->gtid_set_encoded_size = gtid_executed.get_encoded_length();
    rpl->fix_gtid_set = fix_gtid_set;
    rpl->gtid_set_arg = (void *)&gtid_executed;
  } else {
    rpl->file_name_length = 0;
    rpl->file_name = mi->get_master_log_name();
    rpl->start_position = DBUG_EVALUATE_IF("request_master_log_pos_3", 3,
                                           mi->get_master_log_pos());
  }
  if (mysql_binlog_open(mysql, rpl)) {
    /*
      Something went wrong, so we will just reconnect and retry later
      in the future, we should do a better error analysis, but for
      now we just fill up the error log :-)
    */
    if (mysql_errno(mysql) == ER_NET_READ_INTERRUPTED)
      *suppress_warnings = true;  // Suppress reconnect warning
    else
      LogErr(ERROR_LEVEL, ER_RPL_SLAVE_ERROR_RETRYING,
             command_name[command].str, mysql_errno(mysql), mysql_error(mysql),
             mi->connect_retry);
    return 1;
  }

  return 0;
}

/**
  Read one event from the master.

  @param mysql               MySQL connection.
  @param rpl                 Replication stream information.
  @param mi                  Master connection information.
  @param suppress_warnings   true when a normal net read timeout has caused us
                             to try a reconnect. We do not want to print
                             anything to the error log in this case because
                             this an abnormal event in an idle server.

  @retval 'packet_error'     Error.
  @retval  number            Length of packet.
*/

static ulong read_event(MYSQL *mysql, MYSQL_RPL *rpl, Master_info *mi,
                        bool *suppress_warnings) {
  DBUG_TRACE;

  *suppress_warnings = false;
  /*
    my_real_read() will time us out
    We check if we were told to die, and if not, try reading again
  */
#ifndef DBUG_OFF
  if (disconnect_slave_event_count && !(mi->events_until_exit--))
    return packet_error;
#endif

  if (mysql_binlog_fetch(mysql, rpl)) {
    if (mysql_errno(mysql) == ER_NET_READ_INTERRUPTED) {
      /*
        We are trying a normal reconnect after a read timeout;
        we suppress prints to .err file as long as the reconnect
        happens without problems
      */
      *suppress_warnings = true;
    } else if (!mi->abort_slave) {
      LogErr(ERROR_LEVEL, ER_RPL_SLAVE_ERROR_READING_FROM_SERVER,
             mi->get_for_channel_str(), mysql_error(mysql), mysql_errno(mysql));
    }
    return packet_error;
  }

  /* Check if eof packet */
  if (rpl->size == 0) {
    LogErr(SYSTEM_LEVEL, ER_RPL_SLAVE_DUMP_THREAD_KILLED_BY_MASTER,
           mi->get_for_channel_str(), ::server_uuid, mysql_error(mysql));
    return packet_error;
  }

  DBUG_PRINT("exit", ("len: %lu  net->read_pos[4]: %d", rpl->size,
                      mysql->net.read_pos[4]));
  return rpl->size - 1;
}

/**
  If this is a lagging slave (specified with CHANGE MASTER TO MASTER_DELAY = X),
  delays accordingly. Also unlocks rli->data_lock.

  Design note: this is the place to unlock rli->data_lock. The lock
  must be held when reading delay info from rli, but it should not be
  held while sleeping.

  @param ev Event that is about to be executed.

  @param thd The sql thread's THD object.

  @param rli The sql thread's Relay_log_info structure.

  @retval 0 If the delay timed out and the event shall be executed.

  @retval nonzero If the delay was interrupted and the event shall be skipped.
*/
static int sql_delay_event(Log_event *ev, THD *thd, Relay_log_info *rli) {
  time_t sql_delay = rli->get_sql_delay();

  DBUG_TRACE;
  mysql_mutex_assert_owner(&rli->data_lock);
  DBUG_ASSERT(!rli->belongs_to_client());

  if (sql_delay) {
    int type = ev->get_type_code();
    time_t sql_delay_end = 0;

    if (rli->commit_timestamps_status == Relay_log_info::COMMIT_TS_UNKNOWN &&
        (type == binary_log::GTID_LOG_EVENT ||
         type == binary_log::ANONYMOUS_GTID_LOG_EVENT)) {
      if (static_cast<Gtid_log_event *>(ev)->has_commit_timestamps &&
          DBUG_EVALUATE_IF("sql_delay_without_timestamps", 0, 1)) {
        rli->commit_timestamps_status = Relay_log_info::COMMIT_TS_FOUND;
      } else {
        rli->commit_timestamps_status = Relay_log_info::COMMIT_TS_NOT_FOUND;
      }
    }

    if (rli->commit_timestamps_status == Relay_log_info::COMMIT_TS_FOUND) {
      if (type == binary_log::GTID_LOG_EVENT ||
          type == binary_log::ANONYMOUS_GTID_LOG_EVENT) {
        /*
          Calculate when we should execute the event.
          The immediate master timestamp is expressed in microseconds.
          Delayed replication is defined in seconds.
          Hence convert immediate_commit_timestamp to seconds here.
        */
        sql_delay_end = ceil((static_cast<Gtid_log_event *>(ev)
                                  ->immediate_commit_timestamp) /
                             1000000.00) +
                        sql_delay;
      }
    } else {
      /*
        the immediate master does not support commit timestamps
        in Gtid_log_events
      */
      if (type != binary_log::ROTATE_EVENT &&
          type != binary_log::FORMAT_DESCRIPTION_EVENT &&
          type != binary_log::PREVIOUS_GTIDS_LOG_EVENT) {
        // Calculate when we should execute the event.
        sql_delay_end = ev->common_header->when.tv_sec +
                        rli->mi->clock_diff_with_master + sql_delay;
      }
    }
    if (sql_delay_end != 0) {
      // The current time.
      time_t now = my_time(0);
      // The amount of time we will have to sleep before executing the event.
      time_t nap_time = 0;

      if (sql_delay_end > now) {
        nap_time = sql_delay_end - now;

        DBUG_PRINT("info",
                   ("sql_delay= %lu "
                    "now= %ld "
                    "sql_delay_end= %ld "
                    "nap_time= %ld",
                    sql_delay, (long)now, (long)sql_delay_end, (long)nap_time));
        DBUG_PRINT("info", ("delaying replication event %lu secs", nap_time));
        rli->start_sql_delay(sql_delay_end);
        mysql_mutex_unlock(&rli->data_lock);
        return slave_sleep(thd, nap_time, sql_slave_killed, rli);
      } else {
        DBUG_PRINT("info", ("sql_delay= %lu "
                            "now= %ld "
                            "sql_delay_end= %ld ",
                            sql_delay, (long)now, (long)sql_delay_end));
      }
    }
  }
  mysql_mutex_unlock(&rli->data_lock);
  return 0;
}

/**
  Applies the given event and advances the relay log position.

  This is needed by the sql thread to execute events from the binlog,
  and by clients executing BINLOG statements.  Conceptually, this
  function does:

  @code
    ev->apply_event(rli);
    ev->update_pos(rli);
  @endcode

  It also does the following maintainance:

   - Initializes the thread's server_id and time; and the event's
     thread.

   - If !rli->belongs_to_client() (i.e., if it belongs to the slave
     sql thread instead of being used for executing BINLOG
     statements), it does the following things: (1) skips events if it
     is needed according to the server id or slave_skip_counter; (2)
     unlocks rli->data_lock; (3) sleeps if required by 'CHANGE MASTER
     TO MASTER_DELAY=X'; (4) maintains the running state of the sql
     thread (rli->thread_state).

   - Reports errors as needed.

  @param ptr_ev a pointer to a reference to the event to apply.

  @param thd The client thread that executes the event (i.e., the
  slave sql thread if called from a replication slave, or the client
  thread if called to execute a BINLOG statement).

  @param rli The relay log info (i.e., the slave's rli if called from
  a replication slave, or the client's thd->rli_fake if called to
  execute a BINLOG statement).

  @note MTS can store NULL to @c ptr_ev location to indicate
        the event is taken over by a Worker.

  @retval SLAVE_APPLY_EVENT_AND_UPDATE_POS_OK
          OK.

  @retval SLAVE_APPLY_EVENT_AND_UPDATE_POS_APPLY_ERROR
          Error calling ev->apply_event().

  @retval SLAVE_APPLY_EVENT_AND_UPDATE_POS_UPDATE_POS_ERROR
          No error calling ev->apply_event(), but error calling
          ev->update_pos().

  @retval SLAVE_APPLY_EVENT_AND_UPDATE_POS_APPEND_JOB_ERROR
          append_item_to_jobs() failed, thread was killed while waiting
          for successful enqueue on worker.
*/
static enum enum_slave_apply_event_and_update_pos_retval
apply_event_and_update_pos(Log_event **ptr_ev, THD *thd, Relay_log_info *rli) {
  int exec_res = 0;
  bool skip_event = false;
  Log_event *ev = *ptr_ev;
  Log_event::enum_skip_reason reason = Log_event::EVENT_SKIP_NOT;

  DBUG_TRACE;

  DBUG_PRINT("exec_event",
             ("%s(type_code: %d; server_id: %d)", ev->get_type_str(),
              ev->get_type_code(), ev->server_id));
  DBUG_PRINT("info",
             ("thd->options: %s%s; rli->last_event_start_time: %lu",
              FLAGSTR(thd->variables.option_bits, OPTION_NOT_AUTOCOMMIT),
              FLAGSTR(thd->variables.option_bits, OPTION_BEGIN),
              (ulong)rli->last_event_start_time));

  /*
    Execute the event to change the database and update the binary
    log coordinates, but first we set some data that is needed for
    the thread.

    The event will be executed unless it is supposed to be skipped.

    Queries originating from this server must be skipped.  Low-level
    events (Format_description_log_event, Rotate_log_event,
    Stop_log_event) from this server must also be skipped. But for
    those we don't want to modify 'group_master_log_pos', because
    these events did not exist on the master.
    Format_description_log_event is not completely skipped.

    Skip queries specified by the user in 'slave_skip_counter'.  We
    can't however skip events that has something to do with the log
    files themselves.

    Filtering on own server id is extremely important, to ignore
    execution of events created by the creation/rotation of the relay
    log (remember that now the relay log starts with its Format_desc,
    has a Rotate etc).
  */
  /*
     Set the unmasked and actual server ids from the event
   */
  thd->server_id = ev->server_id;  // use the original server id for logging
  thd->unmasked_server_id = ev->common_header->unmasked_server_id;
  thd->set_time();  // time the query
  thd->lex->set_current_select(0);
  if (!ev->common_header->when.tv_sec)
    my_micro_time_to_timeval(my_micro_time(), &ev->common_header->when);
  ev->thd = thd;  // because up to this point, ev->thd == 0

  if (!(rli->is_mts_recovery() &&
        bitmap_is_set(&rli->recovery_groups, rli->mts_recovery_index))) {
    reason = ev->shall_skip(rli);
  }
#ifndef DBUG_OFF
  if (rli->is_mts_recovery()) {
    DBUG_PRINT("mts",
               ("Mts is recovering %d, number of bits set %d, "
                "bitmap is set %d, index %lu.\n",
                rli->is_mts_recovery(), bitmap_bits_set(&rli->recovery_groups),
                bitmap_is_set(&rli->recovery_groups, rli->mts_recovery_index),
                rli->mts_recovery_index));
  }
#endif
  if (reason == Log_event::EVENT_SKIP_COUNT) {
    --rli->slave_skip_counter;
    skip_event = true;
  }
  set_timespec_nsec(&rli->ts_exec[0], 0);
  rli->stats_read_time += diff_timespec(&rli->ts_exec[0], &rli->ts_exec[1]);

  if (reason == Log_event::EVENT_SKIP_NOT) {
    // Sleeps if needed, and unlocks rli->data_lock.
    if (sql_delay_event(ev, thd, rli))
      return SLAVE_APPLY_EVENT_AND_UPDATE_POS_OK;

    exec_res = ev->apply_event(rli);

    DBUG_EXECUTE_IF("simulate_stop_when_mts_in_group",
                    if (rli->mts_group_status == Relay_log_info::MTS_IN_GROUP &&
                        rli->curr_group_seen_begin)
                        DBUG_SET("+d,stop_when_mts_in_group"););

    if (!exec_res && (ev->worker != rli)) {
      if (ev->worker) {
        Slave_job_item item = {ev, rli->get_event_relay_log_number(),
                               rli->get_event_start_pos()};
        Slave_job_item *job_item = &item;
        Slave_worker *w = (Slave_worker *)ev->worker;
        // specially marked group typically with OVER_MAX_DBS_IN_EVENT_MTS db:s
        bool need_sync = ev->is_mts_group_isolated();

        // all events except BEGIN-query must be marked with a non-NULL Worker
        DBUG_ASSERT(((Slave_worker *)ev->worker) == rli->last_assigned_worker);

        DBUG_PRINT("Log_event::apply_event:",
                   ("-> job item data %p to W_%lu", job_item->data, w->id));

        // Reset mts in-group state
        if (rli->mts_group_status == Relay_log_info::MTS_END_GROUP) {
          // CGAP cleanup
          rli->curr_group_assigned_parts.clear();
          // reset the B-group and Gtid-group marker
          rli->curr_group_seen_begin = rli->curr_group_seen_gtid = false;
          rli->last_assigned_worker = nullptr;
        }
        /*
           Stroring GAQ index of the group that the event belongs to
           in the event. Deferred events are handled similarly below.
        */
        ev->mts_group_idx = rli->gaq->assigned_group_index;

        bool append_item_to_jobs_error = false;
        if (rli->curr_group_da.size() > 0) {
          /*
            the current event sorted out which partion the current group
            belongs to. It's time now to processed deferred array events.
          */
          for (uint i = 0; i < rli->curr_group_da.size(); i++) {
            Slave_job_item da_item = rli->curr_group_da[i];
            DBUG_PRINT("mts", ("Assigning job %llu to worker %lu",
                               (da_item.data)->common_header->log_pos, w->id));
            da_item.data->mts_group_idx =
                rli->gaq->assigned_group_index;  // similarly to above
            if (!append_item_to_jobs_error)
              append_item_to_jobs_error = append_item_to_jobs(&da_item, w, rli);
            if (append_item_to_jobs_error) delete da_item.data;
          }
          rli->curr_group_da.clear();
        }
        if (append_item_to_jobs_error)
          return SLAVE_APPLY_EVENT_AND_UPDATE_POS_APPEND_JOB_ERROR;

        DBUG_PRINT("mts", ("Assigning job %llu to worker %lu\n",
                           job_item->data->common_header->log_pos, w->id));

        /* Notice `ev' instance can be destoyed after `append()' */
        if (append_item_to_jobs(job_item, w, rli))
          return SLAVE_APPLY_EVENT_AND_UPDATE_POS_APPEND_JOB_ERROR;
        if (need_sync) {
          /*
            combination of over-max db:s and end of the current group
            forces to wait for the assigned groups completion by assigned
            to the event worker.
            Indeed MTS group status could be safely set to MTS_NOT_IN_GROUP
            after wait_() returns.
            No need to know a possible error out of synchronization call.
          */
          (void)rli->current_mts_submode->wait_for_workers_to_finish(rli);
        }
      }
      *ptr_ev = nullptr;  // announcing the event is passed to w-worker

      if (rli->is_parallel_exec() && rli->mts_events_assigned % 1024 == 1) {
        time_t my_now = my_time(0);

        if ((my_now - rli->mts_last_online_stat) >= mts_online_stat_period) {
          LogErr(INFORMATION_LEVEL, ER_RPL_MTS_STATISTICS,
                 rli->get_for_channel_str(),
                 static_cast<unsigned long>(my_now - rli->mts_last_online_stat),
                 rli->mts_events_assigned, rli->mts_wq_overrun_cnt,
                 rli->mts_wq_overfill_cnt, rli->wq_size_waits_cnt,
                 rli->mts_total_wait_overlap.load(),
                 rli->mts_wq_no_underrun_cnt, rli->mts_total_wait_worker_avail);
          rli->mts_last_online_stat = my_now;
        }
      }
    }
  } else
    mysql_mutex_unlock(&rli->data_lock);

  set_timespec_nsec(&rli->ts_exec[1], 0);
  rli->stats_exec_time += diff_timespec(&rli->ts_exec[1], &rli->ts_exec[0]);

  DBUG_PRINT("info", ("apply_event error = %d", exec_res));
  if (exec_res == 0) {
    /*
      Positions are not updated here when an XID is processed. To make
      a slave crash-safe, positions must be updated while processing a
      XID event and as such do not need to be updated here again.

      However, if the event needs to be skipped, this means that it
      will not be processed and then positions need to be updated here.

      DDL:s that are not yet committed, as indicated by
      @c has_ddl_committed flag, visit the block.

      See sql/rpl_rli.h for further details.
    */
    int error = 0;
    if (*ptr_ev &&
        ((ev->get_type_code() != binary_log::XID_EVENT &&
          !is_committed_ddl(*ptr_ev)) ||
         skip_event ||
         (rli->is_mts_recovery() && !is_gtid_event(ev) &&
          (ev->ends_group() || !rli->mts_recovery_group_seen_begin) &&
          bitmap_is_set(&rli->recovery_groups, rli->mts_recovery_index)))) {
#ifndef DBUG_OFF
      /*
        This only prints information to the debug trace.

        TODO: Print an informational message to the error log?
      */
      static const char *const explain[] = {
          // EVENT_SKIP_NOT,
          "not skipped",
          // EVENT_SKIP_IGNORE,
          "skipped because event should be ignored",
          // EVENT_SKIP_COUNT
          "skipped because event skip counter was non-zero"};
      DBUG_PRINT("info",
                 ("OPTION_BEGIN: %d; IN_STMT: %d",
                  static_cast<bool>(thd->variables.option_bits & OPTION_BEGIN),
                  rli->get_flag(Relay_log_info::IN_STMT)));
      DBUG_PRINT("skip_event",
                 ("%s event was %s", ev->get_type_str(), explain[reason]));
#endif

      error = ev->update_pos(rli);
      /*
        Slave skips an event if the slave_skip_counter is greater than zero.
        We have to free thd's mem_root here after we update the positions
        in the repository table if the event is a skipped event.
        Otherwise, imagine a situation where slave_skip_counter is big number
        and slave is skipping the events and updating the repository.
        All the memory used while these operations are going on is never
        freed unless slave starts executing the events (after slave_skip_counter
        becomes zero).

        Hence we free thd's mem_root here if it is a skipped event.
        (freeing mem_root generally happens from Query_log_event::do_apply_event
        or Rows_log_event::do_apply_event when they find the end of
        the group event).
      */
      if (skip_event) free_root(thd->mem_root, MYF(MY_KEEP_PREALLOC));

#ifndef DBUG_OFF
      DBUG_PRINT("info", ("update_pos error = %d", error));
      if (!rli->belongs_to_client()) {
        char buf[22];
        DBUG_PRINT("info",
                   ("group %s %s", llstr(rli->get_group_relay_log_pos(), buf),
                    rli->get_group_relay_log_name()));
        DBUG_PRINT("info",
                   ("event %s %s", llstr(rli->get_event_relay_log_pos(), buf),
                    rli->get_event_relay_log_name()));
      }
#endif
    } else {
      /*
        INTVAR_EVENT, RAND_EVENT, USER_VAR_EVENT and ROWS_QUERY_LOG_EVENT are
        deferred event. It means ev->worker is NULL.
      */
      DBUG_ASSERT(*ptr_ev == ev || rli->is_parallel_exec() ||
                  (!ev->worker &&
                   (ev->get_type_code() == binary_log::INTVAR_EVENT ||
                    ev->get_type_code() == binary_log::RAND_EVENT ||
                    ev->get_type_code() == binary_log::USER_VAR_EVENT ||
                    ev->get_type_code() == binary_log::ROWS_QUERY_LOG_EVENT)));

      rli->inc_event_relay_log_pos();
    }

    if (!error && rli->is_mts_recovery() &&
        ev->get_type_code() != binary_log::ROTATE_EVENT &&
        ev->get_type_code() != binary_log::FORMAT_DESCRIPTION_EVENT &&
        ev->get_type_code() != binary_log::PREVIOUS_GTIDS_LOG_EVENT) {
      if (ev->starts_group()) {
        rli->mts_recovery_group_seen_begin = true;
      } else if ((ev->ends_group() || !rli->mts_recovery_group_seen_begin) &&
                 !is_gtid_event(ev)) {
        rli->mts_recovery_index++;
        if (--rli->mts_recovery_group_cnt == 0) {
          rli->mts_recovery_index = 0;
          LogErr(INFORMATION_LEVEL, ER_RPL_MTS_RECOVERY_COMPLETE,
                 rli->get_for_channel_str(), rli->get_group_relay_log_name(),
                 rli->get_group_relay_log_pos(),
                 rli->get_group_master_log_name(),
                 rli->get_group_master_log_pos());
          /*
             Few tests wait for UNTIL_SQL_AFTER_MTS_GAPS completion.
             Due to exisiting convention the status won't change
             prior to slave restarts.
             So making of UNTIL_SQL_AFTER_MTS_GAPS completion isdone here,
             and only in the debug build to make the test to catch the change
             despite a faulty design of UNTIL checking before execution.
          */
          if (rli->until_condition ==
              Relay_log_info::UNTIL_SQL_AFTER_MTS_GAPS) {
            rli->until_condition = Relay_log_info::UNTIL_DONE;
          }
          // reset the Worker tables to remove last slave session time info
          if ((error = rli->mts_finalize_recovery())) {
            (void)Rpl_info_factory::reset_workers(rli);
          }
        }
        rli->mts_recovery_group_seen_begin = false;
        if (!error) error = rli->flush_info(true);
      }
    }

    if (error) {
      /*
        The update should not fail, so print an error message and
        return an error code.

        TODO: Replace this with a decent error message when merged
        with BUG#24954 (which adds several new error message).
      */
      char buf[22];
      rli->report(ERROR_LEVEL, ER_UNKNOWN_ERROR,
                  "It was not possible to update the positions"
                  " of the relay log information: the slave may"
                  " be in an inconsistent state."
                  " Stopped in %s position %s",
                  rli->get_group_relay_log_name(),
                  llstr(rli->get_group_relay_log_pos(), buf));
      return SLAVE_APPLY_EVENT_AND_UPDATE_POS_UPDATE_POS_ERROR;
    }
  }

  return exec_res ? SLAVE_APPLY_EVENT_AND_UPDATE_POS_APPLY_ERROR
                  : SLAVE_APPLY_EVENT_AND_UPDATE_POS_OK;
}

/**
  Let the worker applying the current group to rollback and gracefully
  finish its work before.

  @param rli The slave's relay log info.

  @param ev a pointer to the event on hold before applying this rollback
  procedure.

  @retval false The rollback succeeded.

  @retval true  There was an error while injecting events.
*/
static bool coord_handle_partial_binlogged_transaction(Relay_log_info *rli,
                                                       const Log_event *ev) {
  DBUG_TRACE;
  /*
    This function is called holding the rli->data_lock.
    We must return it still holding this lock, except in the case of returning
    error.
  */
  mysql_mutex_assert_owner(&rli->data_lock);
  THD *thd = rli->info_thd;

  if (!rli->curr_group_seen_begin) {
    DBUG_PRINT("info", ("Injecting QUERY(BEGIN) to rollback worker"));
    Log_event *begin_event = new Query_log_event(thd, STRING_WITH_LEN("BEGIN"),
                                                 true,  /* using_trans */
                                                 false, /* immediate */
                                                 true,  /* suppress_use */
                                                 0,     /* error */
                                                 true /* ignore_command */);
    ((Query_log_event *)begin_event)->db = "";
    begin_event->common_header->data_written = 0;
    begin_event->server_id = ev->server_id;
    /*
      We must be careful to avoid SQL thread increasing its position
      farther than the event that triggered this QUERY(BEGIN).
    */
    begin_event->common_header->log_pos = ev->common_header->log_pos;
    begin_event->future_event_relay_log_pos = ev->future_event_relay_log_pos;

    if (apply_event_and_update_pos(&begin_event, thd, rli) !=
        SLAVE_APPLY_EVENT_AND_UPDATE_POS_OK) {
      delete begin_event;
      return true;
    }
    mysql_mutex_lock(&rli->data_lock);
  }

  DBUG_PRINT("info", ("Injecting QUERY(ROLLBACK) to rollback worker"));
  Log_event *rollback_event = new Query_log_event(
      thd, STRING_WITH_LEN("ROLLBACK"), true, /* using_trans */
      false,                                  /* immediate */
      true,                                   /* suppress_use */
      0,                                      /* error */
      true /* ignore_command */);
  ((Query_log_event *)rollback_event)->db = "";
  rollback_event->common_header->data_written = 0;
  rollback_event->server_id = ev->server_id;
  /*
    We must be careful to avoid SQL thread increasing its position
    farther than the event that triggered this QUERY(ROLLBACK).
  */
  rollback_event->common_header->log_pos = ev->common_header->log_pos;
  rollback_event->future_event_relay_log_pos = ev->future_event_relay_log_pos;

  ((Query_log_event *)rollback_event)->rollback_injected_by_coord = true;

  if (apply_event_and_update_pos(&rollback_event, thd, rli) !=
      SLAVE_APPLY_EVENT_AND_UPDATE_POS_OK) {
    delete rollback_event;
    return true;
  }
  mysql_mutex_lock(&rli->data_lock);

  return false;
}

/**
  Top-level function for executing the next event in the relay log.
  This is called from the SQL thread.

  This function reads the event from the relay log, executes it, and
  advances the relay log position.  It also handles errors, etc.

  This function may fail to apply the event for the following reasons:

   - The position specfied by the UNTIL condition of the START SLAVE
     command is reached.

   - It was not possible to read the event from the log.

   - The slave is killed.

   - An error occurred when applying the event, and the event has been
     tried slave_trans_retries times.  If the event has been retried
     fewer times, 0 is returned.

   - init_info or init_relay_log_pos failed. (These are called
     if a failure occurs when applying the event.)

   - An error occurred when updating the binlog position.

  @retval 0 The event was applied.

  @retval 1 The event was not applied.
*/
static int exec_relay_log_event(THD *thd, Relay_log_info *rli,
                                Rpl_applier_reader *applier_reader) {
  DBUG_TRACE;

  /*
     We acquire this mutex since we need it for all operations except
     event execution. But we will release it in places where we will
     wait for something for example inside of next_event().
   */
  mysql_mutex_lock(&rli->data_lock);

  Log_event *ev = nullptr;
#ifndef DBUG_OFF
  if (!abort_slave_event_count || rli->events_until_exit--)
#endif
    ev = applier_reader->read_next_event();

  Log_event **ptr_ev = nullptr;
  RLI_current_event_raii rli_c_ev(rli, ev);

  if (ev != nullptr) {
    /*
      To avoid assigned event groups exceeding rli->checkpoint_group, it
      need force to compute checkpoint.
    */
    bool force = rli->rli_checkpoint_seqno >= rli->checkpoint_group;
    if (force || rli->is_time_for_mts_checkpoint()) {
      mysql_mutex_unlock(&rli->data_lock);
      if (mts_checkpoint_routine(rli, force)) {
        delete ev;
        return 1;
      }
      mysql_mutex_lock(&rli->data_lock);
    }
  }

  /*
    It should be checked after calling mts_checkpoint_routine(), because that
    function could be interrupted by kill while 'force' is true.
  */
  if (sql_slave_killed(thd, rli)) {
    mysql_mutex_unlock(&rli->data_lock);
    delete ev;

    LogErr(INFORMATION_LEVEL, ER_RPL_SLAVE_ERROR_READING_RELAY_LOG_EVENTS,
           rli->get_for_channel_str(), "slave SQL thread was killed");
    return 1;
  }

  if (ev) {
    enum enum_slave_apply_event_and_update_pos_retval exec_res;

    ptr_ev = &ev;
    /*
      Even if we don't execute this event, we keep the master timestamp,
      so that seconds behind master shows correct delta (there are events
      that are not replayed, so we keep falling behind).

      If it is an artificial event, or a relay log event (IO thread generated
      event) or ev->when is set to 0, or a FD from master, or a heartbeat
      event with server_id '0' then  we don't update the last_master_timestamp.

      In case of parallel execution last_master_timestamp is only updated when
      a job is taken out of GAQ. Thus when last_master_timestamp is 0 (which
      indicates that GAQ is empty, all slave workers are waiting for events from
      the Coordinator), we need to initialize it with a timestamp from the first
      event to be executed in parallel.
    */
    if ((!rli->is_parallel_exec() || rli->last_master_timestamp == 0) &&
        !(ev->is_artificial_event() || ev->is_relay_log_event() ||
          ev->get_type_code() == binary_log::FORMAT_DESCRIPTION_EVENT ||
          ev->server_id == 0)) {
      rli->last_master_timestamp =
          ev->common_header->when.tv_sec + (time_t)ev->exec_time;
      DBUG_ASSERT(rli->last_master_timestamp >= 0);
    }

    if (rli->is_until_satisfied_before_dispatching_event(ev)) {
      /*
        Setting abort_slave flag because we do not want additional message about
        error in query execution to be printed.
      */
      rli->abort_slave = 1;
      mysql_mutex_unlock(&rli->data_lock);
      delete ev;
      return 1;
    }

    { /**
               The following failure injecion works in cooperation with tests
               setting @@global.debug= 'd,incomplete_group_in_relay_log'.
               Xid or Commit events are not executed to force the slave sql
               read hanging if the realy log does not have any more events.
            */
      DBUG_EXECUTE_IF(
          "incomplete_group_in_relay_log",
          if ((ev->get_type_code() == binary_log::XID_EVENT) ||
              ((ev->get_type_code() == binary_log::QUERY_EVENT) &&
               strcmp("COMMIT", ((Query_log_event *)ev)->query) == 0)) {
            DBUG_ASSERT(thd->get_transaction()->cannot_safely_rollback(
                Transaction_ctx::SESSION));
            rli->abort_slave = 1;
            mysql_mutex_unlock(&rli->data_lock);
            delete ev;
            rli->inc_event_relay_log_pos();
            return 0;
          };);
    }

    /*
      GTID protocol will put a FORMAT_DESCRIPTION_EVENT from the master with
      log_pos != 0 after each (re)connection if auto positioning is enabled.
      This means that the SQL thread might have already started to apply the
      current group but, as the IO thread had to reconnect, it left this
      group incomplete and will start it again from the beginning.
      So, before applying this FORMAT_DESCRIPTION_EVENT, we must let the
      worker roll back the current group and gracefully finish its work,
      before starting to apply the new (complete) copy of the group.
    */
    if (ev->get_type_code() == binary_log::FORMAT_DESCRIPTION_EVENT &&
        ev->server_id != ::server_id && ev->common_header->log_pos != 0 &&
        rli->is_parallel_exec() && rli->curr_group_seen_gtid) {
      if (coord_handle_partial_binlogged_transaction(rli, ev))
        /*
          In the case of an error, coord_handle_partial_binlogged_transaction
          will not try to get the rli->data_lock again.
        */
        return 1;
    }

    /* ptr_ev can change to NULL indicating MTS coorinator passed to a Worker */
    exec_res = apply_event_and_update_pos(ptr_ev, thd, rli);
    /*
      Note: the above call to apply_event_and_update_pos executes
      mysql_mutex_unlock(&rli->data_lock);
    */

    /* For deferred events, the ptr_ev is set to NULL
        in Deferred_log_events::add() function.
        Hence deferred events wont be deleted here.
        They will be deleted in Deferred_log_events::rewind() funciton.
    */
    if (*ptr_ev) {
      DBUG_ASSERT(*ptr_ev == ev);  // event remains to belong to Coordinator

      DBUG_EXECUTE_IF("dbug.calculate_sbm_after_previous_gtid_log_event", {
        if (ev->get_type_code() == binary_log::PREVIOUS_GTIDS_LOG_EVENT) {
          const char act[] =
              "now signal signal.reached wait_for signal.done_sbm_calculation";
          DBUG_ASSERT(opt_debug_sync_timeout > 0);
          DBUG_ASSERT(!debug_sync_set_action(thd, STRING_WITH_LEN(act)));
        }
      };);
      DBUG_EXECUTE_IF("dbug.calculate_sbm_after_fake_rotate_log_event", {
        if (ev->get_type_code() == binary_log::ROTATE_EVENT &&
            ev->is_artificial_event()) {
          const char act[] =
              "now signal signal.reached wait_for signal.done_sbm_calculation";
          DBUG_ASSERT(opt_debug_sync_timeout > 0);
          DBUG_ASSERT(!debug_sync_set_action(thd, STRING_WITH_LEN(act)));
        }
      };);
      /*
        Format_description_log_event should not be deleted because it will be
        used to read info about the relay log's format; it will be deleted when
        the SQL thread does not need it, i.e. when this thread terminates.
        ROWS_QUERY_LOG_EVENT is destroyed at the end of the current statement
        clean-up routine.
      */
      if (ev->get_type_code() != binary_log::FORMAT_DESCRIPTION_EVENT &&
          ev->get_type_code() != binary_log::ROWS_QUERY_LOG_EVENT) {
        DBUG_PRINT("info", ("Deleting the event after it has been executed"));
        delete ev;
        /*
          Raii guard is explicitly instructed to invalidate
          otherwise bogus association of the execution context with the being
          destroyed above event.
        */
        ev = rli->current_event = nullptr;
      }
    }

    /*
      exec_res == SLAVE_APPLY_EVENT_AND_UPDATE_POS_UPDATE_POS_ERROR
                  update_log_pos failed: this should not happen, so we
                  don't retry.
      exec_res == SLAVE_APPLY_EVENT_AND_UPDATE_POS_APPEND_JOB_ERROR
                  append_item_to_jobs() failed, this happened because
                  thread was killed while waiting for enqueue on worker.
    */
    if (exec_res >= SLAVE_APPLY_EVENT_AND_UPDATE_POS_UPDATE_POS_ERROR) {
      delete ev;
      return 1;
    }

    if (slave_trans_retries) {
      int temp_err = 0;
      bool silent = false;
      if (exec_res && !is_mts_worker(thd) /* no reexecution in MTS mode */ &&
          (temp_err = rli->has_temporary_error(thd, 0, &silent)) &&
          !thd->get_transaction()->cannot_safely_rollback(
              Transaction_ctx::SESSION)) {
        const char *errmsg;
        /*
          We were in a transaction which has been rolled back because of a
          temporary error;
          let's seek back to BEGIN log event and retry it all again.
          Note, if lock wait timeout (innodb_lock_wait_timeout exceeded)
          there is no rollback since 5.0.13 (ref: manual).
          We have to not only seek but also
          a) init_info(), to seek back to hot relay log's start for later
          (for when we will come back to this hot log after re-processing the
          possibly existing old logs where BEGIN is: applier_reader will
          then need the cache to be at position 0 (see comments at beginning of
          init_info()).
          b) init_relay_log_pos(), because the BEGIN may be an older relay log.
        */
        if (rli->trans_retries < slave_trans_retries) {
          /*
            The transactions has to be rolled back before
            load_mi_and_rli_from_repositories is called. Because
            load_mi_and_rli_from_repositories will starts a new
            transaction if master_info_repository is TABLE.
          */
          rli->cleanup_context(thd, 1);
          /*
            Temporary error status is both unneeded and harmful for following
            open-and-lock slave system tables but store its number first for
            monitoring purposes.
          */
          uint temp_trans_errno = thd->get_stmt_da()->mysql_errno();
          thd->clear_error();
          applier_reader->close();
          /*
             We need to figure out if there is a test case that covers
             this part. \Alfranio.
          */
          if (load_mi_and_rli_from_repositories(rli->mi, false, SLAVE_SQL))
            LogErr(ERROR_LEVEL,
                   ER_RPL_SLAVE_FAILED_TO_INIT_MASTER_INFO_STRUCTURE,
                   rli->get_for_channel_str());
          else if (applier_reader->open(&errmsg))
            LogErr(ERROR_LEVEL, ER_RPL_SLAVE_CANT_INIT_RELAY_LOG_POSITION,
                   rli->get_for_channel_str(), errmsg);
          else {
            exec_res = SLAVE_APPLY_EVENT_AND_UPDATE_POS_OK;
            /* chance for concurrent connection to get more locks */
            slave_sleep(thd,
                        min<ulong>(rli->trans_retries, MAX_SLAVE_RETRY_PAUSE),
                        sql_slave_killed, rli);
            mysql_mutex_lock(&rli->data_lock);  // because of SHOW STATUS
            if (!silent) {
              rli->trans_retries++;
              if (rli->is_processing_trx()) {
                rli->retried_processing(temp_trans_errno,
                                        ER_THD(thd, temp_trans_errno),
                                        rli->trans_retries);
              }
            }

            rli->retried_trans++;
            mysql_mutex_unlock(&rli->data_lock);
#ifndef DBUG_OFF
            if (rli->trans_retries == 2 || rli->trans_retries == 6) {
              DBUG_EXECUTE_IF("rpl_ps_tables_worker_retry", {
                char const act[] =
                    "now SIGNAL signal.rpl_ps_tables_worker_retry_pause "
                    "WAIT_FOR signal.rpl_ps_tables_worker_retry_continue";
                DBUG_ASSERT(opt_debug_sync_timeout > 0);
                DBUG_ASSERT(
                    !debug_sync_set_action(current_thd, STRING_WITH_LEN(act)));
              };);
            }
#endif
            DBUG_PRINT("info", ("Slave retries transaction "
                                "rli->trans_retries: %lu",
                                rli->trans_retries));
          }
        } else {
          thd->fatal_error();
          rli->report(ERROR_LEVEL, thd->get_stmt_da()->mysql_errno(),
                      "Slave SQL thread retried transaction %lu time(s) "
                      "in vain, giving up. Consider raising the value of "
                      "the slave_transaction_retries variable.",
                      rli->trans_retries);
        }
      } else if ((exec_res && !temp_err) ||
                 (opt_using_transactions &&
                  rli->get_group_relay_log_pos() ==
                      rli->get_event_relay_log_pos())) {
        /*
          Only reset the retry counter if the entire group succeeded
          or failed with a non-transient error.  On a successful
          event, the execution will proceed as usual; in the case of a
          non-transient error, the slave will stop with an error.
         */
        rli->trans_retries = 0;  // restart from fresh
        DBUG_PRINT("info", ("Resetting retry counter, rli->trans_retries: %lu",
                            rli->trans_retries));
      }
    }
    if (exec_res) {
      delete ev;
      /* Raii object is explicitly updated 'cos this branch doesn't end func */
      rli->current_event = nullptr;
    } else if (rli->is_until_satisfied_after_dispatching_event()) {
      mysql_mutex_lock(&rli->data_lock);
      rli->abort_slave = 1;
      mysql_mutex_unlock(&rli->data_lock);
      return 1;
    }
    return exec_res;
  }

  /*
    It is impossible to read next event to finish the event group whenever a
    read event error happens. So MTS group status is set to MTS_KILLED_GROUP to
    force stop.
  */
  if (rli->mts_group_status == Relay_log_info::MTS_IN_GROUP)
    rli->mts_group_status = Relay_log_info::MTS_KILLED_GROUP;

  mysql_mutex_unlock(&rli->data_lock);
  rli->report(ERROR_LEVEL, ER_SLAVE_RELAY_LOG_READ_FAILURE,
              ER_THD(thd, ER_SLAVE_RELAY_LOG_READ_FAILURE),
              "\
Could not parse relay log event entry. The possible reasons are: the master's \
binary log is corrupted (you can check this by running 'mysqlbinlog' on the \
binary log), the slave's relay log is corrupted (you can check this by running \
'mysqlbinlog' on the relay log), a network problem, the server was unable to \
fetch a keyring key required to open an encrypted relay log file, or a bug in \
the master's or slave's MySQL code. If you want to check the master's binary \
log or slave's relay log, you will be able to know their names by issuing \
'SHOW SLAVE STATUS' on this slave.\
");
  return 1;
}

static bool check_io_slave_killed(THD *thd, Master_info *mi, const char *info) {
  if (io_slave_killed(thd, mi)) {
    if (info)
      LogErr(INFORMATION_LEVEL, ER_RPL_IO_THREAD_KILLED, info,
             mi->get_for_channel_str());
    return true;
  }
  return false;
}

/**
  @brief Try to reconnect slave IO thread.

  @details Terminates current connection to master, sleeps for
  @c mi->connect_retry msecs and initiates new connection with
  @c safe_reconnect(). Variable pointed by @c retry_count is increased -
  if it exceeds @c mi->retry_count then connection is not re-established
  and function signals error.
  Unless @c suppres_warnings is true, a warning is put in the server error log
  when reconnecting. The warning message and messages used to report errors
  are taken from @c messages array. In case @c mi->retry_count is exceeded,
  no messages are added to the log.

  @param[in]     thd                 Thread context.
  @param[in]     mysql               MySQL connection.
  @param[in]     mi                  Master connection information.
  @param[in,out] retry_count         Number of attempts to reconnect.
  @param[in]     suppress_warnings   true when a normal net read timeout
                                     has caused to reconnecting.
  @param[in]     messages            Messages to print/log, see
                                     reconnect_messages[] array.

  @retval        0                   OK.
  @retval        1                   There was an error.
*/

static int try_to_reconnect(THD *thd, MYSQL *mysql, Master_info *mi,
                            uint *retry_count, bool suppress_warnings,
                            const char *messages[SLAVE_RECON_MSG_MAX]) {
  mi->slave_running = MYSQL_SLAVE_RUN_NOT_CONNECT;
  thd->proc_info = messages[SLAVE_RECON_MSG_WAIT];
  thd->clear_active_vio();
  end_server(mysql);
  if ((*retry_count)++) {
    if (*retry_count > mi->retry_count) return 1;  // Don't retry forever
    slave_sleep(thd, mi->connect_retry, io_slave_killed, mi);
  }
  if (check_io_slave_killed(thd, mi, messages[SLAVE_RECON_MSG_KILLED_WAITING]))
    return 1;
  thd->proc_info = messages[SLAVE_RECON_MSG_AFTER];
  if (!suppress_warnings) {
    char llbuff[22];
    /*
      Raise a warining during registering on master/requesting dump.
      Log a message reading event.
    */
    if (messages[SLAVE_RECON_MSG_COMMAND][0]) {
      char buf[256];
      snprintf(buf, sizeof(buf), messages[SLAVE_RECON_MSG_FAILED],
               mi->get_io_rpl_log_name(),
               llstr(mi->get_master_log_pos(), llbuff));

      mi->report(WARNING_LEVEL, ER_SLAVE_MASTER_COM_FAILURE,
                 ER_THD(thd, ER_SLAVE_MASTER_COM_FAILURE),
                 messages[SLAVE_RECON_MSG_COMMAND], buf);
    } else {
      LogErr(INFORMATION_LEVEL, ER_SLAVE_RECONNECT_FAILED,
             mi->get_io_rpl_log_name(), llstr(mi->get_master_log_pos(), llbuff),
             mi->get_for_channel_str());
    }
  }
  if (safe_reconnect(thd, mysql, mi, 1) || io_slave_killed(thd, mi)) {
    LogErr(INFORMATION_LEVEL, ER_SLAVE_KILLED_AFTER_RECONNECT);
    return 1;
  }
  return 0;
}

/**
  Slave IO thread entry point.

  @param arg Pointer to Master_info struct that holds information for
  the IO thread.

  @return Always 0.
*/
extern "C" void *handle_slave_io(void *arg) {
  THD *thd = nullptr;  // needs to be first for thread_stack
  bool thd_added = false;
  MYSQL *mysql;
  Master_info *mi = (Master_info *)arg;
  Relay_log_info *rli = mi->rli;
  char llbuff[22];
  uint retry_count;
  bool suppress_warnings;
  int ret;
  bool successfully_connected;
#ifndef DBUG_OFF
  uint retry_count_reg = 0, retry_count_dump = 0, retry_count_event = 0;
#endif
  Global_THD_manager *thd_manager = Global_THD_manager::get_instance();
  // needs to call my_thread_init(), otherwise we get a coredump in DBUG_ stuff
  my_thread_init();
  {
    DBUG_TRACE;

    DBUG_ASSERT(mi->inited);
    mysql = nullptr;
    retry_count = 0;

    mysql_mutex_lock(&mi->run_lock);
    /* Inform waiting threads that slave has started */
    mi->slave_run_id++;

#ifndef DBUG_OFF
    mi->events_until_exit = disconnect_slave_event_count;
#endif

    thd = new THD;  // note that contructor of THD uses DBUG_ !
    THD_CHECK_SENTRY(thd);
    mi->info_thd = thd;

#ifdef HAVE_PSI_THREAD_INTERFACE
    // save the instrumentation for IO thread in mi->info_thd
    struct PSI_thread *psi = PSI_THREAD_CALL(get_thread)();
    thd_set_psi(mi->info_thd, psi);
#endif

    thd->thread_stack = (char *)&thd;  // remember where our stack is
    mi->clear_error();
    mi->slave_running = 1;
    if (init_slave_thread(thd, SLAVE_THD_IO)) {
      mysql_cond_broadcast(&mi->start_cond);
      mysql_mutex_unlock(&mi->run_lock);
      mi->report(ERROR_LEVEL, ER_SLAVE_FATAL_ERROR,
                 ER_THD(thd, ER_SLAVE_FATAL_ERROR),
                 "Failed during slave I/O thread initialization ");
      goto err;
    }

    thd_manager->add_thd(thd);
    thd_added = true;

    mi->abort_slave = 0;
    mysql_mutex_unlock(&mi->run_lock);
    mysql_cond_broadcast(&mi->start_cond);

    DBUG_PRINT("master_info",
               ("log_file_name: '%s'  position: %s", mi->get_master_log_name(),
                llstr(mi->get_master_log_pos(), llbuff)));

    /* This must be called before run any binlog_relay_io hooks */
    RPL_MASTER_INFO = mi;

    if (RUN_HOOK(binlog_relay_io, thread_start, (thd, mi))) {
      mi->report(ERROR_LEVEL, ER_SLAVE_FATAL_ERROR,
                 ER_THD(thd, ER_SLAVE_FATAL_ERROR),
                 "Failed to run 'thread_start' hook");
      goto err;
    }

    if (!(mi->mysql = mysql = mysql_init(nullptr))) {
      mi->report(ERROR_LEVEL, ER_SLAVE_FATAL_ERROR,
                 ER_THD(thd, ER_SLAVE_FATAL_ERROR), "error in mysql_init()");
      goto err;
    }

    THD_STAGE_INFO(thd, stage_connecting_to_master);

    if (mi->is_set_network_namespace()) {
#ifdef HAVE_SETNS
      if (set_network_namespace(mi->network_namespace)) goto err;
#else
      // Network namespace not supported by the platform. Report error.
      LogErr(ERROR_LEVEL, ER_NETWORK_NAMESPACES_NOT_SUPPORTED);
      goto err;
#endif
      // Save default value of network namespace
      // Set network namespace before sockets be created
    }
    successfully_connected = !safe_connect(thd, mysql, mi);
    // we can get killed during safe_connect
#ifdef HAVE_SETNS
    if (mi->is_set_network_namespace()) {
      // Restore original network namespace used to be before connection has
      // been created
      successfully_connected =
          restore_original_network_namespace() | successfully_connected;
    }
#endif

    if (successfully_connected) {
      LogErr(SYSTEM_LEVEL, ER_RPL_SLAVE_CONNECTED_TO_MASTER_REPLICATION_STARTED,
             mi->get_for_channel_str(), mi->get_user(), mi->host, mi->port,
             mi->get_io_rpl_log_name(),
             llstr(mi->get_master_log_pos(), llbuff));
    } else {
      LogErr(INFORMATION_LEVEL, ER_RPL_SLAVE_IO_THREAD_KILLED,
             mi->get_for_channel_str());
      goto err;
    }

  connected:

    /*
      When using auto positioning, the slave IO thread will always start reading
      a transaction from the beginning of the transaction (transaction's first
      event). So, we have to reset the transaction boundary parser after
      (re)connecting.
      If not using auto positioning, the Relay_log_info::rli_init_info() took
      care of putting the mi->transaction_parser in the correct state when
      initializing Received_gtid_set from relay log during slave server starts,
      as the IO thread might had stopped in the middle of a transaction.
    */
    if (mi->is_auto_position()) {
      mi->transaction_parser.reset();
      mi->clear_queueing_trx(true /* need_lock*/);
    }

    DBUG_EXECUTE_IF("dbug.before_get_running_status_yes", {
      const char act[] =
          "now "
          "wait_for signal.io_thread_let_running";
      DBUG_ASSERT(opt_debug_sync_timeout > 0);
      DBUG_ASSERT(!debug_sync_set_action(thd, STRING_WITH_LEN(act)));
    };);
    DBUG_EXECUTE_IF("dbug.calculate_sbm_after_previous_gtid_log_event", {
      /* Fake that thread started 3 minutes ago */
      thd->start_time.tv_sec -= 180;
    };);
    DBUG_EXECUTE_IF("dbug.calculate_sbm_after_fake_rotate_log_event", {
      /* Fake that thread started 3 minutes ago */
      thd->start_time.tv_sec -= 180;
    };);
    mysql_mutex_lock(&mi->run_lock);
    mi->slave_running = MYSQL_SLAVE_RUN_CONNECT;
    mysql_mutex_unlock(&mi->run_lock);

    THD_STAGE_INFO(thd, stage_checking_master_version);
    ret = get_master_version_and_clock(mysql, mi);
    if (!ret) ret = get_master_uuid(mysql, mi);
    if (!ret) ret = io_thread_init_commands(mysql, mi);

    if (ret == 1) /* Fatal error */
      goto err;

    if (ret == 2) {
      if (check_io_slave_killed(
              mi->info_thd, mi,
              "Slave I/O thread killed "
              "while calling get_master_version_and_clock(...)"))
        goto err;
      suppress_warnings = false;
      /* Try to reconnect because the error was caused by a transient network
       * problem */
      if (try_to_reconnect(thd, mysql, mi, &retry_count, suppress_warnings,
                           reconnect_messages[SLAVE_RECON_ACT_REG]))
        goto err;
      goto connected;
    }

    /*
      Register ourselves with the master.
    */
    THD_STAGE_INFO(thd, stage_registering_slave_on_master);
    if (register_slave_on_master(mysql, mi, &suppress_warnings)) {
      if (!check_io_slave_killed(thd, mi,
                                 "Slave I/O thread killed "
                                 "while registering slave on master")) {
        LogErr(ERROR_LEVEL, ER_RPL_SLAVE_IO_THREAD_CANT_REGISTER_ON_MASTER);
        if (try_to_reconnect(thd, mysql, mi, &retry_count, suppress_warnings,
                             reconnect_messages[SLAVE_RECON_ACT_REG]))
          goto err;
      } else
        goto err;
      goto connected;
    }

    DBUG_EXECUTE_IF(
        "FORCE_SLAVE_TO_RECONNECT_REG", if (!retry_count_reg) {
          retry_count_reg++;
          LogErr(INFORMATION_LEVEL, ER_RPL_SLAVE_FORCING_TO_RECONNECT_IO_THREAD,
                 mi->get_for_channel_str());
          if (try_to_reconnect(thd, mysql, mi, &retry_count, suppress_warnings,
                               reconnect_messages[SLAVE_RECON_ACT_REG]))
            goto err;
          goto connected;
        });

    DBUG_PRINT("info", ("Starting reading binary log from master"));
    while (!io_slave_killed(thd, mi)) {
      MYSQL_RPL rpl;

      THD_STAGE_INFO(thd, stage_requesting_binlog_dump);
      if (request_dump(thd, mysql, &rpl, mi, &suppress_warnings)) {
        LogErr(ERROR_LEVEL, ER_RPL_SLAVE_ERROR_REQUESTING_BINLOG_DUMP,
               mi->get_for_channel_str());
        if (check_io_slave_killed(thd, mi,
                                  "Slave I/O thread killed while \
requesting master dump") ||
            try_to_reconnect(thd, mysql, mi, &retry_count, suppress_warnings,
                             reconnect_messages[SLAVE_RECON_ACT_DUMP]))
          goto err;
        goto connected;
      }
      DBUG_EXECUTE_IF(
          "FORCE_SLAVE_TO_RECONNECT_DUMP", if (!retry_count_dump) {
            retry_count_dump++;
            LogErr(INFORMATION_LEVEL,
                   ER_RPL_SLAVE_FORCING_TO_RECONNECT_IO_THREAD,
                   mi->get_for_channel_str());
            if (try_to_reconnect(thd, mysql, mi, &retry_count,
                                 suppress_warnings,
                                 reconnect_messages[SLAVE_RECON_ACT_DUMP]))
              goto err;
            goto connected;
          });
      const char *event_buf;

      DBUG_ASSERT(mi->last_error().number == 0);
      while (!io_slave_killed(thd, mi)) {
        ulong event_len;
        /*
           We say "waiting" because read_event() will wait if there's nothing to
           read. But if there's something to read, it will not wait. The
           important thing is to not confuse users by saying "reading" whereas
           we're in fact receiving nothing.
        */
        THD_STAGE_INFO(thd, stage_waiting_for_master_to_send_event);
        event_len = read_event(mysql, &rpl, mi, &suppress_warnings);
        if (check_io_slave_killed(thd, mi,
                                  "Slave I/O thread killed while \
reading event"))
          goto err;
        DBUG_EXECUTE_IF(
            "FORCE_SLAVE_TO_RECONNECT_EVENT", if (!retry_count_event) {
              retry_count_event++;
              LogErr(INFORMATION_LEVEL,
                     ER_RPL_SLAVE_FORCING_TO_RECONNECT_IO_THREAD,
                     mi->get_for_channel_str());
              if (try_to_reconnect(thd, mysql, mi, &retry_count,
                                   suppress_warnings,
                                   reconnect_messages[SLAVE_RECON_ACT_EVENT]))
                goto err;
              goto connected;
            });

        if (event_len == packet_error) {
          uint mysql_error_number = mysql_errno(mysql);
          switch (mysql_error_number) {
            case CR_NET_PACKET_TOO_LARGE:
              LogErr(ERROR_LEVEL,
                     ER_RPL_LOG_ENTRY_EXCEEDS_SLAVE_MAX_ALLOWED_PACKET,
                     slave_max_allowed_packet);
              mi->report(
                  ERROR_LEVEL, ER_SERVER_NET_PACKET_TOO_LARGE, "%s",
                  "Got a packet bigger than 'slave_max_allowed_packet' bytes");
              goto err;
            case ER_MASTER_FATAL_ERROR_READING_BINLOG:
              mi->report(ERROR_LEVEL,
                         ER_SERVER_MASTER_FATAL_ERROR_READING_BINLOG,
                         ER_THD(thd, ER_MASTER_FATAL_ERROR_READING_BINLOG),
                         mysql_error_number, mysql_error(mysql));
              goto err;
            case ER_OUT_OF_RESOURCES:
              LogErr(ERROR_LEVEL, ER_RPL_SLAVE_STOPPING_AS_MASTER_OOM);
              mi->report(ERROR_LEVEL, ER_SERVER_OUT_OF_RESOURCES, "%s",
                         ER_THD(thd, ER_SERVER_OUT_OF_RESOURCES));
              goto err;
          }
          if (try_to_reconnect(thd, mysql, mi, &retry_count, suppress_warnings,
                               reconnect_messages[SLAVE_RECON_ACT_EVENT]))
            goto err;
          goto connected;
        }  // if (event_len == packet_error)

        retry_count = 0;  // ok event, reset retry counter
        THD_STAGE_INFO(thd, stage_queueing_master_event_to_the_relay_log);
        event_buf = (const char *)mysql->net.read_pos + 1;
        DBUG_PRINT("info", ("IO thread received event of type %s",
                            Log_event::get_type_str(
                                (Log_event_type)event_buf[EVENT_TYPE_OFFSET])));
        if (RUN_HOOK(binlog_relay_io, after_read_event,
                     (thd, mi, (const char *)mysql->net.read_pos + 1, event_len,
                      &event_buf, &event_len))) {
          mi->report(ERROR_LEVEL, ER_SLAVE_FATAL_ERROR,
                     ER_THD(thd, ER_SLAVE_FATAL_ERROR),
                     "Failed to run 'after_read_event' hook");
          goto err;
        }

        /* XXX: 'synced' should be updated by queue_event to indicate
           whether event has been synced to disk */
        bool synced = 0;
#ifndef DBUG_OFF
        bool was_in_trx = false;
        if (mi->is_queueing_trx()) {
          was_in_trx = true;
          DBUG_EXECUTE_IF("rpl_ps_tables_queue", {
            const char act[] =
                "now SIGNAL signal.rpl_ps_tables_queue_before "
                "WAIT_FOR signal.rpl_ps_tables_queue_finish";
            DBUG_ASSERT(opt_debug_sync_timeout > 0);
            DBUG_ASSERT(
                !debug_sync_set_action(current_thd, STRING_WITH_LEN(act)));
          };);
        }
#endif
        QUEUE_EVENT_RESULT queue_res = queue_event(mi, event_buf, event_len);
        if (queue_res == QUEUE_EVENT_ERROR_QUEUING) {
          mi->report(ERROR_LEVEL, ER_SLAVE_RELAY_LOG_WRITE_FAILURE,
                     ER_THD(thd, ER_SLAVE_RELAY_LOG_WRITE_FAILURE),
                     "could not queue event from master");
          goto err;
        }
#ifndef DBUG_OFF
        if (was_in_trx && !mi->is_queueing_trx()) {
          DBUG_EXECUTE_IF("rpl_ps_tables", {
            const char act[] =
                "now SIGNAL signal.rpl_ps_tables_queue_after_finish "
                "WAIT_FOR signal.rpl_ps_tables_queue_continue";
            DBUG_ASSERT(opt_debug_sync_timeout > 0);
            DBUG_ASSERT(
                !debug_sync_set_action(current_thd, STRING_WITH_LEN(act)));
          };);
        }
#endif
        if (RUN_HOOK(binlog_relay_io, after_queue_event,
                     (thd, mi, event_buf, event_len, synced))) {
          mi->report(ERROR_LEVEL, ER_SLAVE_FATAL_ERROR,
                     ER_THD(thd, ER_SLAVE_FATAL_ERROR),
                     "Failed to run 'after_queue_event' hook");
          goto err;
        }

        /* The event was queued, but there was a failure flushing master info */
        if (queue_res == QUEUE_EVENT_ERROR_FLUSHING_INFO) {
          mi->report(ERROR_LEVEL, ER_SLAVE_FATAL_ERROR,
                     ER_THD(thd, ER_SLAVE_FATAL_ERROR),
                     "Failed to flush master info.");
          goto err;
        }

        DBUG_ASSERT(queue_res == QUEUE_EVENT_OK);
        /*
          Pause the IO thread execution and wait for
          'continue_after_queue_event' signal to continue IO thread
          execution.
        */
        DBUG_EXECUTE_IF("pause_after_queue_event", {
          const char act[] =
              "now SIGNAL reached_after_queue_event "
              "WAIT_FOR continue_after_queue_event";
          DBUG_ASSERT(
              !debug_sync_set_action(current_thd, STRING_WITH_LEN(act)));
        };);

        /*
          See if the relay logs take too much space.
          We don't lock mi->rli->log_space_lock here; this dirty read saves time
          and does not introduce any problem:
          - if mi->rli->ignore_log_space_limit is 1 but becomes 0 just after (so
          the clean value is 0), then we are reading only one more event as we
          should, and we'll block only at the next event. No big deal.
          - if mi->rli->ignore_log_space_limit is 0 but becomes 1 just after (so
          the clean value is 1), then we are going into
          wait_for_relay_log_space() for no reason, but this function will do a
          clean read, notice the clean value and exit immediately.
        */
#ifndef DBUG_OFF
        {
          char llbuf1[22], llbuf2[22];
          DBUG_PRINT("info", ("log_space_limit=%s log_space_total=%s \
ignore_log_space_limit=%d",
                              llstr(rli->log_space_limit, llbuf1),
                              llstr(rli->log_space_total, llbuf2),
                              (int)rli->ignore_log_space_limit));
        }
#endif

        if (rli->log_space_limit &&
            rli->log_space_limit < rli->log_space_total &&
            !rli->ignore_log_space_limit)
          if (wait_for_relay_log_space(rli)) {
            LogErr(ERROR_LEVEL,
                   ER_RPL_SLAVE_IO_THREAD_ABORTED_WAITING_FOR_RELAY_LOG_SPACE);
            goto err;
          }
        DBUG_EXECUTE_IF("flush_after_reading_user_var_event", {
          if (event_buf[EVENT_TYPE_OFFSET] == binary_log::USER_VAR_EVENT) {
            const char act[] =
                "now signal Reached wait_for signal.flush_complete_continue";
            DBUG_ASSERT(opt_debug_sync_timeout > 0);
            DBUG_ASSERT(
                !debug_sync_set_action(current_thd, STRING_WITH_LEN(act)));
          }
        });
        DBUG_EXECUTE_IF(
            "stop_io_after_reading_gtid_log_event",
            if (event_buf[EVENT_TYPE_OFFSET] == binary_log::GTID_LOG_EVENT)
                thd->killed = THD::KILLED_NO_VALUE;);
        DBUG_EXECUTE_IF(
            "stop_io_after_reading_query_log_event",
            if (event_buf[EVENT_TYPE_OFFSET] == binary_log::QUERY_EVENT)
                thd->killed = THD::KILLED_NO_VALUE;);
        DBUG_EXECUTE_IF(
            "stop_io_after_reading_user_var_log_event",
            if (event_buf[EVENT_TYPE_OFFSET] == binary_log::USER_VAR_EVENT)
                thd->killed = THD::KILLED_NO_VALUE;);
        DBUG_EXECUTE_IF(
            "stop_io_after_reading_table_map_event",
            if (event_buf[EVENT_TYPE_OFFSET] == binary_log::TABLE_MAP_EVENT)
                thd->killed = THD::KILLED_NO_VALUE;);
        DBUG_EXECUTE_IF(
            "stop_io_after_reading_xid_log_event",
            if (event_buf[EVENT_TYPE_OFFSET] == binary_log::XID_EVENT)
                thd->killed = THD::KILLED_NO_VALUE;);
        DBUG_EXECUTE_IF(
            "stop_io_after_reading_write_rows_log_event",
            if (event_buf[EVENT_TYPE_OFFSET] == binary_log::WRITE_ROWS_EVENT)
                thd->killed = THD::KILLED_NO_VALUE;);
        DBUG_EXECUTE_IF(
            "stop_io_after_reading_unknown_event",
            if (event_buf[EVENT_TYPE_OFFSET] >= binary_log::ENUM_END_EVENT)
                thd->killed = THD::KILLED_NO_VALUE;);
        DBUG_EXECUTE_IF("stop_io_after_queuing_event",
                        thd->killed = THD::KILLED_NO_VALUE;);
        /*
          After event is flushed to relay log file, memory used
          by thread's mem_root is not required any more.
          Hence adding free_root(thd->mem_root,...) to do the
          cleanup, otherwise a long running IO thread can
          cause OOM error.
        */
        free_root(thd->mem_root, MYF(MY_KEEP_PREALLOC));
      }
    }

    // error = 0;
  err:
    // print the current replication position
    LogErr(INFORMATION_LEVEL, ER_RPL_SLAVE_IO_THREAD_EXITING,
           mi->get_for_channel_str(), mi->get_io_rpl_log_name(),
           llstr(mi->get_master_log_pos(), llbuff));
    /* At this point the I/O thread will not try to reconnect anymore. */
    mi->atomic_is_stopping = true;
    (void)RUN_HOOK(binlog_relay_io, thread_stop, (thd, mi));
    /*
      Pause the IO thread and wait for 'continue_to_stop_io_thread'
      signal to continue to shutdown the IO thread.
    */
    DBUG_EXECUTE_IF("pause_after_io_thread_stop_hook", {
      const char act[] =
          "now SIGNAL reached_stopping_io_thread "
          "WAIT_FOR continue_to_stop_io_thread";
      DBUG_ASSERT(!debug_sync_set_action(thd, STRING_WITH_LEN(act)));
    };);
    thd->reset_query();
    thd->reset_db(NULL_CSTR);
    if (mysql) {
      /*
        Here we need to clear the active VIO before closing the
        connection with the master.  The reason is that THD::awake()
        might be called from terminate_slave_thread() because somebody
        issued a STOP SLAVE.  If that happends, the shutdown_active_vio()
        can be called in the middle of closing the VIO associated with
        the 'mysql' object, causing a crash.
      */
      thd->clear_active_vio();
      mysql_close(mysql);
      mi->mysql = nullptr;
    }
    write_ignored_events_info_to_relay_log(thd, mi);
    THD_STAGE_INFO(thd, stage_waiting_for_slave_mutex_on_exit);
    mysql_mutex_lock(&mi->run_lock);
    /*
      Clean information used to start slave in order to avoid
      security issues.
    */
    mi->reset_start_info();
    /* Forget the relay log's format */
    mysql_mutex_lock(rli->relay_log.get_log_lock());
    mi->set_mi_description_event(nullptr);
    mysql_mutex_unlock(rli->relay_log.get_log_lock());

    // destructor will not free it, because net.vio is 0
    thd->get_protocol_classic()->end_net();

    thd->release_resources();
    THD_CHECK_SENTRY(thd);
    if (thd_added) thd_manager->remove_thd(thd);

    mi->abort_slave = 0;
    mi->slave_running = 0;
    mi->atomic_is_stopping = false;
    mysql_mutex_lock(&mi->info_thd_lock);
    mi->info_thd = nullptr;
    mysql_mutex_unlock(&mi->info_thd_lock);

    /*
      The thd can only be destructed after indirect references
      through mi->info_thd are cleared: mi->info_thd= NULL.

      For instance, user thread might be issuing show_slave_status
      and attempting to read mi->info_thd->get_proc_info().
      Therefore thd must only be deleted after info_thd is set
      to NULL.
    */
    delete thd;

    /*
      Note: the order of the two following calls (first broadcast, then unlock)
      is important. Otherwise a killer_thread can execute between the calls and
      delete the mi structure leading to a crash! (see BUG#25306 for details)
     */
    mysql_cond_broadcast(&mi->stop_cond);  // tell the world we are done
    DBUG_EXECUTE_IF("simulate_slave_delay_at_terminate_bug38694", sleep(5););
    mysql_mutex_unlock(&mi->run_lock);
  }
  my_thread_end();
#ifndef HAVE_WOLFSSL
#if OPENSSL_VERSION_NUMBER < 0x10100000L
  ERR_remove_thread_state(0);
#endif /* OPENSSL_VERSION_NUMBER < 0x10100000L */
#endif /* HAVE_WOLFSSL */
  my_thread_exit(0);
  return (0);  // Avoid compiler warnings
}

/*
  Check the temporary directory used by commands like
  LOAD DATA INFILE.
 */
static int check_temp_dir(char *tmp_file, const char *channel_name) {
  int fd;
  MY_DIR *dirp;
  char tmp_dir[FN_REFLEN];
  size_t tmp_dir_size;

  DBUG_TRACE;

  /*
    Get the directory from the temporary file.
  */
  dirname_part(tmp_dir, tmp_file, &tmp_dir_size);

  /*
    Check if the directory exists.
   */
  if (!(dirp = my_dir(tmp_dir, MYF(MY_WME)))) return 1;
  my_dirend(dirp);

  /*
    Check permissions to create a file.
   */
  // append the server UUID to the temp file name.
  constexpr uint size_of_tmp_file_name = 768;
  static_assert(size_of_tmp_file_name >= FN_REFLEN + TEMP_FILE_MAX_LEN, "");
  char *unique_tmp_file_name = (char *)my_malloc(
      key_memory_rpl_slave_check_temp_dir, size_of_tmp_file_name, MYF(0));
  /*
    In the case of Multisource replication, the file create
    sometimes fail because of there is a race that a second SQL
    thread might create the same file and the creation fails.
    TO overcome this, we add a channel name to get a unique file name.
  */

  /* @TODO: dangerous. Prevent this buffer flow */
  snprintf(unique_tmp_file_name, size_of_tmp_file_name, "%s%s%s", tmp_file,
           channel_name, server_uuid);
  if ((fd = mysql_file_create(key_file_misc, unique_tmp_file_name, CREATE_MODE,
                              O_WRONLY | O_EXCL | O_NOFOLLOW, MYF(MY_WME))) < 0)
    return 1;

  /*
    Clean up.
   */
  mysql_file_close(fd, MYF(0));

  mysql_file_delete(key_file_misc, unique_tmp_file_name, MYF(0));
  my_free(unique_tmp_file_name);
  return 0;
}

/*
  Worker thread for the parallel execution of the replication events.
*/
extern "C" {
static void *handle_slave_worker(void *arg) {
  THD *thd; /* needs to be first for thread_stack */
  bool thd_added = false;
  int error = 0;
  Slave_worker *w = (Slave_worker *)arg;
  Relay_log_info *rli = w->c_rli;
  ulong purge_cnt = 0;
  ulonglong purge_size = 0;
  struct slave_job_item _item, *job_item = &_item;
  Global_THD_manager *thd_manager = Global_THD_manager::get_instance();
#ifdef HAVE_PSI_THREAD_INTERFACE
  struct PSI_thread *psi;
#endif

  my_thread_init();
  DBUG_TRACE;

  thd = new THD;
  if (!thd) {
    LogErr(ERROR_LEVEL, ER_RPL_SLAVE_CANT_INITIALIZE_SLAVE_WORKER,
           rli->get_for_channel_str());
    goto err;
  }
  mysql_mutex_lock(&w->info_thd_lock);
  w->info_thd = thd;
  mysql_mutex_unlock(&w->info_thd_lock);
  thd->thread_stack = (char *)&thd;

#ifdef HAVE_PSI_THREAD_INTERFACE
  // save the instrumentation for worker thread in w->info_thd
  psi = PSI_THREAD_CALL(get_thread)();
  thd_set_psi(w->info_thd, psi);
#endif

  if (init_slave_thread(thd, SLAVE_THD_WORKER)) {
    // todo make SQL thread killed
    LogErr(ERROR_LEVEL, ER_RPL_SLAVE_CANT_INITIALIZE_SLAVE_WORKER,
           rli->get_for_channel_str());
    goto err;
  }
  thd->rli_slave = w;
  thd->init_query_mem_roots();

  if (channel_map.is_group_replication_channel_name(rli->get_channel())) {
    if (channel_map.is_group_replication_channel_name(rli->get_channel(),
                                                      true)) {
      thd->rpl_thd_ctx.set_rpl_channel_type(GR_APPLIER_CHANNEL);
    } else {
      thd->rpl_thd_ctx.set_rpl_channel_type(GR_RECOVERY_CHANNEL);
    }
  } else {
    thd->rpl_thd_ctx.set_rpl_channel_type(RPL_STANDARD_CHANNEL);
  }

  w->set_filter(rli->rpl_filter);

  if ((w->deferred_events_collecting = w->rpl_filter->is_on()))
    w->deferred_events = new Deferred_log_events();
  DBUG_ASSERT(thd->rli_slave->info_thd == thd);

  /* Set applier thread InnoDB priority */
  set_thd_tx_priority(thd, rli->get_thd_tx_priority());

  thd_manager->add_thd(thd);
  thd_added = true;

  if (w->update_is_transactional()) {
    rli->report(ERROR_LEVEL, ER_SLAVE_FATAL_ERROR,
                ER_THD(thd, ER_SLAVE_FATAL_ERROR),
                "Error checking if the worker repository is transactional.");
    goto err;
  }

  mysql_mutex_lock(&w->jobs_lock);
  w->running_status = Slave_worker::RUNNING;
  mysql_cond_signal(&w->jobs_cond);

  mysql_mutex_unlock(&w->jobs_lock);

  DBUG_ASSERT(thd->is_slave_error == 0);

  w->stats_exec_time = w->stats_read_time = 0;
  set_timespec_nsec(&w->ts_exec[0], 0);
  set_timespec_nsec(&w->ts_exec[1], 0);
  set_timespec_nsec(&w->stats_begin, 0);

  while (!error) {
    error = slave_worker_exec_job_group(w, rli);
  }

  /*
     Cleanup after an error requires clear_error() go first.
     Otherwise assert(!all) in binlog_rollback()
  */
  thd->clear_error();
  w->cleanup_context(thd, error);

  mysql_mutex_lock(&w->jobs_lock);

  while (de_queue(&w->jobs, job_item)) {
    purge_cnt++;
    purge_size += job_item->data->common_header->data_written;
    DBUG_ASSERT(job_item->data);
    delete job_item->data;
  }

  DBUG_ASSERT(w->jobs.len == 0);

  mysql_mutex_unlock(&w->jobs_lock);

  mysql_mutex_lock(&rli->pending_jobs_lock);
  rli->pending_jobs -= purge_cnt;
  rli->mts_pending_jobs_size -= purge_size;
  DBUG_ASSERT(rli->mts_pending_jobs_size < rli->mts_pending_jobs_size_max);

  mysql_mutex_unlock(&rli->pending_jobs_lock);

  /*
     In MTS case cleanup_after_session() has be called explicitly.
     TODO: to make worker thd be deleted before Slave_worker instance.
  */
  if (thd->rli_slave) {
    w->cleanup_after_session();
    thd->rli_slave = nullptr;
  }
  mysql_mutex_lock(&w->jobs_lock);

  struct timespec stats_end;
  set_timespec_nsec(&stats_end, 0);
  DBUG_PRINT("info",
             ("Worker %lu statistics: "
              "events processed = %lu "
              "online time = %llu "
              "events exec time = %llu "
              "events read time = %llu "
              "hungry waits = %lu "
              "priv queue overfills = %llu ",
              w->id, w->events_done, diff_timespec(&stats_end, &w->stats_begin),
              w->stats_exec_time, w->stats_read_time, w->wq_empty_waits,
              w->jobs.waited_overfill));

  w->running_status = Slave_worker::NOT_RUNNING;
  mysql_cond_signal(&w->jobs_cond);  // famous last goodbye

  mysql_mutex_unlock(&w->jobs_lock);

err:

  if (thd) {
    /*
       The slave code is very bad. Notice that it is missing
       several clean up calls here. I've just added what was
       necessary to avoid valgrind errors.

       /Alfranio
    */
    thd->get_protocol_classic()->end_net();

    /*
      to avoid close_temporary_tables() closing temp tables as those
      are Coordinator's burden.
    */
    thd->system_thread = NON_SYSTEM_THREAD;
    thd->release_resources();

    THD_CHECK_SENTRY(thd);
    if (thd_added) thd_manager->remove_thd(thd);
    delete thd;
  }

  my_thread_end();
#ifndef HAVE_WOLFSSL
#if OPENSSL_VERSION_NUMBER < 0x10100000L
  ERR_remove_thread_state(0);
#endif /* OPENSSL_VERSION_NUMBER < 0x10100000L */
#endif /* HAVE_WOLFSSL */
  my_thread_exit(0);
  return 0;
}
}  // extern "C"

/**
   Orders jobs by comparing relay log information.
*/

int mts_event_coord_cmp(LOG_POS_COORD *id1, LOG_POS_COORD *id2) {
  longlong filecmp = strcmp(id1->file_name, id2->file_name);
  longlong poscmp = id1->pos - id2->pos;
  return (filecmp < 0
              ? -1
              : (filecmp > 0 ? 1 : (poscmp < 0 ? -1 : (poscmp > 0 ? 1 : 0))));
}

bool mts_recovery_groups(Relay_log_info *rli) {
  Log_event *ev = nullptr;
  bool is_error = false;
  bool flag_group_seen_begin = false;
  uint recovery_group_cnt = 0;
  bool not_reached_commit = true;

  // Value-initialization, to avoid compiler warnings on push_back.
  Slave_job_group job_worker = Slave_job_group();

  LOG_INFO linfo;
  my_off_t offset = 0;
  MY_BITMAP *groups = &rli->recovery_groups;
  THD *thd = current_thd;

  DBUG_TRACE;

  DBUG_ASSERT(rli->slave_parallel_workers == 0);

  /*
     Although mts_recovery_groups() is reentrant it returns
     early if the previous invocation raised any bit in
     recovery_groups bitmap.
  */
  if (rli->is_mts_recovery()) return 0;

  /*
    Parallel applier recovery is based on master log name and
    position, on Group Replication we have several masters what
    makes impossible to recover parallel applier from that information.
    Since we always have GTID_MODE=ON on Group Replication, we can
    ignore the positions completely, seek the current relay log to the
    beginning and start from there. Already applied transactions will be
    skipped due to GTIDs auto skip feature and applier will resume from
    the last applied transaction.
  */
  if (channel_map.is_group_replication_channel_name(rli->get_channel(), true)) {
    rli->recovery_parallel_workers = 0;
    rli->mts_recovery_group_cnt = 0;
    rli->set_group_relay_log_pos(BIN_LOG_HEADER_SIZE);
    return 0;
  }

  /*
    Save relay log position to compare with worker's position.
  */
  LOG_POS_COORD cp = {const_cast<char *>(rli->get_group_master_log_name()),
                      rli->get_group_master_log_pos()};

  /*
    Gathers information on valuable workers and stores it in
    above_lwm_jobs in asc ordered by the master binlog coordinates.
  */
  Prealloced_array<Slave_job_group, 16> above_lwm_jobs(PSI_NOT_INSTRUMENTED);
  above_lwm_jobs.reserve(rli->recovery_parallel_workers);

  /*
    When info tables are used and autocommit= 0 we force a new
    transaction start to avoid table access deadlocks when START SLAVE
    is executed after STOP SLAVE with MTS enabled.
  */
  if (is_autocommit_off_and_infotables(thd))
    if (trans_begin(thd)) goto err;

  for (uint id = 0; id < rli->recovery_parallel_workers; id++) {
    Slave_worker *worker =
        Rpl_info_factory::create_worker(opt_rli_repository_id, id, rli, true);

    if (!worker) {
      if (is_autocommit_off_and_infotables(thd)) trans_rollback(thd);
      goto err;
    }

    LOG_POS_COORD w_last = {
        const_cast<char *>(worker->get_group_master_log_name()),
        worker->get_group_master_log_pos()};
    if (mts_event_coord_cmp(&w_last, &cp) > 0) {
      /*
        Inserts information into a dynamic array for further processing.
        The jobs/workers are ordered by the last checkpoint positions
        workers have seen.
      */
      job_worker.worker = worker;
      job_worker.checkpoint_log_pos = worker->checkpoint_master_log_pos;
      job_worker.checkpoint_log_name = worker->checkpoint_master_log_name;

      above_lwm_jobs.push_back(job_worker);
    } else {
      /*
        Deletes the worker because its jobs are included in the latest
        checkpoint.
      */
      delete worker;
    }
  }

  /*
    When info tables are used and autocommit= 0 we force transaction
    commit to avoid table access deadlocks when START SLAVE is executed
    after STOP SLAVE with MTS enabled.
  */
  if (is_autocommit_off_and_infotables(thd))
    if (trans_commit(thd)) goto err;

  /*
    In what follows, the group Recovery Bitmap is constructed.

     seek(lwm);

     while(w= next(above_lwm_w))
       do
         read G
         if G == w->last_comm
           w.B << group_cnt++;
           RB |= w.B;
            break;
         else
           group_cnt++;
        while(!eof);
        continue;
  */
  DBUG_ASSERT(!rli->recovery_groups_inited);

  if (!above_lwm_jobs.empty()) {
    bitmap_init(groups, nullptr, MTS_MAX_BITS_IN_GROUP, false);
    rli->recovery_groups_inited = true;
    bitmap_clear_all(groups);
  }
  rli->mts_recovery_group_cnt = 0;
  for (Slave_job_group *jg = above_lwm_jobs.begin(); jg != above_lwm_jobs.end();
       ++jg) {
    Slave_worker *w = jg->worker;
    LOG_POS_COORD w_last = {const_cast<char *>(w->get_group_master_log_name()),
                            w->get_group_master_log_pos()};

    LogErr(INFORMATION_LEVEL,
           ER_RPL_MTS_GROUP_RECOVERY_RELAY_LOG_INFO_FOR_WORKER, w->id,
           w->get_group_relay_log_name(), w->get_group_relay_log_pos(),
           w->get_group_master_log_name(), w->get_group_master_log_pos());

    recovery_group_cnt = 0;
    not_reached_commit = true;
    if (rli->relay_log.find_log_pos(&linfo, rli->get_group_relay_log_name(),
                                    1)) {
      LogErr(ERROR_LEVEL, ER_RPL_ERROR_LOOKING_FOR_LOG,
             rli->get_group_relay_log_name());
      goto err;
    }
    offset = rli->get_group_relay_log_pos();

    Relaylog_file_reader relaylog_file_reader(opt_slave_sql_verify_checksum);

    for (int checking = 0; not_reached_commit; checking++) {
      if (relaylog_file_reader.open(linfo.log_file_name, offset)) {
        LogErr(ERROR_LEVEL, ER_BINLOG_FILE_OPEN_FAILED,
               relaylog_file_reader.get_error_str());
        goto err;
      }

      while (not_reached_commit &&
             (ev = relaylog_file_reader.read_event_object())) {
        DBUG_ASSERT(ev->is_valid());

        if (ev->get_type_code() == binary_log::ROTATE_EVENT ||
            ev->get_type_code() == binary_log::FORMAT_DESCRIPTION_EVENT ||
            ev->get_type_code() == binary_log::PREVIOUS_GTIDS_LOG_EVENT) {
          delete ev;
          ev = nullptr;
          continue;
        }

        DBUG_PRINT(
            "mts",
            ("Event Recoverying relay log info "
             "group_mster_log_name %s, event_master_log_pos %llu type code %u.",
             linfo.log_file_name, ev->common_header->log_pos,
             ev->get_type_code()));

        if (ev->starts_group()) {
          flag_group_seen_begin = true;
        } else if ((ev->ends_group() || !flag_group_seen_begin) &&
                   !is_gtid_event(ev)) {
          int ret = 0;
          LOG_POS_COORD ev_coord = {
              const_cast<char *>(rli->get_group_master_log_name()),
              ev->common_header->log_pos};
          flag_group_seen_begin = false;
          recovery_group_cnt++;

          LogErr(INFORMATION_LEVEL, ER_RPL_MTS_GROUP_RECOVERY_RELAY_LOG_INFO,
                 rli->get_group_master_log_name(), ev->common_header->log_pos);
          if ((ret = mts_event_coord_cmp(&ev_coord, &w_last)) == 0) {
#ifndef DBUG_OFF
            for (uint i = 0; i <= w->worker_checkpoint_seqno; i++) {
              if (bitmap_is_set(&w->group_executed, i))
                DBUG_PRINT("mts", ("Bit %u is set.", i));
              else
                DBUG_PRINT("mts", ("Bit %u is not set.", i));
            }
#endif
            DBUG_PRINT("mts",
                       ("Doing a shift ini(%lu) end(%lu).",
                        (w->worker_checkpoint_seqno + 1) - recovery_group_cnt,
                        w->worker_checkpoint_seqno));

            for (uint i = (w->worker_checkpoint_seqno + 1) - recovery_group_cnt,
                      j = 0;
                 i <= w->worker_checkpoint_seqno; i++, j++) {
              if (bitmap_is_set(&w->group_executed, i)) {
                DBUG_PRINT("mts", ("Setting bit %u.", j));
                bitmap_fast_test_and_set(groups, j);
              }
            }
            not_reached_commit = false;
          } else
            DBUG_ASSERT(ret < 0);
        }
        delete ev;
        ev = nullptr;
      }

      relaylog_file_reader.close();
      offset = BIN_LOG_HEADER_SIZE;
      if (not_reached_commit && rli->relay_log.find_next_log(&linfo, 1)) {
        LogErr(ERROR_LEVEL, ER_RPL_CANT_FIND_FOLLOWUP_FILE,
               linfo.log_file_name);
        goto err;
      }
    }

    rli->mts_recovery_group_cnt =
        (rli->mts_recovery_group_cnt < recovery_group_cnt
             ? recovery_group_cnt
             : rli->mts_recovery_group_cnt);
  }

  DBUG_ASSERT(!rli->recovery_groups_inited ||
              rli->mts_recovery_group_cnt <= groups->n_bits);

  goto end;
err:
  is_error = true;
end:

  for (Slave_job_group *jg = above_lwm_jobs.begin(); jg != above_lwm_jobs.end();
       ++jg) {
    delete jg->worker;
  }

  if (rli->mts_recovery_group_cnt == 0) rli->clear_mts_recovery_groups();

  return is_error;
}

bool mts_checkpoint_routine(Relay_log_info *rli, bool force) {
  ulong cnt;
  bool error = false;
  time_t ts = 0;

  DBUG_TRACE;

#ifndef DBUG_OFF
  if (DBUG_EVALUATE_IF("check_slave_debug_group", 1, 0)) {
    if (!rli->gaq->count_done(rli)) return false;
  }
  DBUG_EXECUTE_IF("mts_checkpoint", {
    const char act[] = "now signal mts_checkpoint_start";
    DBUG_ASSERT(!debug_sync_set_action(rli->info_thd, STRING_WITH_LEN(act)));
  };);
#endif

  /*
    rli->checkpoint_group can have two possible values due to
    two possible status of the last (being scheduled) group.
  */
  DBUG_ASSERT(!rli->gaq->full() ||
              ((rli->rli_checkpoint_seqno == rli->checkpoint_group - 1 &&
                (rli->mts_group_status == Relay_log_info::MTS_IN_GROUP ||
                 rli->mts_group_status == Relay_log_info::MTS_KILLED_GROUP)) ||
               rli->rli_checkpoint_seqno == rli->checkpoint_group));

  do {
    if (!is_mts_db_partitioned(rli)) mysql_mutex_lock(&rli->mts_gaq_LOCK);

    cnt = rli->gaq->move_queue_head(&rli->workers);

    if (!is_mts_db_partitioned(rli)) mysql_mutex_unlock(&rli->mts_gaq_LOCK);
#ifndef DBUG_OFF
    if (DBUG_EVALUATE_IF("check_slave_debug_group", 1, 0) &&
        cnt != opt_mts_checkpoint_period)
      LogErr(ERROR_LEVEL, ER_RPL_MTS_CHECKPOINT_PERIOD_DIFFERS_FROM_CNT);
#endif
  } while (!sql_slave_killed(rli->info_thd, rli) && cnt == 0 && force &&
           !DBUG_EVALUATE_IF("check_slave_debug_group", 1, 0) &&
           (my_sleep(rli->mts_coordinator_basic_nap), 1));
  /*
    This checks how many consecutive jobs where processed.
    If this value is different than zero the checkpoint
    routine can proceed. Otherwise, there is nothing to be
    done.
  */
  if (cnt == 0) goto end;

  /*
     The workers have completed  cnt jobs from the gaq. This means that we
     should increment C->jobs_done by cnt.
   */
  if (!is_mts_worker(rli->info_thd) && !is_mts_db_partitioned(rli)) {
    DBUG_PRINT("info", ("jobs_done this itr=%ld", cnt));
    static_cast<Mts_submode_logical_clock *>(rli->current_mts_submode)
        ->jobs_done += cnt;
  }

  /* TODO:
     to turn the least occupied selection in terms of jobs pieces
  */
  for (Slave_worker **it = rli->workers.begin(); it != rli->workers.begin();
       ++it) {
    Slave_worker *w_i = *it;
    rli->least_occupied_workers[w_i->id] = w_i->jobs.len;
  };
  std::sort(rli->least_occupied_workers.begin(),
            rli->least_occupied_workers.end());

  mysql_mutex_lock(&rli->data_lock);

  /*
    "Coordinator::commit_positions"

    rli->gaq->lwm has been updated in move_queue_head() and
    to contain all but rli->group_master_log_name which
    is altered solely by Coordinator at special checkpoints.
  */
  rli->set_group_master_log_pos(rli->gaq->lwm.group_master_log_pos);
  rli->set_group_relay_log_pos(rli->gaq->lwm.group_relay_log_pos);
  DBUG_PRINT(
      "mts",
      ("New checkpoint %llu %llu %s", rli->gaq->lwm.group_master_log_pos,
       rli->gaq->lwm.group_relay_log_pos, rli->gaq->lwm.group_relay_log_name));

  if (rli->gaq->lwm.group_relay_log_name[0] != 0)
    rli->set_group_relay_log_name(rli->gaq->lwm.group_relay_log_name);

  /*
     todo: uncomment notifies when UNTIL will be supported

     rli->notify_group_master_log_name_update();
     rli->notify_group_relay_log_name_update();

     Todo: optimize with if (wait_flag) broadcast
         waiter: set wait_flag; waits....; drops wait_flag;
  */

  error = rli->flush_info(true);

  mysql_cond_broadcast(&rli->data_cond);
  mysql_mutex_unlock(&rli->data_lock);

  /*
    We need to ensure that this is never called at this point when
    cnt is zero. This value means that the checkpoint information
    will be completely reset.
  */

  /*
    Update the rli->last_master_timestamp for reporting correct
    Seconds_behind_master.

    If GAQ is empty, set it to zero.
    Else, update it with the timestamp of the first job of the Slave_job_queue
    which was assigned in the Log_event::get_slave_worker() function.
  */
  ts = rli->gaq->empty()
           ? 0
           : reinterpret_cast<Slave_job_group *>(rli->gaq->head_queue())->ts;
  rli->reset_notified_checkpoint(cnt, ts, true);
  /* end-of "Coordinator::"commit_positions" */

end:
  error = error || rli->info_thd->killed != THD::NOT_KILLED;
#ifndef DBUG_OFF
  if (DBUG_EVALUATE_IF("check_slave_debug_group", 1, 0)) DBUG_SUICIDE();
  DBUG_EXECUTE_IF("mts_checkpoint", {
    const char act[] = "now signal mts_checkpoint_end";
    DBUG_ASSERT(!debug_sync_set_action(rli->info_thd, STRING_WITH_LEN(act)));
  };);
#endif
  set_timespec_nsec(&rli->last_clock, 0);

  return error;
}

/**
   Instantiation of a Slave_worker and forking out a single Worker thread.

   @param  rli  Coordinator's Relay_log_info pointer
   @param  i    identifier of the Worker

   @return 0 suppress or 1 if fails
*/
static int slave_start_single_worker(Relay_log_info *rli, ulong i) {
  int error = 0;
  my_thread_handle th;
  Slave_worker *w = nullptr;

  mysql_mutex_assert_owner(&rli->run_lock);

  if (!(w = Rpl_info_factory::create_worker(opt_rli_repository_id, i, rli,
                                            false))) {
    LogErr(ERROR_LEVEL, ER_RPL_SLAVE_WORKER_THREAD_CREATION_FAILED,
           rli->get_for_channel_str());
    error = 1;
    goto err;
  }

  if (w->init_worker(rli, i)) {
    LogErr(ERROR_LEVEL, ER_RPL_SLAVE_WORKER_THREAD_CREATION_FAILED,
           rli->get_for_channel_str());
    error = 1;
    goto err;
  }

  // We assume that workers are added in sequential order here.
  DBUG_ASSERT(i == rli->workers.size());
  if (i >= rli->workers.size()) rli->workers.resize(i + 1);
  rli->workers[i] = w;

  if (DBUG_EVALUATE_IF("mts_worker_thread_fails", i == 1, 0) ||
      (error =
           mysql_thread_create(key_thread_slave_worker, &th, &connection_attrib,
                               handle_slave_worker, (void *)w))) {
    LogErr(ERROR_LEVEL, ER_RPL_SLAVE_WORKER_THREAD_CREATION_FAILED_WITH_ERRNO,
           rli->get_for_channel_str(), error);
    error = 1;
    goto err;
  }

  mysql_mutex_lock(&w->jobs_lock);
  if (w->running_status == Slave_worker::NOT_RUNNING)
    mysql_cond_wait(&w->jobs_cond, &w->jobs_lock);
  mysql_mutex_unlock(&w->jobs_lock);
  // Least occupied inited with zero
  {
    ulong jobs_len = w->jobs.len;
    rli->least_occupied_workers.push_back(jobs_len);
  }
err:
  if (error && w) {
    // Free the current submode object
    delete w->current_mts_submode;
    w->current_mts_submode = 0;
    delete w;
    /*
      Any failure after array inserted must follow with deletion
      of just created item.
    */
    if (rli->workers.size() == i + 1) rli->workers.erase(i);
  }
  return error;
}

/**
   Initialization of the central rli members for Coordinator's role,
   communication channels such as Assigned Partition Hash (APH),
   and starting the Worker pool.

   @param rli             Pointer to Coordinator's Relay_log_info instance.
   @param n               Number of configured Workers in the upcoming session.
   @param[out] mts_inited If the initialization processed was started.

   @return 0         success
           non-zero  as failure
*/
static int slave_start_workers(Relay_log_info *rli, ulong n, bool *mts_inited) {
  uint i;
  int error = 0;
  /**
    gtid_monitoring_info must be cleared when MTS is enabled or
    workers_copy_pfs has elements
  */
  bool clear_gtid_monitoring_info = false;

  mysql_mutex_assert_owner(&rli->run_lock);

  if (n == 0 && rli->mts_recovery_group_cnt == 0) {
    rli->workers.clear();
    rli->clear_processing_trx();
    goto end;
  }

  *mts_inited = true;

  /*
    The requested through argument number of Workers can be different
     from the previous time which ended with an error. Thereby
     the effective number of configured Workers is max of the two.
  */
  rli->init_workers(max(n, rli->recovery_parallel_workers));

  rli->last_assigned_worker = nullptr;  // associated with curr_group_assigned
  // Least_occupied_workers array to hold items size of Slave_jobs_queue::len
  rli->least_occupied_workers.resize(n);

  /*
     GAQ  queue holds seqno:s of scheduled groups. C polls workers in
     @c opt_mts_checkpoint_period to update GAQ (see @c next_event())
     The length of GAQ is set to be equal to checkpoint_group.
     Notice, the size matters for mts_checkpoint_routine's progress loop.
  */

  rli->gaq = new Slave_committed_queue(rli->checkpoint_group, n);
  if (!rli->gaq->inited) return 1;

  // length of WQ is actually constant though can be made configurable
  rli->mts_slave_worker_queue_len_max = mts_slave_worker_queue_len_max;
  rli->mts_pending_jobs_size = 0;
  rli->mts_pending_jobs_size_max = ::opt_mts_pending_jobs_size_max;
  rli->mts_wq_underrun_w_id = MTS_WORKER_UNDEF;
  rli->mts_wq_excess_cnt = 0;
  rli->mts_wq_overrun_cnt = 0;
  rli->mts_wq_oversize = false;
  rli->mts_coordinator_basic_nap = mts_coordinator_basic_nap;
  rli->mts_worker_underrun_level = mts_worker_underrun_level;
  rli->curr_group_seen_begin = rli->curr_group_seen_gtid = false;
  rli->curr_group_isolated = false;
  rli->rli_checkpoint_seqno = 0;
  rli->mts_last_online_stat = my_time(0);
  rli->mts_group_status = Relay_log_info::MTS_NOT_IN_GROUP;
  clear_gtid_monitoring_info = true;

  if (init_hash_workers(rli))  // MTS: mapping_db_to_worker
  {
    LogErr(ERROR_LEVEL, ER_RPL_SLAVE_FAILED_TO_INIT_PARTITIONS_HASH);
    error = 1;
    goto err;
  }

  for (i = 0; i < n; i++) {
    if ((error = slave_start_single_worker(rli, i))) goto err;
    rli->slave_parallel_workers++;
  }

end:
  /*
    Free the buffer that was being used to report worker's status through
    the table performance_schema.table_replication_applier_status_by_worker
    between stop slave and next start slave.
  */
  for (int i = static_cast<int>(rli->workers_copy_pfs.size()) - 1; i >= 0;
       i--) {
    delete rli->workers_copy_pfs[i];
    if (!clear_gtid_monitoring_info) clear_gtid_monitoring_info = true;
  }
  rli->workers_copy_pfs.clear();

  // Effective end of the recovery right now when there is no gaps
  if (!error && rli->mts_recovery_group_cnt == 0) {
    if ((error = rli->mts_finalize_recovery()))
      (void)Rpl_info_factory::reset_workers(rli);
    if (!error) error = rli->flush_info(true);
  }

err:
  if (clear_gtid_monitoring_info) rli->clear_gtid_monitoring_info();
  return error;
}

/*
   Ending Worker threads.

   Not in case Coordinator is killed itself, it first waits for
   Workers have finished their assignements, and then updates checkpoint.
   Workers are notified with setting KILLED status
   and waited for their acknowledgment as specified by
   worker's running_status.
   Coordinator finalizes with its MTS running status to reset few objects.
*/
static void slave_stop_workers(Relay_log_info *rli, bool *mts_inited) {
  THD *thd = rli->info_thd;

  if (!*mts_inited)
    return;
  else if (rli->slave_parallel_workers == 0)
    goto end;

  /*
    If request for stop slave is received notify worker
    to stop.
  */
  // Initialize worker exit count and max_updated_index to 0 during each stop.
  rli->exit_counter = 0;
  rli->max_updated_index = (rli->until_condition != Relay_log_info::UNTIL_NONE)
                               ? rli->mts_groups_assigned
                               : 0;
  if (!rli->workers.empty()) {
    for (int i = static_cast<int>(rli->workers.size()) - 1; i >= 0; i--) {
      Slave_worker *w = rli->workers[i];
      struct slave_job_item item = {nullptr, 0, 0};
      struct slave_job_item *job_item = &item;
      mysql_mutex_lock(&w->jobs_lock);

      if (w->running_status != Slave_worker::RUNNING) {
        mysql_mutex_unlock(&w->jobs_lock);
        continue;
      }

      w->running_status = Slave_worker::STOP;
      (void)set_max_updated_index_on_stop(w, job_item);
      mysql_cond_signal(&w->jobs_cond);

      mysql_mutex_unlock(&w->jobs_lock);

      DBUG_PRINT("info", ("Notifying worker %lu%s to exit, thd %p", w->id,
                          w->get_for_channel_str(), w->info_thd));
    }
  }
  thd_proc_info(thd, "Waiting for workers to exit");

  for (Slave_worker **it = rli->workers.begin(); it != rli->workers.end();
       ++it) {
    Slave_worker *w = *it;
    mysql_mutex_lock(&w->jobs_lock);
    while (w->running_status != Slave_worker::NOT_RUNNING) {
      PSI_stage_info old_stage;
      DBUG_ASSERT(w->running_status == Slave_worker::ERROR_LEAVING ||
                  w->running_status == Slave_worker::STOP ||
                  w->running_status == Slave_worker::STOP_ACCEPTED);

      thd->ENTER_COND(&w->jobs_cond, &w->jobs_lock,
                      &stage_slave_waiting_workers_to_exit, &old_stage);
      mysql_cond_wait(&w->jobs_cond, &w->jobs_lock);
      mysql_mutex_unlock(&w->jobs_lock);
      thd->EXIT_COND(&old_stage);
      mysql_mutex_lock(&w->jobs_lock);
    }
    mysql_mutex_unlock(&w->jobs_lock);
  }

  for (Slave_worker **it = rli->workers.begin(); it != rli->workers.end();
       ++it) {
    Slave_worker *w = *it;

    /*
      Make copies for reporting through the performance schema tables.
      This is preserved until the next START SLAVE.
    */
    Slave_worker *worker_copy = new Slave_worker(
        nullptr,
#ifdef HAVE_PSI_INTERFACE
        &key_relay_log_info_run_lock, &key_relay_log_info_data_lock,
        &key_relay_log_info_sleep_lock, &key_relay_log_info_thd_lock,
        &key_relay_log_info_data_cond, &key_relay_log_info_start_cond,
        &key_relay_log_info_stop_cond, &key_relay_log_info_sleep_cond,
#endif
        w->id, rli->get_channel());
    worker_copy->copy_values_for_PFS(w->id, w->running_status, w->info_thd,
                                     w->last_error(),
                                     w->get_gtid_monitoring_info());
    rli->workers_copy_pfs.push_back(worker_copy);
  }

  /// @todo: consider to propagate an error out of the function
  if (thd->killed == THD::NOT_KILLED) (void)mts_checkpoint_routine(rli, false);

  while (!rli->workers.empty()) {
    Slave_worker *w = rli->workers.back();
    // Free the current submode object
    delete w->current_mts_submode;
    w->current_mts_submode = 0;
    rli->workers.pop_back();
    delete w;
  }
  struct timespec stats_end;
  set_timespec_nsec(&stats_end, 0);

  DBUG_PRINT(
      "info",
      ("Total MTS session statistics: "
       "events processed = %llu; "
       "online time = %llu "
       "worker queues filled over overrun level = %lu "
       "waited due a Worker queue full = %lu "
       "waited due the total size = %lu "
       "total wait at clock conflicts = %llu "
       "found (count) workers occupied = %lu "
       "waited when workers occupied = %llu",
       rli->mts_events_assigned, diff_timespec(&stats_end, &rli->stats_begin),
       rli->mts_wq_overrun_cnt, rli->mts_wq_overfill_cnt,
       rli->wq_size_waits_cnt, rli->mts_total_wait_overlap.load(),
       rli->mts_wq_no_underrun_cnt, rli->mts_total_wait_worker_avail));

  DBUG_ASSERT(rli->pending_jobs == 0);
  DBUG_ASSERT(rli->mts_pending_jobs_size == 0);

end:
  rli->mts_group_status = Relay_log_info::MTS_NOT_IN_GROUP;
  destroy_hash_workers(rli);
  delete rli->gaq;
  rli->least_occupied_workers.clear();

  // Destroy buffered events of the current group prior to exit.
  for (uint i = 0; i < rli->curr_group_da.size(); i++)
    delete rli->curr_group_da[i].data;
  rli->curr_group_da.clear();  // GCDA

  rli->curr_group_assigned_parts.clear();  // GCAP
  rli->deinit_workers();
  rli->workers_array_initialized = false;
  rli->slave_parallel_workers = 0;

  *mts_inited = false;
}

/**
  Processes the outcome of applying an event, logs it properly if it's an error
  and return the proper error code to trigger.

  @return the error code to bubble up in the execution stack.
 */
static int report_apply_event_error(THD *thd, Relay_log_info *rli) {
  DBUG_TRACE;
  longlong slave_errno = 0;

  /*
    retrieve as much info as possible from the thd and, error
    codes and warnings and print this to the error log as to
    allow the user to locate the error
  */
  uint32 const last_errno = rli->last_error().number;

  if (thd->is_error()) {
    char const *const errmsg = thd->get_stmt_da()->message_text();

    DBUG_PRINT("info", ("thd->get_stmt_da()->get_mysql_errno()=%d; "
                        "rli->last_error.number=%d",
                        thd->get_stmt_da()->mysql_errno(), last_errno));
    if (last_errno == 0) {
      /*
        This function is reporting an error which was not reported
        while executing exec_relay_log_event().
      */
      rli->report(ERROR_LEVEL, thd->get_stmt_da()->mysql_errno(), "%s", errmsg);
    } else if (last_errno != thd->get_stmt_da()->mysql_errno()) {
      /*
       * An error was reported while executing exec_relay_log_event()
       * however the error code differs from what is in the thread.
       * This function prints out more information to help finding
       * what caused the problem.
       */
      LogErr(ERROR_LEVEL, ER_RPL_SLAVE_ADDITIONAL_ERROR_INFO_FROM_DA, errmsg,
             thd->get_stmt_da()->mysql_errno());
    }
  }

  /* Print any warnings issued */
  Diagnostics_area::Sql_condition_iterator it =
      thd->get_stmt_da()->sql_conditions();
  const Sql_condition *err;
  /*
    Added controlled slave thread cancel for replication
    of user-defined variables.
  */
  bool udf_error = false;
  while ((err = it++)) {
    if (err->mysql_errno() == ER_CANT_OPEN_LIBRARY) udf_error = true;
    LogErr(WARNING_LEVEL, ER_RPL_SLAVE_ERROR_INFO_FROM_DA, err->message_text(),
           err->mysql_errno());
  }
  if (udf_error)
    slave_errno = ER_RPL_SLAVE_ERROR_LOADING_USER_DEFINED_LIBRARY;
  else
    slave_errno = ER_RPL_SLAVE_ERROR_RUNNING_QUERY;

  return slave_errno;
}

/**
  Slave SQL thread entry point.

  @param arg Pointer to Relay_log_info object that holds information
  for the SQL thread.

  @return Always 0.
*/
extern "C" void *handle_slave_sql(void *arg) {
  THD *thd; /* needs to be first for thread_stack */
  bool thd_added = false;
  char llbuff[22], llbuff1[22];
  char saved_log_name[FN_REFLEN];
  char saved_master_log_name[FN_REFLEN];
  my_off_t saved_log_pos = 0;
  my_off_t saved_master_log_pos = 0;
  my_off_t saved_skip = 0;

  Relay_log_info *rli = ((Master_info *)arg)->rli;
  const char *errmsg;
  longlong slave_errno = 0;
  bool mts_inited = false;
  Global_THD_manager *thd_manager = Global_THD_manager::get_instance();
  Commit_order_manager *commit_order_mngr = nullptr;
  Rpl_applier_reader applier_reader(rli);

  // needs to call my_thread_init(), otherwise we get a coredump in DBUG_ stuff
  my_thread_init();
  {
    DBUG_TRACE;

    DBUG_ASSERT(rli->inited);
    mysql_mutex_lock(&rli->run_lock);
    DBUG_ASSERT(!rli->slave_running);
    errmsg = nullptr;
#ifndef DBUG_OFF
    rli->events_until_exit = abort_slave_event_count;
#endif

    thd = new THD;  // note that contructor of THD uses DBUG_ !
    thd->thread_stack = (char *)&thd;  // remember where our stack is
    mysql_mutex_lock(&rli->info_thd_lock);
    rli->info_thd = thd;

#ifdef HAVE_PSI_THREAD_INTERFACE
    // save the instrumentation for SQL thread in rli->info_thd
    struct PSI_thread *psi = PSI_THREAD_CALL(get_thread)();
    thd_set_psi(rli->info_thd, psi);
#endif

    if (rli->channel_mts_submode != MTS_PARALLEL_TYPE_DB_NAME)
      rli->current_mts_submode = new Mts_submode_logical_clock();
    else
      rli->current_mts_submode = new Mts_submode_database();

    if (opt_slave_preserve_commit_order &&
        rli->opt_slave_parallel_workers > 0 && opt_bin_log &&
        opt_log_slave_updates)
      commit_order_mngr =
          new Commit_order_manager(rli->opt_slave_parallel_workers);

    rli->set_commit_order_manager(commit_order_mngr);

    if (channel_map.is_group_replication_channel_name(rli->get_channel())) {
      if (channel_map.is_group_replication_channel_name(rli->get_channel(),
                                                        true)) {
        thd->rpl_thd_ctx.set_rpl_channel_type(GR_APPLIER_CHANNEL);
      } else {
        thd->rpl_thd_ctx.set_rpl_channel_type(GR_RECOVERY_CHANNEL);
      }
    } else {
      thd->rpl_thd_ctx.set_rpl_channel_type(RPL_STANDARD_CHANNEL);
    }

    mysql_mutex_unlock(&rli->info_thd_lock);

    /* Inform waiting threads that slave has started */
    rli->slave_run_id++;
    rli->slave_running = 1;
    rli->reported_unsafe_warning = false;
    rli->sql_thread_kill_accepted = false;

    if (init_slave_thread(thd, SLAVE_THD_SQL)) {
      /*
        TODO: this is currently broken - slave start and change master
        will be stuck if we fail here
      */
      mysql_cond_broadcast(&rli->start_cond);
      mysql_mutex_unlock(&rli->run_lock);
      rli->report(ERROR_LEVEL, ER_SLAVE_FATAL_ERROR,
                  ER_THD(thd, ER_SLAVE_FATAL_ERROR),
                  "Failed during slave thread initialization");
      goto err;
    }
    thd->init_query_mem_roots();

    if ((rli->deferred_events_collecting = rli->rpl_filter->is_on()))
      rli->deferred_events = new Deferred_log_events();
    thd->rli_slave = rli;
    DBUG_ASSERT(thd->rli_slave->info_thd == thd);

    thd->temporary_tables = rli->save_temporary_tables;  // restore temp tables
    set_thd_in_use_temporary_tables(
        rli);  // (re)set sql_thd in use for saved temp tables
    /* Set applier thread InnoDB priority */
    set_thd_tx_priority(thd, rli->get_thd_tx_priority());

    thd_manager->add_thd(thd);
    thd_added = true;

    rli->stats_exec_time = rli->stats_read_time = 0;
    set_timespec_nsec(&rli->ts_exec[0], 0);
    set_timespec_nsec(&rli->ts_exec[1], 0);
    set_timespec_nsec(&rli->stats_begin, 0);

    if (RUN_HOOK(binlog_relay_io, applier_start, (thd, rli->mi))) {
      mysql_cond_broadcast(&rli->start_cond);
      mysql_mutex_unlock(&rli->run_lock);
      rli->report(ERROR_LEVEL, ER_SLAVE_FATAL_ERROR,
                  ER_THD(thd, ER_SLAVE_FATAL_ERROR),
                  "Failed to run 'applier_start' hook");
      goto err;
    }

    /* MTS: starting the worker pool */
    if (slave_start_workers(rli, rli->opt_slave_parallel_workers,
                            &mts_inited) != 0) {
      mysql_cond_broadcast(&rli->start_cond);
      mysql_mutex_unlock(&rli->run_lock);
      rli->report(ERROR_LEVEL, ER_SLAVE_FATAL_ERROR,
                  ER_THD(thd, ER_SLAVE_FATAL_ERROR),
                  "Failed during slave workers initialization");
      goto err;
    }
    /*
      We are going to set slave_running to 1. Assuming slave I/O thread is
      alive and connected, this is going to make Seconds_Behind_Master be 0
      i.e. "caught up". Even if we're just at start of thread. Well it's ok, at
      the moment we start we can think we are caught up, and the next second we
      start receiving data so we realize we are not caught up and
      Seconds_Behind_Master grows. No big deal.
    */
    rli->abort_slave = 0;

    /*
      Reset errors for a clean start (otherwise, if the master is idle, the SQL
      thread may execute no Query_log_event, so the error will remain even
      though there's no problem anymore). Do not reset the master timestamp
      (imagine the slave has caught everything, the STOP SLAVE and START SLAVE:
      as we are not sure that we are going to receive a query, we want to
      remember the last master timestamp (to say how many seconds behind we are
      now.
      But the master timestamp is reset by RESET SLAVE & CHANGE MASTER.
    */
    rli->clear_error();
    if (rli->workers_array_initialized) {
      for (size_t i = 0; i < rli->get_worker_count(); i++) {
        rli->get_worker(i)->clear_error();
      }
    }

    if (rli->update_is_transactional()) {
      mysql_cond_broadcast(&rli->start_cond);
      mysql_mutex_unlock(&rli->run_lock);
      rli->report(
          ERROR_LEVEL, ER_SLAVE_FATAL_ERROR, ER_THD(thd, ER_SLAVE_FATAL_ERROR),
          "Error checking if the relay log repository is transactional.");
      goto err;
    }

    if (!rli->is_transactional())
      rli->report(
          WARNING_LEVEL, 0,
          "If a crash happens this configuration does not guarantee that "
          "the relay "
          "log info will be consistent");

    mysql_mutex_unlock(&rli->run_lock);
    mysql_cond_broadcast(&rli->start_cond);

    DEBUG_SYNC(thd, "after_start_slave");

    // tell the I/O thread to take relay_log_space_limit into account from now
    // on
    mysql_mutex_lock(&rli->log_space_lock);
    rli->ignore_log_space_limit = 0;
    mysql_mutex_unlock(&rli->log_space_lock);
    rli->trans_retries = 0;  // start from "no error"
    DBUG_PRINT("info", ("rli->trans_retries: %lu", rli->trans_retries));

    if (applier_reader.open(&errmsg)) {
      rli->report(ERROR_LEVEL, ER_SLAVE_FATAL_ERROR, "%s", errmsg);
      goto err;
    }

    THD_CHECK_SENTRY(thd);
    DBUG_ASSERT(rli->info_thd == thd);

    DBUG_PRINT("master_info", ("log_file_name: %s  position: %s",
                               rli->get_group_master_log_name(),
                               llstr(rli->get_group_master_log_pos(), llbuff)));
    LogErr(INFORMATION_LEVEL, ER_RPL_SLAVE_SQL_THREAD_STARTING,
           rli->get_for_channel_str(), rli->get_rpl_log_name(),
           llstr(rli->get_group_master_log_pos(), llbuff),
           rli->get_group_relay_log_name(),
           llstr(rli->get_group_relay_log_pos(), llbuff1));

    if (check_temp_dir(rli->slave_patternload_file, rli->get_channel())) {
      rli->report(ERROR_LEVEL, thd->get_stmt_da()->mysql_errno(),
                  "Unable to use slave's temporary directory %s - %s",
                  slave_load_tmpdir, thd->get_stmt_da()->message_text());
      goto err;
    }

    /* execute init_slave variable */
    if (opt_init_slave.length) {
      execute_init_command(thd, &opt_init_slave, &LOCK_sys_init_slave);
      if (thd->is_slave_error) {
        rli->report(ERROR_LEVEL, ER_SERVER_SLAVE_INIT_QUERY_FAILED,
                    ER_THD(current_thd, ER_SERVER_SLAVE_INIT_QUERY_FAILED),
                    thd->get_stmt_da()->mysql_errno(),
                    thd->get_stmt_da()->message_text());
        goto err;
      }
    }

    /*
      First check until condition - probably there is nothing to execute. We
      do not want to wait for next event in this case.
    */
    mysql_mutex_lock(&rli->data_lock);
    if (rli->slave_skip_counter) {
      strmake(saved_log_name, rli->get_group_relay_log_name(), FN_REFLEN - 1);
      strmake(saved_master_log_name, rli->get_group_master_log_name(),
              FN_REFLEN - 1);
      saved_log_pos = rli->get_group_relay_log_pos();
      saved_master_log_pos = rli->get_group_master_log_pos();
      saved_skip = rli->slave_skip_counter;
    }
    if (rli->is_until_satisfied_at_start_slave()) {
      mysql_mutex_unlock(&rli->data_lock);
      goto err;
    }
    mysql_mutex_unlock(&rli->data_lock);

    /* Read queries from the IO/THREAD until this thread is killed */

    while (!sql_slave_killed(thd, rli)) {
      THD_STAGE_INFO(thd, stage_reading_event_from_the_relay_log);
      DBUG_ASSERT(rli->info_thd == thd);
      THD_CHECK_SENTRY(thd);

      if (saved_skip && rli->slave_skip_counter == 0) {
        LogErr(INFORMATION_LEVEL, ER_RPL_SLAVE_SKIP_COUNTER_EXECUTED,
               (ulong)saved_skip, saved_log_name, (ulong)saved_log_pos,
               saved_master_log_name, (ulong)saved_master_log_pos,
               rli->get_group_relay_log_name(),
               (ulong)rli->get_group_relay_log_pos(),
               rli->get_group_master_log_name(),
               (ulong)rli->get_group_master_log_pos());
        saved_skip = 0;
      }

      if (exec_relay_log_event(thd, rli, &applier_reader)) {
        DBUG_PRINT("info", ("exec_relay_log_event() failed"));

        // do not scare the user if SQL thread was simply killed or stopped
        if (!sql_slave_killed(thd, rli)) {
          slave_errno = report_apply_event_error(thd, rli);
        }
        goto err;
      }
    }

  err:
    /* At this point the SQL thread will not try to work anymore. */
    rli->atomic_is_stopping = true;
    (void)RUN_HOOK(
        binlog_relay_io, applier_stop,
        (thd, rli->mi, rli->is_error() || !rli->sql_thread_kill_accepted));

    slave_stop_workers(rli, &mts_inited);  // stopping worker pool
    /* Thread stopped. Print the current replication position to the log */
    if (slave_errno)
      LogErr(ERROR_LEVEL, slave_errno, rli->get_rpl_log_name(),
             llstr(rli->get_group_master_log_pos(), llbuff));
    else
      LogErr(INFORMATION_LEVEL, ER_RPL_SLAVE_SQL_THREAD_EXITING,
             rli->get_for_channel_str(), rli->get_rpl_log_name(),
             llstr(rli->get_group_master_log_pos(), llbuff));

    delete rli->current_mts_submode;
    rli->current_mts_submode = 0;
    rli->clear_mts_recovery_groups();

    /*
      Some events set some playgrounds, which won't be cleared because thread
      stops. Stopping of this thread may not be known to these events ("stop"
      request is detected only by the present function, not by events), so we
      must "proactively" clear playgrounds:
    */
    thd->clear_error();
    rli->cleanup_context(thd, 1);
    /*
      Some extra safety, which should not been needed (normally, event deletion
      should already have done these assignments (each event which sets these
      variables is supposed to set them to 0 before terminating)).
    */
    thd->set_catalog(NULL_CSTR);
    thd->reset_query();
    thd->reset_db(NULL_CSTR);

    /*
      Pause the SQL thread and wait for 'continue_to_stop_sql_thread'
      signal to continue to shutdown the SQL thread.
    */
    DBUG_EXECUTE_IF("pause_after_sql_thread_stop_hook", {
      const char act[] =
          "now SIGNAL reached_stopping_sql_thread "
          "WAIT_FOR continue_to_stop_sql_thread";
      DBUG_ASSERT(!debug_sync_set_action(thd, STRING_WITH_LEN(act)));
    };);

    THD_STAGE_INFO(thd, stage_waiting_for_slave_mutex_on_exit);
    mysql_mutex_lock(&rli->run_lock);
    /* We need data_lock, at least to wake up any waiting master_pos_wait() */
    mysql_mutex_lock(&rli->data_lock);
    applier_reader.close();
    DBUG_ASSERT(rli->slave_running == 1);  // tracking buffer overrun
    /* When master_pos_wait() wakes up it will check this and terminate */
    rli->slave_running = 0;
    rli->atomic_is_stopping = false;
    /* Forget the relay log's format */
    if (rli->set_rli_description_event(nullptr)) {
#ifndef DBUG_OFF
      bool set_rli_description_event_failed = false;
#endif
      DBUG_ASSERT(set_rli_description_event_failed);
    }
    /* Wake up master_pos_wait() */
    mysql_mutex_unlock(&rli->data_lock);
    DBUG_PRINT("info",
               ("Signaling possibly waiting master_pos_wait() functions"));
    mysql_cond_broadcast(&rli->data_cond);
    rli->ignore_log_space_limit = 0; /* don't need any lock */
    /* we die so won't remember charset - re-update them on next thread start */
    rli->cached_charset_invalidate();
    rli->save_temporary_tables = thd->temporary_tables;

    /*
      TODO: see if we can do this conditionally in next_event() instead
      to avoid unneeded position re-init
    */
    thd->temporary_tables =
        0;  // remove tempation from destructor to close them
    // destructor will not free it, because we are weird
    thd->get_protocol_classic()->end_net();
    DBUG_ASSERT(rli->info_thd == thd);
    THD_CHECK_SENTRY(thd);
    mysql_mutex_lock(&rli->info_thd_lock);
    rli->info_thd = nullptr;
    if (commit_order_mngr) {
      delete commit_order_mngr;
      rli->set_commit_order_manager(nullptr);
    }

    mysql_mutex_unlock(&rli->info_thd_lock);
    set_thd_in_use_temporary_tables(
        rli);  // (re)set info_thd in use for saved temp tables

    thd->release_resources();
    THD_CHECK_SENTRY(thd);
    if (thd_added) thd_manager->remove_thd(thd);

    /*
      The thd can only be destructed after indirect references
      through mi->rli->info_thd are cleared: mi->rli->info_thd= NULL.

      For instance, user thread might be issuing show_slave_status
      and attempting to read mi->rli->info_thd->get_proc_info().
      Therefore thd must only be deleted after info_thd is set
      to NULL.
    */
    delete thd;

    /*
     Note: the order of the broadcast and unlock calls below (first broadcast,
     then unlock) is important. Otherwise a killer_thread can execute between
     the calls and delete the mi structure leading to a crash! (see BUG#25306
     for details)
    */
    mysql_cond_broadcast(&rli->stop_cond);
    DBUG_EXECUTE_IF("simulate_slave_delay_at_terminate_bug38694", sleep(5););
    mysql_mutex_unlock(&rli->run_lock);  // tell the world we are done
  }
  my_thread_end();
#ifndef HAVE_WOLFSSL
#if OPENSSL_VERSION_NUMBER < 0x10100000L
  ERR_remove_thread_state(0);
#endif /* OPENSSL_VERSION_NUMBER < 0x10100000L */
#endif /* HAVE_WOLFSSL */
  my_thread_exit(0);
  return 0;  // Avoid compiler warnings
}

/**
  Used by the slave IO thread when it receives a rotate event from the
  master.

  Updates the master info with the place in the next binary log where
  we should start reading.  Rotate the relay log to avoid mixed-format
  relay logs.

  @param mi master_info for the slave
  @param rev The rotate log event read from the master

  @note The caller must hold mi->data_lock before invoking this function.

  @retval 0 ok
  @retval 1 error
*/
static int process_io_rotate(Master_info *mi, Rotate_log_event *rev) {
  DBUG_TRACE;
  mysql_mutex_assert_owner(mi->rli->relay_log.get_log_lock());

  if (unlikely(!rev->is_valid())) return 1;

#ifndef DBUG_OFF
  /*
    If we do not do this, we will be getting the first
    rotate event forever, so we need to not disconnect after one.
  */
  if (disconnect_slave_event_count) mi->events_until_exit++;
#endif

  /*
    Master will send a FD event immediately after the Roate event, so don't log
    the current FD event.
  */
  int ret = rotate_relay_log(mi, false, false, true);

  mysql_mutex_lock(&mi->data_lock);
  /* Safe copy as 'rev' has been "sanitized" in Rotate_log_event's ctor */
  memcpy(const_cast<char *>(mi->get_master_log_name()), rev->new_log_ident,
         rev->ident_len + 1);
  mi->set_master_log_pos(rev->pos);
  DBUG_PRINT("info",
             ("new (master_log_name, master_log_pos): ('%s', %lu)",
              mi->get_master_log_name(), (ulong)mi->get_master_log_pos()));
  mysql_mutex_unlock(&mi->data_lock);

  return ret;
}

/**
  Store an event received from the master connection into the relay
  log.

  @param mi The Master_info object representing this connection.
  @param buf Pointer to the event data.
  @param event_len Length of event data.
  @param do_flush_mi True to flush master info after successfully queuing the
                     event.

  @retval QUEUE_EVENT_OK                  on success.
  @retval QUEUE_EVENT_ERROR_QUEUING       if there was an error while queuing.
  @retval QUEUE_EVENT_ERROR_FLUSHING_INFO if there was an error while
                                          flushing master info.

  @todo Make this a member of Master_info.
*/
QUEUE_EVENT_RESULT queue_event(Master_info *mi, const char *buf,
                               ulong event_len, bool do_flush_mi) {
  QUEUE_EVENT_RESULT res = QUEUE_EVENT_OK;
  ulong inc_pos = 0;
  Relay_log_info *rli = mi->rli;
  mysql_mutex_t *log_lock = rli->relay_log.get_log_lock();
  ulong s_id;
  int lock_count = 0;

  DBUG_EXECUTE_IF("wait_in_the_middle_of_trx", {
    /*
      See `gr_flush_relay_log_no_split_trx.test`
      1) Add a debug sync point that holds and makes the applier thread to
         wait, in the middle of a transaction -
         `signal.rpl_requested_for_a_flush`.
    */
    DBUG_SET("-d,wait_in_the_middle_of_trx");
    const char dbug_wait[] = "now WAIT_FOR signal.rpl_requested_for_a_flush";
    DBUG_ASSERT(
        !debug_sync_set_action(current_thd, STRING_WITH_LEN(dbug_wait)));
  });

  /*
    FD_q must have been prepared for the first R_a event
    inside get_master_version_and_clock()
    Show-up of FD:s affects checksum_alg at once because
    that changes FD_queue.
  */
  enum_binlog_checksum_alg checksum_alg =
      mi->checksum_alg_before_fd != binary_log::BINLOG_CHECKSUM_ALG_UNDEF
          ? mi->checksum_alg_before_fd
          : mi->rli->relay_log.relay_log_checksum_alg;

  const char *save_buf =
      nullptr;  // needed for checksumming the fake Rotate event
  char rot_buf[LOG_EVENT_HEADER_LEN + Binary_log_event::ROTATE_HEADER_LEN +
               FN_REFLEN];
  Gtid gtid = {0, 0};
  ulonglong immediate_commit_timestamp = 0;
  ulonglong original_commit_timestamp = 0;
  Log_event_type event_type = (Log_event_type)buf[EVENT_TYPE_OFFSET];

  DBUG_ASSERT(checksum_alg == binary_log::BINLOG_CHECKSUM_ALG_OFF ||
              checksum_alg == binary_log::BINLOG_CHECKSUM_ALG_UNDEF ||
              checksum_alg == binary_log::BINLOG_CHECKSUM_ALG_CRC32);

  DBUG_TRACE;

  /*
    Pause the IO thread execution and wait for 'continue_queuing_event'
    signal to continue IO thread execution.
  */
  DBUG_EXECUTE_IF("pause_on_queuing_event", {
    const char act[] =
        "now SIGNAL reached_queuing_event "
        "WAIT_FOR continue_queuing_event";
    DBUG_ASSERT(!debug_sync_set_action(current_thd, STRING_WITH_LEN(act)));
  };);

  /*
    FD_queue checksum alg description does not apply in a case of
    FD itself. The one carries both parts of the checksum data.
  */
  if (event_type == binary_log::FORMAT_DESCRIPTION_EVENT) {
    checksum_alg = Log_event_footer::get_checksum_alg(buf, event_len);
  }

  // does not hold always because of old binlog can work with NM
  // DBUG_ASSERT(checksum_alg != BINLOG_CHECKSUM_ALG_UNDEF);

  // should hold unless manipulations with RL. Tests that do that
  // will have to refine the clause.
  DBUG_ASSERT(mi->rli->relay_log.relay_log_checksum_alg !=
              binary_log::BINLOG_CHECKSUM_ALG_UNDEF);

  // Emulate the network corruption
  DBUG_EXECUTE_IF(
      "corrupt_queue_event",
      if (event_type != binary_log::FORMAT_DESCRIPTION_EVENT) {
        char *debug_event_buf_c = const_cast<char *>(buf);
        int debug_cor_pos = rand() % (event_len - BINLOG_CHECKSUM_LEN);
        debug_event_buf_c[debug_cor_pos] = ~debug_event_buf_c[debug_cor_pos];
        DBUG_PRINT("info",
                   ("Corrupt the event at queue_event: byte on position %d",
                    debug_cor_pos));
        DBUG_SET("");
      });
  binary_log_debug::debug_checksum_test =
      DBUG_EVALUATE_IF("simulate_checksum_test_failure", true, false);
  binary_log_debug::debug_checksum_test =
      DBUG_EVALUATE_IF("gr_simulate_checksum_test_failure", true,
                       binary_log_debug::debug_checksum_test);
  if (Log_event_footer::event_checksum_test(
          const_cast<uchar *>(pointer_cast<const uchar *>(buf)), event_len,
          checksum_alg)) {
    mi->report(ERROR_LEVEL, ER_NETWORK_READ_EVENT_CHECKSUM_FAILURE, "%s",
               ER_THD(current_thd, ER_NETWORK_READ_EVENT_CHECKSUM_FAILURE));
    goto err;
  }

  /*
    From now, and up to finishing queuing the event, no other thread is allowed
    to write to the relay log, or to rotate it.
  */
  mysql_mutex_lock(log_lock);
  DBUG_ASSERT(lock_count == 0);
  lock_count = 1;

  if (mi->get_mi_description_event() == nullptr) {
    LogErr(ERROR_LEVEL, ER_RPL_SLAVE_QUEUE_EVENT_FAILED_INVALID_CONFIGURATION,
           mi->get_channel());
    goto err;
  }

  /*
    Simulate an unknown ignorable log event by rewriting a Xid
    log event before queuing it into relay log.
  */
  DBUG_EXECUTE_IF(
      "simulate_unknown_ignorable_log_event_with_xid",
      if (event_type == binary_log::XID_EVENT) {
        uchar *ev_buf = const_cast<uchar *>(pointer_cast<const uchar *>(buf));
        /* Overwrite the log event type with an unknown type. */
        ev_buf[EVENT_TYPE_OFFSET] = binary_log::ENUM_END_EVENT + 1;
        /* Set LOG_EVENT_IGNORABLE_F for the log event. */
        int2store(ev_buf + FLAGS_OFFSET,
                  uint2korr(ev_buf + FLAGS_OFFSET) | LOG_EVENT_IGNORABLE_F);
        /* Recalc event's CRC */
        ha_checksum ev_crc = checksum_crc32(0L, nullptr, 0);
        ev_crc = checksum_crc32(ev_crc, (const uchar *)ev_buf,
                                event_len - BINLOG_CHECKSUM_LEN);
        int4store(&ev_buf[event_len - BINLOG_CHECKSUM_LEN], ev_crc);
        /*
          We will skip writing this event to the relay log in order to let
          the startup procedure to not finding it and assuming this transaction
          is incomplete.
          But we have to keep the unknown ignorable error to let the
          "stop_io_after_reading_unknown_event" debug point to work after
          "queuing" this event.
        */
        mysql_mutex_lock(&mi->data_lock);
        mi->set_master_log_pos(mi->get_master_log_pos() + event_len);
        lock_count = 2;
        goto end;
      });

  /*
    This transaction parser is used to ensure that the GTID of the transaction
    (if it has one) will only be added to the Retrieved_Gtid_Set after the
    last event of the transaction be queued.
    It will also be used to avoid rotating the relay log in the middle of
    a transaction.
  */
  if (mi->transaction_parser.feed_event(buf, event_len,
                                        mi->get_mi_description_event(), true)) {
    /*
      The transaction parser detected a problem while changing state and threw
      a warning message. We are taking care of avoiding transaction boundary
      issues, but it can happen.

      Transaction boundary errors might happen mostly because of bad master
      positioning in 'CHANGE MASTER TO' (or bad manipulation of master.info)
      when GTID auto positioning is off. Errors can also happen when using
      cross-version replication, replicating from a master that supports more
      event types than this slave.

      The IO thread will keep working and queuing events regardless of the
      transaction parser error, but we will throw another warning message to
      log the relay log file and position of the parser error to help
      forensics.
    */
    LogErr(WARNING_LEVEL,
           ER_RPL_SLAVE_IO_THREAD_DETECTED_UNEXPECTED_EVENT_SEQUENCE,
           mi->get_master_log_name(), mi->get_master_log_pos());
  }

  switch (event_type) {
    case binary_log::STOP_EVENT:
      /*
        We needn't write this event to the relay log. Indeed, it just indicates
        a master server shutdown. The only thing this does is cleaning. But
        cleaning is already done on a per-master-thread basis (as the master
        server is shutting down cleanly, it has written all DROP TEMPORARY TABLE
        prepared statements' deletion are TODO only when we binlog prep stmts).

        We don't even increment mi->get_master_log_pos(), because we may be just
        after a Rotate event. Btw, in a few milliseconds we are going to have a
        Start event from the next binlog (unless the master is presently running
        without --log-bin).
      */
      do_flush_mi = false;
      goto end;
    case binary_log::ROTATE_EVENT: {
      Format_description_log_event *fde = mi->get_mi_description_event();
      enum_binlog_checksum_alg fde_checksum_alg = fde->footer()->checksum_alg;
      if (fde_checksum_alg != checksum_alg)
        fde->footer()->checksum_alg = checksum_alg;
      Rotate_log_event rev(buf, fde);
      fde->footer()->checksum_alg = fde_checksum_alg;

      if (unlikely(process_io_rotate(mi, &rev))) {
        // This error will be reported later at handle_slave_io().
        goto err;
      }
      /*
         Checksum special cases for the fake Rotate (R_f) event caused by the
         protocol of events generation and serialization in RL where Rotate of
         master is queued right next to FD of slave. Since it's only FD that
         carries the alg desc of FD_s has to apply to R_m. Two special rules
         apply only to the first R_f which comes in before any FD_m. The 2nd R_f
         should be compatible with the FD_s that must have taken over the last
         seen FD_m's (A).

         RSC_1: If OM \and fake Rotate \and slave is configured to
                to compute checksum for its first FD event for RL
                the fake Rotate gets checksummed here.
      */
      if (uint4korr(&buf[0]) == 0 &&
          checksum_alg == binary_log::BINLOG_CHECKSUM_ALG_OFF &&
          mi->rli->relay_log.relay_log_checksum_alg !=
              binary_log::BINLOG_CHECKSUM_ALG_OFF) {
        ha_checksum rot_crc = checksum_crc32(0L, nullptr, 0);
        event_len += BINLOG_CHECKSUM_LEN;
        memcpy(rot_buf, buf, event_len - BINLOG_CHECKSUM_LEN);
        int4store(&rot_buf[EVENT_LEN_OFFSET],
                  uint4korr(rot_buf + EVENT_LEN_OFFSET) + BINLOG_CHECKSUM_LEN);
        rot_crc = checksum_crc32(rot_crc, (const uchar *)rot_buf,
                                 event_len - BINLOG_CHECKSUM_LEN);
        int4store(&rot_buf[event_len - BINLOG_CHECKSUM_LEN], rot_crc);
        DBUG_ASSERT(event_len == uint4korr(&rot_buf[EVENT_LEN_OFFSET]));
        DBUG_ASSERT(
            mi->get_mi_description_event()->common_footer->checksum_alg ==
            mi->rli->relay_log.relay_log_checksum_alg);
        /* the first one */
        DBUG_ASSERT(mi->checksum_alg_before_fd !=
                    binary_log::BINLOG_CHECKSUM_ALG_UNDEF);
        save_buf = buf;
        buf = rot_buf;
      } else
          /*
            RSC_2: If NM \and fake Rotate \and slave does not compute checksum
            the fake Rotate's checksum is stripped off before relay-logging.
          */
          if (uint4korr(&buf[0]) == 0 &&
              checksum_alg != binary_log::BINLOG_CHECKSUM_ALG_OFF &&
              mi->rli->relay_log.relay_log_checksum_alg ==
                  binary_log::BINLOG_CHECKSUM_ALG_OFF) {
        event_len -= BINLOG_CHECKSUM_LEN;
        memcpy(rot_buf, buf, event_len);
        int4store(&rot_buf[EVENT_LEN_OFFSET],
                  uint4korr(rot_buf + EVENT_LEN_OFFSET) - BINLOG_CHECKSUM_LEN);
        DBUG_ASSERT(event_len == uint4korr(&rot_buf[EVENT_LEN_OFFSET]));
        DBUG_ASSERT(
            mi->get_mi_description_event()->common_footer->checksum_alg ==
            mi->rli->relay_log.relay_log_checksum_alg);
        /* the first one */
        DBUG_ASSERT(mi->checksum_alg_before_fd !=
                    binary_log::BINLOG_CHECKSUM_ALG_UNDEF);
        save_buf = buf;
        buf = rot_buf;
      }
      /*
        Now the I/O thread has just changed its mi->get_master_log_name(), so
        incrementing mi->get_master_log_pos() is nonsense.
      */
      inc_pos = 0;
      break;
    }
    case binary_log::FORMAT_DESCRIPTION_EVENT: {
      /*
        Create an event, and save it (when we rotate the relay log, we will have
        to write this event again).
      */
      /*
        We are the only thread which reads/writes mi_description_event.
        The relay_log struct does not move (though some members of it can
        change), so we needn't any lock (no rli->data_lock, no log lock).
      */
      // mark it as undefined that is irrelevant anymore
      mi->checksum_alg_before_fd = binary_log::BINLOG_CHECKSUM_ALG_UNDEF;
      Format_description_log_event *new_fdle;
      Log_event *ev = nullptr;
      if (binlog_event_deserialize(reinterpret_cast<const unsigned char *>(buf),
                                   event_len, mi->get_mi_description_event(),
                                   true, &ev) != Binlog_read_error::SUCCESS) {
        // This error will be reported later at handle_slave_io().
        goto err;
      }

      new_fdle = dynamic_cast<Format_description_log_event *>(ev);
      if (new_fdle->common_footer->checksum_alg ==
          binary_log::BINLOG_CHECKSUM_ALG_UNDEF)
        new_fdle->common_footer->checksum_alg =
            binary_log::BINLOG_CHECKSUM_ALG_OFF;

      mi->set_mi_description_event(new_fdle);

      /* installing new value of checksum Alg for relay log */
      mi->rli->relay_log.relay_log_checksum_alg =
          new_fdle->common_footer->checksum_alg;

      /*
         Though this does some conversion to the slave's format, this will
         preserve the master's binlog format version, and number of event types.
      */
      /*
         If the event was not requested by the slave (the slave did not ask for
         it), i.e. has end_log_pos=0, we do not increment
         mi->get_master_log_pos()
      */
      inc_pos = uint4korr(buf + LOG_POS_OFFSET) ? event_len : 0;
      DBUG_PRINT("info", ("binlog format is now %d",
                          mi->get_mi_description_event()->binlog_version));

    } break;

    case binary_log::HEARTBEAT_LOG_EVENT: {
      /*
        HB (heartbeat) cannot come before RL (Relay)
      */
      Heartbeat_log_event hb(buf, mi->get_mi_description_event());
      if (!hb.is_valid()) {
        char errbuf[1024];
        char llbuf[22];
        sprintf(errbuf,
                "inconsistent heartbeat event content; the event's data: "
                "log_file_name %-.512s log_pos %s",
                hb.get_log_ident(), llstr(hb.common_header->log_pos, llbuf));
        mi->report(ERROR_LEVEL, ER_SLAVE_HEARTBEAT_FAILURE,
                   ER_THD(current_thd, ER_SLAVE_HEARTBEAT_FAILURE), errbuf);
        goto err;
      }
      mysql_mutex_lock(&mi->data_lock);
      mi->received_heartbeats++;
      mi->last_heartbeat = my_getsystime() / 10;

      /*
        During GTID protocol, if the master skips transactions,
        a heartbeat event is sent to the slave at the end of last
        skipped transaction to update coordinates.

        I/O thread receives the heartbeat event and updates mi
        only if the received heartbeat position is greater than
        mi->get_master_log_pos(). This event is written to the
        relay log as an ignored Rotate event. SQL thread reads
        the rotate event only to update the coordinates corresponding
        to the last skipped transaction. Note that,
        we update only the positions and not the file names, as a ROTATE
        EVENT from the master prior to this will update the file name.
      */
      if (mi->is_auto_position() &&
          mi->get_master_log_pos() < hb.common_header->log_pos &&
          mi->get_master_log_name() != nullptr) {
        DBUG_ASSERT(memcmp(const_cast<char *>(mi->get_master_log_name()),
                           hb.get_log_ident(), hb.get_ident_len()) == 0);

        DBUG_EXECUTE_IF("reached_heart_beat_queue_event", {
          const char act[] =
              "now SIGNAL check_slave_master_info WAIT_FOR "
              "proceed_write_rotate";
          DBUG_ASSERT(
              !debug_sync_set_action(current_thd, STRING_WITH_LEN(act)));
        };);
        mi->set_master_log_pos(hb.common_header->log_pos);

        /*
           Put this heartbeat event in the relay log as a Rotate Event.
        */
        inc_pos = 0;
        mysql_mutex_unlock(&mi->data_lock);
        if (write_rotate_to_master_pos_into_relay_log(
                mi->info_thd, mi, false
                /* force_flush_mi_info */))
          goto end;
        do_flush_mi = false; /* write_rotate_... above flushed master info */
      } else
        mysql_mutex_unlock(&mi->data_lock);

      /*
         compare local and event's versions of log_file, log_pos.

         Heartbeat is sent only after an event corresponding to the corrdinates
         the heartbeat carries.
         Slave can not have a difference in coordinates except in the only
         special case when mi->get_master_log_name(), mi->get_master_log_pos()
         have never been updated by Rotate event i.e when slave does not have
         any history with the master (and thereafter mi->get_master_log_pos() is
         NULL).

         TODO: handling `when' for SHOW SLAVE STATUS' snds behind
      */
      if (memcmp(const_cast<char *>(mi->get_master_log_name()),
                 hb.get_log_ident(), hb.get_ident_len()) ||
          (mi->get_master_log_pos() > hb.common_header->log_pos)) {
        /* missed events of heartbeat from the past */
        char errbuf[1024];
        char llbuf[22];
        sprintf(errbuf,
                "heartbeat is not compatible with local info; "
                "the event's data: log_file_name %-.512s log_pos %s",
                hb.get_log_ident(), llstr(hb.common_header->log_pos, llbuf));
        mi->report(ERROR_LEVEL, ER_SLAVE_HEARTBEAT_FAILURE,
                   ER_THD(current_thd, ER_SLAVE_HEARTBEAT_FAILURE), errbuf);
        goto err;
      }
      goto end;
    } break;

    case binary_log::PREVIOUS_GTIDS_LOG_EVENT: {
      /*
        This event does not have any meaning for the slave and
        was just sent to show the slave the master is making
        progress and avoid possible deadlocks.
        So at this point, the event is replaced by a rotate
        event what will make the slave to update what it knows
        about the master's coordinates.
      */
      inc_pos = 0;
      mysql_mutex_lock(&mi->data_lock);
      mi->set_master_log_pos(mi->get_master_log_pos() + event_len);
      mysql_mutex_unlock(&mi->data_lock);

      if (write_rotate_to_master_pos_into_relay_log(
              mi->info_thd, mi, true /* force_flush_mi_info */))
        goto err;

      do_flush_mi = false; /* write_rotate_... above flushed master info */
      goto end;
    } break;

    case binary_log::GTID_LOG_EVENT: {
      /*
        This can happen if the master uses GTID_MODE=OFF_PERMISSIVE, and
        sends GTID events to the slave. A possible scenario is that user
        does not follow the upgrade procedure for GTIDs, and creates a
        topology like A->B->C, where A uses GTID_MODE=ON_PERMISSIVE, B
        uses GTID_MODE=OFF_PERMISSIVE, and C uses GTID_MODE=OFF.  Each
        connection is allowed, but the master A will generate GTID
        transactions which will be sent through B to C.  Then C will hit
        this error.
      */
      if (mi->get_gtid_mode_from_copy(GTID_MODE_LOCK_NONE) == GTID_MODE_OFF) {
        mi->report(
            ERROR_LEVEL, ER_CANT_REPLICATE_GTID_WITH_GTID_MODE_OFF,
            ER_THD(current_thd, ER_CANT_REPLICATE_GTID_WITH_GTID_MODE_OFF),
            mi->get_master_log_name(), mi->get_master_log_pos());
        goto err;
      }
      Gtid_log_event gtid_ev(buf, mi->get_mi_description_event());
      rli->get_sid_lock()->rdlock();
      gtid.sidno = gtid_ev.get_sidno(rli->get_gtid_set()->get_sid_map());
      rli->get_sid_lock()->unlock();
      if (gtid.sidno < 0) goto err;
      gtid.gno = gtid_ev.get_gno();
      original_commit_timestamp = gtid_ev.original_commit_timestamp;
      immediate_commit_timestamp = gtid_ev.immediate_commit_timestamp;
      inc_pos = event_len;
    } break;

    case binary_log::ANONYMOUS_GTID_LOG_EVENT: {
      /*
        This cannot normally happen, because the master has a check that
        prevents it from sending anonymous events when auto_position is
        enabled.  However, the master could be something else than
        mysqld, which could contain bugs that we have no control over.
        So we need this check on the slave to be sure that whoever is on
        the other side of the protocol does not break the protocol.
      */
      if (mi->is_auto_position()) {
        mi->report(
            ERROR_LEVEL, ER_CANT_REPLICATE_ANONYMOUS_WITH_AUTO_POSITION,
            ER_THD(current_thd, ER_CANT_REPLICATE_ANONYMOUS_WITH_AUTO_POSITION),
            mi->get_master_log_name(), mi->get_master_log_pos());
        goto err;
      }
      /*
        This can happen if the master uses GTID_MODE=ON_PERMISSIVE, and
        sends an anonymous event to the slave. A possible scenario is
        that user does not follow the upgrade procedure for GTIDs, and
        creates a topology like A->B->C, where A uses
        GTID_MODE=OFF_PERMISSIVE, B uses GTID_MODE=ON_PERMISSIVE, and C
        uses GTID_MODE=ON.  Each connection is allowed, but the master A
        will generate anonymous transactions which will be sent through
        B to C.  Then C will hit this error.
      */
      else {
        if (mi->get_gtid_mode_from_copy(GTID_MODE_LOCK_NONE) == GTID_MODE_ON) {
          mi->report(ERROR_LEVEL, ER_CANT_REPLICATE_ANONYMOUS_WITH_GTID_MODE_ON,
                     ER_THD(current_thd,
                            ER_CANT_REPLICATE_ANONYMOUS_WITH_GTID_MODE_ON),
                     mi->get_master_log_name(), mi->get_master_log_pos());
          goto err;
        }
      }
      /*
       save the original_commit_timestamp and the immediate_commit_timestamp to
       be later used for monitoring
      */
      Gtid_log_event anon_gtid_ev(buf, mi->get_mi_description_event());
      original_commit_timestamp = anon_gtid_ev.original_commit_timestamp;
      immediate_commit_timestamp = anon_gtid_ev.immediate_commit_timestamp;
    }
    /* fall through */
    default:
      inc_pos = event_len;
      break;
  }

  /*
    Simulate an unknown ignorable log event by rewriting the write_rows log
    event and previous_gtids log event before writing them in relay log.
  */
  DBUG_EXECUTE_IF(
      "simulate_unknown_ignorable_log_event",
      if (event_type == binary_log::WRITE_ROWS_EVENT ||
          event_type == binary_log::PREVIOUS_GTIDS_LOG_EVENT) {
        char *event_buf = const_cast<char *>(buf);
        /* Overwrite the log event type with an unknown type. */
        event_buf[EVENT_TYPE_OFFSET] = binary_log::ENUM_END_EVENT + 1;
        /* Set LOG_EVENT_IGNORABLE_F for the log event. */
        int2store(event_buf + FLAGS_OFFSET,
                  uint2korr(event_buf + FLAGS_OFFSET) | LOG_EVENT_IGNORABLE_F);
      });

  /*
     If this event is originating from this server, don't queue it.
     We don't check this for 3.23 events because it's simpler like this; 3.23
     will be filtered anyway by the SQL slave thread which also tests the
     server id (we must also keep this test in the SQL thread, in case somebody
     upgrades a 4.0 slave which has a not-filtered relay log).

     ANY event coming from ourselves can be ignored: it is obvious for queries;
     for STOP_EVENT/ROTATE_EVENT/START_EVENT: these cannot come from ourselves
     (--log-slave-updates would not log that) unless this slave is also its
     direct master (an unsupported, useless setup!).
  */

  s_id = uint4korr(buf + SERVER_ID_OFFSET);

  /*
    If server_id_bits option is set we need to mask out irrelevant bits
    when checking server_id, but we still put the full unmasked server_id
    into the Relay log so that it can be accessed when applying the event
  */
  s_id &= opt_server_id_mask;

  if ((s_id == ::server_id && !mi->rli->replicate_same_server_id) ||
      /*
        the following conjunction deals with IGNORE_SERVER_IDS, if set
        If the master is on the ignore list, execution of
        format description log events and rotate events is necessary.
      */
      (mi->ignore_server_ids->dynamic_ids.size() > 0 &&
       mi->shall_ignore_server_id(s_id) &&
       /* everything is filtered out from non-master */
       (s_id != mi->master_id ||
        /* for the master meta information is necessary */
        (event_type != binary_log::FORMAT_DESCRIPTION_EVENT &&
         event_type != binary_log::ROTATE_EVENT)))) {
    /*
      Do not write it to the relay log.
      a) We still want to increment mi->get_master_log_pos(), so that we won't
      re-read this event from the master if the slave IO thread is now
      stopped/restarted (more efficient if the events we are ignoring are big
      LOAD DATA INFILE).
      b) We want to record that we are skipping events, for the information of
      the slave SQL thread, otherwise that thread may let
      rli->group_relay_log_pos stay too small if the last binlog's event is
      ignored.
      But events which were generated by this slave and which do not exist in
      the master's binlog (i.e. Format_desc, Rotate & Stop) should not increment
      mi->get_master_log_pos().
      If the event is originated remotely and is being filtered out by
      IGNORE_SERVER_IDS it increments mi->get_master_log_pos()
      as well as rli->group_relay_log_pos.
    */
    if (!(s_id == ::server_id && !mi->rli->replicate_same_server_id) ||
        (event_type != binary_log::FORMAT_DESCRIPTION_EVENT &&
         event_type != binary_log::ROTATE_EVENT &&
         event_type != binary_log::STOP_EVENT)) {
      rli->relay_log.lock_binlog_end_pos();
      mi->set_master_log_pos(mi->get_master_log_pos() + inc_pos);
      memcpy(rli->ign_master_log_name_end, mi->get_master_log_name(),
             FN_REFLEN);
      DBUG_ASSERT(rli->ign_master_log_name_end[0]);
      rli->ign_master_log_pos_end = mi->get_master_log_pos();
      // the slave SQL thread needs to re-check
      rli->relay_log.update_binlog_end_pos(false /*need_lock*/);
      rli->relay_log.unlock_binlog_end_pos();
    }
    DBUG_PRINT(
        "info",
        ("master_log_pos: %lu, event originating from %u server, ignored",
         (ulong)mi->get_master_log_pos(), uint4korr(buf + SERVER_ID_OFFSET)));
  } else {
    bool is_error = false;
    /* write the event to the relay log */
    if (likely(rli->relay_log.write_buffer(buf, event_len, mi) == 0)) {
      DBUG_SIGNAL_WAIT_FOR(current_thd,
                           "pause_on_queue_event_after_write_buffer",
                           "receiver_reached_pause_on_queue_event",
                           "receiver_continue_queuing_event");
      mysql_mutex_lock(&mi->data_lock);
      lock_count = 2;
      mi->set_master_log_pos(mi->get_master_log_pos() + inc_pos);
      DBUG_PRINT("info",
                 ("master_log_pos: %lu", (ulong)mi->get_master_log_pos()));

      /*
        If we are starting an anonymous transaction, we will discard
        the GTID of the partial transaction that was not finished (if
        there is one) when calling mi->started_queueing().
      */
#ifndef DBUG_OFF
      if (event_type == binary_log::ANONYMOUS_GTID_LOG_EVENT) {
        if (!mi->get_queueing_trx_gtid()->is_empty()) {
          DBUG_PRINT("info", ("Discarding Gtid(%d, %lld) as the transaction "
                              "wasn't complete and we found an "
                              "ANONYMOUS_GTID_LOG_EVENT.",
                              mi->get_queueing_trx_gtid()->sidno,
                              mi->get_queueing_trx_gtid()->gno));
        }
      }
#endif

      /*
        We have to mark this GTID (either anonymous or not) as started
        to be queued.

        Also, if this event is a GTID_LOG_EVENT, we have to store its GTID to
        add to the Retrieved_Gtid_Set later, when the last event of the
        transaction be queued. The call to mi->started_queueing() will save
        the GTID to be used later.
      */
      if (event_type == binary_log::GTID_LOG_EVENT ||
          event_type == binary_log::ANONYMOUS_GTID_LOG_EVENT) {
        // set the timestamp for the start time of queueing this transaction
        mi->started_queueing(gtid, original_commit_timestamp,
                             immediate_commit_timestamp);
      }
    } else {
      /*
        We failed to write the event and didn't updated slave positions.

        We have to "rollback" the transaction parser state, or else, when
        restarting the I/O thread without GTID auto positing the parser
        would assume the failed event as queued.
      */
      mi->transaction_parser.rollback();
      is_error = true;
    }

    if (save_buf != nullptr) buf = save_buf;
    if (is_error) {
      // This error will be reported later at handle_slave_io().
      goto err;
    }
  }
  goto end;

err:
  res = QUEUE_EVENT_ERROR_QUEUING;

end:
  if (res == QUEUE_EVENT_OK && do_flush_mi) {
    /*
      Take a ride in the already locked LOCK_log to flush master info.

      JAG: TODO: Notice that we could only flush master info if we are
                 not in the middle of a transaction. Having a proper
                 relay log recovery can allow us to do this.
    */
    if (lock_count == 1) {
      mysql_mutex_lock(&mi->data_lock);
      lock_count = 2;
    }

    if (flush_master_info(mi, false /*force*/, lock_count == 0 /*need_lock*/,
                          false /*flush_relay_log*/))
      res = QUEUE_EVENT_ERROR_FLUSHING_INFO;
  }
  if (lock_count >= 2) mysql_mutex_unlock(&mi->data_lock);
  if (lock_count >= 1) mysql_mutex_unlock(log_lock);
  DBUG_PRINT("info", ("queue result: %d", res));
  return res;
}

/**
  Hook to detach the active VIO before closing a connection handle.

  The client API might close the connection (and associated data)
  in case it encounters a unrecoverable (network) error. This hook
  is called from the client code before the VIO handle is deleted
  allows the thread to detach the active vio so it does not point
  to freed memory.

  Other calls to THD::clear_active_vio throughout this module are
  redundant due to the hook but are left in place for illustrative
  purposes.
*/

void slave_io_thread_detach_vio() {
  THD *thd = current_thd;
  if (thd && thd->slave_thread) thd->clear_active_vio();
}

/*
  Try to connect until successful or slave killed

  SYNPOSIS
    safe_connect()
    thd                 Thread handler for slave
    mysql               MySQL connection handle
    mi                  Replication handle

  RETURN
    0   ok
    #   Error
*/

static int safe_connect(THD *thd, MYSQL *mysql, Master_info *mi) {
  DBUG_TRACE;

  return connect_to_master(thd, mysql, mi, 0, 0);
}

/*
  SYNPOSIS
    connect_to_master()

  IMPLEMENTATION
    Try to connect until successful or slave killed or we have retried
    mi->retry_count times
*/

static int connect_to_master(THD *thd, MYSQL *mysql, Master_info *mi,
                             bool reconnect, bool suppress_warnings) {
  int slave_was_killed = 0;
  int last_errno = -2;  // impossible error
  ulong err_count = 0;
  char llbuff[22];
  char password[MAX_PASSWORD_LENGTH + 1];
  size_t password_size = sizeof(password);
  DBUG_TRACE;
  set_slave_max_allowed_packet(thd, mysql);
#ifndef DBUG_OFF
  mi->events_until_exit = disconnect_slave_event_count;
#endif
  ulong client_flag = CLIENT_REMEMBER_OPTIONS;
  if (opt_slave_compressed_protocol)
    client_flag |= CLIENT_COMPRESS; /* We will use compression */

  /* Always reset public key to remove cached copy */
  mysql_reset_server_public_key();

  mysql_options(mysql, MYSQL_OPT_CONNECT_TIMEOUT, (char *)&slave_net_timeout);
  mysql_options(mysql, MYSQL_OPT_READ_TIMEOUT, (char *)&slave_net_timeout);

  if (mi->bind_addr[0]) {
    DBUG_PRINT("info", ("bind_addr: %s", mi->bind_addr));
    mysql_options(mysql, MYSQL_OPT_BIND, mi->bind_addr);
  }

#ifdef HAVE_OPENSSL
  /* By default the channel is not configured to use SSL */
  enum mysql_ssl_mode ssl_mode = SSL_MODE_DISABLED;
  if (mi->ssl) {
    /* The channel is configured to use SSL */
    mysql_ssl_set(mysql, mi->ssl_key[0] ? mi->ssl_key : 0,
                  mi->ssl_cert[0] ? mi->ssl_cert : 0,
                  mi->ssl_ca[0] ? mi->ssl_ca : 0,
                  mi->ssl_capath[0] ? mi->ssl_capath : 0,
                  mi->ssl_cipher[0] ? mi->ssl_cipher : 0);
#ifdef HAVE_WOLFSSL
    mi->ssl_crl[0] = '\0';
    mi->ssl_crlpath[0] = '\0';
#endif
    mysql_options(mysql, MYSQL_OPT_SSL_CRL, mi->ssl_crl[0] ? mi->ssl_crl : 0);
    mysql_options(mysql, MYSQL_OPT_TLS_VERSION,
                  mi->tls_version[0] ? mi->tls_version : 0);
    mysql_options(mysql, MYSQL_OPT_SSL_CRLPATH,
                  mi->ssl_crlpath[0] ? mi->ssl_crlpath : 0);
    if (mi->ssl_verify_server_cert)
      ssl_mode = SSL_MODE_VERIFY_IDENTITY;
    else if (mi->ssl_ca[0] || mi->ssl_capath[0])
      ssl_mode = SSL_MODE_VERIFY_CA;
    else
      ssl_mode = SSL_MODE_REQUIRED;
  }
  mysql_options(mysql, MYSQL_OPT_SSL_MODE, &ssl_mode);
#endif

  /*
    If server's default charset is not supported (like utf16, utf32) as client
    charset, then set client charset to 'latin1' (default client charset).
  */
  if (is_supported_parser_charset(default_charset_info))
    mysql_options(mysql, MYSQL_SET_CHARSET_NAME, default_charset_info->csname);
  else {
    LogErr(INFORMATION_LEVEL, ER_RPL_SLAVE_CANT_USE_CHARSET,
           default_charset_info->csname, default_client_charset_info->csname);
    mysql_options(mysql, MYSQL_SET_CHARSET_NAME,
                  default_client_charset_info->csname);
  }

  if (mi->is_start_plugin_auth_configured()) {
    DBUG_PRINT("info", ("Slaving is using MYSQL_DEFAULT_AUTH %s",
                        mi->get_start_plugin_auth()));
    mysql_options(mysql, MYSQL_DEFAULT_AUTH, mi->get_start_plugin_auth());
  }

  if (mi->is_start_plugin_dir_configured()) {
    DBUG_PRINT("info", ("Slaving is using MYSQL_PLUGIN_DIR %s",
                        mi->get_start_plugin_dir()));
    mysql_options(mysql, MYSQL_PLUGIN_DIR, mi->get_start_plugin_dir());
  }
  /* Set MYSQL_PLUGIN_DIR in case master asks for an external authentication
     plugin */
  else if (opt_plugin_dir_ptr && *opt_plugin_dir_ptr)
    mysql_options(mysql, MYSQL_PLUGIN_DIR, opt_plugin_dir_ptr);

  if (mi->public_key_path[0]) {
    /* Set public key path */
    DBUG_PRINT("info", ("Set master's public key path"));
    mysql_options(mysql, MYSQL_SERVER_PUBLIC_KEY, mi->public_key_path);
  }

  /* Get public key from master */
  DBUG_PRINT("info", ("Set preference to get public key from master"));
  mysql_options(mysql, MYSQL_OPT_GET_SERVER_PUBLIC_KEY, &mi->get_public_key);

  if (!mi->is_start_user_configured())
    LogErr(WARNING_LEVEL, ER_RPL_SLAVE_INSECURE_CHANGE_MASTER);

  if (mi->get_password(password, &password_size)) {
    mi->report(ERROR_LEVEL, ER_SLAVE_FATAL_ERROR,
               ER_THD(thd, ER_SLAVE_FATAL_ERROR),
               "Unable to configure password when attempting to "
               "connect to the master server. Connection attempt "
               "terminated.");
    return 1;
  }

  const char *user = mi->get_user();
  if (user == nullptr || user[0] == 0) {
    mi->report(ERROR_LEVEL, ER_SLAVE_FATAL_ERROR,
               ER_THD(thd, ER_SLAVE_FATAL_ERROR),
               "Invalid (empty) username when attempting to "
               "connect to the master server. Connection attempt "
               "terminated.");
    return 1;
  }

  mysql_options4(mysql, MYSQL_OPT_CONNECT_ATTR_ADD, "program_name", "mysqld");
  mysql_options4(mysql, MYSQL_OPT_CONNECT_ATTR_ADD, "_client_role",
                 "binary_log_listener");
  mysql_options4(mysql, MYSQL_OPT_CONNECT_ATTR_ADD,
                 "_client_replication_channel_name", mi->get_channel());

  while (!(slave_was_killed = io_slave_killed(thd, mi)) &&
         (reconnect ? mysql_reconnect(mysql) != 0
                    : mysql_real_connect(mysql, mi->host, user, password, 0,
                                         mi->port, 0, client_flag) == 0)) {
    /*
       SHOW SLAVE STATUS will display the number of retries which
       would be real retry counts instead of mi->retry_count for
       each connection attempt by 'Last_IO_Error' entry.
    */
    last_errno = mysql_errno(mysql);
    suppress_warnings = 0;
    mi->report(ERROR_LEVEL, last_errno,
               "error %s to master '%s@%s:%d'"
               " - retry-time: %d retries: %lu message: %s",
               (reconnect ? "reconnecting" : "connecting"), mi->get_user(),
               mi->host, mi->port, mi->connect_retry, err_count + 1,
               mysql_error(mysql));
    /*
      By default we try forever. The reason is that failure will trigger
      master election, so if the user did not set mi->retry_count we
      do not want to have election triggered on the first failure to
      connect
    */
    if (++err_count == mi->retry_count) {
      slave_was_killed = 1;
      break;
    }
    slave_sleep(thd, mi->connect_retry, io_slave_killed, mi);
  }

  if (!slave_was_killed) {
    mi->clear_error();  // clear possible left over reconnect error
    if (reconnect) {
      if (!suppress_warnings)
        LogErr(
            SYSTEM_LEVEL, ER_RPL_SLAVE_CONNECTED_TO_MASTER_REPLICATION_RESUMED,
            mi->get_for_channel_str(), mi->get_user(), mi->host, mi->port,
            mi->get_io_rpl_log_name(), llstr(mi->get_master_log_pos(), llbuff));
    } else {
      query_logger.general_log_print(thd, COM_CONNECT_OUT, "%s@%s:%d",
                                     mi->get_user(), mi->host, mi->port);
    }

    thd->set_active_vio(mysql->net.vio);
  }
  mysql->reconnect = 1;
  DBUG_PRINT("exit", ("slave_was_killed: %d", slave_was_killed));
  return slave_was_killed;
}

/*
  safe_reconnect()

  IMPLEMENTATION
    Try to connect until successful or slave killed or we have retried
    mi->retry_count times
*/

static int safe_reconnect(THD *thd, MYSQL *mysql, Master_info *mi,
                          bool suppress_warnings) {
  DBUG_TRACE;
  return connect_to_master(thd, mysql, mi, 1, suppress_warnings);
}

/*
  Rotate a relay log (this is used only by FLUSH LOGS; the automatic rotation
  because of size is simpler because when we do it we already have all relevant
  locks; here we don't, so this function is mainly taking locks).
  Returns nothing as we cannot catch any error (MYSQL_BIN_LOG::new_file()
  is void).
*/

int rotate_relay_log(Master_info *mi, bool log_master_fd, bool need_lock,
                     bool need_log_space_lock) {
  DBUG_TRACE;

  Relay_log_info *rli = mi->rli;

  if (need_lock)
    mysql_mutex_lock(rli->relay_log.get_log_lock());
  else
    mysql_mutex_assert_owner(rli->relay_log.get_log_lock());
  DBUG_EXECUTE_IF("crash_before_rotate_relaylog", DBUG_SUICIDE(););

  int error = 0;

  /*
     We need to test inited because otherwise, new_file() will attempt to lock
     LOCK_log, which may not be inited (if we're not a slave).
  */
  if (!rli->inited) {
    DBUG_PRINT("info", ("rli->inited == 0"));
    goto end;
  }

  /* If the relay log is closed, new_file() will do nothing. */
  if (log_master_fd)
    error =
        rli->relay_log.new_file_without_locking(mi->get_mi_description_event());
  else
    error = rli->relay_log.new_file_without_locking(nullptr);
  if (error != 0) goto end;

  /*
    We harvest now, because otherwise BIN_LOG_HEADER_SIZE will not immediately
    be counted, so imagine a succession of FLUSH LOGS  and assume the slave
    threads are started:
    relay_log_space decreases by the size of the deleted relay log, but does
    not increase, so flush-after-flush we may become negative, which is wrong.
    Even if this will be corrected as soon as a query is replicated on the
    slave (because the I/O thread will then call harvest_bytes_written() which
    will harvest all these BIN_LOG_HEADER_SIZE we forgot), it may give strange
    output in SHOW SLAVE STATUS meanwhile. So we harvest now.
    If the log is closed, then this will just harvest the last writes, probably
    0 as they probably have been harvested.
  */
  rli->relay_log.harvest_bytes_written(rli, need_log_space_lock);
end:
  if (need_lock) mysql_mutex_unlock(rli->relay_log.get_log_lock());
  return error;
}

/**
  flushes the relay logs of a replication channel.

  @param[in]         mi      Master_info corresponding to the
                             channel.
  @param[in]         thd     the client thread carrying the command.

  @return
    @retval          1     fail
    @retval          0     ok
    @retval          -1    deferred flush
*/
int flush_relay_logs(Master_info *mi, THD *thd) {
  DBUG_TRACE;
  int error = 0;

  if (mi) {
    Relay_log_info *rli = mi->rli;
    if (rli->inited) {
      // Rotate immediately if one is true:
      if ((!is_group_replication_plugin_loaded() ||  // GR is disabled
           !mi->transaction_parser
                .is_inside_transaction() ||  // not inside a transaction
           !channel_map.is_group_replication_channel_name(
               mi->get_channel(), true) ||  // channel isn't GR applier channel
           !mi->slave_running) &&           // the I/O thread isn't running
          DBUG_EVALUATE_IF("deferred_flush_relay_log",
                           !channel_map.is_group_replication_channel_name(
                               mi->get_channel(), true),
                           true)) {
        if (rotate_relay_log(mi)) error = 1;
      }
      // Postpone the rotate action, delegating it to the I/O thread
      else {
        channel_map.unlock();
        mi->request_rotate(thd);
        channel_map.rdlock();
        error = -1;
      }
    }
  }
  return error;
}

/**
   Entry point for FLUSH RELAYLOGS command or to flush relaylogs for
   the FLUSH LOGS command.
   FLUSH LOGS or FLUSH RELAYLOGS needs to flush the relaylogs of all
   the replciaiton channels in multisource replication.
   FLUSH RELAYLOGS FOR CHANNEL flushes only the relaylogs pertaining to
   a channel.

   @param[in]         thd              the client thread carrying the command.

   @return
     @retval           true                fail
     @retval           false              success
*/
bool flush_relay_logs_cmd(THD *thd) {
  DBUG_TRACE;
  Master_info *mi = nullptr;
  LEX *lex = thd->lex;
  bool error = false;

  channel_map.rdlock();

  /*
     lex->mi.channel is NULL, for FLUSH LOGS or when the client thread
     is not present. (See tmp_thd in  the caller).
     When channel is not provided, lex->mi.for_channel is false.
  */
  if (!lex->mi.channel || !lex->mi.for_channel) {
    bool flush_was_deferred{false};
    enum_channel_type channel_types[] = {SLAVE_REPLICATION_CHANNEL,
                                         GROUP_REPLICATION_CHANNEL};

    for (auto channel_type : channel_types) {
      mi_map already_processed;

      do {
        flush_was_deferred = false;

        for (mi_map::iterator it = channel_map.begin(channel_type);
             it != channel_map.end(channel_type); it++) {
          if (already_processed.find(it->first) != already_processed.end())
            continue;

          mi = it->second;
          already_processed.insert(std::make_pair(it->first, mi));

          int flush_status = flush_relay_logs(mi, thd);
          flush_was_deferred = (flush_status == -1);
          error = (flush_status == 1);

          if (flush_status != 0) break;
        }
      } while (flush_was_deferred);
    }
  } else {
    mi = channel_map.get_mi(lex->mi.channel);

    if (mi) {
      error = (flush_relay_logs(mi, thd) == 1);
    } else {
      if (thd->system_thread == SYSTEM_THREAD_SLAVE_SQL ||
          thd->system_thread == SYSTEM_THREAD_SLAVE_WORKER) {
        /*
          Log warning on SQL or worker threads.
        */
        LogErr(WARNING_LEVEL, ER_RPL_SLAVE_INCORRECT_CHANNEL, lex->mi.channel);
      } else {
        /*
          Return error on client sessions.
        */
        error = true;
        my_error(ER_SLAVE_CHANNEL_DOES_NOT_EXIST, MYF(0), lex->mi.channel);
      }
    }
  }

  channel_map.unlock();

  return error;
}

bool reencrypt_relay_logs() {
  DBUG_TRACE;

  Master_info *mi;
  channel_map.rdlock();

  enum_channel_type channel_types[] = {SLAVE_REPLICATION_CHANNEL,
                                       GROUP_REPLICATION_CHANNEL};
  for (auto channel_type : channel_types) {
    for (mi_map::iterator it = channel_map.begin(channel_type);
         it != channel_map.end(channel_type); it++) {
      mi = it->second;
      if (mi != nullptr) {
        Relay_log_info *rli = mi->rli;
        if (rli != nullptr && rli->inited && rli->relay_log.reencrypt_logs()) {
          channel_map.unlock();
          return true;
        }
      }
    }
  }

  channel_map.unlock();

  return false;
}

/**
   Detects, based on master's version (as found in the relay log), if master
   has a certain bug.
   @param rli Relay_log_info which tells the master's version
   @param bug_id Number of the bug as found in bugs.mysql.com
   @param report bool report error message, default true

   @param pred Predicate function that will be called with @c param to
   check for the bug. If the function return @c true, the bug is present,
   otherwise, it is not.

   @param param  State passed to @c pred function.

   @return true if master has the bug, false if it does not.
*/
bool rpl_master_has_bug(const Relay_log_info *rli, uint bug_id, bool report,
                        bool (*pred)(const void *), const void *param) {
  struct st_version_range_for_one_bug {
    uint bug_id;
    const uchar introduced_in[3];  // first version with bug
    const uchar fixed_in[3];       // first version with fix
  };
  static struct st_version_range_for_one_bug versions_for_all_bugs[] = {
      {24432, {5, 0, 24}, {5, 0, 38}}, {24432, {5, 1, 12}, {5, 1, 17}},
      {33029, {5, 0, 0}, {5, 0, 58}},  {33029, {5, 1, 0}, {5, 1, 12}},
      {37426, {5, 1, 0}, {5, 1, 26}},
  };
  const uchar *master_ver =
      rli->get_rli_description_event()->server_version_split;

  DBUG_ASSERT(sizeof(rli->get_rli_description_event()->server_version_split) ==
              3);

  for (uint i = 0;
       i < sizeof(versions_for_all_bugs) / sizeof(*versions_for_all_bugs);
       i++) {
    const uchar *introduced_in = versions_for_all_bugs[i].introduced_in,
                *fixed_in = versions_for_all_bugs[i].fixed_in;
    if ((versions_for_all_bugs[i].bug_id == bug_id) &&
        (memcmp(introduced_in, master_ver, 3) <= 0) &&
        (memcmp(fixed_in, master_ver, 3) > 0) &&
        (pred == nullptr || (*pred)(param))) {
      if (!report) return true;
      // a short message for SHOW SLAVE STATUS (message length constraints)
      my_printf_error(ER_UNKNOWN_ERROR,
                      "master may suffer from"
                      " http://bugs.mysql.com/bug.php?id=%u"
                      " so slave stops; check error log on slave"
                      " for more info",
                      MYF(0), bug_id);
      // a verbose message for the error log
      enum loglevel report_level = INFORMATION_LEVEL;
      if (!ignored_error_code(ER_UNKNOWN_ERROR)) {
        report_level = ERROR_LEVEL;
        current_thd->is_slave_error = 1;
      }
      /*
        In case of ignored errors report warnings only if
        log_error_verbosity > 2.
      */
      else if (log_error_verbosity > 2)
        report_level = WARNING_LEVEL;

      if (report_level != INFORMATION_LEVEL)
        rli->report(report_level, ER_SERVER_UNKNOWN_ERROR,
                    "According to the master's version ('%s'),"
                    " it is probable that master suffers from this bug:"
                    " http://bugs.mysql.com/bug.php?id=%u"
                    " and thus replicating the current binary log event"
                    " may make the slave's data become different from the"
                    " master's data."
                    " To take no risk, slave refuses to replicate"
                    " this event and stops."
                    " We recommend that all updates be stopped on the"
                    " master and slave, that the data of both be"
                    " manually synchronized,"
                    " that master's binary logs be deleted,"
                    " that master be upgraded to a version at least"
                    " equal to '%d.%d.%d'. Then replication can be"
                    " restarted.",
                    rli->get_rli_description_event()->server_version, bug_id,
                    fixed_in[0], fixed_in[1], fixed_in[2]);
      return true;
    }
  }
  return false;
}

/**
   BUG#33029, For all 5.0 up to 5.0.58 exclusive, and 5.1 up to 5.1.12
   exclusive, if one statement in a SP generated AUTO_INCREMENT value
   by the top statement, all statements after it would be considered
   generated AUTO_INCREMENT value by the top statement, and a
   erroneous INSERT_ID value might be associated with these statement,
   which could cause duplicate entry error and stop the slave.

   Detect buggy master to work around.
 */
bool rpl_master_erroneous_autoinc(THD *thd) {
  if (thd->rli_slave && thd->rli_slave->info_thd == thd) {
    Relay_log_info *c_rli = thd->rli_slave->get_c_rli();

    DBUG_EXECUTE_IF("simulate_bug33029", return true;);
    return rpl_master_has_bug(c_rli, 33029, false, nullptr, nullptr);
  }
  return false;
}

/**
  a copy of active_mi->rli->slave_skip_counter, for showing in SHOW GLOBAL
  VARIABLES, INFORMATION_SCHEMA.GLOBAL_VARIABLES and @@sql_slave_skip_counter
  without taking all the mutexes needed to access
  active_mi->rli->slave_skip_counter properly.
*/
uint sql_slave_skip_counter;

/**
   Executes a START SLAVE statement.

  @param thd                 Pointer to THD object for the client thread
                             executing the statement.

   @param connection_param   Connection parameters for starting threads

   @param master_param       Master parameters used for starting threads

   @param thread_mask_input  The thread mask that identifies which threads to
                             start. If 0 is passed (start no thread) then this
                             parameter is ignored and all stopped threads are
                             started

   @param mi                 Pointer to Master_info object for the slave's IO
                             thread.

   @param set_mts_settings   If true, the channel uses the server MTS
                             configured settings when starting the applier
                             thread.

   @retval false success
   @retval true error
*/
bool start_slave(THD *thd, LEX_SLAVE_CONNECTION *connection_param,
                 LEX_MASTER_INFO *master_param, int thread_mask_input,
                 Master_info *mi, bool set_mts_settings) {
  bool is_error = false;
  int thread_mask;

  DBUG_TRACE;

  /*
    START SLAVE command should ignore 'read-only' and 'super_read_only'
    options so that it can update 'mysql.slave_master_info' and
    'mysql.slave_relay_log_info' replication repository tables.
  */
  thd->set_skip_readonly_check();
  Security_context *sctx = thd->security_context();
  if (!sctx->check_access(SUPER_ACL) &&
      !sctx->has_global_grant(STRING_WITH_LEN("REPLICATION_SLAVE_ADMIN"))
           .first) {
    my_error(ER_SPECIFIC_ACCESS_DENIED_ERROR, MYF(0),
             "SUPER or REPLICATION_SLAVE_ADMIN");
    return 1;
  }

  mi->channel_wrlock();

  if (connection_param->user || connection_param->password) {
    if (!thd->get_ssl()) {
      push_warning(thd, Sql_condition::SL_NOTE, ER_INSECURE_PLAIN_TEXT,
                   ER_THD(thd, ER_INSECURE_PLAIN_TEXT));
    }
  }

  lock_slave_threads(mi);  // this allows us to cleanly read slave_running
  // Get a mask of _stopped_ threads
  init_thread_mask(&thread_mask, mi, 1 /* inverse */);
  /*
    Below we will start all stopped threads.  But if the user wants to
    start only one thread, do as if the other thread was running (as we
    don't wan't to touch the other thread), so set the bit to 0 for the
    other thread
  */
  if (thread_mask_input) {
    thread_mask &= thread_mask_input;
  }
  if (thread_mask)  // some threads are stopped, start them
  {
    if (load_mi_and_rli_from_repositories(mi, false, thread_mask)) {
      is_error = true;
      my_error(ER_MASTER_INFO, MYF(0));
    } else if (*mi->host || !(thread_mask & SLAVE_IO)) {
      /*
        If we will start IO thread we need to take care of possible
        options provided through the START SLAVE if there is any.
      */
      if (thread_mask & SLAVE_IO) {
        if (connection_param->user) {
          mi->set_start_user_configured(true);
          mi->set_user(connection_param->user);
        }
        if (connection_param->password) {
          mi->set_start_user_configured(true);
          mi->set_password(connection_param->password);
        }
        if (connection_param->plugin_auth)
          mi->set_plugin_auth(connection_param->plugin_auth);
        if (connection_param->plugin_dir)
          mi->set_plugin_dir(connection_param->plugin_dir);
      }

      /*
        If we will start SQL thread we will care about UNTIL options If
        not and they are specified we will ignore them and warn user
        about this fact.
      */
      if (thread_mask & SLAVE_SQL) {
        /*
          sql_slave_skip_counter only effects the applier thread which is
          first started. So after sql_slave_skip_counter is copied to
          rli->slave_skip_counter, it is reset to 0.
        */
        mysql_mutex_lock(&LOCK_sql_slave_skip_counter);
        mi->rli->slave_skip_counter = sql_slave_skip_counter;
        sql_slave_skip_counter = 0;
        mysql_mutex_unlock(&LOCK_sql_slave_skip_counter);
        /*
          To cache the MTS system var values and used them in the following
          runtime. The system vars can change meanwhile but having no other
          effects.
          It also allows the per channel definition of this variables.
        */
        if (set_mts_settings) {
          mi->rli->opt_slave_parallel_workers = opt_mts_slave_parallel_workers;
          if (mts_parallel_option == MTS_PARALLEL_TYPE_DB_NAME)
            mi->rli->channel_mts_submode = MTS_PARALLEL_TYPE_DB_NAME;
          else
            mi->rli->channel_mts_submode = MTS_PARALLEL_TYPE_LOGICAL_CLOCK;

#ifndef DBUG_OFF
          if (!DBUG_EVALUATE_IF("check_slave_debug_group", 1, 0))
#endif
            mi->rli->checkpoint_group = opt_mts_checkpoint_group;
        }

        int slave_errno = mi->rli->init_until_option(thd, master_param);
        if (slave_errno) {
          my_error(slave_errno, MYF(0));
          is_error = true;
        }

        if (!is_error) is_error = check_slave_sql_config_conflict(mi->rli);
      } else if (master_param->pos || master_param->relay_log_pos ||
                 master_param->gtid)
        push_warning(thd, Sql_condition::SL_NOTE, ER_UNTIL_COND_IGNORED,
                     ER_THD(thd, ER_UNTIL_COND_IGNORED));

      if (!is_error)
        is_error =
            start_slave_threads(false /*need_lock_slave=false*/,
                                true /*wait_for_start=true*/, mi, thread_mask);
    } else {
      is_error = true;
      my_error(ER_BAD_SLAVE, MYF(0));
    }
  } else {
    /* no error if all threads are already started, only a warning */
    push_warning_printf(
        thd, Sql_condition::SL_NOTE, ER_SLAVE_CHANNEL_WAS_RUNNING,
        ER_THD(thd, ER_SLAVE_CHANNEL_WAS_RUNNING), mi->get_channel());
  }

  /*
    Clean up start information if there was an attempt to start
    the IO thread to avoid any security issue.
  */
  if (is_error && (thread_mask & SLAVE_IO) == SLAVE_IO) mi->reset_start_info();

  unlock_slave_threads(mi);

  mi->channel_unlock();

  return is_error;
}

/**
  Execute a STOP SLAVE statement.

  @param thd              Pointer to THD object for the client thread executing
                          the statement.

  @param mi               Pointer to Master_info object for the slave's IO
                          thread.

  @param net_report       If true, saves the exit status into Diagnostics_area.

  @param for_one_channel  If the method is being invoked only for one channel

  @param push_temp_tables_warning  If it should push a "have temp tables
                                   warning" once having open temp tables. This
                                   avoids multiple warnings when there is more
                                   than one channel with open temp tables.
                                   This parameter can be removed when the
                                   warning is issued with per-channel
                                   information.

  @retval 0 success
  @retval 1 error
*/
int stop_slave(THD *thd, Master_info *mi, bool net_report, bool for_one_channel,
               bool *push_temp_tables_warning) {
  DBUG_TRACE;

  int slave_errno;
  if (!thd) thd = current_thd;

  /*
    STOP SLAVE command should ignore 'read-only' and 'super_read_only'
    options so that it can update 'mysql.slave_master_info' and
    'mysql.slave_relay_log_info' replication repository tables.
  */
  thd->set_skip_readonly_check();

  Security_context *sctx = thd->security_context();
  if (!sctx->check_access(SUPER_ACL) &&
      !sctx->has_global_grant(STRING_WITH_LEN("REPLICATION_SLAVE_ADMIN"))
           .first) {
    my_error(ER_SPECIFIC_ACCESS_DENIED_ERROR, MYF(0),
             "SUPER or REPLICATION_SLAVE_ADMIN");
    return 1;
  }

  mi->channel_wrlock();

  THD_STAGE_INFO(thd, stage_killing_slave);
  int thread_mask;
  lock_slave_threads(mi);

  DBUG_EXECUTE_IF("simulate_hold_run_locks_on_stop_slave", my_sleep(10000000););

  // Get a mask of _running_ threads
  init_thread_mask(&thread_mask, mi, 0 /* not inverse*/);

  /*
    Below we will stop all running threads.
    But if the user wants to stop only one thread, do as if the other thread
    was stopped (as we don't wan't to touch the other thread), so set the
    bit to 0 for the other thread
  */
  if (thd->lex->slave_thd_opt) thread_mask &= thd->lex->slave_thd_opt;

  if (thread_mask) {
    slave_errno =
        terminate_slave_threads(mi, thread_mask, rpl_stop_slave_timeout,
                                false /*need_lock_term=false*/);
  } else {
    // no error if both threads are already stopped, only a warning
    slave_errno = 0;
    push_warning_printf(
        thd, Sql_condition::SL_NOTE, ER_SLAVE_CHANNEL_WAS_NOT_RUNNING,
        ER_THD(thd, ER_SLAVE_CHANNEL_WAS_NOT_RUNNING), mi->get_channel());
  }

  /*
    If the slave has open temp tables and there is a following CHANGE MASTER
    there is a possibility that the temporary tables are left open forever.
    Though we dont restrict failover here, we do warn users. In future, we
    should have a command to delete open temp tables the slave has replicated.
    See WL#7441 regarding this command.
  */

  if (mi->rli->atomic_channel_open_temp_tables && *push_temp_tables_warning) {
    push_warning(thd, Sql_condition::SL_WARNING,
                 ER_WARN_OPEN_TEMP_TABLES_MUST_BE_ZERO,
                 ER_THD(thd, ER_WARN_OPEN_TEMP_TABLES_MUST_BE_ZERO));
    *push_temp_tables_warning = false;
  }

  unlock_slave_threads(mi);

  mi->channel_unlock();

  if (slave_errno) {
    if ((slave_errno == ER_STOP_SLAVE_SQL_THREAD_TIMEOUT) ||
        (slave_errno == ER_STOP_SLAVE_IO_THREAD_TIMEOUT)) {
      push_warning(thd, Sql_condition::SL_NOTE, slave_errno,
                   ER_THD(thd, slave_errno));

      /*
        If new slave_errno is added in the if() condition above then make sure
        that there are no % in the error message or change the logging API
        to use verbatim() to avoid % substitutions.
      */
      longlong log_errno = (slave_errno == ER_STOP_SLAVE_SQL_THREAD_TIMEOUT)
                               ? ER_RPL_SLAVE_SQL_THREAD_STOP_CMD_EXEC_TIMEOUT
                               : ER_RPL_SLAVE_IO_THREAD_STOP_CMD_EXEC_TIMEOUT;
      LogErr(WARNING_LEVEL, log_errno);
    }
    if (net_report) my_error(slave_errno, MYF(0));
    return 1;
  } else if (net_report && for_one_channel)
    my_ok(thd);

  return 0;
}

/**
  Execute a RESET SLAVE (for all channels), used in Multisource replication.
  If resetting of a particular channel fails, it exits out.

  @param[in]  thd  THD object of the client.

  @retval     0    success
  @retval     1    error
 */

int reset_slave(THD *thd) {
  DBUG_TRACE;

  channel_map.assert_some_wrlock();

  Master_info *mi = nullptr;
  int result = 0;
  mi_map::iterator it, gr_channel_map_it;
  if (thd->lex->reset_slave_info.all) {
    /* First do reset_slave for default channel */
    mi = channel_map.get_default_channel_mi();
    if (mi && reset_slave(thd, mi, thd->lex->reset_slave_info.all)) return 1;
    /* Do while iteration for rest of the channels */
    it = channel_map.begin();
    while (it != channel_map.end()) {
      if (!it->first.compare(channel_map.get_default_channel())) {
        it++;
        continue;
      }
      mi = it->second;
      DBUG_ASSERT(mi);
      if ((result = reset_slave(thd, mi, thd->lex->reset_slave_info.all)))
        break;
      it = channel_map.begin();
    }
    /* RESET group replication specific channels */
    gr_channel_map_it = channel_map.begin(GROUP_REPLICATION_CHANNEL);
    while (gr_channel_map_it != channel_map.end(GROUP_REPLICATION_CHANNEL)) {
      mi = gr_channel_map_it->second;
      DBUG_ASSERT(mi);
      /*
        We cannot RESET a group replication channel while the group
        replication is running.
      */
      if (is_group_replication_running()) {
        my_error(ER_SLAVE_CHANNEL_OPERATION_NOT_ALLOWED, MYF(0),
                 "RESET SLAVE ALL FOR CHANNEL", mi->get_channel());
        return 1;
      }
      if ((result = reset_slave(thd, mi, thd->lex->reset_slave_info.all)))
        break;
      gr_channel_map_it = channel_map.begin(GROUP_REPLICATION_CHANNEL);
    }
  } else {
    it = channel_map.begin();
    while (it != channel_map.end()) {
      mi = it->second;
      DBUG_ASSERT(mi);
      if ((result = reset_slave(thd, mi, thd->lex->reset_slave_info.all)))
        break;
      it++;
    }
    /*
      RESET group replication specific channels.

      We cannot RESET a group replication channel while the group
      replication is running.
    */
    gr_channel_map_it = channel_map.begin(GROUP_REPLICATION_CHANNEL);
    while (gr_channel_map_it != channel_map.end(GROUP_REPLICATION_CHANNEL)) {
      mi = gr_channel_map_it->second;
      DBUG_ASSERT(mi);
      if (is_group_replication_running()) {
        my_error(ER_SLAVE_CHANNEL_OPERATION_NOT_ALLOWED, MYF(0),
                 "RESET SLAVE FOR CHANNEL", mi->get_channel());
        return 1;
      }
      if ((result = reset_slave(thd, mi, thd->lex->reset_slave_info.all)))
        break;
      gr_channel_map_it++;
    }
  }
  return result;
}

/**
  Execute a RESET SLAVE statement.
  Locks slave threads and unlocks the slave threads after executing
  reset slave.

  @param thd        Pointer to THD object of the client thread executing the
                    statement.

  @param mi         Pointer to Master_info object for the slave.

  @param reset_all  Do a full reset or only clean master info structures

  @retval 0   success
  @retval !=0 error
*/
int reset_slave(THD *thd, Master_info *mi, bool reset_all) {
  int thread_mask = 0, error = 0;
  const char *errmsg = "Unknown error occurred while reseting slave";
  DBUG_TRACE;

  bool is_default_channel =
      strcmp(mi->get_channel(), channel_map.get_default_channel()) == 0;

  /*
    RESET SLAVE command should ignore 'read-only' and 'super_read_only'
    options so that it can update 'mysql.slave_master_info' and
    'mysql.slave_relay_log_info' replication repository tables.
  */
  thd->set_skip_readonly_check();
  mi->channel_wrlock();

  lock_slave_threads(mi);
  init_thread_mask(&thread_mask, mi, 0 /* not inverse */);
  if (thread_mask)  // We refuse if any slave thread is running
  {
    my_error(ER_SLAVE_CHANNEL_MUST_STOP, MYF(0), mi->get_channel());
    error = ER_SLAVE_CHANNEL_MUST_STOP;
    unlock_slave_threads(mi);
    mi->channel_unlock();
    goto err;
  }

  ha_reset_slave(thd);

  // delete relay logs, clear relay log coordinates
  if ((error = mi->rli->purge_relay_logs(thd, &errmsg,
                                         reset_all && !is_default_channel))) {
    my_error(ER_RELAY_LOG_FAIL, MYF(0), errmsg);
    error = ER_RELAY_LOG_FAIL;
    unlock_slave_threads(mi);
    mi->channel_unlock();
    goto err;
  }

  /* Clear master's log coordinates and associated information */
  DBUG_ASSERT(!mi->rli || !mi->rli->slave_running);  // none writes in rli table
  if (remove_info(mi)) {
    error = ER_UNKNOWN_ERROR;
    my_error(ER_UNKNOWN_ERROR, MYF(0));
    unlock_slave_threads(mi);
    mi->channel_unlock();
    goto err;
  }
  if (!reset_all) {
    mi->init_master_log_pos();
    mi->master_uuid[0] = 0;
    /*
      This shall prevent the channel to vanish if server is restarted
      after this RESET SLAVE and before the channel be started.
    */
    mysql_mutex_lock(&mi->data_lock);
    if (mi->reset && opt_mi_repository_id == INFO_REPOSITORY_TABLE &&
        opt_rli_repository_id == INFO_REPOSITORY_TABLE &&
        (mi->flush_info(true))) {
      error = ER_MASTER_INFO;
      my_error(ER_MASTER_INFO, MYF(0));
      mysql_mutex_unlock(&mi->data_lock);
      unlock_slave_threads(mi);
      mi->channel_unlock();
      goto err;
    }
    mysql_mutex_unlock(&mi->data_lock);
  }

  unlock_slave_threads(mi);

  (void)RUN_HOOK(binlog_relay_io, after_reset_slave, (thd, mi));

  /*
     RESET SLAVE ALL deletes the channels(except default channel), so their mi
     and rli objects are removed. For default channel, its mi and rli are
     deleted and recreated to keep in clear status.
  */
  if (reset_all) {
    bool is_default =
        !strcmp(mi->get_channel(), channel_map.get_default_channel());

    channel_map.delete_mi(mi->get_channel());

    if (is_default) {
      if (!Rpl_info_factory::create_mi_and_rli_objects(
              opt_mi_repository_id, opt_rli_repository_id,
              channel_map.get_default_channel(), true, &channel_map)) {
        error = ER_MASTER_INFO;
        my_message(ER_MASTER_INFO, ER_THD(thd, ER_MASTER_INFO), MYF(0));
      }
    }
  } else {
    mi->channel_unlock();
  }

err:
  return error;
}

/**
  Entry function for RESET SLAVE command. Function either resets
  the slave for all channels or for a single channel.
  When RESET SLAVE ALL is given, the slave_info_objects (mi, rli & workers)
  are destroyed.

  @param[in]           thd          the client thread with the command.

  @return
    @retval            false            OK
    @retval            true            not OK
*/
bool reset_slave_cmd(THD *thd) {
  DBUG_TRACE;

  Master_info *mi;
  LEX *lex = thd->lex;
  bool res = true;  // default, an error

  channel_map.wrlock();

  if (!is_slave_configured()) {
    my_error(ER_SLAVE_CONFIGURATION, MYF(0));
    channel_map.unlock();
    return res = true;
  }

  if (!lex->mi.for_channel)
    res = reset_slave(thd);
  else {
    mi = channel_map.get_mi(lex->mi.channel);
    /*
      If the channel being used is a group replication channel and
      group_replication is still running we need to disable RESET SLAVE [ALL]
      command.
    */
    if (mi &&
        channel_map.is_group_replication_channel_name(mi->get_channel(),
                                                      true) &&
        is_group_replication_running()) {
      my_error(ER_SLAVE_CHANNEL_OPERATION_NOT_ALLOWED, MYF(0),
               "RESET SLAVE [ALL] FOR CHANNEL", mi->get_channel());
      channel_map.unlock();
      return true;
    }

    if (mi)
      res = reset_slave(thd, mi, thd->lex->reset_slave_info.all);
    else if (strcmp(channel_map.get_default_channel(), lex->mi.channel))
      my_error(ER_SLAVE_CHANNEL_DOES_NOT_EXIST, MYF(0), lex->mi.channel);
  }

  channel_map.unlock();

  return res;
}

/**
   This function checks if the given CHANGE MASTER command has any receive
   option being set or changed.

   - used in change_master().

  @param  lex_mi structure that holds all change master options given on the
          change master command.

  @retval false No change master receive option.
  @retval true  At least one receive option was there.
*/

static bool have_change_master_receive_option(const LEX_MASTER_INFO *lex_mi) {
  bool have_receive_option = false;

  DBUG_TRACE;

  /* Check if *at least one* receive option is given on change master command*/
  if (lex_mi->host || lex_mi->user || lex_mi->password ||
      lex_mi->log_file_name || lex_mi->pos || lex_mi->bind_addr ||
      lex_mi->network_namespace || lex_mi->port || lex_mi->connect_retry ||
      lex_mi->server_id || lex_mi->ssl != LEX_MASTER_INFO::LEX_MI_UNCHANGED ||
      lex_mi->ssl_verify_server_cert != LEX_MASTER_INFO::LEX_MI_UNCHANGED ||
      lex_mi->heartbeat_opt != LEX_MASTER_INFO::LEX_MI_UNCHANGED ||
      lex_mi->retry_count_opt != LEX_MASTER_INFO::LEX_MI_UNCHANGED ||
      lex_mi->ssl_key || lex_mi->ssl_cert || lex_mi->ssl_ca ||
      lex_mi->ssl_capath || lex_mi->tls_version || lex_mi->ssl_cipher ||
      lex_mi->ssl_crl || lex_mi->ssl_crlpath ||
      lex_mi->repl_ignore_server_ids_opt == LEX_MASTER_INFO::LEX_MI_ENABLE ||
      lex_mi->public_key_path ||
      lex_mi->get_public_key != LEX_MASTER_INFO::LEX_MI_UNCHANGED)
    have_receive_option = true;

  return have_receive_option;
}

/**
   This function checks if the given CHANGE MASTER command has any execute
   option being set or changed.

   - used in change_master().

  @param  lex_mi structure that holds all change master options given on the
          change master command.

  @param[out] need_relay_log_purge
              - If relay_log_file/relay_log_pos options are used,
                we wont delete relaylogs. We set this boolean flag to false.
              - If relay_log_file/relay_log_pos options are NOT used,
                we return the boolean flag UNCHANGED.
              - Used in change_receive_options() and change_master().

  @retval false No change master execute option.
  @retval true  At least one execute option was there.
*/

static bool have_change_master_execute_option(const LEX_MASTER_INFO *lex_mi,
                                              bool *need_relay_log_purge) {
  bool have_execute_option = false;

  DBUG_TRACE;

  /* Check if *at least one* execute option is given on change master command*/
  if (lex_mi->relay_log_name || lex_mi->relay_log_pos ||
      lex_mi->sql_delay != -1)
    have_execute_option = true;

  if (lex_mi->relay_log_name || lex_mi->relay_log_pos)
    *need_relay_log_purge = false;

  return have_execute_option;
}

/**
   This function is called if the change master command had at least one
   receive option. This function then sets or alters the receive option(s)
   given in the command. The execute options are handled in the function
   change_execute_options()

   - used in change_master().
   - Receiver threads should be stopped when this function is called.

  @param thd    Pointer to THD object for the client thread executing the
                statement.

  @param lex_mi structure that holds all change master options given on the
                change master command.
                Coming from the an executing statement or set directly this
                shall contain connection settings like hostname, user, password
                and other settings like the number of connection retries.

  @param mi     Pointer to Master_info object belonging to the slave's IO
                thread.

  @retval 0    no error i.e., success.
  @retval !=0  error.
*/

static int change_receive_options(THD *thd, LEX_MASTER_INFO *lex_mi,
                                  Master_info *mi) {
  int ret = 0; /* return value. Set if there is an error. */

  DBUG_TRACE;

  /*
    If the user specified host or port without binlog or position,
    reset binlog's name to FIRST and position to 4.
  */

  if ((lex_mi->host && strcmp(lex_mi->host, mi->host)) ||
      (lex_mi->port && lex_mi->port != mi->port)) {
    /*
      This is necessary because the primary key, i.e. host or port, has
      changed.

      The repository does not support direct changes on the primary key,
      so the row is dropped and re-inserted with a new primary key. If we
      don't do that, the master info repository we will end up with several
      rows.
    */
    if (mi->clean_info()) {
      ret = 1;
      goto err;
    }
    mi->master_uuid[0] = 0;
    mi->master_id = 0;
  }

  if ((lex_mi->host || lex_mi->port) && !lex_mi->log_file_name &&
      !lex_mi->pos) {
    char *var_master_log_name = nullptr;
    var_master_log_name = const_cast<char *>(mi->get_master_log_name());
    var_master_log_name[0] = '\0';
    mi->set_master_log_pos(BIN_LOG_HEADER_SIZE);
  }

  if (lex_mi->log_file_name) mi->set_master_log_name(lex_mi->log_file_name);
  if (lex_mi->pos) {
    mi->set_master_log_pos(lex_mi->pos);
  }

  if (lex_mi->log_file_name && !lex_mi->pos)
    push_warning(thd, Sql_condition::SL_WARNING,
                 ER_WARN_ONLY_MASTER_LOG_FILE_NO_POS,
                 ER_THD(thd, ER_WARN_ONLY_MASTER_LOG_FILE_NO_POS));

  DBUG_PRINT("info", ("master_log_pos: %lu", (ulong)mi->get_master_log_pos()));

  if (lex_mi->user || lex_mi->password) {
    if (!thd->get_ssl()) {
      push_warning(thd, Sql_condition::SL_NOTE, ER_INSECURE_PLAIN_TEXT,
                   ER_THD(thd, ER_INSECURE_PLAIN_TEXT));
    }
    push_warning(thd, Sql_condition::SL_NOTE, ER_INSECURE_CHANGE_MASTER,
                 ER_THD(thd, ER_INSECURE_CHANGE_MASTER));
  }

  if (lex_mi->user) mi->set_user(lex_mi->user);
  if (lex_mi->password) mi->set_password(lex_mi->password);
  if (lex_mi->host) strmake(mi->host, lex_mi->host, sizeof(mi->host) - 1);
  if (lex_mi->bind_addr)
    strmake(mi->bind_addr, lex_mi->bind_addr, sizeof(mi->bind_addr) - 1);

  if (lex_mi->network_namespace)
    strmake(mi->network_namespace, lex_mi->network_namespace,
            sizeof(mi->network_namespace) - 1);
  /*
    Setting channel's port number explicitly to '0' should be allowed.
    Eg: 'group_replication_recovery' channel (*after recovery is done*)
    or 'group_replication_applier' channel wants to set the port number
    to '0' as there is no actual network usage on these channels.
  */
  if (lex_mi->port || lex_mi->port_opt == LEX_MASTER_INFO::LEX_MI_ENABLE)
    mi->port = lex_mi->port;
  if (lex_mi->connect_retry) mi->connect_retry = lex_mi->connect_retry;
  if (lex_mi->retry_count_opt != LEX_MASTER_INFO::LEX_MI_UNCHANGED)
    mi->retry_count = lex_mi->retry_count;

  if (lex_mi->heartbeat_opt != LEX_MASTER_INFO::LEX_MI_UNCHANGED)
    mi->heartbeat_period = lex_mi->heartbeat_period;
  else if (lex_mi->host || lex_mi->port) {
    /*
      If the user specified host or port or both without heartbeat_period,
      we use default value for heartbeat_period. By default, We want to always
      have heartbeat enabled when we switch master unless
      master_heartbeat_period is explicitly set to zero (heartbeat disabled).

      Here is the default value for heartbeat period if CHANGE MASTER did not
      specify it.  (no data loss in conversion as hb period has a max)
    */
    mi->heartbeat_period =
        min<float>(SLAVE_MAX_HEARTBEAT_PERIOD, (slave_net_timeout / 2.0f));
    DBUG_ASSERT(mi->heartbeat_period > (float)0.001 ||
                mi->heartbeat_period == 0);

    // counter is cleared if master is CHANGED.
    mi->received_heartbeats = 0;
    // clear timestamp of last heartbeat as well.
    mi->last_heartbeat = 0;
  }

  /*
    reset the last time server_id list if the current CHANGE MASTER
    is mentioning IGNORE_SERVER_IDS= (...)
  */
  if (lex_mi->repl_ignore_server_ids_opt == LEX_MASTER_INFO::LEX_MI_ENABLE)
    mi->ignore_server_ids->dynamic_ids.clear();
  for (size_t i = 0; i < lex_mi->repl_ignore_server_ids.size(); i++) {
    ulong s_id = lex_mi->repl_ignore_server_ids[i];
    if (s_id == ::server_id && replicate_same_server_id) {
      ret = ER_SLAVE_IGNORE_SERVER_IDS;
      my_error(ER_SLAVE_IGNORE_SERVER_IDS, MYF(0), static_cast<int>(s_id));
      goto err;
    } else {
      // Keep the array sorted, ignore duplicates.
      mi->ignore_server_ids->dynamic_ids.insert_unique(s_id);
    }
  }

  if (lex_mi->ssl != LEX_MASTER_INFO::LEX_MI_UNCHANGED)
    mi->ssl = (lex_mi->ssl == LEX_MASTER_INFO::LEX_MI_ENABLE);

  if (lex_mi->ssl_verify_server_cert != LEX_MASTER_INFO::LEX_MI_UNCHANGED)
    mi->ssl_verify_server_cert =
        (lex_mi->ssl_verify_server_cert == LEX_MASTER_INFO::LEX_MI_ENABLE);

  if (lex_mi->public_key_path)
    strmake(mi->public_key_path, lex_mi->public_key_path,
            sizeof(mi->public_key_path) - 1);

  if (lex_mi->get_public_key != LEX_MASTER_INFO::LEX_MI_UNCHANGED)
    mi->get_public_key =
        (lex_mi->get_public_key == LEX_MASTER_INFO::LEX_MI_ENABLE);

  if (lex_mi->ssl_ca)
    strmake(mi->ssl_ca, lex_mi->ssl_ca, sizeof(mi->ssl_ca) - 1);
  if (lex_mi->ssl_capath)
    strmake(mi->ssl_capath, lex_mi->ssl_capath, sizeof(mi->ssl_capath) - 1);
  if (lex_mi->tls_version)
    strmake(mi->tls_version, lex_mi->tls_version, sizeof(mi->tls_version) - 1);
  if (lex_mi->ssl_cert)
    strmake(mi->ssl_cert, lex_mi->ssl_cert, sizeof(mi->ssl_cert) - 1);
  if (lex_mi->ssl_cipher)
    strmake(mi->ssl_cipher, lex_mi->ssl_cipher, sizeof(mi->ssl_cipher) - 1);
  if (lex_mi->ssl_key)
    strmake(mi->ssl_key, lex_mi->ssl_key, sizeof(mi->ssl_key) - 1);
  if (lex_mi->ssl_crl)
    strmake(mi->ssl_crl, lex_mi->ssl_crl, sizeof(mi->ssl_crl) - 1);
  if (lex_mi->ssl_crlpath)
    strmake(mi->ssl_crlpath, lex_mi->ssl_crlpath, sizeof(mi->ssl_crlpath) - 1);
#ifndef HAVE_OPENSSL
  if (lex_mi->ssl || lex_mi->ssl_ca || lex_mi->ssl_capath || lex_mi->ssl_cert ||
      lex_mi->ssl_cipher || lex_mi->ssl_key || lex_mi->ssl_verify_server_cert ||
      lex_mi->ssl_crl || lex_mi->ssl_crlpath || lex_mi->tls_version)
    push_warning(thd, Sql_condition::SL_NOTE, ER_SLAVE_IGNORED_SSL_PARAMS,
                 ER_THD(thd, ER_SLAVE_IGNORED_SSL_PARAMS));
#endif

err:
  return ret;
}

/**
   This function is called if the change master command had at least one
   execute option. This function then sets or alters the execute option(s)
   given in the command. The receive options are handled in the function
   change_receive_options()

   - used in change_master().
   - Execute threads should be stopped before this function is called.

  @param lex_mi structure that holds all change master options given on the
                change master command.

  @param mi     Pointer to Master_info object belonging to the slave's IO
                thread.
*/

static void change_execute_options(LEX_MASTER_INFO *lex_mi, Master_info *mi) {
  DBUG_TRACE;

  if (lex_mi->relay_log_name) {
    char relay_log_name[FN_REFLEN];
    mi->rli->relay_log.make_log_name(relay_log_name, lex_mi->relay_log_name);
    mi->rli->set_group_relay_log_name(relay_log_name);
    mi->rli->is_group_master_log_pos_invalid = true;
  }

  if (lex_mi->relay_log_pos) {
    mi->rli->set_group_relay_log_pos(lex_mi->relay_log_pos);
    mi->rli->is_group_master_log_pos_invalid = true;
  }

  if (lex_mi->sql_delay != -1) mi->rli->set_sql_delay(lex_mi->sql_delay);
}

/**
  This function shall issue a deprecation warning if
  there are server ids tokenized from the CHANGE MASTER
  TO command while @@global.gtid_mode=ON.
 */
static void issue_deprecation_warnings_for_channel(THD *thd) {
  LEX_MASTER_INFO *lex_mi = &thd->lex->mi;

  /*
    Deprecation of GTID_MODE + IGNORE_SERVER_IDS

    Generate deprecation warning when user executes CHANGE
    MASTER TO IGNORE_SERVER_IDS if GTID_MODE=ON.
  */
  enum_gtid_mode gtid_mode = get_gtid_mode(GTID_MODE_LOCK_CHANNEL_MAP);
  if (lex_mi->repl_ignore_server_ids.size() > 0 && gtid_mode == GTID_MODE_ON) {
    push_warning_printf(thd, Sql_condition::SL_WARNING,
                        ER_WARN_DEPRECATED_SYNTAX,
                        ER_THD(thd, ER_WARN_DEPRECATED_SYNTAX_NO_REPLACEMENT),
                        "CHANGE MASTER TO ... IGNORE_SERVER_IDS='...' "
                        "(when @@GLOBAL.GTID_MODE = ON)",
                        "");
  }
}

/**
  Execute a CHANGE MASTER statement.

  Apart from changing the receive/execute configurations/positions,
  this function also does the following:
  - May leave replicated open temporary table after warning.
  - Purges relay logs if no threads running and no relay log file/pos options.
  - Delete worker info in mysql.slave_worker_info table if applier not running.

  @param thd            Pointer to THD object for the client thread executing
                        the statement.

  @param mi             Pointer to Master_info object belonging to the slave's
                        IO thread.

  @param lex_mi         Lex information with master connection data.
                        Coming from the an executing statement or set directly
                        this shall contain connection settings like hostname,
                        user, password and other settings like the number of
                        connection retries.

  @param preserve_logs  If the decision of purging the logs should be always be
                        false even if no relay log name/position is given to
                        the method. The preserve_logs parameter will not be
                        respected when the relay log info repository is not
                        initialized.

  @retval 0   success
  @retval !=0 error
*/
int change_master(THD *thd, Master_info *mi, LEX_MASTER_INFO *lex_mi,
                  bool preserve_logs) {
  int error = 0;

  /* Do we have at least one receive related (IO thread) option? */
  bool have_receive_option = false;
  /* Do we have at least one execute related (SQL/coord/worker) option? */
  bool have_execute_option = false;
  /* If there are no mts gaps, we delete the rows in this table. */
  bool mts_remove_worker_info = false;
  /* used as a bit mask to indicate running slave threads. */
  int thread_mask;
  /*
    Relay logs are purged only if both receive and execute threads are
    stopped before executing CHANGE MASTER and relay_log_file/relay_log_pos
    options are not used.
  */
  bool need_relay_log_purge = 1;

  /*
    We want to save the old receive configurations so that we can use them to
    print the changes in these configurations (from-to form). This is used in
    LogErr() later.
  */
  char saved_host[HOSTNAME_LENGTH + 1], saved_bind_addr[HOSTNAME_LENGTH + 1];
  uint saved_port = 0;
  char saved_log_name[FN_REFLEN];
  my_off_t saved_log_pos = 0;

  DBUG_TRACE;

  /*
    CHANGE MASTER command should ignore 'read-only' and 'super_read_only'
    options so that it can update 'mysql.slave_master_info' replication
    repository tables.
  */
  thd->set_skip_readonly_check();
  mi->channel_wrlock();
  /*
    When we change master, we first decide which thread is running and
    which is not. We dont want this assumption to break while we change master.

    Suppose we decide that receiver thread is running and thus it is
    safe to change receive related options in mi. By this time if
    the receive thread is started, we may have a race condition between
    the client thread and receiver thread.
  */
  lock_slave_threads(mi);

  /*
    Get a bit mask for the slave threads that are running.
    Since the third argument is 0, thread_mask after the function
    returns stands for running threads.
  */
  init_thread_mask(&thread_mask, mi, 0);

  /*
    change master with master_auto_position=1 requires stopping both
    receiver and applier threads. If any slave thread is running,
    we report an error.
  */
  if (thread_mask) /* If any thread is running */
  {
    if (lex_mi->auto_position != LEX_MASTER_INFO::LEX_MI_UNCHANGED) {
      error = ER_SLAVE_CHANNEL_MUST_STOP;
      my_error(ER_SLAVE_CHANNEL_MUST_STOP, MYF(0), mi->get_channel());
      goto err;
    }
    /*
      Prior to WL#6120, we imposed the condition that STOP SLAVE is required
      before CHANGE MASTER. Since the slave threads die on STOP SLAVE, it was
      fine if we purged relay logs.

      Now that we do allow CHANGE MASTER with a running receiver/applier thread,
      we need to make sure that the relay logs are purged only if both
      receiver and applier threads are stopped otherwise we could lose events.

      The idea behind purging relay logs if both the threads are stopped is to
      keep consistency with the old behavior. If the user/application is doing
      a CHANGE MASTER without stopping any one thread, the relay log purge
      should be controlled via the 'relay_log_purge' option.
    */
    need_relay_log_purge = 0;
  }

  /*
    We cannot specify auto position and set either the coordinates
    on master or slave. If we try to do so, an error message is
    printed out.
  */
  if (lex_mi->log_file_name != nullptr || lex_mi->pos != 0 ||
      lex_mi->relay_log_name != nullptr || lex_mi->relay_log_pos != 0) {
    if (lex_mi->auto_position == LEX_MASTER_INFO::LEX_MI_ENABLE ||
        (lex_mi->auto_position != LEX_MASTER_INFO::LEX_MI_DISABLE &&
         mi->is_auto_position())) {
      error = ER_BAD_SLAVE_AUTO_POSITION;
      my_error(ER_BAD_SLAVE_AUTO_POSITION, MYF(0));
      goto err;
    }
  }

  /* CHANGE MASTER TO MASTER_AUTO_POSITION = 1 requires GTID_MODE != OFF */
  if (lex_mi->auto_position == LEX_MASTER_INFO::LEX_MI_ENABLE &&
      /*
        We hold channel_map lock for the duration of the CHANGE MASTER.
        This is important since it prevents that a concurrent
        connection changes to GTID_MODE=OFF between this check and the
        point where AUTO_POSITION is stored in the table and in mi.
      */
      get_gtid_mode(GTID_MODE_LOCK_CHANNEL_MAP) == GTID_MODE_OFF) {
    error = ER_AUTO_POSITION_REQUIRES_GTID_MODE_NOT_OFF;
    my_error(ER_AUTO_POSITION_REQUIRES_GTID_MODE_NOT_OFF, MYF(0));
    goto err;
  }

  /* Check if at least one receive option is given on change master */
  have_receive_option = have_change_master_receive_option(lex_mi);

  /* Check if at least one execute option is given on change master */
  have_execute_option =
      have_change_master_execute_option(lex_mi, &need_relay_log_purge);

  if (need_relay_log_purge && /* If we should purge the logs for this channel */
      preserve_logs &&        /* And we were asked to keep them */
      mi->rli->inited)        /* And the channel was initialized properly */
  {
    need_relay_log_purge = false;
  }

  /* With receiver thread running, we dont allow changing receive options. */
  if (have_receive_option && (thread_mask & SLAVE_IO)) {
    error = ER_SLAVE_CHANNEL_IO_THREAD_MUST_STOP;
    my_error(ER_SLAVE_CHANNEL_IO_THREAD_MUST_STOP, MYF(0), mi->get_channel());
    goto err;
  }

  /* With an execute thread running, we don't allow changing execute options. */
  if (have_execute_option && (thread_mask & SLAVE_SQL)) {
    error = ER_SLAVE_CHANNEL_SQL_THREAD_MUST_STOP;
    my_error(ER_SLAVE_CHANNEL_SQL_THREAD_MUST_STOP, MYF(0), mi->get_channel());
    goto err;
  }

  /*
    We need to check if there is an empty master_host. Otherwise
    change master succeeds, a master.info file is created containing
    empty master_host string and when issuing: start slave; an error
    is thrown stating that the server is not configured as slave.
    (See BUG#28796).
  */
  if (lex_mi->host && !*lex_mi->host) {
    error = ER_WRONG_ARGUMENTS;
    my_error(ER_WRONG_ARGUMENTS, MYF(0), "MASTER_HOST");
    goto err;
  }

  THD_STAGE_INFO(thd, stage_changing_master);

  int thread_mask_stopped_threads;

  /*
    Before load_mi_and_rli_from_repositories() call, get a bit mask to indicate
    stopped threads in thread_mask_stopped_threads. Since the third argguement
    is 1, thread_mask when the function returns stands for stopped threads.
  */

  init_thread_mask(&thread_mask_stopped_threads, mi, 1);

  if (load_mi_and_rli_from_repositories(mi, false, thread_mask_stopped_threads,
                                        need_relay_log_purge)) {
    error = ER_MASTER_INFO;
    my_error(ER_MASTER_INFO, MYF(0));
    goto err;
  }

  if ((thread_mask & SLAVE_SQL) == 0)  // If execute threads are stopped
  {
    if (mi->rli->mts_recovery_group_cnt) {
      /*
        Change-Master can't be done if there is a mts group gap.
        That requires mts-recovery which START SLAVE provides.
      */
      DBUG_ASSERT(mi->rli->recovery_parallel_workers);

      error = ER_MTS_CHANGE_MASTER_CANT_RUN_WITH_GAPS;
      my_error(ER_MTS_CHANGE_MASTER_CANT_RUN_WITH_GAPS, MYF(0));
      goto err;
    } else {
      /*
        Lack of mts group gaps makes Workers info stale regardless of
        need_relay_log_purge computation. We set the mts_remove_worker_info
        flag here and call reset_workers() later to delete the worker info
        in mysql.slave_worker_info table.
      */
      if (mi->rli->recovery_parallel_workers) mts_remove_worker_info = true;
    }
  }

  /*
    When give a warning?
    CHANGE MASTER command is used in three ways:
    a) To change a connection configuration but remain connected to
       the same master.
    b) To change positions in binary or relay log(eg: master_log_pos).
    c) To change the master you are replicating from.
    We give a warning in cases b and c.
  */
  if ((lex_mi->host || lex_mi->port || lex_mi->log_file_name || lex_mi->pos ||
       lex_mi->relay_log_name || lex_mi->relay_log_pos) &&
      (mi->rli->atomic_channel_open_temp_tables > 0))
    push_warning(thd, Sql_condition::SL_WARNING,
                 ER_WARN_OPEN_TEMP_TABLES_MUST_BE_ZERO,
                 ER_THD(thd, ER_WARN_OPEN_TEMP_TABLES_MUST_BE_ZERO));

  /*
    auto_position is the only option that affects both receive
    and execute sections of replication. So, this code is kept
    outside both if (have_receive_option) and if (have_execute_option)

    Here, we check if the auto_position option was used and set the flag
    if the slave should connect to the master and look for GTIDs.
  */
  if (lex_mi->auto_position != LEX_MASTER_INFO::LEX_MI_UNCHANGED)
    mi->set_auto_position(
        (lex_mi->auto_position == LEX_MASTER_INFO::LEX_MI_ENABLE));

  if (have_receive_option) {
    strmake(saved_host, mi->host, HOSTNAME_LENGTH);
    strmake(saved_bind_addr, mi->bind_addr, HOSTNAME_LENGTH);
    saved_port = mi->port;
    strmake(saved_log_name, mi->get_master_log_name(), FN_REFLEN - 1);
    saved_log_pos = mi->get_master_log_pos();

    if ((error = change_receive_options(thd, lex_mi, mi))) {
      goto err;
    }
  }

  /*
    If user didn't specify neither host nor port nor any log name nor any log
    pos, i.e. he specified only user/password/master_connect_retry,
    master_delay, he probably  wants replication to resume from where it had
    left, i.e. from the coordinates of the **SQL** thread (imagine the case
    where the I/O is ahead of the SQL; restarting from the coordinates of the
    I/O would lose some events which is probably unwanted when you are just
    doing minor changes like changing master_connect_retry). Note: coordinates
    of the SQL thread must be read before the block which resets them.
  */
  if (need_relay_log_purge) {
    /*
      A side-effect is that if only the I/O thread was started, this thread may
      restart from ''/4 after the CHANGE MASTER. That's a minor problem (it is a
      much more unlikely situation than the one we are fixing here).
    */
    if (!lex_mi->host && !lex_mi->port && !lex_mi->log_file_name &&
        !lex_mi->pos) {
      /*
        Sometimes mi->rli->master_log_pos == 0 (it happens when the SQL thread
        is not initialized), so we use a max(). What happens to
        mi->rli->master_log_pos during the initialization stages of replication
        is not 100% clear, so we guard against problems using max().
      */
      mi->set_master_log_pos(max<ulonglong>(
          BIN_LOG_HEADER_SIZE, mi->rli->get_group_master_log_pos()));
      mi->set_master_log_name(mi->rli->get_group_master_log_name());
    }
  }

  if (have_receive_option)
    LogErr(SYSTEM_LEVEL, ER_SLAVE_CHANGE_MASTER_TO_EXECUTED,
           mi->get_for_channel_str(true), saved_host, saved_port,
           saved_log_name, (ulong)saved_log_pos, saved_bind_addr, mi->host,
           mi->port, mi->get_master_log_name(), (ulong)mi->get_master_log_pos(),
           mi->bind_addr);

  if (have_execute_option) change_execute_options(lex_mi, mi);

  /* If the receiver is stopped, flush master_info to disk. */
  if ((thread_mask & SLAVE_IO) == 0 && flush_master_info(mi, true)) {
    error = ER_RELAY_LOG_INIT;
    my_error(ER_RELAY_LOG_INIT, MYF(0), "Failed to flush master info file");
    goto err;
  }

  if ((thread_mask & SLAVE_SQL) == 0) /* Applier module is not executing */
  {
    if (need_relay_log_purge) {
      /*
        'if (need_relay_log_purge)' implicitly means that all slave threads are
        stopped and there is no use of relay_log_file/relay_log_pos options.
        We need not check these here again.
      */

      /* purge_relay_log() returns pointer to an error message here. */
      const char *errmsg = nullptr;
      /*
        purge_relay_log() assumes that we have run_lock and no slave threads
        are running.
      */
      THD_STAGE_INFO(thd, stage_purging_old_relay_logs);
      if (mi->rli->purge_relay_logs(thd, &errmsg)) {
        error = ER_RELAY_LOG_FAIL;
        my_error(ER_RELAY_LOG_FAIL, MYF(0), errmsg);
        goto err;
      }

      /*
        Coordinates in rli were spoilt by purge_relay_logs(),
        so restore them to good values. If we left them to ''/0, that would
        work. But that would fail in the case of 2 successive CHANGE MASTER
        (without a START SLAVE in between): because first one would set the
        coords in mi to the good values of those in rli, then set those i>n rli
        to ''/0, then second CHANGE MASTER would set the coords in mi to those
        of rli, i.e. to ''/0: we have lost all copies of the original good
        coordinates. That's why we always save good coords in rli.
*/
      mi->rli->set_group_master_log_pos(mi->get_master_log_pos());
      mi->rli->set_group_master_log_name(mi->get_master_log_name());
      DBUG_PRINT("info", ("master_log_pos: %llu", mi->get_master_log_pos()));
    } else {
      const char *errmsg = nullptr;
      if (mi->rli->is_group_relay_log_name_invalid(&errmsg)) {
        error = ER_RELAY_LOG_INIT;
        my_error(ER_RELAY_LOG_INIT, MYF(0), errmsg);
        goto err;
      }
    }

    char *var_group_master_log_name =
        const_cast<char *>(mi->rli->get_group_master_log_name());

    if (!var_group_master_log_name[0])  // uninitialized case
      mi->rli->set_group_master_log_pos(0);

    mi->rli->abort_pos_wait++; /* for MASTER_POS_WAIT() to abort */

    /* Clear the errors, for a clean start */
    mi->rli->clear_error();
    if (mi->rli->workers_array_initialized) {
      for (size_t i = 0; i < mi->rli->get_worker_count(); i++) {
        mi->rli->get_worker(i)->clear_error();
      }
    }

    /*
      If we don't write new coordinates to disk now, then old will remain in
      relay-log.info until START SLAVE is issued; but if mysqld is shutdown
      before START SLAVE, then old will remain in relay-log.info, and will be
      the in-memory value at restart (thus causing errors, as the old relay log
      does not exist anymore).

      Notice that the rli table is available exclusively as slave is not
      running.
    */
    if (mi->rli->flush_info(true)) {
      error = ER_RELAY_LOG_INIT;
      my_error(ER_RELAY_LOG_INIT, MYF(0), "Failed to flush relay info file.");
      goto err;
    }

  } /* end 'if (thread_mask & SLAVE_SQL == 0)' */

  if (mts_remove_worker_info)
    if (Rpl_info_factory::reset_workers(mi->rli)) {
      error = ER_MTS_RESET_WORKERS;
      my_error(ER_MTS_RESET_WORKERS, MYF(0));
      goto err;
    }
err:

  unlock_slave_threads(mi);
  mi->channel_unlock();
  return error;
}

/**
   This function is first called when the Master_info object
   corresponding to a channel in a multisourced slave does not
   exist. But before a new channel is created, certain
   conditions have to be met. The below function apriorily
   checks if all such conditions are met. If all the
   conditions are met then it creates a channel i.e
   mi<->rli

   @param[in,out]  mi                When new {mi,rli} are created,
                                     the reference is stored in *mi
   @param[in]      channel           The channel on which the change
                                     master was introduced.
*/
int add_new_channel(Master_info **mi, const char *channel) {
  DBUG_TRACE;

  int error = 0;
  Ident_name_check ident_check_status;

  /*
    Refuse to create a new channel if the repositories does not support this.
  */

  if (opt_mi_repository_id == INFO_REPOSITORY_FILE ||
      opt_rli_repository_id == INFO_REPOSITORY_FILE) {
    LogErr(ERROR_LEVEL,
           ER_RPL_SLAVE_NEW_MASTER_INFO_NEEDS_REPOS_TYPE_OTHER_THAN_FILE);
    error = ER_SLAVE_NEW_CHANNEL_WRONG_REPOSITORY;
    my_error(ER_SLAVE_NEW_CHANNEL_WRONG_REPOSITORY, MYF(0));
    goto err;
  }

  /*
    Return if max num of replication channels exceeded already.
  */

  if (!channel_map.is_valid_channel_count()) {
    error = ER_SLAVE_MAX_CHANNELS_EXCEEDED;
    my_error(ER_SLAVE_MAX_CHANNELS_EXCEEDED, MYF(0));
    goto err;
  }

  /*
    Now check the sanity of the channel name. It's length etc. The channel
    identifier is similar to table names. So, use  check_table_function.
  */
  if (channel) {
    ident_check_status = check_table_name(channel, strlen(channel));
  } else
    ident_check_status = Ident_name_check::WRONG;

  if (ident_check_status != Ident_name_check::OK) {
    error = ER_SLAVE_CHANNEL_NAME_INVALID_OR_TOO_LONG;
    my_error(ER_SLAVE_CHANNEL_NAME_INVALID_OR_TOO_LONG, MYF(0));
    goto err;
  }

  if (!((*mi) = Rpl_info_factory::create_mi_and_rli_objects(
            opt_mi_repository_id, opt_rli_repository_id, channel, false,
            &channel_map))) {
    error = ER_MASTER_INFO;
    my_error(ER_MASTER_INFO, MYF(0));
    goto err;
  }

err:

  return error;
}

/**
   Method used to check if the user is trying to update any other option for
   the change master apart from the MASTER_USER and MASTER_PASSWORD.
   In case user tries to update any other parameter apart from these two,
   this method will return error.

   @param  lex_mi structure that holds all change master options given on
           the change master command.

   @retval true - The CHANGE MASTER is updating a unsupported parameter for the
                  recovery channel.

   @retval false - Everything is fine. The CHANGE MASTER can execute with the
                   given option(s) for the recovery channel.
*/
static bool is_invalid_change_master_for_group_replication_recovery(
    const LEX_MASTER_INFO *lex_mi) {
  DBUG_TRACE;
  bool have_extra_option_received = false;

  /* Check if *at least one* receive/execute option is given on change master
   * command*/
  if (lex_mi->host || lex_mi->log_file_name || lex_mi->pos ||
      lex_mi->bind_addr || lex_mi->port || lex_mi->connect_retry ||
      lex_mi->server_id ||
      lex_mi->auto_position != LEX_MASTER_INFO::LEX_MI_UNCHANGED ||
      lex_mi->ssl != LEX_MASTER_INFO::LEX_MI_UNCHANGED ||
      lex_mi->ssl_verify_server_cert != LEX_MASTER_INFO::LEX_MI_UNCHANGED ||
      lex_mi->heartbeat_opt != LEX_MASTER_INFO::LEX_MI_UNCHANGED ||
      lex_mi->retry_count_opt != LEX_MASTER_INFO::LEX_MI_UNCHANGED ||
      lex_mi->ssl_key || lex_mi->ssl_cert || lex_mi->ssl_ca ||
      lex_mi->ssl_capath || lex_mi->tls_version || lex_mi->ssl_cipher ||
      lex_mi->ssl_crl || lex_mi->ssl_crlpath ||
      lex_mi->repl_ignore_server_ids_opt == LEX_MASTER_INFO::LEX_MI_ENABLE ||
      lex_mi->relay_log_name || lex_mi->relay_log_pos ||
      lex_mi->sql_delay != -1 || lex_mi->public_key_path ||
      lex_mi->get_public_key != LEX_MASTER_INFO::LEX_MI_UNCHANGED)
    have_extra_option_received = true;

  return have_extra_option_received;
}

/**
  Entry point for the CHANGE MASTER command. Function
  decides to create a new channel or create an existing one.

  @param[in]        thd        the client thread that issued the command.

  @return
    @retval         true        fail
    @retval         false       success.
*/
bool change_master_cmd(THD *thd) {
  DBUG_TRACE;

  Master_info *mi = nullptr;
  LEX *lex = thd->lex;
  bool res = false;

  channel_map.wrlock();

  /* The slave must have been initialized to allow CHANGE MASTER statements */
  if (!is_slave_configured()) {
    my_error(ER_SLAVE_CONFIGURATION, MYF(0));
    res = true;
    goto err;
  }

  // If the chosen name is for group_replication_applier channel we abort
  if (channel_map.is_group_replication_channel_name(lex->mi.channel, true)) {
    my_error(ER_SLAVE_CHANNEL_NAME_INVALID_OR_TOO_LONG, MYF(0));
    res = true;
    goto err;
  }

  // If the channel being used is group_replication_recovery we allow the
  // channel creation based on the check as to which field is being updated.
  if (channel_map.is_group_replication_channel_name(lex->mi.channel) &&
      !channel_map.is_group_replication_channel_name(lex->mi.channel, true)) {
    LEX_MASTER_INFO *lex_mi = &thd->lex->mi;
    if (is_invalid_change_master_for_group_replication_recovery(lex_mi)) {
      my_error(ER_SLAVE_CHANNEL_OPERATION_NOT_ALLOWED, MYF(0),
               "CHANGE MASTER with the given parameters", lex->mi.channel);
      res = true;
      goto err;
    }
  }

  /*
    Error out if number of replication channels are > 1 if FOR CHANNEL
    clause is not provided in the CHANGE MASTER command.
  */
  if (!lex->mi.for_channel && channel_map.get_num_instances() > 1) {
    my_error(ER_SLAVE_MULTIPLE_CHANNELS_CMD, MYF(0));
    res = true;
    goto err;
  }

  /* Get the Master_info of the channel */
  mi = channel_map.get_mi(lex->mi.channel);

  /* create a new channel if doesn't exist */
  if (!mi && strcmp(lex->mi.channel, channel_map.get_default_channel())) {
    /* The mi will be returned holding mi->channel_lock for writing */
    if (add_new_channel(&mi, lex->mi.channel)) goto err;
  }

  if (mi) {
    bool configure_filters = !Master_info::is_configured(mi);

    if (!(res = change_master(thd, mi, &thd->lex->mi))) {
      /*
        If the channel was just created or not configured before this
        "CHANGE MASTER", we need to configure rpl_filter for it.
      */
      if (configure_filters) {
        if ((res = Rpl_info_factory::configure_channel_replication_filters(
                 mi->rli, lex->mi.channel)))
          goto err;
      }

      /*
        Issuing deprecation warnings after the change (we make
        sure that we don't issue warning if there is an error).
      */
      issue_deprecation_warnings_for_channel(thd);

      my_ok(thd);
    }
  } else {
    /*
       Even default channel does not exist. So issue a previous
       backward compatible  error message (till 5.6).
       @TODO: This error message shall be improved.
    */
    my_error(ER_SLAVE_CONFIGURATION, MYF(0));
  }

err:
  channel_map.unlock();

  return res;
}

/**
  Check if there is any slave SQL config conflict.

  @param[in] rli The slave's rli object.

  @return 0 is returned if there is no conflict, otherwise 1 is returned.
 */
static int check_slave_sql_config_conflict(const Relay_log_info *rli) {
  int channel_mts_submode, slave_parallel_workers;

  if (rli) {
    channel_mts_submode = rli->channel_mts_submode;
    slave_parallel_workers = rli->opt_slave_parallel_workers;
  } else {
    /*
      When the slave is first initialized, we collect the values from the
      command line options
    */
    channel_mts_submode = mts_parallel_option;
    slave_parallel_workers = opt_mts_slave_parallel_workers;
  }

  if (opt_slave_preserve_commit_order && slave_parallel_workers > 0) {
    if (channel_mts_submode == MTS_PARALLEL_TYPE_DB_NAME) {
      my_error(ER_DONT_SUPPORT_SLAVE_PRESERVE_COMMIT_ORDER, MYF(0),
               "when slave_parallel_type is DATABASE");
      return ER_DONT_SUPPORT_SLAVE_PRESERVE_COMMIT_ORDER;
    }

    if ((!opt_bin_log || !opt_log_slave_updates) &&
        channel_mts_submode == MTS_PARALLEL_TYPE_LOGICAL_CLOCK) {
      my_error(ER_DONT_SUPPORT_SLAVE_PRESERVE_COMMIT_ORDER, MYF(0),
               "unless both log_bin and log_slave_updates are enabled");
      return ER_DONT_SUPPORT_SLAVE_PRESERVE_COMMIT_ORDER;
    }
  }

  if (rli) {
    const char *channel = const_cast<Relay_log_info *>(rli)->get_channel();
    if (slave_parallel_workers > 0 &&
        (channel_mts_submode != MTS_PARALLEL_TYPE_LOGICAL_CLOCK ||
         (channel_mts_submode == MTS_PARALLEL_TYPE_LOGICAL_CLOCK &&
          !opt_slave_preserve_commit_order)) &&
        channel_map.is_group_replication_channel_name(channel, true)) {
      my_error(ER_SLAVE_CHANNEL_OPERATION_NOT_ALLOWED, MYF(0),
               "START SLAVE SQL_THREAD when SLAVE_PARALLEL_WORKERS > 0 "
               "and SLAVE_PARALLEL_TYPE != LOGICAL_CLOCK "
               "or SLAVE_PRESERVE_COMMIT_ORDER != ON",
               channel);
      return ER_SLAVE_CHANNEL_OPERATION_NOT_ALLOWED;
    }
  }

  return 0;
}

/**
  @} (end of group Replication)
*/<|MERGE_RESOLUTION|>--- conflicted
+++ resolved
@@ -809,18 +809,7 @@
 
   channel_map.unlock();
 
-<<<<<<< HEAD
-  DBUG_EXECUTE_IF("stop_slave_dont_release_backup_lock", {
-    const char signal[] = "now SIGNAL slave_acquired_backup_lock";
-    DBUG_ASSERT(!debug_sync_set_action(thd, STRING_WITH_LEN(signal)));
-    const char wait_for[] = "now WAIT_FOR tried_to_lock_instance_for_backup";
-    DBUG_ASSERT(!debug_sync_set_action(thd, STRING_WITH_LEN(wait_for)));
-  });
-
-  return res;
-=======
   DBUG_RETURN(res);
->>>>>>> f10bb241
 }
 
 /**
