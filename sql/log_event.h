--- conflicted
+++ resolved
@@ -497,8 +497,6 @@
 #define LOG_EVENT_RELAY_LOG_F 0x40
 
 /**
-<<<<<<< HEAD
-=======
    Events with this flag are not filtered based on the current
    database and is always written to the binary log regardless of
    filters.
@@ -514,7 +512,6 @@
 #endif
 
 /**
->>>>>>> 15d914f9
   @def OPTIONS_WRITTEN_TO_BIN_LOG
 
   OPTIONS_WRITTEN_TO_BIN_LOG are the bits of thd->options which must
