/* Copyright (c) 2005, 2011, Oracle and/or its affiliates. All rights reserved.

   This program is free software; you can redistribute it and/or modify
   it under the terms of the GNU General Public License as published by
   the Free Software Foundation; version 2 of the License.

   This program is distributed in the hope that it will be useful,
   but WITHOUT ANY WARRANTY; without even the implied warranty of
   MERCHANTABILITY or FITNESS FOR A PARTICULAR PURPOSE.  See the
   GNU General Public License for more details.

   You should have received a copy of the GNU General Public License
   along with this program; if not, write to the Free Software
   Foundation, Inc., 51 Franklin St, Fifth Floor, Boston, MA 02110-1301  USA */

/*
  This handler was developed by Mikael Ronstrom for version 5.1 of MySQL.
  It is an abstraction layer on top of other handlers such as MyISAM,
  InnoDB, Federated, Berkeley DB and so forth. Partitioned tables can also
  be handled by a storage engine. The current example of this is NDB
  Cluster that has internally handled partitioning. This have benefits in
  that many loops needed in the partition handler can be avoided.

  Partitioning has an inherent feature which in some cases is positive and
  in some cases is negative. It splits the data into chunks. This makes
  the data more manageable, queries can easily be parallelised towards the
  parts and indexes are split such that there are less levels in the
  index trees. The inherent disadvantage is that to use a split index
  one has to scan all index parts which is ok for large queries but for
  small queries it can be a disadvantage.

  Partitioning lays the foundation for more manageable databases that are
  extremely large. It does also lay the foundation for more parallelism
  in the execution of queries. This functionality will grow with later
  versions of MySQL.

  You can enable it in your buld by doing the following during your build
  process:
  ./configure --with-partition

  The partition is setup to use table locks. It implements an partition "SHARE"
  that is inserted into a hash by table name. You can use this to store
  information of state that any partition handler object will be able to see
  if it is using the same table.

  Please read the object definition in ha_partition.h before reading the rest
  if this file.
*/

#ifdef __GNUC__
#pragma implementation				// gcc: Class implementation
#endif

#include "sql_priv.h"
#include "sql_parse.h"                          // append_file_to_dir
#include "binlog.h"                             // mysql_bin_log

#ifdef WITH_PARTITION_STORAGE_ENGINE
#include "ha_partition.h"
#include "sql_table.h"                        // tablename_to_filename
#include "key.h"
#include "sql_plugin.h"
#include "table.h"                           /* HA_DATA_PARTITION */

#include "debug_sync.h"

#define PAR_FILE_ENGINE_OFFSET 12
static const char *ha_par_ext= ".par";

/****************************************************************************
                MODULE create/delete handler object
****************************************************************************/

static handler *partition_create_handler(handlerton *hton,
                                         TABLE_SHARE *share,
                                         MEM_ROOT *mem_root);
static uint partition_flags();
static uint alter_table_flags(uint flags);


static int partition_initialize(void *p)
{

  handlerton *partition_hton;
  partition_hton= (handlerton *)p;

  partition_hton->state= SHOW_OPTION_YES;
  partition_hton->db_type= DB_TYPE_PARTITION_DB;
  partition_hton->create= partition_create_handler;
  partition_hton->partition_flags= partition_flags;
  partition_hton->alter_table_flags= alter_table_flags;
  partition_hton->flags= HTON_NOT_USER_SELECTABLE |
                         HTON_HIDDEN |
                         HTON_TEMPORARY_NOT_SUPPORTED;

  return 0;
}

/*
  Create new partition handler

  SYNOPSIS
    partition_create_handler()
    table                       Table object

  RETURN VALUE
    New partition object
*/

static handler *partition_create_handler(handlerton *hton, 
                                         TABLE_SHARE *share,
                                         MEM_ROOT *mem_root)
{
  ha_partition *file= new (mem_root) ha_partition(hton, share);
  if (file && file->initialize_partition(mem_root))
  {
    delete file;
    file= 0;
  }
  return file;
}

/*
  HA_CAN_PARTITION:
  Used by storage engines that can handle partitioning without this
  partition handler
  (Partition, NDB)

  HA_CAN_UPDATE_PARTITION_KEY:
  Set if the handler can update fields that are part of the partition
  function.

  HA_CAN_PARTITION_UNIQUE:
  Set if the handler can handle unique indexes where the fields of the
  unique key are not part of the fields of the partition function. Thus
  a unique key can be set on all fields.

  HA_USE_AUTO_PARTITION
  Set if the handler sets all tables to be partitioned by default.
*/

static uint partition_flags()
{
  return HA_CAN_PARTITION;
}

static uint alter_table_flags(uint flags __attribute__((unused)))
{
  return (HA_PARTITION_FUNCTION_SUPPORTED |
          HA_FAST_CHANGE_PARTITION);
}

const uint32 ha_partition::NO_CURRENT_PART_ID= NOT_A_PARTITION_ID;

/*
  Constructor method

  SYNOPSIS
    ha_partition()
    table                       Table object

  RETURN VALUE
    NONE
*/

ha_partition::ha_partition(handlerton *hton, TABLE_SHARE *share)
  :handler(hton, share)
{
  DBUG_ENTER("ha_partition::ha_partition(table)");
  init_handler_variables();
  DBUG_VOID_RETURN;
}


/*
  Constructor method

  SYNOPSIS
    ha_partition()
    part_info                       Partition info

  RETURN VALUE
    NONE
*/

ha_partition::ha_partition(handlerton *hton, partition_info *part_info)
  :handler(hton, NULL)
{
  DBUG_ENTER("ha_partition::ha_partition(part_info)");
  DBUG_ASSERT(part_info);
  init_handler_variables();
  m_part_info= part_info;
  m_create_handler= TRUE;
  m_is_sub_partitioned= m_part_info->is_sub_partitioned();
  DBUG_VOID_RETURN;
}

/**
  ha_partition constructor method used by ha_partition::clone()

  @param hton               Handlerton (partition_hton)
  @param share              Table share object
  @param part_info_arg      partition_info to use
  @param clone_arg          ha_partition to clone
  @param clme_mem_root_arg  MEM_ROOT to use

  @return New partition handler
*/

ha_partition::ha_partition(handlerton *hton, TABLE_SHARE *share,
                           partition_info *part_info_arg,
                           ha_partition *clone_arg,
                           MEM_ROOT *clone_mem_root_arg)
  :handler(hton, share)
{
  DBUG_ENTER("ha_partition::ha_partition(clone)");
  init_handler_variables();
  m_part_info= part_info_arg;
  m_create_handler= TRUE;
  m_is_sub_partitioned= m_part_info->is_sub_partitioned();
  m_is_clone_of= clone_arg;
  m_clone_mem_root= clone_mem_root_arg;
  DBUG_VOID_RETURN;
}

/*
  Initialize handler object

  SYNOPSIS
    init_handler_variables()

  RETURN VALUE
    NONE
*/

void ha_partition::init_handler_variables()
{
  active_index= MAX_KEY;
  m_mode= 0;
  m_open_test_lock= 0;
  m_file_buffer= NULL;
  m_name_buffer_ptr= NULL;
  m_engine_array= NULL;
  m_file= NULL;
  m_file_tot_parts= 0;
  m_reorged_file= NULL;
  m_new_file= NULL;
  m_reorged_parts= 0;
  m_added_file= NULL;
  m_tot_parts= 0;
  m_pkey_is_clustered= 0;
  m_lock_type= F_UNLCK;
  m_part_spec.start_part= NO_CURRENT_PART_ID;
  m_scan_value= 2;
  m_ref_length= 0;
  m_part_spec.end_part= NO_CURRENT_PART_ID;
  m_index_scan_type= partition_no_index_scan;
  m_start_key.key= NULL;
  m_start_key.length= 0;
  m_myisam= FALSE;
  m_innodb= FALSE;
  m_extra_cache= FALSE;
  m_extra_cache_size= 0;
  m_extra_prepare_for_update= FALSE;
  m_extra_cache_part_id= NO_CURRENT_PART_ID;
  m_handler_status= handler_not_initialized;
  m_low_byte_first= 1;
  m_part_field_array= NULL;
  m_ordered_rec_buffer= NULL;
  m_top_entry= NO_CURRENT_PART_ID;
  m_rec_length= 0;
  m_last_part= 0;
  m_rec0= 0;
  m_curr_key_info[0]= NULL;
  m_curr_key_info[1]= NULL;
  m_part_func_monotonicity_info= NON_MONOTONIC;
  auto_increment_lock= FALSE;
  auto_increment_safe_stmt_log_lock= FALSE;
  /*
    this allows blackhole to work properly
  */
  m_num_locks= 0;
  m_part_info= NULL;
  m_create_handler= FALSE;
  m_is_sub_partitioned= 0;
  m_is_clone_of= NULL;
  m_clone_mem_root= NULL;

#ifdef DONT_HAVE_TO_BE_INITALIZED
  m_start_key.flag= 0;
  m_ordered= TRUE;
#endif
}


const char *ha_partition::table_type() const
{ 
  // we can do this since we only support a single engine type
  return m_file[0]->table_type(); 
}


/*
  Destructor method

  SYNOPSIS
    ~ha_partition()

  RETURN VALUE
    NONE
*/

ha_partition::~ha_partition()
{
  DBUG_ENTER("ha_partition::~ha_partition()");
  if (m_file != NULL)
  {
    uint i;
    for (i= 0; i < m_tot_parts; i++)
      delete m_file[i];
  }
  my_free(m_ordered_rec_buffer);

  clear_handler_file();
  DBUG_VOID_RETURN;
}


/*
  Initialize partition handler object

  SYNOPSIS
    initialize_partition()
    mem_root			Allocate memory through this

  RETURN VALUE
    1                         Error
    0                         Success

  DESCRIPTION

  The partition handler is only a layer on top of other engines. Thus it
  can't really perform anything without the underlying handlers. Thus we
  add this method as part of the allocation of a handler object.

  1) Allocation of underlying handlers
     If we have access to the partition info we will allocate one handler
     instance for each partition.
  2) Allocation without partition info
     The cases where we don't have access to this information is when called
     in preparation for delete_table and rename_table and in that case we
     only need to set HA_FILE_BASED. In that case we will use the .par file
     that contains information about the partitions and their engines and
     the names of each partition.
  3) Table flags initialisation
     We need also to set table flags for the partition handler. This is not
     static since it depends on what storage engines are used as underlying
     handlers.
     The table flags is set in this routine to simulate the behaviour of a
     normal storage engine
     The flag HA_FILE_BASED will be set independent of the underlying handlers
  4) Index flags initialisation
     When knowledge exists on the indexes it is also possible to initialize the
     index flags. Again the index flags must be initialized by using the under-
     lying handlers since this is storage engine dependent.
     The flag HA_READ_ORDER will be reset for the time being to indicate no
     ordered output is available from partition handler indexes. Later a merge
     sort will be performed using the underlying handlers.
  5) primary_key_is_clustered, has_transactions and low_byte_first is
     calculated here.

*/

bool ha_partition::initialize_partition(MEM_ROOT *mem_root)
{
  handler **file_array, *file;
  ulonglong check_table_flags;
  DBUG_ENTER("ha_partition::initialize_partition");

  if (m_create_handler)
  {
    m_tot_parts= m_part_info->get_tot_partitions();
    DBUG_ASSERT(m_tot_parts > 0);
    if (new_handlers_from_part_info(mem_root))
      DBUG_RETURN(1);
  }
  else if (!table_share || !table_share->normalized_path.str)
  {
    /*
      Called with dummy table share (delete, rename and alter table).
      Don't need to set-up anything.
    */
    DBUG_RETURN(0);
  }
  else if (get_from_handler_file(table_share->normalized_path.str,
                                 mem_root, false))
  {
    my_error(ER_FAILED_READ_FROM_PAR_FILE, MYF(0));
    DBUG_RETURN(1);
  }
  /*
    We create all underlying table handlers here. We do it in this special
    method to be able to report allocation errors.

    Set up low_byte_first, primary_key_is_clustered and
    has_transactions since they are called often in all kinds of places,
    other parameters are calculated on demand.
    Verify that all partitions have the same table_flags.
  */
  check_table_flags= m_file[0]->ha_table_flags();
  m_low_byte_first= m_file[0]->low_byte_first();
  m_pkey_is_clustered= TRUE;
  file_array= m_file;
  do
  {
    file= *file_array;
    if (m_low_byte_first != file->low_byte_first())
    {
      // Cannot have handlers with different endian
      my_error(ER_MIX_HANDLER_ERROR, MYF(0));
      DBUG_RETURN(1);
    }
    if (!file->primary_key_is_clustered())
      m_pkey_is_clustered= FALSE;
    if (check_table_flags != file->ha_table_flags())
    {
      my_error(ER_MIX_HANDLER_ERROR, MYF(0));
      DBUG_RETURN(1);
    }
  } while (*(++file_array));
  m_handler_status= handler_initialized;
  DBUG_RETURN(0);
}

/****************************************************************************
                MODULE meta data changes
****************************************************************************/
/*
  Delete a table

  SYNOPSIS
    delete_table()
    name                    Full path of table name

  RETURN VALUE
    >0                        Error
    0                         Success

  DESCRIPTION
    Used to delete a table. By the time delete_table() has been called all
    opened references to this table will have been closed (and your globally
    shared references released. The variable name will just be the name of
    the table. You will need to remove any files you have created at this
    point.

    If you do not implement this, the default delete_table() is called from
    handler.cc and it will delete all files with the file extentions returned
    by bas_ext().

    Called from handler.cc by delete_table and  ha_create_table(). Only used
    during create if the table_flag HA_DROP_BEFORE_CREATE was specified for
    the storage engine.
*/

int ha_partition::delete_table(const char *name)
{
  DBUG_ENTER("ha_partition::delete_table");

  DBUG_RETURN(del_ren_table(name, NULL));
}


/*
  Rename a table

  SYNOPSIS
    rename_table()
    from                      Full path of old table name
    to                        Full path of new table name

  RETURN VALUE
    >0                        Error
    0                         Success

  DESCRIPTION
    Renames a table from one name to another from alter table call.

    If you do not implement this, the default rename_table() is called from
    handler.cc and it will rename all files with the file extentions returned
    by bas_ext().

    Called from sql_table.cc by mysql_rename_table().
*/

int ha_partition::rename_table(const char *from, const char *to)
{
  DBUG_ENTER("ha_partition::rename_table");

  DBUG_RETURN(del_ren_table(from, to));
}


/*
  Create the handler file (.par-file)

  SYNOPSIS
    create_handler_files()
    name                              Full path of table name
    create_info                       Create info generated for CREATE TABLE

  RETURN VALUE
    >0                        Error
    0                         Success

  DESCRIPTION
    create_handler_files is called to create any handler specific files
    before opening the file with openfrm to later call ::create on the
    file object.
    In the partition handler this is used to store the names of partitions
    and types of engines in the partitions.
*/

int ha_partition::create_handler_files(const char *path,
                                       const char *old_path,
                                       int action_flag,
                                       HA_CREATE_INFO *create_info)
{
  DBUG_ENTER("ha_partition::create_handler_files()");

  /*
    We need to update total number of parts since we might write the handler
    file as part of a partition management command
  */
  if (action_flag == CHF_DELETE_FLAG ||
      action_flag == CHF_RENAME_FLAG)
  {
    char name[FN_REFLEN];
    char old_name[FN_REFLEN];

    strxmov(name, path, ha_par_ext, NullS);
    strxmov(old_name, old_path, ha_par_ext, NullS);
    if ((action_flag == CHF_DELETE_FLAG &&
         mysql_file_delete(key_file_partition, name, MYF(MY_WME))) ||
        (action_flag == CHF_RENAME_FLAG &&
         mysql_file_rename(key_file_partition, old_name, name, MYF(MY_WME))))
    {
      DBUG_RETURN(TRUE);
    }
  }
  else if (action_flag == CHF_CREATE_FLAG)
  {
    if (create_handler_file(path))
    {
      my_error(ER_CANT_CREATE_HANDLER_FILE, MYF(0));
      DBUG_RETURN(1);
    }
  }
  DBUG_RETURN(0);
}


/*
  Create a partitioned table

  SYNOPSIS
    create()
    name                              Full path of table name
    table_arg                         Table object
    create_info                       Create info generated for CREATE TABLE

  RETURN VALUE
    >0                        Error
    0                         Success

  DESCRIPTION
    create() is called to create a table. The variable name will have the name
    of the table. When create() is called you do not need to worry about
    opening the table. Also, the FRM file will have already been created so
    adjusting create_info will not do you any good. You can overwrite the frm
    file at this point if you wish to change the table definition, but there
    are no methods currently provided for doing that.

    Called from handler.cc by ha_create_table().
*/

int ha_partition::create(const char *name, TABLE *table_arg,
			 HA_CREATE_INFO *create_info)
{
  int error;
  char name_buff[FN_REFLEN], name_lc_buff[FN_REFLEN];
  char *name_buffer_ptr;
  const char *path;
  uint i;
  List_iterator_fast <partition_element> part_it(m_part_info->partitions);
  partition_element *part_elem;
  handler **file, **abort_file;
  DBUG_ENTER("ha_partition::create");

  DBUG_ASSERT(*fn_rext((char*)name) == '\0');

  /* Not allowed to create temporary partitioned tables */
  if (create_info && create_info->options & HA_LEX_CREATE_TMP_TABLE)
  {
    my_error(ER_PARTITION_NO_TEMPORARY, MYF(0));
    DBUG_RETURN(TRUE);
  }

  if (get_from_handler_file(name, ha_thd()->mem_root, false))
    DBUG_RETURN(TRUE);
  DBUG_ASSERT(m_file_buffer);
  DBUG_PRINT("enter", ("name: (%s)", name));
  name_buffer_ptr= m_name_buffer_ptr;
  file= m_file;
  /*
    Since ha_partition has HA_FILE_BASED, it must alter underlying table names
    if they do not have HA_FILE_BASED and lower_case_table_names == 2.
    See Bug#37402, for Mac OS X.
    The appended #P#<partname>[#SP#<subpartname>] will remain in current case.
    Using the first partitions handler, since mixing handlers is not allowed.
  */
  path= get_canonical_filename(*file, name, name_lc_buff);
  for (i= 0; i < m_part_info->num_parts; i++)
  {
    part_elem= part_it++;
    if (m_is_sub_partitioned)
    {
      uint j;
      List_iterator_fast <partition_element> sub_it(part_elem->subpartitions);
      for (j= 0; j < m_part_info->num_subparts; j++)
      {
	part_elem= sub_it++;
        create_partition_name(name_buff, path, name_buffer_ptr,
                              NORMAL_PART_NAME, FALSE);
        if ((error= set_up_table_before_create(table_arg, name_buff,
                                               create_info, part_elem)) ||
            ((error= (*file)->ha_create(name_buff, table_arg, create_info))))
          goto create_error;

        name_buffer_ptr= strend(name_buffer_ptr) + 1;
        file++;
      }
    }
    else
    {
      create_partition_name(name_buff, path, name_buffer_ptr,
                            NORMAL_PART_NAME, FALSE);
      if ((error= set_up_table_before_create(table_arg, name_buff,
                                             create_info, part_elem)) ||
          ((error= (*file)->ha_create(name_buff, table_arg, create_info))))
        goto create_error;

      name_buffer_ptr= strend(name_buffer_ptr) + 1;
      file++;
    }
  }
  DBUG_RETURN(0);

create_error:
  name_buffer_ptr= m_name_buffer_ptr;
  for (abort_file= file, file= m_file; file < abort_file; file++)
  {
    create_partition_name(name_buff, path, name_buffer_ptr, NORMAL_PART_NAME,
                          FALSE);
    (void) (*file)->ha_delete_table((const char*) name_buff);
    name_buffer_ptr= strend(name_buffer_ptr) + 1;
  }
  handler::delete_table(name);
  DBUG_RETURN(error);
}


/*
  Drop partitions as part of ALTER TABLE of partitions

  SYNOPSIS
    drop_partitions()
    path                        Complete path of db and table name

  RETURN VALUE
    >0                          Failure
    0                           Success

  DESCRIPTION
    Use part_info object on handler object to deduce which partitions to
    drop (each partition has a state attached to it)
*/

int ha_partition::drop_partitions(const char *path)
{
  List_iterator<partition_element> part_it(m_part_info->partitions);
  char part_name_buff[FN_REFLEN];
  uint num_parts= m_part_info->partitions.elements;
  uint num_subparts= m_part_info->num_subparts;
  uint i= 0;
  uint name_variant;
  int  ret_error;
  int  error= 0;
  DBUG_ENTER("ha_partition::drop_partitions");

  /*
    Assert that it works without HA_FILE_BASED and lower_case_table_name = 2.
    We use m_file[0] as long as all partitions have the same storage engine.
  */
  DBUG_ASSERT(!strcmp(path, get_canonical_filename(m_file[0], path,
                                                   part_name_buff)));
  do
  {
    partition_element *part_elem= part_it++;
    if (part_elem->part_state == PART_TO_BE_DROPPED)
    {
      handler *file;
      /*
        This part is to be dropped, meaning the part or all its subparts.
      */
      name_variant= NORMAL_PART_NAME;
      if (m_is_sub_partitioned)
      {
        List_iterator<partition_element> sub_it(part_elem->subpartitions);
        uint j= 0, part;
        do
        {
          partition_element *sub_elem= sub_it++;
          part= i * num_subparts + j;
          create_subpartition_name(part_name_buff, path,
                                   part_elem->partition_name,
                                   sub_elem->partition_name, name_variant);
          file= m_file[part];
          DBUG_PRINT("info", ("Drop subpartition %s", part_name_buff));
          if ((ret_error= file->ha_delete_table(part_name_buff)))
            error= ret_error;
          if (deactivate_ddl_log_entry(sub_elem->log_entry->entry_pos))
            error= 1;
        } while (++j < num_subparts);
      }
      else
      {
        create_partition_name(part_name_buff, path,
                              part_elem->partition_name, name_variant,
                              TRUE);
        file= m_file[i];
        DBUG_PRINT("info", ("Drop partition %s", part_name_buff));
        if ((ret_error= file->ha_delete_table(part_name_buff)))
          error= ret_error;
        if (deactivate_ddl_log_entry(part_elem->log_entry->entry_pos))
          error= 1;
      }
      if (part_elem->part_state == PART_IS_CHANGED)
        part_elem->part_state= PART_NORMAL;
      else
        part_elem->part_state= PART_IS_DROPPED;
    }
  } while (++i < num_parts);
  (void) sync_ddl_log();
  DBUG_RETURN(error);
}


/*
  Rename partitions as part of ALTER TABLE of partitions

  SYNOPSIS
    rename_partitions()
    path                        Complete path of db and table name

  RETURN VALUE
    TRUE                        Failure
    FALSE                       Success

  DESCRIPTION
    When reorganising partitions, adding hash partitions and coalescing
    partitions it can be necessary to rename partitions while holding
    an exclusive lock on the table.
    Which partitions to rename is given by state of partitions found by the
    partition info struct referenced from the handler object
*/

int ha_partition::rename_partitions(const char *path)
{
  List_iterator<partition_element> part_it(m_part_info->partitions);
  List_iterator<partition_element> temp_it(m_part_info->temp_partitions);
  char part_name_buff[FN_REFLEN];
  char norm_name_buff[FN_REFLEN];
  uint num_parts= m_part_info->partitions.elements;
  uint part_count= 0;
  uint num_subparts= m_part_info->num_subparts;
  uint i= 0;
  uint j= 0;
  int error= 0;
  int ret_error;
  uint temp_partitions= m_part_info->temp_partitions.elements;
  handler *file;
  partition_element *part_elem, *sub_elem;
  DBUG_ENTER("ha_partition::rename_partitions");

  /*
    Assert that it works without HA_FILE_BASED and lower_case_table_name = 2.
    We use m_file[0] as long as all partitions have the same storage engine.
  */
  DBUG_ASSERT(!strcmp(path, get_canonical_filename(m_file[0], path,
                                                   norm_name_buff)));

  DEBUG_SYNC(ha_thd(), "before_rename_partitions");
  if (temp_partitions)
  {
    /*
      These are the reorganised partitions that have already been copied.
      We delete the partitions and log the delete by inactivating the
      delete log entry in the table log. We only need to synchronise
      these writes before moving to the next loop since there is no
      interaction among reorganised partitions, they cannot have the
      same name.
    */
    do
    {
      part_elem= temp_it++;
      if (m_is_sub_partitioned)
      {
        List_iterator<partition_element> sub_it(part_elem->subpartitions);
        j= 0;
        do
        {
          sub_elem= sub_it++;
          file= m_reorged_file[part_count++];
          create_subpartition_name(norm_name_buff, path,
                                   part_elem->partition_name,
                                   sub_elem->partition_name,
                                   NORMAL_PART_NAME);
          DBUG_PRINT("info", ("Delete subpartition %s", norm_name_buff));
          if ((ret_error= file->ha_delete_table(norm_name_buff)))
            error= ret_error;
          else if (deactivate_ddl_log_entry(sub_elem->log_entry->entry_pos))
            error= 1;
          else
            sub_elem->log_entry= NULL; /* Indicate success */
        } while (++j < num_subparts);
      }
      else
      {
        file= m_reorged_file[part_count++];
        create_partition_name(norm_name_buff, path,
                              part_elem->partition_name, NORMAL_PART_NAME,
                              TRUE);
        DBUG_PRINT("info", ("Delete partition %s", norm_name_buff));
        if ((ret_error= file->ha_delete_table(norm_name_buff)))
          error= ret_error;
        else if (deactivate_ddl_log_entry(part_elem->log_entry->entry_pos))
          error= 1;
        else
          part_elem->log_entry= NULL; /* Indicate success */
      }
    } while (++i < temp_partitions);
    (void) sync_ddl_log();
  }
  i= 0;
  do
  {
    /*
       When state is PART_IS_CHANGED it means that we have created a new
       TEMP partition that is to be renamed to normal partition name and
       we are to delete the old partition with currently the normal name.
       
       We perform this operation by
       1) Delete old partition with normal partition name
       2) Signal this in table log entry
       3) Synch table log to ensure we have consistency in crashes
       4) Rename temporary partition name to normal partition name
       5) Signal this to table log entry
       It is not necessary to synch the last state since a new rename
       should not corrupt things if there was no temporary partition.

       The only other parts we need to cater for are new parts that
       replace reorganised parts. The reorganised parts were deleted
       by the code above that goes through the temp_partitions list.
       Thus the synch above makes it safe to simply perform step 4 and 5
       for those entries.
    */
    part_elem= part_it++;
    if (part_elem->part_state == PART_IS_CHANGED ||
        part_elem->part_state == PART_TO_BE_DROPPED ||
        (part_elem->part_state == PART_IS_ADDED && temp_partitions))
    {
      if (m_is_sub_partitioned)
      {
        List_iterator<partition_element> sub_it(part_elem->subpartitions);
        uint part;

        j= 0;
        do
        {
          sub_elem= sub_it++;
          part= i * num_subparts + j;
          create_subpartition_name(norm_name_buff, path,
                                   part_elem->partition_name,
                                   sub_elem->partition_name,
                                   NORMAL_PART_NAME);
          if (part_elem->part_state == PART_IS_CHANGED)
          {
            file= m_reorged_file[part_count++];
            DBUG_PRINT("info", ("Delete subpartition %s", norm_name_buff));
            if ((ret_error= file->ha_delete_table(norm_name_buff)))
              error= ret_error;
            else if (deactivate_ddl_log_entry(sub_elem->log_entry->entry_pos))
              error= 1;
            (void) sync_ddl_log();
          }
          file= m_new_file[part];
          create_subpartition_name(part_name_buff, path,
                                   part_elem->partition_name,
                                   sub_elem->partition_name,
                                   TEMP_PART_NAME);
          DBUG_PRINT("info", ("Rename subpartition from %s to %s",
                     part_name_buff, norm_name_buff));
          if ((ret_error= file->ha_rename_table(part_name_buff,
                                                norm_name_buff)))
            error= ret_error;
          else if (deactivate_ddl_log_entry(sub_elem->log_entry->entry_pos))
            error= 1;
          else
            sub_elem->log_entry= NULL;
        } while (++j < num_subparts);
      }
      else
      {
        create_partition_name(norm_name_buff, path,
                              part_elem->partition_name, NORMAL_PART_NAME,
                              TRUE);
        if (part_elem->part_state == PART_IS_CHANGED)
        {
          file= m_reorged_file[part_count++];
          DBUG_PRINT("info", ("Delete partition %s", norm_name_buff));
          if ((ret_error= file->ha_delete_table(norm_name_buff)))
            error= ret_error;
          else if (deactivate_ddl_log_entry(part_elem->log_entry->entry_pos))
            error= 1;
          (void) sync_ddl_log();
        }
        file= m_new_file[i];
        create_partition_name(part_name_buff, path,
                              part_elem->partition_name, TEMP_PART_NAME,
                              TRUE);
        DBUG_PRINT("info", ("Rename partition from %s to %s",
                   part_name_buff, norm_name_buff));
        if ((ret_error= file->ha_rename_table(part_name_buff,
                                              norm_name_buff)))
          error= ret_error;
        else if (deactivate_ddl_log_entry(part_elem->log_entry->entry_pos))
          error= 1;
        else
          part_elem->log_entry= NULL;
      }
    }
  } while (++i < num_parts);
  (void) sync_ddl_log();
  DBUG_RETURN(error);
}


#define OPTIMIZE_PARTS 1
#define ANALYZE_PARTS 2
#define CHECK_PARTS   3
#define REPAIR_PARTS 4
#define ASSIGN_KEYCACHE_PARTS 5
#define PRELOAD_KEYS_PARTS 6

static const char *opt_op_name[]= {NULL,
                                   "optimize", "analyze", "check", "repair",
                                   "assign_to_keycache", "preload_keys"};

/*
  Optimize table

  SYNOPSIS
    optimize()
    thd               Thread object
    check_opt         Check/analyze/repair/optimize options

  RETURN VALUES
    >0                Error
    0                 Success
*/

int ha_partition::optimize(THD *thd, HA_CHECK_OPT *check_opt)
{
  DBUG_ENTER("ha_partition::optimize");

  DBUG_RETURN(handle_opt_partitions(thd, check_opt, OPTIMIZE_PARTS));
}


/*
  Analyze table

  SYNOPSIS
    analyze()
    thd               Thread object
    check_opt         Check/analyze/repair/optimize options

  RETURN VALUES
    >0                Error
    0                 Success
*/

int ha_partition::analyze(THD *thd, HA_CHECK_OPT *check_opt)
{
  DBUG_ENTER("ha_partition::analyze");

  DBUG_RETURN(handle_opt_partitions(thd, check_opt, ANALYZE_PARTS));
}


/*
  Check table

  SYNOPSIS
    check()
    thd               Thread object
    check_opt         Check/analyze/repair/optimize options

  RETURN VALUES
    >0                Error
    0                 Success
*/

int ha_partition::check(THD *thd, HA_CHECK_OPT *check_opt)
{
  DBUG_ENTER("ha_partition::check");

  DBUG_RETURN(handle_opt_partitions(thd, check_opt, CHECK_PARTS));
}


/*
  Repair table

  SYNOPSIS
    repair()
    thd               Thread object
    check_opt         Check/analyze/repair/optimize options

  RETURN VALUES
    >0                Error
    0                 Success
*/

int ha_partition::repair(THD *thd, HA_CHECK_OPT *check_opt)
{
  DBUG_ENTER("ha_partition::repair");

  DBUG_RETURN(handle_opt_partitions(thd, check_opt, REPAIR_PARTS));
}

/**
  Assign to keycache

  @param thd          Thread object
  @param check_opt    Check/analyze/repair/optimize options

  @return
    @retval >0        Error
    @retval 0         Success
*/

int ha_partition::assign_to_keycache(THD *thd, HA_CHECK_OPT *check_opt)
{
  DBUG_ENTER("ha_partition::assign_to_keycache");

  DBUG_RETURN(handle_opt_partitions(thd, check_opt, ASSIGN_KEYCACHE_PARTS));
}


/**
  Preload to keycache

  @param thd          Thread object
  @param check_opt    Check/analyze/repair/optimize options

  @return
    @retval >0        Error
    @retval 0         Success
*/

int ha_partition::preload_keys(THD *thd, HA_CHECK_OPT *check_opt)
{
  DBUG_ENTER("ha_partition::preload_keys");

  DBUG_RETURN(handle_opt_partitions(thd, check_opt, PRELOAD_KEYS_PARTS));
}

 
/*
  Handle optimize/analyze/check/repair of one partition

  SYNOPSIS
    handle_opt_part()
    thd                      Thread object
    check_opt                Options
    file                     Handler object of partition
    flag                     Optimize/Analyze/Check/Repair flag

  RETURN VALUE
    >0                        Failure
    0                         Success
*/

static int handle_opt_part(THD *thd, HA_CHECK_OPT *check_opt,
                           handler *file, uint flag)
{
  int error;
  DBUG_ENTER("handle_opt_part");
  DBUG_PRINT("enter", ("flag = %u", flag));

  if (flag == OPTIMIZE_PARTS)
    error= file->ha_optimize(thd, check_opt);
  else if (flag == ANALYZE_PARTS)
    error= file->ha_analyze(thd, check_opt);
  else if (flag == CHECK_PARTS)
    error= file->ha_check(thd, check_opt);
  else if (flag == REPAIR_PARTS)
    error= file->ha_repair(thd, check_opt);
  else if (flag == ASSIGN_KEYCACHE_PARTS)
    error= file->assign_to_keycache(thd, check_opt);
  else if (flag == PRELOAD_KEYS_PARTS)
    error= file->preload_keys(thd, check_opt);
  else
  {
    DBUG_ASSERT(FALSE);
    error= 1;
  }
  if (error == HA_ADMIN_ALREADY_DONE)
    error= 0;
  DBUG_RETURN(error);
}


/*
   print a message row formatted for ANALYZE/CHECK/OPTIMIZE/REPAIR TABLE 
   (modelled after mi_check_print_msg)
   TODO: move this into the handler, or rewrite mysql_admin_table.
*/
static bool print_admin_msg(THD* thd, const char* msg_type,
                            const char* db_name, const char* table_name,
                            const char* op_name, const char *fmt, ...)
{
  va_list args;
  Protocol *protocol= thd->protocol;
  uint length, msg_length;
  char msgbuf[MI_MAX_MSG_BUF];
  char name[NAME_LEN*2+2];

  va_start(args, fmt);
  msg_length= my_vsnprintf(msgbuf, sizeof(msgbuf), fmt, args);
  va_end(args);
  msgbuf[sizeof(msgbuf) - 1] = 0; // healthy paranoia


  if (!thd->vio_ok())
  {
    sql_print_error("%s", msgbuf);
    return TRUE;
  }

  length=(uint) (strxmov(name, db_name, ".", table_name,NullS) - name);
  /*
     TODO: switch from protocol to push_warning here. The main reason we didn't
     it yet is parallel repair. Due to following trace:
     mi_check_print_msg/push_warning/sql_alloc/my_pthread_getspecific_ptr.

     Also we likely need to lock mutex here (in both cases with protocol and
     push_warning).
  */
  DBUG_PRINT("info",("print_admin_msg:  %s, %s, %s, %s", name, op_name,
                     msg_type, msgbuf));
  protocol->prepare_for_resend();
  protocol->store(name, length, system_charset_info);
  protocol->store(op_name, system_charset_info);
  protocol->store(msg_type, system_charset_info);
  protocol->store(msgbuf, msg_length, system_charset_info);
  if (protocol->write())
  {
    sql_print_error("Failed on my_net_write, writing to stderr instead: %s\n",
                    msgbuf);
    return TRUE;
  }
  return FALSE;
}


/*
  Handle optimize/analyze/check/repair of partitions

  SYNOPSIS
    handle_opt_partitions()
    thd                      Thread object
    check_opt                Options
    flag                     Optimize/Analyze/Check/Repair flag

  RETURN VALUE
    >0                        Failure
    0                         Success
*/

int ha_partition::handle_opt_partitions(THD *thd, HA_CHECK_OPT *check_opt,
                                        uint flag)
{
  List_iterator<partition_element> part_it(m_part_info->partitions);
  uint num_parts= m_part_info->num_parts;
  uint num_subparts= m_part_info->num_subparts;
  uint i= 0;
  int error;
  DBUG_ENTER("ha_partition::handle_opt_partitions");
  DBUG_PRINT("enter", ("flag= %u", flag));

  do
  {
    partition_element *part_elem= part_it++;
    /*
      when ALTER TABLE <CMD> PARTITION ...
      it should only do named partitions, otherwise all partitions
    */
    if (!(thd->lex->alter_info.flags & ALTER_ADMIN_PARTITION) ||
        part_elem->part_state == PART_ADMIN)
    {
      if (m_is_sub_partitioned)
      {
        List_iterator<partition_element> subpart_it(part_elem->subpartitions);
        partition_element *sub_elem;
        uint j= 0, part;
        do
        {
          sub_elem= subpart_it++;
          part= i * num_subparts + j;
          DBUG_PRINT("info", ("Optimize subpartition %u (%s)",
                     part, sub_elem->partition_name));
          if ((error= handle_opt_part(thd, check_opt, m_file[part], flag)))
          {
            /* print a line which partition the error belongs to */
            if (error != HA_ADMIN_NOT_IMPLEMENTED &&
                error != HA_ADMIN_ALREADY_DONE &&
                error != HA_ADMIN_TRY_ALTER)
            {
              print_admin_msg(thd, "error", table_share->db.str, table->alias,
                              opt_op_name[flag],
                              "Subpartition %s returned error", 
                              sub_elem->partition_name);
            }
            /* reset part_state for the remaining partitions */
            do
            {
              if (part_elem->part_state == PART_ADMIN)
                part_elem->part_state= PART_NORMAL;
            } while ((part_elem= part_it++));
            DBUG_RETURN(error);
          }
        } while (++j < num_subparts);
      }
      else
      {
        DBUG_PRINT("info", ("Optimize partition %u (%s)", i,
                            part_elem->partition_name));
        if ((error= handle_opt_part(thd, check_opt, m_file[i], flag)))
        {
          /* print a line which partition the error belongs to */
          if (error != HA_ADMIN_NOT_IMPLEMENTED &&
              error != HA_ADMIN_ALREADY_DONE &&
              error != HA_ADMIN_TRY_ALTER)
          {
            print_admin_msg(thd, "error", table_share->db.str, table->alias,
                            opt_op_name[flag], "Partition %s returned error", 
                            part_elem->partition_name);
          }
          /* reset part_state for the remaining partitions */
          do
          {
            if (part_elem->part_state == PART_ADMIN)
              part_elem->part_state= PART_NORMAL;
          } while ((part_elem= part_it++));
          DBUG_RETURN(error);
        }
      }
      part_elem->part_state= PART_NORMAL;
    }
  } while (++i < num_parts);
  DBUG_RETURN(FALSE);
}


/**
  @brief Check and repair the table if neccesary

  @param thd    Thread object

  @retval TRUE  Error/Not supported
  @retval FALSE Success

  @note Called if open_table_from_share fails and ::is_crashed().
*/

bool ha_partition::check_and_repair(THD *thd)
{
  handler **file= m_file;
  DBUG_ENTER("ha_partition::check_and_repair");

  do
  {
    if ((*file)->ha_check_and_repair(thd))
      DBUG_RETURN(TRUE);
  } while (*(++file));
  DBUG_RETURN(FALSE);
}
 

/**
  @breif Check if the table can be automatically repaired

  @retval TRUE  Can be auto repaired
  @retval FALSE Cannot be auto repaired
*/

bool ha_partition::auto_repair() const
{
  DBUG_ENTER("ha_partition::auto_repair");

  /*
    As long as we only support one storage engine per table,
    we can use the first partition for this function.
  */
  DBUG_RETURN(m_file[0]->auto_repair());
}


/**
  @breif Check if the table is crashed

  @retval TRUE  Crashed
  @retval FALSE Not crashed
*/

bool ha_partition::is_crashed() const
{
  handler **file= m_file;
  DBUG_ENTER("ha_partition::is_crashed");

  do
  {
    if ((*file)->is_crashed())
      DBUG_RETURN(TRUE);
  } while (*(++file));
  DBUG_RETURN(FALSE);
}
 

/*
  Prepare by creating a new partition

  SYNOPSIS
    prepare_new_partition()
    table                      Table object
    create_info                Create info from CREATE TABLE
    file                       Handler object of new partition
    part_name                  partition name

  RETURN VALUE
    >0                         Error
    0                          Success
*/

int ha_partition::prepare_new_partition(TABLE *tbl,
                                        HA_CREATE_INFO *create_info,
                                        handler *file, const char *part_name,
                                        partition_element *p_elem)
{
  int error;
  DBUG_ENTER("prepare_new_partition");

  if ((error= set_up_table_before_create(tbl, part_name, create_info, p_elem)))
    goto error_create;
  if ((error= file->ha_create(part_name, tbl, create_info)))
  {
    /*
      Added for safety, InnoDB reports HA_ERR_FOUND_DUPP_KEY
      if the table/partition already exists.
      If we return that error code, then print_error would try to
      get_dup_key on a non-existing partition.
      So return a more reasonable error code.
    */
    if (error == HA_ERR_FOUND_DUPP_KEY)
      error= HA_ERR_TABLE_EXIST;
    goto error_create;
  }
  DBUG_PRINT("info", ("partition %s created", part_name));
  if ((error= file->ha_open(tbl, part_name, m_mode, m_open_test_lock)))
    goto error_open;
  DBUG_PRINT("info", ("partition %s opened", part_name));
  /*
    Note: if you plan to add another call that may return failure,
    better to do it before external_lock() as cleanup_new_partition()
    assumes that external_lock() is last call that may fail here.
    Otherwise see description for cleanup_new_partition().
  */
  if ((error= file->ha_external_lock(ha_thd(), F_WRLCK)))
    goto error_external_lock;
  DBUG_PRINT("info", ("partition %s external locked", part_name));

  DBUG_RETURN(0);
error_external_lock:
  (void) file->ha_close();
error_open:
  (void) file->ha_delete_table(part_name);
error_create:
  DBUG_RETURN(error);
}


/*
  Cleanup by removing all created partitions after error

  SYNOPSIS
    cleanup_new_partition()
    part_count             Number of partitions to remove

  RETURN VALUE
    NONE

  DESCRIPTION
    This function is called immediately after prepare_new_partition() in
    case the latter fails.

    In prepare_new_partition() last call that may return failure is
    external_lock(). That means if prepare_new_partition() fails,
    partition does not have external lock. Thus no need to call
    external_lock(F_UNLCK) here.

  TODO:
    We must ensure that in the case that we get an error during the process
    that we call external_lock with F_UNLCK, close the table and delete the
    table in the case where we have been successful with prepare_handler.
    We solve this by keeping an array of successful calls to prepare_handler
    which can then be used to undo the call.
*/

void ha_partition::cleanup_new_partition(uint part_count)
{
  DBUG_ENTER("ha_partition::cleanup_new_partition");

  if (m_added_file)
  {
    THD *thd= ha_thd();
    handler **file= m_added_file;
    while ((part_count > 0) && (*file))
    {
      (*file)->ha_external_lock(thd, F_UNLCK);
      (*file)->ha_close();

      /* Leave the (*file)->ha_delete_table(part_name) to the ddl-log */

      file++;
      part_count--;
    }
    m_added_file= NULL;
  }
  DBUG_VOID_RETURN;
}

/*
  Implement the partition changes defined by ALTER TABLE of partitions

  SYNOPSIS
    change_partitions()
    create_info                 HA_CREATE_INFO object describing all
                                fields and indexes in table
    path                        Complete path of db and table name
    out: copied                 Output parameter where number of copied
                                records are added
    out: deleted                Output parameter where number of deleted
                                records are added
    pack_frm_data               Reference to packed frm file
    pack_frm_len                Length of packed frm file

  RETURN VALUE
    >0                        Failure
    0                         Success

  DESCRIPTION
    Add and copy if needed a number of partitions, during this operation
    no other operation is ongoing in the server. This is used by
    ADD PARTITION all types as well as by REORGANIZE PARTITION. For
    one-phased implementations it is used also by DROP and COALESCE
    PARTITIONs.
    One-phased implementation needs the new frm file, other handlers will
    get zero length and a NULL reference here.
*/

int ha_partition::change_partitions(HA_CREATE_INFO *create_info,
                                    const char *path,
                                    ulonglong * const copied,
                                    ulonglong * const deleted,
                                    const uchar *pack_frm_data
                                    __attribute__((unused)),
                                    size_t pack_frm_len
                                    __attribute__((unused)))
{
  List_iterator<partition_element> part_it(m_part_info->partitions);
  List_iterator <partition_element> t_it(m_part_info->temp_partitions);
  char part_name_buff[FN_REFLEN];
  uint num_parts= m_part_info->partitions.elements;
  uint num_subparts= m_part_info->num_subparts;
  uint i= 0;
  uint num_remain_partitions, part_count, orig_count;
  handler **new_file_array;
  int error= 1;
  bool first;
  uint temp_partitions= m_part_info->temp_partitions.elements;
  THD *thd= ha_thd();
  DBUG_ENTER("ha_partition::change_partitions");

  /*
    Assert that it works without HA_FILE_BASED and lower_case_table_name = 2.
    We use m_file[0] as long as all partitions have the same storage engine.
  */
  DBUG_ASSERT(!strcmp(path, get_canonical_filename(m_file[0], path,
                                                   part_name_buff)));
  m_reorged_parts= 0;
  if (!m_part_info->is_sub_partitioned())
    num_subparts= 1;

  /*
    Step 1:
      Calculate number of reorganised partitions and allocate space for
      their handler references.
  */
  if (temp_partitions)
  {
    m_reorged_parts= temp_partitions * num_subparts;
  }
  else
  {
    do
    {
      partition_element *part_elem= part_it++;
      if (part_elem->part_state == PART_CHANGED ||
          part_elem->part_state == PART_REORGED_DROPPED)
      {
        m_reorged_parts+= num_subparts;
      }
    } while (++i < num_parts);
  }
  if (m_reorged_parts &&
      !(m_reorged_file= (handler**)sql_calloc(sizeof(handler*)*
                                              (m_reorged_parts + 1))))
  {
    mem_alloc_error(sizeof(handler*)*(m_reorged_parts+1));
    DBUG_RETURN(ER_OUTOFMEMORY);
  }

  /*
    Step 2:
      Calculate number of partitions after change and allocate space for
      their handler references.
  */
  num_remain_partitions= 0;
  if (temp_partitions)
  {
    num_remain_partitions= num_parts * num_subparts;
  }
  else
  {
    part_it.rewind();
    i= 0;
    do
    {
      partition_element *part_elem= part_it++;
      if (part_elem->part_state == PART_NORMAL ||
          part_elem->part_state == PART_TO_BE_ADDED ||
          part_elem->part_state == PART_CHANGED)
      {
        num_remain_partitions+= num_subparts;
      }
    } while (++i < num_parts);
  }
  if (!(new_file_array= (handler**)sql_calloc(sizeof(handler*)*
                                            (2*(num_remain_partitions + 1)))))
  {
    mem_alloc_error(sizeof(handler*)*2*(num_remain_partitions+1));
    DBUG_RETURN(ER_OUTOFMEMORY);
  }
  m_added_file= &new_file_array[num_remain_partitions + 1];

  /*
    Step 3:
      Fill m_reorged_file with handler references and NULL at the end
  */
  if (m_reorged_parts)
  {
    i= 0;
    part_count= 0;
    first= TRUE;
    part_it.rewind();
    do
    {
      partition_element *part_elem= part_it++;
      if (part_elem->part_state == PART_CHANGED ||
          part_elem->part_state == PART_REORGED_DROPPED)
      {
        memcpy((void*)&m_reorged_file[part_count],
               (void*)&m_file[i*num_subparts],
               sizeof(handler*)*num_subparts);
        part_count+= num_subparts;
      }
      else if (first && temp_partitions &&
               part_elem->part_state == PART_TO_BE_ADDED)
      {
        /*
          When doing an ALTER TABLE REORGANIZE PARTITION a number of
          partitions is to be reorganised into a set of new partitions.
          The reorganised partitions are in this case in the temp_partitions
          list. We copy all of them in one batch and thus we only do this
          until we find the first partition with state PART_TO_BE_ADDED
          since this is where the new partitions go in and where the old
          ones used to be.
        */
        first= FALSE;
        DBUG_ASSERT(((i*num_subparts) + m_reorged_parts) <= m_file_tot_parts);
        memcpy((void*)m_reorged_file, &m_file[i*num_subparts],
               sizeof(handler*)*m_reorged_parts);
      }
    } while (++i < num_parts);
  }

  /*
    Step 4:
      Fill new_array_file with handler references. Create the handlers if
      needed.
  */
  i= 0;
  part_count= 0;
  orig_count= 0;
  first= TRUE;
  part_it.rewind();
  do
  {
    partition_element *part_elem= part_it++;
    if (part_elem->part_state == PART_NORMAL)
    {
      DBUG_ASSERT(orig_count + num_subparts <= m_file_tot_parts);
      memcpy((void*)&new_file_array[part_count], (void*)&m_file[orig_count],
             sizeof(handler*)*num_subparts);
      part_count+= num_subparts;
      orig_count+= num_subparts;
    }
    else if (part_elem->part_state == PART_CHANGED ||
             part_elem->part_state == PART_TO_BE_ADDED)
    {
      uint j= 0;
      do
      {
        if (!(new_file_array[part_count++]=
              get_new_handler(table->s,
                              thd->mem_root,
                              part_elem->engine_type)))
        {
          mem_alloc_error(sizeof(handler));
          DBUG_RETURN(ER_OUTOFMEMORY);
        }
      } while (++j < num_subparts);
      if (part_elem->part_state == PART_CHANGED)
        orig_count+= num_subparts;
      else if (temp_partitions && first)
      {
        orig_count+= (num_subparts * temp_partitions);
        first= FALSE;
      }
    }
  } while (++i < num_parts);
  first= FALSE;
  /*
    Step 5:
      Create the new partitions and also open, lock and call external_lock
      on them to prepare them for copy phase and also for later close
      calls
  */
  i= 0;
  part_count= 0;
  part_it.rewind();
  do
  {
    partition_element *part_elem= part_it++;
    if (part_elem->part_state == PART_TO_BE_ADDED ||
        part_elem->part_state == PART_CHANGED)
    {
      /*
        A new partition needs to be created PART_TO_BE_ADDED means an
        entirely new partition and PART_CHANGED means a changed partition
        that will still exist with either more or less data in it.
      */
      uint name_variant= NORMAL_PART_NAME;
      if (part_elem->part_state == PART_CHANGED ||
          (part_elem->part_state == PART_TO_BE_ADDED && temp_partitions))
        name_variant= TEMP_PART_NAME;
      if (m_part_info->is_sub_partitioned())
      {
        List_iterator<partition_element> sub_it(part_elem->subpartitions);
        uint j= 0, part;
        do
        {
          partition_element *sub_elem= sub_it++;
          create_subpartition_name(part_name_buff, path,
                                   part_elem->partition_name,
                                   sub_elem->partition_name,
                                   name_variant);
          part= i * num_subparts + j;
          DBUG_PRINT("info", ("Add subpartition %s", part_name_buff));
          if ((error= prepare_new_partition(table, create_info,
                                            new_file_array[part],
                                            (const char *)part_name_buff,
                                            sub_elem)))
          {
            cleanup_new_partition(part_count);
            DBUG_RETURN(error);
          }
          m_added_file[part_count++]= new_file_array[part];
        } while (++j < num_subparts);
      }
      else
      {
        create_partition_name(part_name_buff, path,
                              part_elem->partition_name, name_variant,
                              TRUE);
        DBUG_PRINT("info", ("Add partition %s", part_name_buff));
        if ((error= prepare_new_partition(table, create_info,
                                          new_file_array[i],
                                          (const char *)part_name_buff,
                                          part_elem)))
        {
          cleanup_new_partition(part_count);
          DBUG_RETURN(error);
        }
        m_added_file[part_count++]= new_file_array[i];
      }
    }
  } while (++i < num_parts);

  /*
    Step 6:
      State update to prepare for next write of the frm file.
  */
  i= 0;
  part_it.rewind();
  do
  {
    partition_element *part_elem= part_it++;
    if (part_elem->part_state == PART_TO_BE_ADDED)
      part_elem->part_state= PART_IS_ADDED;
    else if (part_elem->part_state == PART_CHANGED)
      part_elem->part_state= PART_IS_CHANGED;
    else if (part_elem->part_state == PART_REORGED_DROPPED)
      part_elem->part_state= PART_TO_BE_DROPPED;
  } while (++i < num_parts);
  for (i= 0; i < temp_partitions; i++)
  {
    partition_element *part_elem= t_it++;
    DBUG_ASSERT(part_elem->part_state == PART_TO_BE_REORGED);
    part_elem->part_state= PART_TO_BE_DROPPED;
  }
  m_new_file= new_file_array;
  if ((error= copy_partitions(copied, deleted)))
  {
    /*
      Close and unlock the new temporary partitions.
      They will later be deleted through the ddl-log.
    */
    cleanup_new_partition(part_count);
  }
  DBUG_RETURN(error);
}


/*
  Copy partitions as part of ALTER TABLE of partitions

  SYNOPSIS
    copy_partitions()
    out:copied                 Number of records copied
    out:deleted                Number of records deleted

  RETURN VALUE
    >0                         Error code
    0                          Success

  DESCRIPTION
    change_partitions has done all the preparations, now it is time to
    actually copy the data from the reorganised partitions to the new
    partitions.
*/

int ha_partition::copy_partitions(ulonglong * const copied,
                                  ulonglong * const deleted)
{
  uint reorg_part= 0;
  int result= 0;
  longlong func_value;
  DBUG_ENTER("ha_partition::copy_partitions");

  if (m_part_info->linear_hash_ind)
  {
    if (m_part_info->part_type == HASH_PARTITION)
      set_linear_hash_mask(m_part_info, m_part_info->num_parts);
    else
      set_linear_hash_mask(m_part_info, m_part_info->num_subparts);
  }

  while (reorg_part < m_reorged_parts)
  {
    handler *file= m_reorged_file[reorg_part];
    uint32 new_part;

    late_extra_cache(reorg_part);
    if ((result= file->ha_rnd_init(1)))
      goto error;
    while (TRUE)
    {
      if ((result= file->ha_rnd_next(m_rec0)))
      {
        if (result == HA_ERR_RECORD_DELETED)
          continue;                              //Probably MyISAM
        if (result != HA_ERR_END_OF_FILE)
          goto error;
        /*
          End-of-file reached, break out to continue with next partition or
          end the copy process.
        */
        break;
      }
      /* Found record to insert into new handler */
      if (m_part_info->get_partition_id(m_part_info, &new_part,
                                        &func_value))
      {
        /*
           This record is in the original table but will not be in the new
           table since it doesn't fit into any partition any longer due to
           changed partitioning ranges or list values.
        */
        (*deleted)++;
      }
      else
      {
        THD *thd= ha_thd();
        /* Copy record to new handler */
        (*copied)++;
        tmp_disable_binlog(thd); /* Do not replicate the low-level changes. */
        result= m_new_file[new_part]->ha_write_row(m_rec0);
        reenable_binlog(thd);
        if (result)
          goto error;
      }
    }
    late_extra_no_cache(reorg_part);
    file->ha_rnd_end();
    reorg_part++;
  }
  DBUG_RETURN(FALSE);
error:
  m_reorged_file[reorg_part]->ha_rnd_end();
  DBUG_RETURN(result);
}


/*
  Update create info as part of ALTER TABLE

  SYNOPSIS
    update_create_info()
    create_info                   Create info from ALTER TABLE

  RETURN VALUE
    NONE

  DESCRIPTION
    Method empty so far
*/

void ha_partition::update_create_info(HA_CREATE_INFO *create_info)
{
  /*
    Fix for bug#38751, some engines needs info-calls in ALTER.
    Archive need this since it flushes in ::info.
    HA_STATUS_AUTO is optimized so it will not always be forwarded
    to all partitions, but HA_STATUS_VARIABLE will.
  */
  info(HA_STATUS_VARIABLE);

  info(HA_STATUS_AUTO);

  if (!(create_info->used_fields & HA_CREATE_USED_AUTO))
    create_info->auto_increment_value= stats.auto_increment_value;

  create_info->data_file_name= create_info->index_file_name = NULL;
  return;
}


/**
  Change the internal TABLE_SHARE pointer

  @param table_arg    TABLE object
  @param share        New share to use

  @note Is used in error handling in ha_delete_table.
  All handlers should exist (lock_partitions should not be used)
*/

void ha_partition::change_table_ptr(TABLE *table_arg, TABLE_SHARE *share)
{
  handler **file_array;
  table= table_arg;
  table_share= share;
  /*
    m_file can be NULL when using an old cached table in DROP TABLE, when the
    table just has REMOVED PARTITIONING, see Bug#42438
  */
  if (m_file)
  {
    file_array= m_file;
    DBUG_ASSERT(*file_array);
    do
    {
      (*file_array)->change_table_ptr(table_arg, share);
    } while (*(++file_array));
  }

  if (m_added_file && m_added_file[0])
  {
    /* if in middle of a drop/rename etc */
    file_array= m_added_file;
    do
    {
      (*file_array)->change_table_ptr(table_arg, share);
    } while (*(++file_array));
  }
}

/*
  Change comments specific to handler

  SYNOPSIS
    update_table_comment()
    comment                       Original comment

  RETURN VALUE
    new comment 

  DESCRIPTION
    No comment changes so far
*/

char *ha_partition::update_table_comment(const char *comment)
{
  return (char*) comment;                       /* Nothing to change */
}


/**
  Handle delete and rename table

    @param from         Full path of old table
    @param to           Full path of new table

  @return Operation status
    @retval >0  Error
    @retval 0   Success

  @note  Common routine to handle delete_table and rename_table.
  The routine uses the partition handler file to get the
  names of the partition instances. Both these routines
  are called after creating the handler without table
  object and thus the file is needed to discover the
  names of the partitions and the underlying storage engines.
*/

uint ha_partition::del_ren_table(const char *from, const char *to)
{
  int save_error= 0;
  int error;
  char from_buff[FN_REFLEN], to_buff[FN_REFLEN], from_lc_buff[FN_REFLEN],
       to_lc_buff[FN_REFLEN];
  char *name_buffer_ptr;
  const char *from_path;
  const char *to_path= NULL;
  uint i;
  handler **file, **abort_file;
  DBUG_ENTER("ha_partition::del_ren_table");

  if (get_from_handler_file(from, ha_thd()->mem_root, false))
    DBUG_RETURN(TRUE);
  DBUG_ASSERT(m_file_buffer);
  DBUG_PRINT("enter", ("from: (%s) to: (%s)", from, to ? to : "(nil)"));
  name_buffer_ptr= m_name_buffer_ptr;
  file= m_file;
  if (to == NULL)
  {
    /*
      Delete table, start by delete the .par file. If error, break, otherwise
      delete as much as possible.
    */
    if ((error= handler::delete_table(from)))
      DBUG_RETURN(error);
  }
  /*
    Since ha_partition has HA_FILE_BASED, it must alter underlying table names
    if they do not have HA_FILE_BASED and lower_case_table_names == 2.
    See Bug#37402, for Mac OS X.
    The appended #P#<partname>[#SP#<subpartname>] will remain in current case.
    Using the first partitions handler, since mixing handlers is not allowed.
  */
  from_path= get_canonical_filename(*file, from, from_lc_buff);
  if (to != NULL)
    to_path= get_canonical_filename(*file, to, to_lc_buff);
  i= 0;
  do
  {
    create_partition_name(from_buff, from_path, name_buffer_ptr,
                          NORMAL_PART_NAME, FALSE);

    if (to != NULL)
    {                                           // Rename branch
      create_partition_name(to_buff, to_path, name_buffer_ptr,
                            NORMAL_PART_NAME, FALSE);
      error= (*file)->ha_rename_table(from_buff, to_buff);
      if (error)
        goto rename_error;
    }
    else                                        // delete branch
    {
      error= (*file)->ha_delete_table(from_buff);
    }
    name_buffer_ptr= strend(name_buffer_ptr) + 1;
    if (error)
      save_error= error;
    i++;
  } while (*(++file));
  if (to != NULL)
  {
    if ((error= handler::rename_table(from, to)))
    {
      /* Try to revert everything, ignore errors */
      (void) handler::rename_table(to, from);
      goto rename_error;
    }
  }
  DBUG_RETURN(save_error);
rename_error:
  name_buffer_ptr= m_name_buffer_ptr;
  for (abort_file= file, file= m_file; file < abort_file; file++)
  {
    /* Revert the rename, back from 'to' to the original 'from' */
    create_partition_name(from_buff, from_path, name_buffer_ptr,
                          NORMAL_PART_NAME, FALSE);
    create_partition_name(to_buff, to_path, name_buffer_ptr,
                          NORMAL_PART_NAME, FALSE);
    /* Ignore error here */
    (void) (*file)->ha_rename_table(to_buff, from_buff);
    name_buffer_ptr= strend(name_buffer_ptr) + 1;
  }
  DBUG_RETURN(error);
}


/**
  Set up table share object before calling create on underlying handler

  @param table             Table object
  @param info              Create info
  @param part_elem[in,out] Pointer to used partition_element, searched if NULL

  @return    status
    @retval  TRUE  Error
    @retval  FALSE Success
   
  @details
    Set up
    1) Comment on partition
    2) MAX_ROWS, MIN_ROWS on partition
    3) Index file name on partition
    4) Data file name on partition
*/

int ha_partition::set_up_table_before_create(TABLE *tbl,
                    const char *partition_name_with_path, 
                    HA_CREATE_INFO *info,
                    partition_element *part_elem)
{
  int error= 0;
  const char *partition_name;
  THD *thd= ha_thd();
  DBUG_ENTER("set_up_table_before_create");

  DBUG_ASSERT(part_elem);

  if (!part_elem)
    DBUG_RETURN(1);
  tbl->s->max_rows= part_elem->part_max_rows;
  tbl->s->min_rows= part_elem->part_min_rows;
  partition_name= strrchr(partition_name_with_path, FN_LIBCHAR);
  if ((part_elem->index_file_name &&
      (error= append_file_to_dir(thd,
                                 (const char**)&part_elem->index_file_name,
                                 partition_name+1))) ||
      (part_elem->data_file_name &&
      (error= append_file_to_dir(thd,
                                 (const char**)&part_elem->data_file_name,
                                 partition_name+1))))
  {
    DBUG_RETURN(error);
  }
  info->index_file_name= part_elem->index_file_name;
  info->data_file_name= part_elem->data_file_name;
  DBUG_RETURN(0);
}


/*
  Add two names together

  SYNOPSIS
    name_add()
    out:dest                          Destination string
    first_name                        First name
    sec_name                          Second name

  RETURN VALUE
    >0                                Error
    0                                 Success

  DESCRIPTION
    Routine used to add two names with '_' in between then. Service routine
    to create_handler_file
    Include the NULL in the count of characters since it is needed as separator
    between the partition names.
*/

static uint name_add(char *dest, const char *first_name, const char *sec_name)
{
  return (uint) (strxmov(dest, first_name, "#SP#", sec_name, NullS) -dest) + 1;
}


/**
  Create the special .par file

  @param name  Full path of table name

  @return Operation status
    @retval FALSE  Error code
    @retval TRUE   Success

  @note
    Method used to create handler file with names of partitions, their
    engine types and the number of partitions.
*/

bool ha_partition::create_handler_file(const char *name)
{
  partition_element *part_elem, *subpart_elem;
  uint i, j, part_name_len, subpart_name_len;
  uint tot_partition_words, tot_name_len, num_parts;
  uint tot_parts= 0;
  uint tot_len_words, tot_len_byte, chksum, tot_name_words;
  char *name_buffer_ptr;
  uchar *file_buffer, *engine_array;
  bool result= TRUE;
  char file_name[FN_REFLEN];
  char part_name[FN_REFLEN];
  char subpart_name[FN_REFLEN];
  File file;
  List_iterator_fast <partition_element> part_it(m_part_info->partitions);
  DBUG_ENTER("create_handler_file");

  num_parts= m_part_info->partitions.elements;
  DBUG_PRINT("info", ("table name = %s, num_parts = %u", name,
                      num_parts));
  tot_name_len= 0;
  for (i= 0; i < num_parts; i++)
  {
    part_elem= part_it++;
    if (part_elem->part_state != PART_NORMAL &&
        part_elem->part_state != PART_TO_BE_ADDED &&
        part_elem->part_state != PART_CHANGED)
      continue;
    tablename_to_filename(part_elem->partition_name, part_name,
                          FN_REFLEN);
    part_name_len= strlen(part_name);
    if (!m_is_sub_partitioned)
    {
      tot_name_len+= part_name_len + 1;
      tot_parts++;
    }
    else
    {
      List_iterator_fast <partition_element> sub_it(part_elem->subpartitions);
      for (j= 0; j < m_part_info->num_subparts; j++)
      {
	subpart_elem= sub_it++;
        tablename_to_filename(subpart_elem->partition_name,
                              subpart_name,
                              FN_REFLEN);
	subpart_name_len= strlen(subpart_name);
	tot_name_len+= part_name_len + subpart_name_len + 5;
        tot_parts++;
      }
    }
  }
  /*
     File format:
     Length in words              4 byte
     Checksum                     4 byte
     Total number of partitions   4 byte
     Array of engine types        n * 4 bytes where
     n = (m_tot_parts + 3)/4
     Length of name part in bytes 4 bytes
     (Names in filename format)
     Name part                    m * 4 bytes where
     m = ((length_name_part + 3)/4)*4

     All padding bytes are zeroed
  */
  tot_partition_words= (tot_parts + PAR_WORD_SIZE - 1) / PAR_WORD_SIZE;
  tot_name_words= (tot_name_len + PAR_WORD_SIZE - 1) / PAR_WORD_SIZE;
  /* 4 static words (tot words, checksum, tot partitions, name length) */
  tot_len_words= 4 + tot_partition_words + tot_name_words;
  tot_len_byte= PAR_WORD_SIZE * tot_len_words;
  if (!(file_buffer= (uchar *) my_malloc(tot_len_byte, MYF(MY_ZEROFILL))))
    DBUG_RETURN(TRUE);
  engine_array= (file_buffer + PAR_ENGINES_OFFSET);
  name_buffer_ptr= (char*) (engine_array + tot_partition_words * PAR_WORD_SIZE
                            + PAR_WORD_SIZE);
  part_it.rewind();
  for (i= 0; i < num_parts; i++)
  {
    part_elem= part_it++;
    if (part_elem->part_state != PART_NORMAL &&
        part_elem->part_state != PART_TO_BE_ADDED &&
        part_elem->part_state != PART_CHANGED)
      continue;
    if (!m_is_sub_partitioned)
    {
      tablename_to_filename(part_elem->partition_name, part_name, FN_REFLEN);
      name_buffer_ptr= strmov(name_buffer_ptr, part_name)+1;
      *engine_array= (uchar) ha_legacy_type(part_elem->engine_type);
      DBUG_PRINT("info", ("engine: %u", *engine_array));
      engine_array++;
    }
    else
    {
      List_iterator_fast <partition_element> sub_it(part_elem->subpartitions);
      for (j= 0; j < m_part_info->num_subparts; j++)
      {
	subpart_elem= sub_it++;
        tablename_to_filename(part_elem->partition_name, part_name,
                              FN_REFLEN);
        tablename_to_filename(subpart_elem->partition_name, subpart_name,
                              FN_REFLEN);
	name_buffer_ptr+= name_add(name_buffer_ptr,
				   part_name,
				   subpart_name);
        *engine_array= (uchar) ha_legacy_type(subpart_elem->engine_type);
        DBUG_PRINT("info", ("engine: %u", *engine_array));
	engine_array++;
      }
    }
  }
  chksum= 0;
  int4store(file_buffer, tot_len_words);
  int4store(file_buffer + PAR_NUM_PARTS_OFFSET, tot_parts);
  int4store(file_buffer + PAR_ENGINES_OFFSET +
            (tot_partition_words * PAR_WORD_SIZE),
            tot_name_len);
  for (i= 0; i < tot_len_words; i++)
    chksum^= uint4korr(file_buffer + PAR_WORD_SIZE * i);
  int4store(file_buffer + PAR_CHECKSUM_OFFSET, chksum);
  /*
    Add .par extension to the file name.
    Create and write and close file
    to be used at open, delete_table and rename_table
  */
  fn_format(file_name, name, "", ha_par_ext, MY_APPEND_EXT);
  if ((file= mysql_file_create(key_file_partition,
                               file_name, CREATE_MODE, O_RDWR | O_TRUNC,
                               MYF(MY_WME))) >= 0)
  {
    result= mysql_file_write(file, (uchar *) file_buffer, tot_len_byte,
                             MYF(MY_WME | MY_NABP)) != 0;
    (void) mysql_file_close(file, MYF(0));
  }
  else
    result= TRUE;
  my_free(file_buffer);
  DBUG_RETURN(result);
}


/**
  Clear handler variables and free some memory
*/

void ha_partition::clear_handler_file()
{
  if (m_engine_array)
  {
    plugin_unlock_list(NULL, m_engine_array, m_tot_parts);
    my_free(m_engine_array);
    m_engine_array= NULL;
  }
  if (m_file_buffer)
  {
    my_free(m_file_buffer);
    m_file_buffer= NULL;
  }
}


/**
  Create underlying handler objects

  @param mem_root  Allocate memory through this

  @return Operation status
    @retval TRUE   Error
    @retval FALSE  Success
*/

bool ha_partition::create_handlers(MEM_ROOT *mem_root)
{
  uint i;
  uint alloc_len= (m_tot_parts + 1) * sizeof(handler*);
  handlerton *hton0;
  DBUG_ENTER("create_handlers");

  if (!(m_file= (handler **) alloc_root(mem_root, alloc_len)))
    DBUG_RETURN(TRUE);
  m_file_tot_parts= m_tot_parts;
  bzero((char*) m_file, alloc_len);
  for (i= 0; i < m_tot_parts; i++)
  {
    handlerton *hton= plugin_data(m_engine_array[i], handlerton*);
    if (!(m_file[i]= get_new_handler(table_share, mem_root,
                                     hton)))
      DBUG_RETURN(TRUE);
    DBUG_PRINT("info", ("engine_type: %u", hton->db_type));
  }
  /* For the moment we only support partition over the same table engine */
  hton0= plugin_data(m_engine_array[0], handlerton*);
  if (hton0 == myisam_hton)
  {
    DBUG_PRINT("info", ("MyISAM"));
    m_myisam= TRUE;
  }
  /* INNODB may not be compiled in... */
  else if (ha_legacy_type(hton0) == DB_TYPE_INNODB)
  {
    DBUG_PRINT("info", ("InnoDB"));
    m_innodb= TRUE;
  }
  DBUG_RETURN(FALSE);
}


/*
  Create underlying handler objects from partition info

  SYNOPSIS
    new_handlers_from_part_info()
    mem_root		Allocate memory through this

  RETURN VALUE
    TRUE                  Error
    FALSE                 Success
*/

bool ha_partition::new_handlers_from_part_info(MEM_ROOT *mem_root)
{
  uint i, j, part_count;
  partition_element *part_elem;
  uint alloc_len= (m_tot_parts + 1) * sizeof(handler*);
  List_iterator_fast <partition_element> part_it(m_part_info->partitions);
  DBUG_ENTER("ha_partition::new_handlers_from_part_info");

  if (!(m_file= (handler **) alloc_root(mem_root, alloc_len)))
  {
    mem_alloc_error(alloc_len);
    goto error_end;
  }
  m_file_tot_parts= m_tot_parts;
  bzero((char*) m_file, alloc_len);
  DBUG_ASSERT(m_part_info->num_parts > 0);

  i= 0;
  part_count= 0;
  /*
    Don't know the size of the underlying storage engine, invent a number of
    bytes allocated for error message if allocation fails
  */
  do
  {
    part_elem= part_it++;
    if (m_is_sub_partitioned)
    {
      for (j= 0; j < m_part_info->num_subparts; j++)
      {
	if (!(m_file[part_count++]= get_new_handler(table_share, mem_root,
                                                    part_elem->engine_type)))
          goto error;
	DBUG_PRINT("info", ("engine_type: %u",
                   (uint) ha_legacy_type(part_elem->engine_type)));
      }
    }
    else
    {
      if (!(m_file[part_count++]= get_new_handler(table_share, mem_root,
                                                  part_elem->engine_type)))
        goto error;
      DBUG_PRINT("info", ("engine_type: %u",
                 (uint) ha_legacy_type(part_elem->engine_type)));
    }
  } while (++i < m_part_info->num_parts);
  if (part_elem->engine_type == myisam_hton)
  {
    DBUG_PRINT("info", ("MyISAM"));
    m_myisam= TRUE;
  }
  DBUG_RETURN(FALSE);
error:
  mem_alloc_error(sizeof(handler));
error_end:
  DBUG_RETURN(TRUE);
}


/**
  Read the .par file to get the partitions engines and names

  @param name  Name of table file (without extention)

  @return Operation status
    @retval true   Failure
    @retval false  Success

  @note On success, m_file_buffer is allocated and must be
  freed by the caller. m_name_buffer_ptr and m_tot_parts is also set.
*/

bool ha_partition::read_par_file(const char *name)
{
  char buff[FN_REFLEN], *tot_name_len_offset;
  File file;
  char *file_buffer;
  uint i, len_bytes, len_words, tot_partition_words, tot_name_words, chksum;
  DBUG_ENTER("ha_partition::read_par_file");
  DBUG_PRINT("enter", ("table name: '%s'", name));

  if (m_file_buffer)
    DBUG_RETURN(false);
  fn_format(buff, name, "", ha_par_ext, MY_APPEND_EXT);

  /* Following could be done with mysql_file_stat to read in whole file */
  if ((file= mysql_file_open(key_file_partition,
                             buff, O_RDONLY | O_SHARE, MYF(0))) < 0)
    DBUG_RETURN(TRUE);
  if (mysql_file_read(file, (uchar *) &buff[0], PAR_WORD_SIZE, MYF(MY_NABP)))
    goto err1;
  len_words= uint4korr(buff);
  len_bytes= PAR_WORD_SIZE * len_words;
  if (mysql_file_seek(file, 0, MY_SEEK_SET, MYF(0)) == MY_FILEPOS_ERROR)
    goto err1;
  if (!(file_buffer= (char*) my_malloc(len_bytes, MYF(0))))
    goto err1;
  if (mysql_file_read(file, (uchar *) file_buffer, len_bytes, MYF(MY_NABP)))
    goto err2;

  chksum= 0;
  for (i= 0; i < len_words; i++)
    chksum ^= uint4korr((file_buffer) + PAR_WORD_SIZE * i);
  if (chksum)
    goto err2;
  m_tot_parts= uint4korr((file_buffer) + PAR_NUM_PARTS_OFFSET);
  DBUG_PRINT("info", ("No of parts = %u", m_tot_parts));
  tot_partition_words= (m_tot_parts + PAR_WORD_SIZE - 1) / PAR_WORD_SIZE;

  tot_name_len_offset= file_buffer + PAR_ENGINES_OFFSET +
                       PAR_WORD_SIZE * tot_partition_words;
  tot_name_words= (uint4korr(tot_name_len_offset) + PAR_WORD_SIZE - 1) /
                  PAR_WORD_SIZE;
  /*
    Verify the total length = tot size word, checksum word, num parts word +
    engines array + name length word + name array.
  */
  if (len_words != (tot_partition_words + tot_name_words + 4))
    goto err2;
  (void) mysql_file_close(file, MYF(0));
  m_file_buffer= file_buffer;          // Will be freed in clear_handler_file()
  m_name_buffer_ptr= tot_name_len_offset + PAR_WORD_SIZE;

  DBUG_RETURN(false);

err2:
  my_free(file_buffer);
err1:
  (void) mysql_file_close(file, MYF(0));
  DBUG_RETURN(true);
}


/**
  Setup m_engine_array

  @param mem_root  MEM_ROOT to use for allocating new handlers

  @return Operation status
    @retval false  Success
    @retval true   Failure
*/

bool ha_partition::setup_engine_array(MEM_ROOT *mem_root)
{
  uint i;
  uchar *buff;
  handlerton **engine_array, *first_engine;
  enum legacy_db_type db_type, first_db_type;

  DBUG_ASSERT(!m_file);
  DBUG_ENTER("ha_partition::setup_engine_array");
  engine_array= (handlerton **) my_alloca(m_tot_parts * sizeof(handlerton*));
  if (!engine_array)
    DBUG_RETURN(true);

  buff= (uchar *) (m_file_buffer + PAR_ENGINES_OFFSET);
  first_db_type= (enum legacy_db_type) buff[0];
  first_engine= ha_resolve_by_legacy_type(ha_thd(), first_db_type);
  if (!first_engine)
    goto err;

  if (!(m_engine_array= (plugin_ref*)
                my_malloc(m_tot_parts * sizeof(plugin_ref), MYF(MY_WME))))
    goto err;

  for (i= 0; i < m_tot_parts; i++)
  {
    db_type= (enum legacy_db_type) buff[i];
    if (db_type != first_db_type)
    {
      DBUG_PRINT("error", ("partition %u engine %d is not same as "
                           "first partition %d", i, db_type,
                           (int) first_db_type));
      DBUG_ASSERT(0);
      clear_handler_file();
      goto err;
    }
    m_engine_array[i]= ha_lock_engine(NULL, first_engine);
    if (!m_engine_array[i])
    {
      clear_handler_file();
      goto err;
    }
  }

  my_afree((gptr) engine_array);
    
  if (create_handlers(mem_root))
  {
    clear_handler_file();
    DBUG_RETURN(true);
  }

  DBUG_RETURN(false);

err:
  my_afree((gptr) engine_array);
  DBUG_RETURN(true);
}


/**
  Get info about partition engines and their names from the .par file

  @param name      Full path of table name
  @param mem_root  Allocate memory through this
  @param is_clone  If it is a clone, don't create new handlers

  @return Operation status
    @retval true   Error
    @retval false  Success

  @note Open handler file to get partition names, engine types and number of
  partitions.
*/

bool ha_partition::get_from_handler_file(const char *name, MEM_ROOT *mem_root,
                                         bool is_clone)
{
  DBUG_ENTER("ha_partition::get_from_handler_file");
  DBUG_PRINT("enter", ("table name: '%s'", name));

  if (m_file_buffer)
    DBUG_RETURN(false);

  if (read_par_file(name))
    DBUG_RETURN(true);

  if (!is_clone && setup_engine_array(mem_root))
    DBUG_RETURN(true);

  DBUG_RETURN(false);
}


/****************************************************************************
                MODULE open/close object
****************************************************************************/


bool ha_partition::insert_partition_name_in_hash(const char *name, uint part_id,
                                                 bool is_subpart)
{
  PART_NAME_DEF *part_def;
  uchar *part_name;
  uint part_name_length;
  /*
    Calculate and store the length here, to avoid doing it when
    searching the hash.
  */
  part_name_length= strlen(name);
  /*
    Must use memory that lives as long as table_share.
    Freed in ha_data_partition_destroy.
    Since we use my_multi_malloc, then my_free(part_def) will also free
    part_name, as a part of my_hash_free.
  */
  if (!my_multi_malloc(MY_WME,
                       &part_def, sizeof(PART_NAME_DEF),
                       &part_name, part_name_length + 1,
                       NULL))
    return true;
  memcpy(part_name, name, part_name_length + 1);
  part_def->partition_name= part_name;
  part_def->length= part_name_length;
  part_def->part_id= part_id;
  part_def->is_subpart= is_subpart;
  if (my_hash_insert(&table_share->ha_part_data->partition_name_hash,
                     (uchar *) part_def))
    return true;
  return false;
}


/**
  Populate the partition_name_hash in table_share->ha_part_data.

  @note table_share->LOCK_ha_data mutex must be hold.
*/

bool ha_partition::populate_partition_name_hash()
{
  List_iterator<partition_element> part_it(m_part_info->partitions);
  uint num_parts= m_part_info->num_parts;
  uint num_subparts= m_is_sub_partitioned ? m_part_info->num_subparts : 1;
  uint tot_names;
  uint i= 0;
#ifndef DBUG_OFF
  if (table_share->tmp_table == NO_TMP_TABLE)
    mysql_mutex_assert_owner(&table_share->LOCK_ha_data);
#endif

  DBUG_ENTER("ha_partition::populate_partition_name_hash");
  tot_names= m_is_sub_partitioned ? m_tot_parts + num_parts : num_parts;
  if (my_hash_init(&table_share->ha_part_data->partition_name_hash,
                          system_charset_info, tot_names, 0, 0,
                          (my_hash_get_key) get_part_name,
                          my_free, HASH_UNIQUE))
  {
    DBUG_RETURN(TRUE);
  }

  do
  {
    partition_element *part_elem= part_it++;
    DBUG_ASSERT(part_elem->part_state == PART_NORMAL);
    if (part_elem->part_state == PART_NORMAL)
    {
      if (insert_partition_name_in_hash(part_elem->partition_name,
                                        i * num_subparts, false))
        goto err;
      if (m_is_sub_partitioned)
      {
        List_iterator<partition_element>
                                    subpart_it(part_elem->subpartitions);
        partition_element *sub_elem;
        uint j= 0;
        do
        {
          sub_elem= subpart_it++;
          if (insert_partition_name_in_hash(sub_elem->partition_name,
                                            i * num_subparts + j, true))
            goto err;

        } while (++j < num_subparts);
      }
    }
  } while (++i < num_parts);
  DBUG_RETURN(FALSE);
err:
  my_hash_free(&table_share->ha_part_data->partition_name_hash);
  DBUG_RETURN(TRUE);
}


/**
  A destructor for partition-specific TABLE_SHARE data.
*/

void ha_data_partition_destroy(HA_DATA_PARTITION* ha_part_data)
{
  if (ha_part_data)
  {
    mysql_mutex_destroy(&ha_part_data->LOCK_auto_inc);
    my_hash_free(&ha_part_data->partition_name_hash);
  }
}

/*
  Open handler object

  SYNOPSIS
    open()
    name                  Full path of table name
    mode                  Open mode flags
    test_if_locked        ?

  RETURN VALUE
    >0                    Error
    0                     Success

  DESCRIPTION
    Used for opening tables. The name will be the name of the file.
    A table is opened when it needs to be opened. For instance
    when a request comes in for a select on the table (tables are not
    open and closed for each request, they are cached).

    Called from handler.cc by handler::ha_open(). The server opens all tables
    by calling ha_open() which then calls the handler specific open().
*/

int ha_partition::open(const char *name, int mode, uint test_if_locked)
{
  char *name_buffer_ptr;
  int error= HA_ERR_INITIALIZATION;
  uint alloc_len;
  handler **file;
  char name_buff[FN_REFLEN];
  bool is_not_tmp_table= (table_share->tmp_table == NO_TMP_TABLE);
  ulonglong check_table_flags;
  DBUG_ENTER("ha_partition::open");

  DBUG_ASSERT(table->s == table_share);
  ref_length= 0;
  m_mode= mode;
  m_open_test_lock= test_if_locked;
  m_part_field_array= m_part_info->full_part_field_array;
  if (get_from_handler_file(name, &table->mem_root, test(m_is_clone_of)))
    DBUG_RETURN(error);
  name_buffer_ptr= m_name_buffer_ptr;
  m_start_key.length= 0;
  m_rec0= table->record[0];
  m_rec_length= table_share->reclength;
  alloc_len= m_tot_parts * (m_rec_length + PARTITION_BYTES_IN_POS);
  alloc_len+= table_share->max_key_length;
  if (!m_ordered_rec_buffer)
  {
    if (!(m_ordered_rec_buffer= (uchar*)my_malloc(alloc_len, MYF(MY_WME))))
    {
      DBUG_RETURN(error);
    }
    {
      /*
        We set-up one record per partition and each record has 2 bytes in
        front where the partition id is written. This is used by ordered
        index_read.
        We also set-up a reference to the first record for temporary use in
        setting up the scan.
      */
      char *ptr= (char*)m_ordered_rec_buffer;
      uint i= 0;
      do
      {
        int2store(ptr, i);
        ptr+= m_rec_length + PARTITION_BYTES_IN_POS;
      } while (++i < m_tot_parts);
      m_start_key.key= (const uchar*)ptr;
    }
  }

  /* Initialize the bitmap we use to minimize ha_start_bulk_insert calls */
  if (bitmap_init(&m_bulk_insert_started, NULL, m_tot_parts + 1, FALSE))
    DBUG_RETURN(error);
  bitmap_clear_all(&m_bulk_insert_started);
  /* Initialize the bitmap we use to keep track of locked partitions */
  if (bitmap_init(&m_locked_partitions, NULL, m_tot_parts, FALSE))
  {
    bitmap_free(&m_bulk_insert_started);
    DBUG_RETURN(error);
  }
  bitmap_clear_all(&m_locked_partitions);
  /* Initialize the bitmap we use to determine what partitions are locked */
  DBUG_ASSERT(m_part_info);
  /* Initialize the bitmap for used partitions */
  if (!m_is_clone_of)
  {
    DBUG_ASSERT(!m_clone_mem_root);
    if (m_part_info->set_partition_bitmaps(NULL))
    {
      bitmap_free(&m_bulk_insert_started);
      bitmap_free(&m_locked_partitions);
      DBUG_RETURN(error);
    }
  }

  if (m_is_clone_of)
  {
    uint i;
    DBUG_ASSERT(m_clone_mem_root);
    /* Allocate an array of handler pointers for the partitions handlers. */
    alloc_len= (m_tot_parts + 1) * sizeof(handler*);
    if (!(m_file= (handler **) alloc_root(m_clone_mem_root, alloc_len)))
    {
      error= HA_ERR_INITIALIZATION;
      goto err_alloc;
    }
    memset(m_file, 0, alloc_len);
    /*
      Populate them by cloning the original partitions. This also opens them.
      Note that file->ref is allocated too.
    */
    file= m_is_clone_of->m_file;
    for (i= 0; i < m_tot_parts; i++)
    {
      create_partition_name(name_buff, name, name_buffer_ptr, NORMAL_PART_NAME,
                            FALSE);
      if (!(m_file[i]= file[i]->clone(name_buff, m_clone_mem_root)))
      {
        error= HA_ERR_INITIALIZATION;
        file= &m_file[i];
        goto err_handler;
      }
      name_buffer_ptr+= strlen(name_buffer_ptr) + 1;
    }
  }
  else
  {
   file= m_file;
   do
   {
      create_partition_name(name_buff, name, name_buffer_ptr, NORMAL_PART_NAME,
                            FALSE);
      if ((error= (*file)->ha_open(table, name_buff, mode, test_if_locked)))
        goto err_handler;
      m_num_locks+= (*file)->lock_count();
      name_buffer_ptr+= strlen(name_buffer_ptr) + 1;
    } while (*(++file));
  }
  
  file= m_file;
  ref_length= (*file)->ref_length;
  check_table_flags= (((*file)->ha_table_flags() &
                       ~(PARTITION_DISABLED_TABLE_FLAGS)) |
                      (PARTITION_ENABLED_TABLE_FLAGS));
  while (*(++file))
  {
    /* MyISAM can have smaller ref_length for partitions with MAX_ROWS set */
    set_if_bigger(ref_length, ((*file)->ref_length));
    /*
      Verify that all partitions have the same set of table flags.
      Mask all flags that partitioning enables/disables.
    */
    if (check_table_flags != (((*file)->ha_table_flags() &
                               ~(PARTITION_DISABLED_TABLE_FLAGS)) |
                              (PARTITION_ENABLED_TABLE_FLAGS)))
    {
      error= HA_ERR_INITIALIZATION;
      /* set file to last handler, so all of them are closed */
      file = &m_file[m_tot_parts - 1];
      goto err_handler;
    }
  }
  key_used_on_scan= m_file[0]->key_used_on_scan;
  implicit_emptied= m_file[0]->implicit_emptied;
  /*
    Add 2 bytes for partition id in position ref length.
    ref_length=max_in_all_partitions(ref_length) + PARTITION_BYTES_IN_POS
  */
  ref_length+= PARTITION_BYTES_IN_POS;
  m_ref_length= ref_length;

  /*
    Release buffer read from .par file. It will not be reused again after
    being opened once.
  */
  clear_handler_file();
  /*
    Initialize priority queue, initialized to reading forward.
  */
  if ((error= init_queue(&m_queue, m_tot_parts, (uint) PARTITION_BYTES_IN_POS,
                         0, key_rec_cmp, (void*)this)))
    goto err_handler;

  /*
    Use table_share->ha_part_data to share auto_increment_value among
    all handlers for the same table.
  */
  if (is_not_tmp_table)
    mysql_mutex_lock(&table_share->LOCK_ha_data);
  if (!table_share->ha_part_data)
  {
    /* currently only needed for auto_increment and partition_name_hash */
    table_share->ha_part_data= (HA_DATA_PARTITION*)
                                   alloc_root(&table_share->mem_root,
                                              sizeof(HA_DATA_PARTITION));
    if (!table_share->ha_part_data)
    {
      goto unlock_err_handler;
    }
    DBUG_PRINT("info", ("table_share->ha_part_data 0x%p",
                        table_share->ha_part_data));
    /* zeros both auto_increment variables and partition_name_hash.records */
    bzero(table_share->ha_part_data, sizeof(HA_DATA_PARTITION));
    table_share->ha_part_data_destroy= ha_data_partition_destroy;
    mysql_mutex_init(key_PARTITION_LOCK_auto_inc,
                     &table_share->ha_part_data->LOCK_auto_inc,
                     MY_MUTEX_INIT_FAST);
    if (populate_partition_name_hash())
      goto unlock_err_handler;
  }
  if (is_not_tmp_table)
    mysql_mutex_unlock(&table_share->LOCK_ha_data);
  /*
    Some handlers update statistics as part of the open call. This will in
    some cases corrupt the statistics of the partition handler and thus
    to ensure we have correct statistics we call info from open after
    calling open on all individual handlers.
  */
  m_handler_status= handler_opened;
  if (m_part_info->part_expr)
    m_part_func_monotonicity_info=
                            m_part_info->part_expr->get_monotonicity_info();
  else if (m_part_info->list_of_part_fields)
    m_part_func_monotonicity_info= MONOTONIC_STRICT_INCREASING;
  info(HA_STATUS_VARIABLE | HA_STATUS_CONST);
  DBUG_RETURN(0);

unlock_err_handler:
  if (is_not_tmp_table)
    mysql_mutex_unlock(&table_share->LOCK_ha_data);
err_handler:
  DEBUG_SYNC(ha_thd(), "partition_open_error");
  while (file-- != m_file)
    (*file)->ha_close();
err_alloc:
  bitmap_free(&m_bulk_insert_started);
  bitmap_free(&m_locked_partitions);

  DBUG_RETURN(error);
}


/**
  Clone the open and locked partitioning handler.

  @param  mem_root  MEM_ROOT to use.

  @return Pointer to the successfully created clone or NULL

  @details
  This function creates a new ha_partition handler as a clone/copy. The
  original (this) must already be opened and locked. The clone will use
  the originals m_part_info.
  It also allocates memory for ref + ref_dup.
  In ha_partition::open() it will clone its original handlers partitions
  which will allocate then on the correct MEM_ROOT and also open them.
*/

handler *ha_partition::clone(const char *name, MEM_ROOT *mem_root)
{
  ha_partition *new_handler;

  DBUG_ENTER("ha_partition::clone");
  new_handler= new (mem_root) ha_partition(ht, table_share, m_part_info,
                                           this, mem_root);
  /*
    Allocate new_handler->ref here because otherwise ha_open will allocate it
    on this->table->mem_root and we will not be able to reclaim that memory 
    when the clone handler object is destroyed.
  */
  if (new_handler &&
      !(new_handler->ref= (uchar*) alloc_root(mem_root,
                                              ALIGN_SIZE(m_ref_length)*2)))
    new_handler= NULL;

  if (new_handler &&
      new_handler->ha_open(table, name,
                           table->db_stat, HA_OPEN_IGNORE_IF_LOCKED))
    new_handler= NULL;

  DBUG_RETURN((handler*) new_handler);
}


/*
  Close handler object

  SYNOPSIS
    close()

  RETURN VALUE
    >0                   Error code
    0                    Success

  DESCRIPTION
    Called from sql_base.cc, sql_select.cc, and table.cc.
    In sql_select.cc it is only used to close up temporary tables or during
    the process where a temporary table is converted over to being a
    myisam table.
    For sql_base.cc look at close_data_tables().
*/

int ha_partition::close(void)
{
  bool first= TRUE;
  handler **file;
  DBUG_ENTER("ha_partition::close");

  DBUG_ASSERT(table->s == table_share);
  delete_queue(&m_queue);
  bitmap_free(&m_bulk_insert_started);
  bitmap_free(&m_locked_partitions);
  DBUG_ASSERT(m_part_info);
  file= m_file;

repeat:
  do
  {
    (*file)->ha_close();
  } while (*(++file));

  if (first && m_added_file && m_added_file[0])
  {
    file= m_added_file;
    first= FALSE;
    goto repeat;
  }

  m_handler_status= handler_closed;
  DBUG_RETURN(0);
}

/****************************************************************************
                MODULE start/end statement
****************************************************************************/
/*
  A number of methods to define various constants for the handler. In
  the case of the partition handler we need to use some max and min
  of the underlying handlers in most cases.
*/

/*
  Set external locks on table

  SYNOPSIS
    external_lock()
    thd                    Thread object
    lock_type              Type of external lock

  RETURN VALUE
    >0                   Error code
    0                    Success

  DESCRIPTION
    First you should go read the section "locking functions for mysql" in
    lock.cc to understand this.
    This create a lock on the table. If you are implementing a storage engine
    that can handle transactions look at ha_berkeley.cc to see how you will
    want to go about doing this. Otherwise you should consider calling
    flock() here.
    Originally this method was used to set locks on file level to enable
    several MySQL Servers to work on the same data. For transactional
    engines it has been "abused" to also mean start and end of statements
    to enable proper rollback of statements and transactions. When LOCK
    TABLES has been issued the start_stmt method takes over the role of
    indicating start of statement but in this case there is no end of
    statement indicator(?).

    Called from lock.cc by lock_external() and unlock_external(). Also called
    from sql_table.cc by copy_data_between_tables().
*/

int ha_partition::external_lock(THD *thd, int lock_type)
{
  uint error;
  uint i, first_used_partition;
  MY_BITMAP *used_partitions;
  DBUG_ENTER("ha_partition::external_lock");

  DBUG_ASSERT(!auto_increment_lock && !auto_increment_safe_stmt_log_lock);
  m_lock_type= lock_type;

  if (m_lock_type == F_UNLCK)
    used_partitions= &m_locked_partitions;
  else
    used_partitions= &(m_part_info->lock_partitions);
  first_used_partition= bitmap_get_first_set(used_partitions);
  DBUG_ASSERT(first_used_partition != MY_BIT_NONE);
  for (i= first_used_partition; i < m_tot_parts; i++)
  {
    if (bitmap_is_set(used_partitions, i))
    {
      DBUG_PRINT("info", ("external_lock(thd, %d) part %d", lock_type, i));
      if ((error= m_file[i]->ha_external_lock(thd, lock_type)))
      {
        if (lock_type != F_UNLCK)
          goto err_handler;
      }
      DBUG_PRINT("info", ("external_lock part %u lock %d", i, lock_type));
      if (lock_type != F_UNLCK)
        bitmap_set_bit(&m_locked_partitions, i);
    }
  }
  if (m_lock_type == F_UNLCK)
    bitmap_clear_all(used_partitions);

  if (m_added_file && m_added_file[0])
  {
    handler **file= m_added_file;
    DBUG_ASSERT(lock_type == F_UNLCK);
    do
    {
      (void) (*file)->ha_external_lock(thd, lock_type);
    } while (*(++file));
  }
  DBUG_RETURN(0);

err_handler:
  for (i= first_used_partition; i < m_tot_parts; i++)
  {
    if (bitmap_is_set(&m_locked_partitions, i))
    {
      (void) m_file[i]->ha_external_lock(thd, F_UNLCK);
    }
  }
  m_lock_type= F_UNLCK;
  bitmap_clear_all(&m_locked_partitions);
  DBUG_RETURN(error);
}


/*
  Get the lock(s) for the table and perform conversion of locks if needed

  SYNOPSIS
    store_lock()
    thd                   Thread object
    to                    Lock object array
    lock_type             Table lock type

  RETURN VALUE
    >0                   Error code
    0                    Success

  DESCRIPTION
    The idea with handler::store_lock() is the following:

    The statement decided which locks we should need for the table
    for updates/deletes/inserts we get WRITE locks, for SELECT... we get
    read locks.

    Before adding the lock into the table lock handler (see thr_lock.c)
    mysqld calls store lock with the requested locks.  Store lock can now
    modify a write lock to a read lock (or some other lock), ignore the
    lock (if we don't want to use MySQL table locks at all) or add locks
    for many tables (like we do when we are using a MERGE handler).

    Berkeley DB for partition  changes all WRITE locks to TL_WRITE_ALLOW_WRITE
    (which signals that we are doing WRITES, but we are still allowing other
    reader's and writer's.

    When releasing locks, store_lock() is also called. In this case one
    usually doesn't have to do anything.

    store_lock is called when holding a global mutex to ensure that only
    one thread at a time changes the locking information of tables.

    In some exceptional cases MySQL may send a request for a TL_IGNORE;
    This means that we are requesting the same lock as last time and this
    should also be ignored. (This may happen when someone does a flush
    table when we have opened a part of the tables, in which case mysqld
    closes and reopens the tables and tries to get the same locks as last
    time).  In the future we will probably try to remove this.

    Called from lock.cc by get_lock_data().
*/

THR_LOCK_DATA **ha_partition::store_lock(THD *thd,
					 THR_LOCK_DATA **to,
					 enum thr_lock_type lock_type)
{
  uint i, first_used_partition;
  DBUG_ENTER("ha_partition::store_lock");

  first_used_partition= bitmap_get_first_set(&(m_part_info->lock_partitions));
  DBUG_ASSERT(first_used_partition != MY_BIT_NONE);
  for (i= first_used_partition; i < m_tot_parts; i++)
  {
    if (bitmap_is_set(&(m_part_info->lock_partitions), i))
    {
      DBUG_PRINT("info", ("store lock %d iteration", i));
      to= m_file[i]->store_lock(thd, to, lock_type);
    }
  }
  DBUG_RETURN(to);
}

/*
  Start a statement when table is locked

  SYNOPSIS
    start_stmt()
    thd                  Thread object
    lock_type            Type of external lock

  RETURN VALUE
    >0                   Error code
    0                    Success

  DESCRIPTION
    This method is called instead of external lock when the table is locked
    before the statement is executed.
*/

int ha_partition::start_stmt(THD *thd, thr_lock_type lock_type)
{
  int error= 0;
  uint i, first_used_partition;
  DBUG_ENTER("ha_partition::start_stmt");

  first_used_partition= bitmap_get_first_set(&(m_part_info->lock_partitions));
  DBUG_ASSERT(first_used_partition != MY_BIT_NONE);
  for (i= first_used_partition; i < m_tot_parts; i++)
  {
    if (bitmap_is_set(&(m_part_info->lock_partitions), i))
      if ((error= m_file[i]->start_stmt(thd, lock_type)))
        break;
  }
  DBUG_RETURN(error);
}


/*
  Get number of lock objects returned in store_lock

  SYNOPSIS
    lock_count()

  RETURN VALUE
    Number of locks returned in call to store_lock

  DESCRIPTION
    Returns the number of store locks needed in call to store lock.
    We return number of partitions since we call store_lock on each
    underlying handler. Assists the above functions in allocating
    sufficient space for lock structures.
*/

uint ha_partition::lock_count() const
{
  DBUG_ENTER("ha_partition::lock_count");
  DBUG_PRINT("info", ("m_num_locks %d", m_num_locks));
  DBUG_RETURN(m_num_locks);
}


/*
  Unlock last accessed row

  SYNOPSIS
    unlock_row()

  RETURN VALUE
    NONE

  DESCRIPTION
    Record currently processed was not in the result set of the statement
    and is thus unlocked. Used for UPDATE and DELETE queries.
*/

void ha_partition::unlock_row()
{
  DBUG_ENTER("ha_partition::unlock_row");
  m_file[m_last_part]->unlock_row();
  DBUG_VOID_RETURN;
}

/**
  Check if semi consistent read was used

  SYNOPSIS
    was_semi_consistent_read()

  RETURN VALUE
    TRUE   Previous read was a semi consistent read
    FALSE  Previous read was not a semi consistent read

  DESCRIPTION
    See handler.h:
    In an UPDATE or DELETE, if the row under the cursor was locked by another
    transaction, and the engine used an optimistic read of the last
    committed row value under the cursor, then the engine returns 1 from this
    function. MySQL must NOT try to update this optimistic value. If the
    optimistic value does not match the WHERE condition, MySQL can decide to
    skip over this row. Currently only works for InnoDB. This can be used to
    avoid unnecessary lock waits.

    If this method returns nonzero, it will also signal the storage
    engine that the next read will be a locking re-read of the row.
*/
bool ha_partition::was_semi_consistent_read()
{
  DBUG_ENTER("ha_partition::was_semi_consistent_read");
  DBUG_ASSERT(m_last_part < m_tot_parts &&
              bitmap_is_set(&(m_part_info->read_partitions), m_last_part));
  DBUG_RETURN(m_file[m_last_part]->was_semi_consistent_read());
}

/**
  Use semi consistent read if possible

  SYNOPSIS
    try_semi_consistent_read()
    yes   Turn on semi consistent read

  RETURN VALUE
    NONE

  DESCRIPTION
    See handler.h:
    Tell the engine whether it should avoid unnecessary lock waits.
    If yes, in an UPDATE or DELETE, if the row under the cursor was locked
    by another transaction, the engine may try an optimistic read of
    the last committed row value under the cursor.
    Note: prune_partitions are already called before this call, so using
    pruning is OK.
*/
void ha_partition::try_semi_consistent_read(bool yes)
{
  uint i, first_used_partition;
  DBUG_ENTER("ha_partition::try_semi_consistent_read");
  
  first_used_partition= bitmap_get_first_set(&(m_part_info->read_partitions));
  DBUG_ASSERT(first_used_partition != MY_BIT_NONE);
  for (i= first_used_partition; i < m_tot_parts; i++)
  {
    if (bitmap_is_set(&(m_part_info->read_partitions), i))
      m_file[i]->try_semi_consistent_read(yes);
  }
  DBUG_VOID_RETURN;
}


/****************************************************************************
                MODULE change record
****************************************************************************/

/*
  Insert a row to the table

  SYNOPSIS
    write_row()
    buf                        The row in MySQL Row Format

  RETURN VALUE
    >0                         Error code
    0                          Success

  DESCRIPTION
    write_row() inserts a row. buf() is a byte array of data, normally
    record[0].

    You can use the field information to extract the data from the native byte
    array type.

    Example of this would be:
    for (Field **field=table->field ; *field ; field++)
    {
      ...
    }

    See ha_tina.cc for a variant of extracting all of the data as strings.
    ha_berkeley.cc has a variant of how to store it intact by "packing" it
    for ha_berkeley's own native storage type.

    Called from item_sum.cc, item_sum.cc, sql_acl.cc, sql_insert.cc,
    sql_insert.cc, sql_select.cc, sql_table.cc, sql_udf.cc, and sql_update.cc.

    ADDITIONAL INFO:

    We have to set timestamp fields and auto_increment fields, because those
    may be used in determining which partition the row should be written to.
*/

int ha_partition::write_row(uchar * buf)
{
  uint32 part_id;
  int error;
  longlong func_value;
  bool have_auto_increment= table->next_number_field && buf == table->record[0];
  my_bitmap_map *old_map;
  THD *thd= ha_thd();
  timestamp_auto_set_type saved_timestamp_type= table->timestamp_field_type;
  sql_mode_t saved_sql_mode= thd->variables.sql_mode;
  bool saved_auto_inc_field_not_null= table->auto_increment_field_not_null;
  DBUG_ENTER("ha_partition::write_row");
  DBUG_ASSERT(buf == m_rec0);

  /* If we have a timestamp column, update it to the current time */
  if (table->timestamp_field_type & TIMESTAMP_AUTO_SET_ON_INSERT)
    table->timestamp_field->set_time();
  table->timestamp_field_type= TIMESTAMP_NO_AUTO_SET;

  /*
    If we have an auto_increment column and we are writing a changed row
    or a new row, then update the auto_increment value in the record.
  */
  if (have_auto_increment)
  {
    if (!table_share->ha_part_data->auto_inc_initialized &&
        !table_share->next_number_keypart)
    {
      /*
        If auto_increment in table_share is not initialized, start by
        initializing it.
      */
      info(HA_STATUS_AUTO);
    }
    error= update_auto_increment();

    /*
      If we have failed to set the auto-increment value for this row,
      it is highly likely that we will not be able to insert it into
      the correct partition. We must check and fail if neccessary.
    */
    if (error)
      goto exit;

    /*
      Don't allow generation of auto_increment value the partitions handler.
      If a partitions handler would change the value, then it might not
      match the partition any longer.
      This can occur if 'SET INSERT_ID = 0; INSERT (NULL)',
      So allow this by adding 'MODE_NO_AUTO_VALUE_ON_ZERO' to sql_mode.
      The partitions handler::next_insert_id must always be 0. Otherwise
      we need to forward release_auto_increment, or reset it for all
      partitions.
    */
    if (table->next_number_field->val_int() == 0)
    {
      table->auto_increment_field_not_null= TRUE;
      thd->variables.sql_mode|= MODE_NO_AUTO_VALUE_ON_ZERO;
    }
  }

  old_map= dbug_tmp_use_all_columns(table, table->read_set);
  error= m_part_info->get_partition_id(m_part_info, &part_id, &func_value);
  dbug_tmp_restore_column_map(table->read_set, old_map);
  if (unlikely(error))
  {
    m_part_info->err_value= func_value;
    goto exit;
  }
  if (!bitmap_is_set(&(m_part_info->lock_partitions), part_id))
  {
    DBUG_PRINT("info", ("Write to non-locked partition %u (func_value: %ld)",
                        part_id, (long) func_value));
    error= HA_ERR_NOT_IN_LOCK_PARTITIONS;
    goto exit;
  }
  m_last_part= part_id;
  DBUG_PRINT("info", ("Insert in partition %d", part_id));
  start_part_bulk_insert(thd, part_id);

  tmp_disable_binlog(thd); /* Do not replicate the low-level changes. */
  error= m_file[part_id]->ha_write_row(buf);
  if (have_auto_increment && !table->s->next_number_keypart)
    set_auto_increment_if_higher(table->next_number_field);
  reenable_binlog(thd);
exit:
  thd->variables.sql_mode= saved_sql_mode;
  table->auto_increment_field_not_null= saved_auto_inc_field_not_null;
  table->timestamp_field_type= saved_timestamp_type;
  DBUG_RETURN(error);
}


/*
  Update an existing row

  SYNOPSIS
    update_row()
    old_data                 Old record in MySQL Row Format
    new_data                 New record in MySQL Row Format

  RETURN VALUE
    >0                         Error code
    0                          Success

  DESCRIPTION
    Yes, update_row() does what you expect, it updates a row. old_data will
    have the previous row record in it, while new_data will have the newest
    data in it.
    Keep in mind that the server can do updates based on ordering if an
    ORDER BY clause was used. Consecutive ordering is not guarenteed.

    Called from sql_select.cc, sql_acl.cc, sql_update.cc, and sql_insert.cc.
    new_data is always record[0]
    old_data is normally record[1] but may be anything
*/

int ha_partition::update_row(const uchar *old_data, uchar *new_data)
{
  THD *thd= ha_thd();
  uint32 new_part_id, old_part_id;
  int error= 0;
  longlong func_value;
  timestamp_auto_set_type orig_timestamp_type= table->timestamp_field_type;
  DBUG_ENTER("ha_partition::update_row");

  /*
    We need to set timestamp field once before we calculate
    the partition. Then we disable timestamp calculations
    inside m_file[*]->update_row() methods
  */
  if (orig_timestamp_type & TIMESTAMP_AUTO_SET_ON_UPDATE)
    table->timestamp_field->set_time();
  table->timestamp_field_type= TIMESTAMP_NO_AUTO_SET;

  if ((error= get_parts_for_update(old_data, new_data, table->record[0],
                                   m_part_info, &old_part_id, &new_part_id,
                                   &func_value)))
  {
    m_part_info->err_value= func_value;
    goto exit;
  }
  DBUG_ASSERT(bitmap_is_set(&(m_part_info->read_partitions), old_part_id));
  if (!bitmap_is_set(&(m_part_info->lock_partitions), new_part_id))
  {
    error= HA_ERR_NOT_IN_LOCK_PARTITIONS;
    goto exit;
  }
  m_last_part= new_part_id;
  start_part_bulk_insert(thd, new_part_id);
  if (new_part_id == old_part_id)
  {
    DBUG_PRINT("info", ("Update in partition %d", new_part_id));
    tmp_disable_binlog(thd); /* Do not replicate the low-level changes. */
    error= m_file[new_part_id]->ha_update_row(old_data, new_data);
    reenable_binlog(thd);
    goto exit;
  }
  else
  {
    Field *saved_next_number_field= table->next_number_field;
    /*
      Don't allow generation of auto_increment value for update.
      table->next_number_field is never set on UPDATE.
      But is set for INSERT ... ON DUPLICATE KEY UPDATE,
      and since update_row() does not generate or update an auto_inc value,
      we cannot have next_number_field set when moving a row
      to another partition with write_row(), since that could
      generate/update the auto_inc value.
      This gives the same behavior for partitioned vs non partitioned tables.
    */
    table->next_number_field= NULL;
    DBUG_PRINT("info", ("Update from partition %d to partition %d",
			old_part_id, new_part_id));
    tmp_disable_binlog(thd); /* Do not replicate the low-level changes. */
    error= m_file[new_part_id]->ha_write_row(new_data);
    reenable_binlog(thd);
    table->next_number_field= saved_next_number_field;
    if (error)
      goto exit;

    tmp_disable_binlog(thd); /* Do not replicate the low-level changes. */
    error= m_file[old_part_id]->ha_delete_row(old_data);
    reenable_binlog(thd);
    if (error)
    {
#ifdef IN_THE_FUTURE
      (void) m_file[new_part_id]->delete_last_inserted_row(new_data);
#endif
      goto exit;
    }
  }

exit:
  /*
    if updating an auto_increment column, update
    table_share->ha_part_data->next_auto_inc_val if needed.
    (not to be used if auto_increment on secondary field in a multi-column
    index)
    mysql_update does not set table->next_number_field, so we use
    table->found_next_number_field instead.
  */
  if (table->found_next_number_field && new_data == table->record[0] &&
      !table->s->next_number_keypart)
  {
    if (!table_share->ha_part_data->auto_inc_initialized)
      info(HA_STATUS_AUTO);
    set_auto_increment_if_higher(table->found_next_number_field);
  }
  table->timestamp_field_type= orig_timestamp_type;
  DBUG_RETURN(error);
}


/*
  Remove an existing row

  SYNOPSIS
    delete_row
    buf                      Deleted row in MySQL Row Format

  RETURN VALUE
    >0                       Error Code
    0                        Success

  DESCRIPTION
    This will delete a row. buf will contain a copy of the row to be deleted.
    The server will call this right after the current row has been read
    (from either a previous rnd_xxx() or index_xxx() call).
    If you keep a pointer to the last row or can access a primary key it will
    make doing the deletion quite a bit easier.
    Keep in mind that the server does no guarentee consecutive deletions.
    ORDER BY clauses can be used.

    Called in sql_acl.cc and sql_udf.cc to manage internal table information.
    Called in sql_delete.cc, sql_insert.cc, and sql_select.cc. In sql_select
    it is used for removing duplicates while in insert it is used for REPLACE
    calls.

    buf is either record[0] or record[1]
*/

int ha_partition::delete_row(const uchar *buf)
{
  uint32 part_id;
  int error;
  THD *thd= ha_thd();
  DBUG_ENTER("ha_partition::delete_row");

  if ((error= get_part_for_delete(buf, m_rec0, m_part_info, &part_id)))
  {
    DBUG_RETURN(error);
  }
  m_last_part= part_id;
  /* Should never call delete_row on a partition which is not read */
  DBUG_ASSERT(bitmap_is_set(&(m_part_info->read_partitions), part_id));
  DBUG_ASSERT(bitmap_is_set(&(m_part_info->lock_partitions), part_id));
  if (!bitmap_is_set(&(m_part_info->lock_partitions), part_id))
    DBUG_RETURN(HA_ERR_NOT_IN_LOCK_PARTITIONS);
  tmp_disable_binlog(thd);
  error= m_file[part_id]->ha_delete_row(buf);
  reenable_binlog(thd);
  DBUG_RETURN(error);
}


/*
  Delete all rows in a table

  SYNOPSIS
    delete_all_rows()

  RETURN VALUE
    >0                       Error Code
    0                        Success

  DESCRIPTION
    Used to delete all rows in a table. Both for cases of truncate and
    for cases where the optimizer realizes that all rows will be
    removed as a result of a SQL statement.

    Called from item_sum.cc by Item_func_group_concat::clear(),
    Item_sum_count_distinct::clear(), and Item_func_group_concat::clear().
    Called from sql_delete.cc by mysql_delete().
    Called from sql_select.cc by JOIN::reset().
    Called from sql_union.cc by st_select_lex_unit::exec().
*/

int ha_partition::delete_all_rows()
{
  int error;
  handler **file;
  DBUG_ENTER("ha_partition::delete_all_rows");

  file= m_file;
  do
  {
    /* Can be pruned, like DELETE FROM t PARTITION (pX) */
    if (bitmap_is_set(&(m_part_info->read_partitions), file - m_file))
    {
      if ((error= (*file)->ha_delete_all_rows()))
        DBUG_RETURN(error);
    }
  } while (*(++file));
  DBUG_RETURN(0);
}


/**
  Manually truncate the table.

  @retval  0    Success.
  @retval  > 0  Error code.
*/

int ha_partition::truncate()
{
  int error;
  handler **file;
  DBUG_ENTER("ha_partition::truncate");

  /*
    TRUNCATE also means resetting auto_increment. Hence, reset
    it so that it will be initialized again at the next use.
  */
  lock_auto_increment();
  table_share->ha_part_data->next_auto_inc_val= 0;
  table_share->ha_part_data->auto_inc_initialized= FALSE;
  unlock_auto_increment();

  file= m_file;
  do
  {
    if ((error= (*file)->ha_truncate()))
      DBUG_RETURN(error);
  } while (*(++file));
  DBUG_RETURN(0);
}


/**
  Truncate a set of specific partitions.

  @remark Auto increment value will be truncated in that partition as well!

  ALTER TABLE t TRUNCATE PARTITION ...
*/

int ha_partition::truncate_partition(Alter_info *alter_info, bool *binlog_stmt)
{
  int error= 0;
  List_iterator<partition_element> part_it(m_part_info->partitions);
  uint num_parts= m_part_info->num_parts;
  uint num_subparts= m_part_info->num_subparts;
  uint i= 0;
  uint num_parts_set= alter_info->partition_names.elements;
  uint num_parts_found= set_part_state(alter_info, m_part_info,
                                        PART_ADMIN);
  DBUG_ENTER("ha_partition::truncate_partition");

  /* Only binlog when it starts any call to the partitions handlers */
  *binlog_stmt= false;

  /*
    TRUNCATE also means resetting auto_increment. Hence, reset
    it so that it will be initialized again at the next use.
  */
  lock_auto_increment();
  table_share->ha_part_data->next_auto_inc_val= 0;
  table_share->ha_part_data->auto_inc_initialized= FALSE;
  unlock_auto_increment();

  if (num_parts_set != num_parts_found &&
      (!(alter_info->flags & ALTER_ALL_PARTITION)))
    DBUG_RETURN(HA_ERR_NO_PARTITION_FOUND);

  *binlog_stmt= true;

  do
  {
    partition_element *part_elem= part_it++;
    if (part_elem->part_state == PART_ADMIN)
    {
      if (m_is_sub_partitioned)
      {
        List_iterator<partition_element>
                                    subpart_it(part_elem->subpartitions);
        partition_element *sub_elem;
        uint j= 0, part;
        do
        {
          sub_elem= subpart_it++;
          part= i * num_subparts + j;
          DBUG_PRINT("info", ("truncate subpartition %u (%s)",
                              part, sub_elem->partition_name));
          if ((error= m_file[part]->ha_truncate()))
            break;
        } while (++j < num_subparts);
      }
      else
      {
        DBUG_PRINT("info", ("truncate partition %u (%s)", i,
                            part_elem->partition_name));
        error= m_file[i]->ha_truncate();
      }
      part_elem->part_state= PART_NORMAL;
    }
  } while (!error && (++i < num_parts));
  DBUG_RETURN(error);
}


/*
  Start a large batch of insert rows

  SYNOPSIS
    start_bulk_insert()
    rows                  Number of rows to insert

  RETURN VALUE
    NONE

  DESCRIPTION
    rows == 0 means we will probably insert many rows
*/
void ha_partition::start_bulk_insert(ha_rows rows)
{
  DBUG_ENTER("ha_partition::start_bulk_insert");

  m_bulk_inserted_rows= 0;
  bitmap_clear_all(&m_bulk_insert_started);
  /* use the last bit for marking if bulk_insert_started was called */
  bitmap_set_bit(&m_bulk_insert_started, m_tot_parts);
  DBUG_VOID_RETURN;
}


/*
  Check if start_bulk_insert has been called for this partition,
  if not, call it and mark it called
*/
void ha_partition::start_part_bulk_insert(THD *thd, uint part_id)
{
  long old_buffer_size;
  if (!bitmap_is_set(&m_bulk_insert_started, part_id) &&
      bitmap_is_set(&m_bulk_insert_started, m_tot_parts))
  {
    DBUG_ASSERT(bitmap_is_set(&(m_part_info->lock_partitions), part_id));
    old_buffer_size= thd->variables.read_buff_size;
    /* Update read_buffer_size for this partition */
    thd->variables.read_buff_size= estimate_read_buffer_size(old_buffer_size);
    m_file[part_id]->ha_start_bulk_insert(guess_bulk_insert_rows());
    bitmap_set_bit(&m_bulk_insert_started, part_id);
    thd->variables.read_buff_size= old_buffer_size;
  }
  m_bulk_inserted_rows++;
}

/*
  Estimate the read buffer size for each partition.
  SYNOPSIS
    ha_partition::estimate_read_buffer_size()
    original_size  read buffer size originally set for the server
  RETURN VALUE
    estimated buffer size.
  DESCRIPTION
    If the estimated number of rows to insert is less than 10 (but not 0)
    the new buffer size is same as original buffer size.
    In case of first partition of when partition function is monotonic 
    new buffer size is same as the original buffer size.
    For rest of the partition total buffer of 10*original_size is divided 
    equally if number of partition is more than 10 other wise each partition
    will be allowed to use original buffer size.
*/
long ha_partition::estimate_read_buffer_size(long original_size)
{
  /*
    If number of rows to insert is less than 10, but not 0,
    return original buffer size.
  */
  if (estimation_rows_to_insert && (estimation_rows_to_insert < 10))
    return (original_size);
  /*
    If first insert/partition and monotonic partition function,
    allow using buffer size originally set.
   */
  if (!m_bulk_inserted_rows &&
      m_part_func_monotonicity_info != NON_MONOTONIC &&
      m_tot_parts > 1)
    return original_size;
  /*
    Allow total buffer used in all partition to go up to 10*read_buffer_size.
    11*read_buffer_size in case of monotonic partition function.
  */

  if (m_tot_parts < 10)
      return original_size;
  return (original_size * 10 / m_tot_parts);
}

/*
  Try to predict the number of inserts into this partition.

  If less than 10 rows (including 0 which means Unknown)
    just give that as a guess
  If monotonic partitioning function was used
    guess that 50 % of the inserts goes to the first partition
  For all other cases, guess on equal distribution between the partitions
*/ 
ha_rows ha_partition::guess_bulk_insert_rows()
{
  DBUG_ENTER("guess_bulk_insert_rows");

  if (estimation_rows_to_insert < 10)
    DBUG_RETURN(estimation_rows_to_insert);

  /* If first insert/partition and monotonic partition function, guess 50%.  */
  if (!m_bulk_inserted_rows && 
      m_part_func_monotonicity_info != NON_MONOTONIC &&
      m_tot_parts > 1)
    DBUG_RETURN(estimation_rows_to_insert / 2);

  /* Else guess on equal distribution (+1 is to avoid returning 0/Unknown) */
  if (m_bulk_inserted_rows < estimation_rows_to_insert)
    DBUG_RETURN(((estimation_rows_to_insert - m_bulk_inserted_rows)
                / m_tot_parts) + 1);
  /* The estimation was wrong, must say 'Unknown' */
  DBUG_RETURN(0);
}


/*
  Finish a large batch of insert rows

  SYNOPSIS
    end_bulk_insert()

  RETURN VALUE
    >0                      Error code
    0                       Success

  Note: end_bulk_insert can be called without start_bulk_insert
        being called, see bug¤44108.

*/

int ha_partition::end_bulk_insert()
{
  int error= 0;
  uint i;
  DBUG_ENTER("ha_partition::end_bulk_insert");

  if (!bitmap_is_set(&m_bulk_insert_started, m_tot_parts))
    DBUG_RETURN(error);

  for (i= 0; i < m_tot_parts; i++)
  {
    int tmp;
    if (bitmap_is_set(&m_bulk_insert_started, i) &&
        (tmp= m_file[i]->ha_end_bulk_insert()))
      error= tmp;
  }
  bitmap_clear_all(&m_bulk_insert_started);
  DBUG_RETURN(error);
}


/****************************************************************************
                MODULE full table scan
****************************************************************************/
/*
  Initialize engine for random reads

  SYNOPSIS
    ha_partition::rnd_init()
    scan	0  Initialize for random reads through rnd_pos()
		1  Initialize for random scan through rnd_next()

  RETURN VALUE
    >0          Error code
    0           Success

  DESCRIPTION 
    rnd_init() is called when the server wants the storage engine to do a
    table scan or when the server wants to access data through rnd_pos.

    When scan is used we will scan one handler partition at a time.
    When preparing for rnd_pos we will init all handler partitions.
    No extra cache handling is needed when scannning is not performed.

    Before initialising we will call rnd_end to ensure that we clean up from
    any previous incarnation of a table scan.
    Called from filesort.cc, records.cc, sql_handler.cc, sql_select.cc,
    sql_table.cc, and sql_update.cc.
*/

int ha_partition::rnd_init(bool scan)
{
  int error;
  uint i= 0;
  uint32 part_id;
  DBUG_ENTER("ha_partition::rnd_init");

  /*
    For operations that may need to change data, we may need to extend
    read_set.
  */
  if (m_lock_type == F_WRLCK)
  {
    /*
      If write_set contains any of the fields used in partition and
      subpartition expression, we need to set all bits in read_set because
      the row may need to be inserted in a different [sub]partition. In
      other words update_row() can be converted into write_row(), which
      requires a complete record.
    */
    if (bitmap_is_overlapping(&m_part_info->full_part_field_set,
                              table->write_set))
      bitmap_set_all(table->read_set);
    else
    {
      /*
        Some handlers only read fields as specified by the bitmap for the
        read set. For partitioned handlers we always require that the
        fields of the partition functions are read such that we can
        calculate the partition id to place updated and deleted records.
      */
      bitmap_union(table->read_set, &m_part_info->full_part_field_set);
    }
  }

  /* Now we see what the index of our first important partition is */
  DBUG_PRINT("info", ("m_part_info->read_partitions: 0x%lx",
                      (long) m_part_info->read_partitions.bitmap));
  part_id= bitmap_get_first_set(&(m_part_info->read_partitions));
  DBUG_PRINT("info", ("m_part_spec.start_part %d", part_id));

  if (MY_BIT_NONE == part_id)
  {
    error= 0;
    goto err1;
  }

  /*
    We have a partition and we are scanning with rnd_next
    so we bump our cache
  */
  DBUG_PRINT("info", ("rnd_init on partition %d", part_id));
  if (scan)
  {
    /*
      rnd_end() is needed for partitioning to reset internal data if scan
      is already in use
    */
    rnd_end();
    late_extra_cache(part_id);
    if ((error= m_file[part_id]->ha_rnd_init(scan)))
      goto err;
  }
  else
  {
    for (i= part_id; i < m_tot_parts; i++)
    {
      if (bitmap_is_set(&(m_part_info->read_partitions), i))
      {
        if ((error= m_file[i]->ha_rnd_init(scan)))
          goto err;
      }
    }
  }
  m_scan_value= scan;
  m_part_spec.start_part= part_id;
  m_part_spec.end_part= m_tot_parts - 1;
  DBUG_PRINT("info", ("m_scan_value=%d", m_scan_value));
  DBUG_RETURN(0);

err:
  while ((int)--i >= (int)part_id)
  {
    if (bitmap_is_set(&(m_part_info->read_partitions), i))
      m_file[i]->ha_rnd_end();
  }
err1:
  m_scan_value= 2;
  m_part_spec.start_part= NO_CURRENT_PART_ID;
  DBUG_RETURN(error);
}


/*
  End of a table scan

  SYNOPSIS
    rnd_end()

  RETURN VALUE
    >0          Error code
    0           Success
*/

int ha_partition::rnd_end()
{
  handler **file;
  DBUG_ENTER("ha_partition::rnd_end");
  switch (m_scan_value) {
  case 2:                                       // Error
    break;
  case 1:
    if (NO_CURRENT_PART_ID != m_part_spec.start_part)         // Table scan
    {
      late_extra_no_cache(m_part_spec.start_part);
      m_file[m_part_spec.start_part]->ha_rnd_end();
    }
    break;
  case 0:
    file= m_file;
    do
    {
      if (bitmap_is_set(&(m_part_info->read_partitions), (file - m_file)))
        (*file)->ha_rnd_end();
    } while (*(++file));
    break;
  }
  m_scan_value= 2;
  m_part_spec.start_part= NO_CURRENT_PART_ID;
  DBUG_RETURN(0);
}

/*
  read next row during full table scan (scan in random row order)

  SYNOPSIS
    rnd_next()
    buf		buffer that should be filled with data

  RETURN VALUE
    >0          Error code
    0           Success

  DESCRIPTION
    This is called for each row of the table scan. When you run out of records
    you should return HA_ERR_END_OF_FILE.
    The Field structure for the table is the key to getting data into buf
    in a manner that will allow the server to understand it.

    Called from filesort.cc, records.cc, sql_handler.cc, sql_select.cc,
    sql_table.cc, and sql_update.cc.
*/

int ha_partition::rnd_next(uchar *buf)
{
  handler *file;
  int result= HA_ERR_END_OF_FILE;
  uint part_id= m_part_spec.start_part;
  DBUG_ENTER("ha_partition::rnd_next");

  if (NO_CURRENT_PART_ID == part_id)
  {
    /*
      The original set of partitions to scan was empty and thus we report
      the result here.
    */
    goto end;
  }
  
  DBUG_ASSERT(m_scan_value == 1);
  file= m_file[part_id];
  
  while (TRUE)
  {
    result= file->ha_rnd_next(buf);
    if (!result)
    {
      m_last_part= part_id;
      m_part_spec.start_part= part_id;
      table->status= 0;
      DBUG_RETURN(0);
    }

    /*
      if we get here, then the current partition ha_rnd_next returned failure
    */
    if (result == HA_ERR_RECORD_DELETED)
      continue;                               // Probably MyISAM

    if (result != HA_ERR_END_OF_FILE)
      goto end_dont_reset_start_part;         // Return error

    /* End current partition */
    late_extra_no_cache(part_id);
    DBUG_PRINT("info", ("rnd_end on partition %d", part_id));
    if ((result= file->ha_rnd_end()))
      break;
    
    /* Shift to next partition */
    while (++part_id < m_tot_parts &&
           !bitmap_is_set(&(m_part_info->read_partitions), part_id))
      ;
    if (part_id >= m_tot_parts)
    {
      result= HA_ERR_END_OF_FILE;
      break;
    }
    m_last_part= part_id;
    m_part_spec.start_part= part_id;
    file= m_file[part_id];
    DBUG_PRINT("info", ("rnd_init on partition %d", part_id));
    if ((result= file->ha_rnd_init(1)))
      break;
    late_extra_cache(part_id);
  }

end:
  m_part_spec.start_part= NO_CURRENT_PART_ID;
end_dont_reset_start_part:
  table->status= STATUS_NOT_FOUND;
  DBUG_RETURN(result);
}


/*
  Save position of current row

  SYNOPSIS
    position()
    record             Current record in MySQL Row Format

  RETURN VALUE
    NONE

  DESCRIPTION
    position() is called after each call to rnd_next() if the data needs
    to be ordered. You can do something like the following to store
    the position:
    ha_store_ptr(ref, ref_length, current_position);

    The server uses ref to store data. ref_length in the above case is
    the size needed to store current_position. ref is just a byte array
    that the server will maintain. If you are using offsets to mark rows, then
    current_position should be the offset. If it is a primary key like in
    BDB, then it needs to be a primary key.

    Called from filesort.cc, sql_select.cc, sql_delete.cc and sql_update.cc.
*/

void ha_partition::position(const uchar *record)
{
  handler *file= m_file[m_last_part];
<<<<<<< HEAD
  DBUG_ASSERT(bitmap_is_set(&(m_part_info->read_partitions), m_last_part));
=======
  uint pad_length;
>>>>>>> 68ee960b
  DBUG_ENTER("ha_partition::position");

  file->position(record);
  int2store(ref, m_last_part);
  memcpy((ref + PARTITION_BYTES_IN_POS), file->ref, file->ref_length);
  pad_length= m_ref_length - PARTITION_BYTES_IN_POS - file->ref_length;
  if (pad_length)
    memset((ref + PARTITION_BYTES_IN_POS + file->ref_length), 0, pad_length);

  DBUG_VOID_RETURN;
}


void ha_partition::column_bitmaps_signal()
{
    handler::column_bitmaps_signal();
    bitmap_union(table->read_set, &m_part_info->full_part_field_set);
}
 

/*
  Read row using position

  SYNOPSIS
    rnd_pos()
    out:buf                     Row read in MySQL Row Format
    position                    Position of read row

  RETURN VALUE
    >0                          Error code
    0                           Success

  DESCRIPTION
    This is like rnd_next, but you are given a position to use
    to determine the row. The position will be of the type that you stored in
    ref. You can use ha_get_ptr(pos,ref_length) to retrieve whatever key
    or position you saved when position() was called.
    Called from filesort.cc records.cc sql_insert.cc sql_select.cc
    sql_update.cc.
*/

int ha_partition::rnd_pos(uchar * buf, uchar *pos)
{
  uint part_id;
  handler *file;
  DBUG_ENTER("ha_partition::rnd_pos");

  part_id= uint2korr((const uchar *) pos);
  DBUG_ASSERT(part_id < m_tot_parts);
  file= m_file[part_id];
  DBUG_ASSERT(bitmap_is_set(&(m_part_info->read_partitions), part_id));
  m_last_part= part_id;
  DBUG_RETURN(file->ha_rnd_pos(buf, (pos + PARTITION_BYTES_IN_POS)));
}


/*
  Read row using position using given record to find

  SYNOPSIS
    rnd_pos_by_record()
    record             Current record in MySQL Row Format

  RETURN VALUE
    >0                 Error code
    0                  Success

  DESCRIPTION
    this works as position()+rnd_pos() functions, but does some extra work,
    calculating m_last_part - the partition to where the 'record'
    should go.

    called from replication (log_event.cc)
*/

int ha_partition::rnd_pos_by_record(uchar *record)
{
  DBUG_ENTER("ha_partition::rnd_pos_by_record");

  if (unlikely(get_part_for_delete(record, m_rec0, m_part_info, &m_last_part)))
    DBUG_RETURN(1);

  DBUG_RETURN(handler::rnd_pos_by_record(record));
}


/****************************************************************************
                MODULE index scan
****************************************************************************/
/*
  Positions an index cursor to the index specified in the handle. Fetches the
  row if available. If the key value is null, begin at the first key of the
  index.

  There are loads of optimisations possible here for the partition handler.
  The same optimisations can also be checked for full table scan although
  only through conditions and not from index ranges.
  Phase one optimisations:
    Check if the fields of the partition function are bound. If so only use
    the single partition it becomes bound to.
  Phase two optimisations:
    If it can be deducted through range or list partitioning that only a
    subset of the partitions are used, then only use those partitions.
*/

/*
  Initialize handler before start of index scan

  SYNOPSIS
    index_init()
    inx                Index number
    sorted             Is rows to be returned in sorted order

  RETURN VALUE
    >0                 Error code
    0                  Success

  DESCRIPTION
    index_init is always called before starting index scans (except when
    starting through index_read_idx and using read_range variants).
*/

int ha_partition::index_init(uint inx, bool sorted)
{
  int error= 0;
  handler **file;
  DBUG_ENTER("ha_partition::index_init");

  DBUG_PRINT("info", ("inx %u sorted %u", inx, sorted));
  active_index= inx;
  m_part_spec.start_part= NO_CURRENT_PART_ID;
  m_start_key.length= 0;
  m_ordered= sorted;
  m_curr_key_info[0]= table->key_info+inx;
  if (m_pkey_is_clustered && table->s->primary_key != MAX_KEY)
  {
    /*
      if PK is clustered, then the key cmp must use the pk to
      differentiate between equal key in given index.
    */
    DBUG_PRINT("info", ("Clustered pk, using pk as secondary cmp"));
    m_curr_key_info[1]= table->key_info+table->s->primary_key;
    m_curr_key_info[2]= NULL;
  }
  else
    m_curr_key_info[1]= NULL;
  /*
    Some handlers only read fields as specified by the bitmap for the
    read set. For partitioned handlers we always require that the
    fields of the partition functions are read such that we can
    calculate the partition id to place updated and deleted records.
    But this is required for operations that may need to change data only.
  */
  if (m_lock_type == F_WRLCK)
    bitmap_union(table->read_set, &m_part_info->full_part_field_set);
  if (sorted)
  {
    /*
      An ordered scan is requested. We must make sure all fields of the 
      used index are in the read set, as partitioning requires them for
      sorting (see ha_partition::handle_ordered_index_scan).

      The SQL layer may request an ordered index scan without having index
      fields in the read set when
       - it needs to do an ordered scan over an index prefix.
       - it evaluates ORDER BY with SELECT COUNT(*) FROM t1.

      TODO: handle COUNT(*) queries via unordered scan.
    */
    uint i;
    KEY **key_info= m_curr_key_info;
    do
    {
      for (i= 0; i < (*key_info)->key_parts; i++)
        bitmap_set_bit(table->read_set,
                       (*key_info)->key_part[i].field->field_index);
    } while (*(++key_info));
  }
  file= m_file;
  do
  {
    /* TODO RONM: Change to index_init() when code is stable */
    if (bitmap_is_set(&(m_part_info->read_partitions), (file - m_file)))
      if ((error= (*file)->ha_index_init(inx, sorted)))
      {
        DBUG_ASSERT(0);                           // Should never happen
        break;
      }
  } while (*(++file));
  DBUG_RETURN(error);
}


/*
  End of index scan

  SYNOPSIS
    index_end()

  RETURN VALUE
    >0                 Error code
    0                  Success

  DESCRIPTION
    index_end is called at the end of an index scan to clean up any
    things needed to clean up.
*/

int ha_partition::index_end()
{
  int error= 0;
  handler **file;
  DBUG_ENTER("ha_partition::index_end");

  active_index= MAX_KEY;
  m_part_spec.start_part= NO_CURRENT_PART_ID;
  file= m_file;
  do
  {
    int tmp;
    /* TODO RONM: Change to index_end() when code is stable */
    if (bitmap_is_set(&(m_part_info->read_partitions), (file - m_file)))
      if ((tmp= (*file)->ha_index_end()))
        error= tmp;
  } while (*(++file));
  DBUG_RETURN(error);
}


/*
  Read one record in an index scan and start an index scan

  SYNOPSIS
    index_read_map()
    buf                    Read row in MySQL Row Format
    key                    Key parts in consecutive order
    keypart_map            Which part of key is used
    find_flag              What type of key condition is used

  RETURN VALUE
    >0                 Error code
    0                  Success

  DESCRIPTION
    index_read_map starts a new index scan using a start key. The MySQL Server
    will check the end key on its own. Thus to function properly the
    partitioned handler need to ensure that it delivers records in the sort
    order of the MySQL Server.
    index_read_map can be restarted without calling index_end on the previous
    index scan and without calling index_init. In this case the index_read_map
    is on the same index as the previous index_scan. This is particularly
    used in conjuntion with multi read ranges.
*/

int ha_partition::index_read_map(uchar *buf, const uchar *key,
                                 key_part_map keypart_map,
                                 enum ha_rkey_function find_flag)
{
  DBUG_ENTER("ha_partition::index_read_map");
  end_range= 0;
  m_index_scan_type= partition_index_read;
  m_start_key.key= key;
  m_start_key.keypart_map= keypart_map;
  m_start_key.flag= find_flag;
  DBUG_RETURN(common_index_read(buf, TRUE));
}


/*
  Common routine for a number of index_read variants

  SYNOPSIS
    ha_partition::common_index_read()
      buf             Buffer where the record should be returned
      have_start_key  TRUE <=> the left endpoint is available, i.e. 
                      we're in index_read call or in read_range_first
                      call and the range has left endpoint

                      FALSE <=> there is no left endpoint (we're in
                      read_range_first() call and the range has no left
                      endpoint)
 
  DESCRIPTION
    Start scanning the range (when invoked from read_range_first()) or doing 
    an index lookup (when invoked from index_read_XXX):
     - If possible, perform partition selection
     - Find the set of partitions we're going to use
     - Depending on whether we need ordering:
        NO:  Get the first record from first used partition (see 
             handle_unordered_scan_next_partition)
        YES: Fill the priority queue and get the record that is the first in
             the ordering

  RETURN
    0      OK 
    other  HA_ERR_END_OF_FILE or other error code.
*/

int ha_partition::common_index_read(uchar *buf, bool have_start_key)
{
  int error;
  uint UNINIT_VAR(key_len); /* used if have_start_key==TRUE */
  bool reverse_order= FALSE;
  DBUG_ENTER("ha_partition::common_index_read");

  DBUG_PRINT("info", ("m_ordered %u m_ordered_scan_ong %u have_start_key %u",
                      m_ordered, m_ordered_scan_ongoing, have_start_key));

  if (have_start_key)
  {
    m_start_key.length= key_len= calculate_key_len(table, active_index, 
                                                   m_start_key.key,
                                                   m_start_key.keypart_map);
    DBUG_ASSERT(key_len);
  }
  if ((error= partition_scan_set_up(buf, have_start_key)))
  {
    DBUG_RETURN(error);
  }

  if (have_start_key && 
      (m_start_key.flag == HA_READ_PREFIX_LAST ||
       m_start_key.flag == HA_READ_PREFIX_LAST_OR_PREV ||
       m_start_key.flag == HA_READ_BEFORE_KEY))
  {
    reverse_order= TRUE;
    m_ordered_scan_ongoing= TRUE;
  }
  DBUG_PRINT("info", ("m_ordered %u m_o_scan_ong %u have_start_key %u",
                      m_ordered, m_ordered_scan_ongoing, have_start_key));
  if (!m_ordered_scan_ongoing ||
      (have_start_key && m_start_key.flag == HA_READ_KEY_EXACT &&
       !m_pkey_is_clustered &&
       key_len >= m_curr_key_info[0]->key_length))
   {
    /*
      We use unordered index scan either when read_range is used and flag
      is set to not use ordered or when an exact key is used and in this
      case all records will be sorted equal and thus the sort order of the
      resulting records doesn't matter.
      We also use an unordered index scan when the number of partitions to
      scan is only one.
      The unordered index scan will use the partition set created.
      Need to set unordered scan ongoing since we can come here even when
      it isn't set.
    */
    DBUG_PRINT("info", ("doing unordered scan"));
    m_ordered_scan_ongoing= FALSE;
    error= handle_unordered_scan_next_partition(buf);
  }
  else
  {
    /*
      In all other cases we will use the ordered index scan. This will use
      the partition set created by the get_partition_set method.
    */
    error= handle_ordered_index_scan(buf, reverse_order);
  }
  DBUG_RETURN(error);
}


/*
  Start an index scan from leftmost record and return first record

  SYNOPSIS
    index_first()
    buf                 Read row in MySQL Row Format

  RETURN VALUE
    >0                  Error code
    0                   Success

  DESCRIPTION
    index_first() asks for the first key in the index.
    This is similar to index_read except that there is no start key since
    the scan starts from the leftmost entry and proceeds forward with
    index_next.

    Called from opt_range.cc, opt_sum.cc, sql_handler.cc,
    and sql_select.cc.
*/

int ha_partition::index_first(uchar * buf)
{
  DBUG_ENTER("ha_partition::index_first");

  end_range= 0;
  m_index_scan_type= partition_index_first;
  DBUG_RETURN(common_first_last(buf));
}


/*
  Start an index scan from rightmost record and return first record
  
  SYNOPSIS
    index_last()
    buf                 Read row in MySQL Row Format

  RETURN VALUE
    >0                  Error code
    0                   Success

  DESCRIPTION
    index_last() asks for the last key in the index.
    This is similar to index_read except that there is no start key since
    the scan starts from the rightmost entry and proceeds forward with
    index_prev.

    Called from opt_range.cc, opt_sum.cc, sql_handler.cc,
    and sql_select.cc.
*/

int ha_partition::index_last(uchar * buf)
{
  DBUG_ENTER("ha_partition::index_last");

  m_index_scan_type= partition_index_last;
  DBUG_RETURN(common_first_last(buf));
}

/*
  Common routine for index_first/index_last

  SYNOPSIS
    ha_partition::common_first_last()
  
  see index_first for rest
*/

int ha_partition::common_first_last(uchar *buf)
{
  int error;

  if ((error= partition_scan_set_up(buf, FALSE)))
    return error;
  if (!m_ordered_scan_ongoing &&
      m_index_scan_type != partition_index_last)
    return handle_unordered_scan_next_partition(buf);
  return handle_ordered_index_scan(buf, FALSE);
}


/*
  Read last using key

  SYNOPSIS
    index_read_last_map()
    buf                   Read row in MySQL Row Format
    key                   Key
    keypart_map           Which part of key is used

  RETURN VALUE
    >0                    Error code
    0                     Success

  DESCRIPTION
    This is used in join_read_last_key to optimise away an ORDER BY.
    Can only be used on indexes supporting HA_READ_ORDER
*/

int ha_partition::index_read_last_map(uchar *buf, const uchar *key,
                                      key_part_map keypart_map)
{
  DBUG_ENTER("ha_partition::index_read_last");

  m_ordered= TRUE;				// Safety measure
  end_range= 0;
  m_index_scan_type= partition_index_read_last;
  m_start_key.key= key;
  m_start_key.keypart_map= keypart_map;
  m_start_key.flag= HA_READ_PREFIX_LAST;
  DBUG_RETURN(common_index_read(buf, TRUE));
}


/*
  Optimization of the default implementation to take advantage of dynamic
  partition pruning.
*/
int ha_partition::index_read_idx_map(uchar *buf, uint index,
                                     const uchar *key,
                                     key_part_map keypart_map,
                                     enum ha_rkey_function find_flag)
{
  int error= HA_ERR_KEY_NOT_FOUND;
  DBUG_ENTER("ha_partition::index_read_idx_map");

  if (find_flag == HA_READ_KEY_EXACT)
  {
    uint part;
    m_start_key.key= key;
    m_start_key.keypart_map= keypart_map;
    m_start_key.flag= find_flag;
    m_start_key.length= calculate_key_len(table, index, m_start_key.key,
                                          m_start_key.keypart_map);

    get_partition_set(table, buf, index, &m_start_key, &m_part_spec);

    /* 
      We have either found exactly 1 partition
      (in which case start_part == end_part)
      or no matching partitions (start_part > end_part)
    */
    DBUG_ASSERT(m_part_spec.start_part >= m_part_spec.end_part);

    for (part= m_part_spec.start_part; part <= m_part_spec.end_part; part++)
    {
      if (bitmap_is_set(&(m_part_info->read_partitions), part))
      {
        error= m_file[part]->ha_index_read_idx_map(buf, index, key,
                                                   keypart_map, find_flag);
        if (error != HA_ERR_KEY_NOT_FOUND &&
            error != HA_ERR_END_OF_FILE)
          break;
      }
    }
    if (part <= m_part_spec.end_part)
      m_last_part= part;
  }
  else
  {
    /*
      If not only used with READ_EXACT, we should investigate if possible
      to optimize for other find_flag's as well.
    */
    DBUG_ASSERT(0);
    /* fall back on the default implementation */
    error= handler::index_read_idx_map(buf, index, key, keypart_map, find_flag);
  }
  DBUG_RETURN(error);
}


/*
  Read next record in a forward index scan

  SYNOPSIS
    index_next()
    buf                   Read row in MySQL Row Format

  RETURN VALUE
    >0                    Error code
    0                     Success

  DESCRIPTION
    Used to read forward through the index.
*/

int ha_partition::index_next(uchar * buf)
{
  DBUG_ENTER("ha_partition::index_next");

  /*
    TODO(low priority):
    If we want partition to work with the HANDLER commands, we
    must be able to do index_last() -> index_prev() -> index_next()
  */
  DBUG_ASSERT(m_index_scan_type != partition_index_last);
  if (!m_ordered_scan_ongoing)
  {
    DBUG_RETURN(handle_unordered_next(buf, FALSE));
  }
  DBUG_RETURN(handle_ordered_next(buf, FALSE));
}


/*
  Read next record special

  SYNOPSIS
    index_next_same()
    buf                   Read row in MySQL Row Format
    key                   Key
    keylen                Length of key

  RETURN VALUE
    >0                    Error code
    0                     Success

  DESCRIPTION
    This routine is used to read the next but only if the key is the same
    as supplied in the call.
*/

int ha_partition::index_next_same(uchar *buf, const uchar *key, uint keylen)
{
  DBUG_ENTER("ha_partition::index_next_same");

  DBUG_ASSERT(keylen == m_start_key.length);
  DBUG_ASSERT(m_index_scan_type != partition_index_last);
  if (!m_ordered_scan_ongoing)
    DBUG_RETURN(handle_unordered_next(buf, TRUE));
  DBUG_RETURN(handle_ordered_next(buf, TRUE));
}


/*
  Read next record when performing index scan backwards

  SYNOPSIS
    index_prev()
    buf                   Read row in MySQL Row Format

  RETURN VALUE
    >0                    Error code
    0                     Success

  DESCRIPTION
    Used to read backwards through the index.
*/

int ha_partition::index_prev(uchar * buf)
{
  DBUG_ENTER("ha_partition::index_prev");

  /* TODO: read comment in index_next */
  DBUG_ASSERT(m_index_scan_type != partition_index_first);
  DBUG_RETURN(handle_ordered_prev(buf));
}


/*
  Start a read of one range with start and end key

  SYNOPSIS
    read_range_first()
    start_key           Specification of start key
    end_key             Specification of end key
    eq_range_arg        Is it equal range
    sorted              Should records be returned in sorted order

  RETURN VALUE
    >0                    Error code
    0                     Success

  DESCRIPTION
    We reimplement read_range_first since we don't want the compare_key
    check at the end. This is already performed in the partition handler.
    read_range_next is very much different due to that we need to scan
    all underlying handlers.
*/

int ha_partition::read_range_first(const key_range *start_key,
				   const key_range *end_key,
				   bool eq_range_arg, bool sorted)
{
  int error;
  DBUG_ENTER("ha_partition::read_range_first");

  m_ordered= sorted;
  eq_range= eq_range_arg;
  end_range= 0;
  if (end_key)
  {
    end_range= &save_end_range;
    save_end_range= *end_key;
    key_compare_result_on_equal=
      ((end_key->flag == HA_READ_BEFORE_KEY) ? 1 :
       (end_key->flag == HA_READ_AFTER_KEY) ? -1 : 0);
  }

  range_key_part= m_curr_key_info[0]->key_part;
  if (start_key)
    m_start_key= *start_key;
  else
    m_start_key.key= NULL;

  m_index_scan_type= partition_read_range;
  error= common_index_read(m_rec0, test(start_key));
  DBUG_RETURN(error);
}


/*
  Read next record in read of a range with start and end key

  SYNOPSIS
    read_range_next()

  RETURN VALUE
    >0                    Error code
    0                     Success
*/

int ha_partition::read_range_next()
{
  DBUG_ENTER("ha_partition::read_range_next");

  if (m_ordered_scan_ongoing)
  {
    DBUG_RETURN(handle_ordered_next(table->record[0], eq_range));
  }
  DBUG_RETURN(handle_unordered_next(table->record[0], eq_range));
}


/*
  Common routine to set up index scans

  SYNOPSIS
    ha_partition::partition_scan_set_up()
      buf            Buffer to later return record in (this function
                     needs it to calculcate partitioning function
                     values)

      idx_read_flag  TRUE <=> m_start_key has range start endpoint which 
                     probably can be used to determine the set of partitions
                     to scan.
                     FALSE <=> there is no start endpoint.

  DESCRIPTION
    Find out which partitions we'll need to read when scanning the specified
    range.

    If we need to scan only one partition, set m_ordered_scan_ongoing=FALSE
    as we will not need to do merge ordering.

  RETURN VALUE
    >0                    Error code
    0                     Success
*/

int ha_partition::partition_scan_set_up(uchar * buf, bool idx_read_flag)
{
  DBUG_ENTER("ha_partition::partition_scan_set_up");

  if (idx_read_flag)
    get_partition_set(table,buf,active_index,&m_start_key,&m_part_spec);
  else
  {
    m_part_spec.start_part= 0;
    m_part_spec.end_part= m_tot_parts - 1;
  }
  if (m_part_spec.start_part > m_part_spec.end_part)
  {
    /*
      We discovered a partition set but the set was empty so we report
      key not found.
    */
    DBUG_PRINT("info", ("scan with no partition to scan"));
    table->status= STATUS_NOT_FOUND;
    DBUG_RETURN(HA_ERR_END_OF_FILE);
  }
  if (m_part_spec.start_part == m_part_spec.end_part)
  {
    /*
      We discovered a single partition to scan, this never needs to be
      performed using the ordered index scan.
    */
    DBUG_PRINT("info", ("index scan using the single partition %d",
			m_part_spec.start_part));
    m_ordered_scan_ongoing= FALSE;
  }
  else
  {
    /*
      Set m_ordered_scan_ongoing according how the scan should be done
      Only exact partitions are discovered atm by get_partition_set.
      Verify this, also bitmap must have at least one bit set otherwise
      the result from this table is the empty set.
    */
    uint start_part= bitmap_get_first_set(&(m_part_info->read_partitions));
    if (start_part == MY_BIT_NONE)
    {
      DBUG_PRINT("info", ("scan with no partition to scan"));
      table->status= STATUS_NOT_FOUND;
      DBUG_RETURN(HA_ERR_END_OF_FILE);
    }
    if (start_part > m_part_spec.start_part)
      m_part_spec.start_part= start_part;
    DBUG_ASSERT(m_part_spec.start_part < m_tot_parts);
    m_ordered_scan_ongoing= m_ordered;
  }
  DBUG_ASSERT(m_part_spec.start_part < m_tot_parts &&
              m_part_spec.end_part < m_tot_parts);
  DBUG_RETURN(0);
}


/****************************************************************************
  Unordered Index Scan Routines
****************************************************************************/
/*
  Common routine to handle index_next with unordered results

  SYNOPSIS
    handle_unordered_next()
    out:buf                       Read row in MySQL Row Format
    next_same                     Called from index_next_same

  RETURN VALUE
    HA_ERR_END_OF_FILE            End of scan
    0                             Success
    other                         Error code

  DESCRIPTION
    These routines are used to scan partitions without considering order.
    This is performed in two situations.
    1) In read_multi_range this is the normal case
    2) When performing any type of index_read, index_first, index_last where
    all fields in the partition function is bound. In this case the index
    scan is performed on only one partition and thus it isn't necessary to
    perform any sort.
*/

int ha_partition::handle_unordered_next(uchar *buf, bool is_next_same)
{
  handler *file= m_file[m_part_spec.start_part];
  int error;
  DBUG_ENTER("ha_partition::handle_unordered_next");

  /*
    We should consider if this should be split into three functions as
    partition_read_range is_next_same are always local constants
  */

  if (m_index_scan_type == partition_read_range)
  {
    if (!(error= file->read_range_next()))
    {
      m_last_part= m_part_spec.start_part;
      DBUG_RETURN(0);
    }
  }
  else if (is_next_same)
  {
    if (!(error= file->ha_index_next_same(buf, m_start_key.key,
                                          m_start_key.length)))
    {
      m_last_part= m_part_spec.start_part;
      DBUG_RETURN(0);
    }
  }
  else 
  {
    if (!(error= file->ha_index_next(buf)))
    {
      m_last_part= m_part_spec.start_part;
      DBUG_RETURN(0);                           // Row was in range
    }
  }

  if (error == HA_ERR_END_OF_FILE)
  {
    m_part_spec.start_part++;                    // Start using next part
    error= handle_unordered_scan_next_partition(buf);
  }
  DBUG_RETURN(error);
}


/*
  Handle index_next when changing to new partition

  SYNOPSIS
    handle_unordered_scan_next_partition()
    buf                       Read row in MySQL Row Format

  RETURN VALUE
    HA_ERR_END_OF_FILE            End of scan
    0                             Success
    other                         Error code

  DESCRIPTION
    This routine is used to start the index scan on the next partition.
    Both initial start and after completing scan on one partition.
*/

int ha_partition::handle_unordered_scan_next_partition(uchar * buf)
{
  uint i;
  DBUG_ENTER("ha_partition::handle_unordered_scan_next_partition");

  for (i= m_part_spec.start_part; i <= m_part_spec.end_part; i++)
  {
    int error;
    handler *file;

    if (!(bitmap_is_set(&(m_part_info->read_partitions), i)))
      continue;
    file= m_file[i];
    m_part_spec.start_part= i;
    switch (m_index_scan_type) {
    case partition_read_range:
      DBUG_PRINT("info", ("read_range_first on partition %d", i));
      error= file->read_range_first(m_start_key.key? &m_start_key: NULL,
                                    end_range, eq_range, FALSE);
      break;
    case partition_index_read:
      DBUG_PRINT("info", ("index_read on partition %d", i));
      error= file->ha_index_read_map(buf, m_start_key.key,
                                     m_start_key.keypart_map,
                                     m_start_key.flag);
      break;
    case partition_index_first:
      DBUG_PRINT("info", ("index_first on partition %d", i));
      error= file->ha_index_first(buf);
      break;
    case partition_index_first_unordered:
      /*
        We perform a scan without sorting and this means that we
        should not use the index_first since not all handlers
        support it and it is also unnecessary to restrict sort
        order.
      */
      DBUG_PRINT("info", ("read_range_first on partition %d", i));
      table->record[0]= buf;
      error= file->read_range_first(0, end_range, eq_range, 0);
      table->record[0]= m_rec0;
      break;
    default:
      DBUG_ASSERT(FALSE);
      DBUG_RETURN(1);
    }
    if (!error)
    {
      m_last_part= i;
      DBUG_RETURN(0);
    }
    if ((error != HA_ERR_END_OF_FILE) && (error != HA_ERR_KEY_NOT_FOUND))
      DBUG_RETURN(error);
    DBUG_PRINT("info", ("HA_ERR_END_OF_FILE on partition %d", i));
  }
  m_part_spec.start_part= NO_CURRENT_PART_ID;
  DBUG_RETURN(HA_ERR_END_OF_FILE);
}


/*
  Common routine to start index scan with ordered results

  SYNOPSIS
    handle_ordered_index_scan()
    out:buf                       Read row in MySQL Row Format

  RETURN VALUE
    HA_ERR_END_OF_FILE            End of scan
    0                             Success
    other                         Error code

  DESCRIPTION
    This part contains the logic to handle index scans that require ordered
    output. This includes all except those started by read_range_first with
    the flag ordered set to FALSE. Thus most direct index_read and all
    index_first and index_last.

    We implement ordering by keeping one record plus a key buffer for each
    partition. Every time a new entry is requested we will fetch a new
    entry from the partition that is currently not filled with an entry.
    Then the entry is put into its proper sort position.

    Returning a record is done by getting the top record, copying the
    record to the request buffer and setting the partition as empty on
    entries.
*/

int ha_partition::handle_ordered_index_scan(uchar *buf, bool reverse_order)
{
  uint i;
  uint j= 0;
  bool found= FALSE;
  DBUG_ENTER("ha_partition::handle_ordered_index_scan");

  m_top_entry= NO_CURRENT_PART_ID;
  queue_remove_all(&m_queue);

  DBUG_PRINT("info", ("m_part_spec.start_part %d", m_part_spec.start_part));
  for (i= m_part_spec.start_part; i <= m_part_spec.end_part; i++)
  {
    if (!(bitmap_is_set(&(m_part_info->read_partitions), i)))
      continue;
    uchar *rec_buf_ptr= rec_buf(i);
    int error;
    handler *file= m_file[i];

    switch (m_index_scan_type) {
    case partition_index_read:
      error= file->ha_index_read_map(rec_buf_ptr,
                                     m_start_key.key,
                                     m_start_key.keypart_map,
                                     m_start_key.flag);
      break;
    case partition_index_first:
      error= file->ha_index_first(rec_buf_ptr);
      reverse_order= FALSE;
      break;
    case partition_index_last:
      error= file->ha_index_last(rec_buf_ptr);
      reverse_order= TRUE;
      break;
    case partition_index_read_last:
      error= file->index_read_last_map(rec_buf_ptr,
                                       m_start_key.key,
                                       m_start_key.keypart_map);
      reverse_order= TRUE;
      break;
    case partition_read_range:
    {
      /* 
        This can only read record to table->record[0], as it was set when
        the table was being opened. We have to memcpy data ourselves.
      */
      error= file->read_range_first(m_start_key.key? &m_start_key: NULL,
                                    end_range, eq_range, TRUE);
      memcpy(rec_buf_ptr, table->record[0], m_rec_length);
      reverse_order= FALSE;
      break;
    }
    default:
      DBUG_ASSERT(FALSE);
      DBUG_RETURN(HA_ERR_END_OF_FILE);
    }
    if (!error)
    {
      found= TRUE;
      /*
        Initialize queue without order first, simply insert
      */
      queue_element(&m_queue, j++)= (uchar*)queue_buf(i);
    }
    else if (error != HA_ERR_KEY_NOT_FOUND && error != HA_ERR_END_OF_FILE)
    {
      DBUG_RETURN(error);
    }
  }
  if (found)
  {
    /*
      We found at least one partition with data, now sort all entries and
      after that read the first entry and copy it to the buffer to return in.
    */
    queue_set_max_at_top(&m_queue, reverse_order);
    queue_set_cmp_arg(&m_queue, (void*)m_curr_key_info);
    m_queue.elements= j;
    queue_fix(&m_queue);
    return_top_record(buf);
    table->status= 0;
    DBUG_PRINT("info", ("Record returned from partition %d", m_top_entry));
    DBUG_RETURN(0);
  }
  DBUG_RETURN(HA_ERR_END_OF_FILE);
}


/*
  Return the top record in sort order

  SYNOPSIS
    return_top_record()
    out:buf                  Row returned in MySQL Row Format

  RETURN VALUE
    NONE
*/

void ha_partition::return_top_record(uchar *buf)
{
  uint part_id;
  uchar *key_buffer= queue_top(&m_queue);
  uchar *rec_buffer= key_buffer + PARTITION_BYTES_IN_POS;

  part_id= uint2korr(key_buffer);
  memcpy(buf, rec_buffer, m_rec_length);
  m_last_part= part_id;
  m_top_entry= part_id;
}


/*
  Common routine to handle index_next with ordered results

  SYNOPSIS
    handle_ordered_next()
    out:buf                       Read row in MySQL Row Format
    next_same                     Called from index_next_same

  RETURN VALUE
    HA_ERR_END_OF_FILE            End of scan
    0                             Success
    other                         Error code
*/

int ha_partition::handle_ordered_next(uchar *buf, bool is_next_same)
{
  int error;
  uint part_id= m_top_entry;
  handler *file= m_file[part_id];
  DBUG_ENTER("ha_partition::handle_ordered_next");
  
  if (m_index_scan_type == partition_read_range)
  {
    error= file->read_range_next();
    memcpy(rec_buf(part_id), table->record[0], m_rec_length);
  }
  else if (!is_next_same)
    error= file->ha_index_next(rec_buf(part_id));
  else
    error= file->ha_index_next_same(rec_buf(part_id), m_start_key.key,
                                    m_start_key.length);
  if (error)
  {
    if (error == HA_ERR_END_OF_FILE)
    {
      /* Return next buffered row */
      queue_remove(&m_queue, (uint) 0);
      if (m_queue.elements)
      {
         DBUG_PRINT("info", ("Record returned from partition %u (2)",
                     m_top_entry));
         return_top_record(buf);
         table->status= 0;
         error= 0;
      }
    }
    DBUG_RETURN(error);
  }
  queue_replaced(&m_queue);
  return_top_record(buf);
  DBUG_PRINT("info", ("Record returned from partition %u", m_top_entry));
  DBUG_RETURN(0);
}


/*
  Common routine to handle index_prev with ordered results

  SYNOPSIS
    handle_ordered_prev()
    out:buf                       Read row in MySQL Row Format

  RETURN VALUE
    HA_ERR_END_OF_FILE            End of scan
    0                             Success
    other                         Error code
*/

int ha_partition::handle_ordered_prev(uchar *buf)
{
  int error;
  uint part_id= m_top_entry;
  handler *file= m_file[part_id];
  DBUG_ENTER("ha_partition::handle_ordered_prev");

  if ((error= file->ha_index_prev(rec_buf(part_id))))
  {
    if (error == HA_ERR_END_OF_FILE)
    {
      queue_remove(&m_queue, (uint) 0);
      if (m_queue.elements)
      {
	return_top_record(buf);
	DBUG_PRINT("info", ("Record returned from partition %d (2)",
			    m_top_entry));
        error= 0;
        table->status= 0;
      }
    }
    DBUG_RETURN(error);
  }
  queue_replaced(&m_queue);
  return_top_record(buf);
  DBUG_PRINT("info", ("Record returned from partition %d", m_top_entry));
  DBUG_RETURN(0);
}


/****************************************************************************
                MODULE information calls
****************************************************************************/

/*
  These are all first approximations of the extra, info, scan_time
  and read_time calls
*/

/*
  General method to gather info from handler

  SYNOPSIS
    info()
    flag              Specifies what info is requested

  RETURN VALUE
    NONE

  DESCRIPTION
    ::info() is used to return information to the optimizer.
    Currently this table handler doesn't implement most of the fields
    really needed. SHOW also makes use of this data
    Another note, if your handler doesn't proved exact record count,
    you will probably want to have the following in your code:
    if (records < 2)
      records = 2;
    The reason is that the server will optimize for cases of only a single
    record. If in a table scan you don't know the number of records
    it will probably be better to set records to two so you can return
    as many records as you need.

    Along with records a few more variables you may wish to set are:
      records
      deleted
      data_file_length
      index_file_length
      delete_length
      check_time
    Take a look at the public variables in handler.h for more information.

    Called in:
      filesort.cc
      ha_heap.cc
      item_sum.cc
      opt_sum.cc
      sql_delete.cc
     sql_delete.cc
     sql_derived.cc
      sql_select.cc
      sql_select.cc
      sql_select.cc
      sql_select.cc
      sql_select.cc
      sql_show.cc
      sql_show.cc
      sql_show.cc
      sql_show.cc
      sql_table.cc
      sql_union.cc
      sql_update.cc

    Some flags that are not implemented
      HA_STATUS_POS:
        This parameter is never used from the MySQL Server. It is checked in a
        place in MyISAM so could potentially be used by MyISAM specific
        programs.
      HA_STATUS_NO_LOCK:
      This is declared and often used. It's only used by MyISAM.
      It means that MySQL doesn't need the absolute latest statistics
      information. This may save the handler from doing internal locks while
      retrieving statistics data.
*/

int ha_partition::info(uint flag)
{
  uint no_lock_flag= flag & HA_STATUS_NO_LOCK;
  uint extra_var_flag= flag & HA_STATUS_VARIABLE_EXTRA;
  DBUG_ENTER("ha_partition::info");

#ifndef DBUG_OFF
  if (bitmap_is_set_all(&(m_part_info->read_partitions)))
    DBUG_PRINT("info", ("All partitions are used"));
#endif /* DBUG_OFF */
  if (flag & HA_STATUS_AUTO)
  {
    bool auto_inc_is_first_in_idx= (table_share->next_number_keypart == 0);
    DBUG_PRINT("info", ("HA_STATUS_AUTO"));
    if (!table->found_next_number_field)
      stats.auto_increment_value= 0;
    else if (table_share->ha_part_data->auto_inc_initialized)
    {
      lock_auto_increment();
      stats.auto_increment_value= table_share->ha_part_data->next_auto_inc_val;
      unlock_auto_increment();
    }
    else
    {
      lock_auto_increment();
      /* to avoid two concurrent initializations, check again when locked */
      if (table_share->ha_part_data->auto_inc_initialized)
        stats.auto_increment_value=
                                 table_share->ha_part_data->next_auto_inc_val;
      else
      {
        /*
          The auto-inc mutex in the table_share is locked, so we do not need
          to have the handlers locked.
          HA_STATUS_NO_LOCK is not checked, since we cannot skip locking
          the mutex, because it is initialized.
        */
        handler *file, **file_array;
        ulonglong auto_increment_value= 0;
        file_array= m_file;
        DBUG_PRINT("info",
                   ("checking all partitions for auto_increment_value"));
        do
        {
          file= *file_array;
          file->info(HA_STATUS_AUTO | no_lock_flag);
          set_if_bigger(auto_increment_value,
                        file->stats.auto_increment_value);
        } while (*(++file_array));

        DBUG_ASSERT(auto_increment_value);
        stats.auto_increment_value= auto_increment_value;
        if (auto_inc_is_first_in_idx)
        {
          set_if_bigger(table_share->ha_part_data->next_auto_inc_val,
                        auto_increment_value);
          table_share->ha_part_data->auto_inc_initialized= TRUE;
          DBUG_PRINT("info", ("initializing next_auto_inc_val to %lu",
                       (ulong) table_share->ha_part_data->next_auto_inc_val));
        }
      }
      unlock_auto_increment();
    }
  }
  if (flag & HA_STATUS_VARIABLE)
  {
    DBUG_PRINT("info", ("HA_STATUS_VARIABLE"));
    /*
      Calculates statistical variables
      records:           Estimate of number records in table
      We report sum (always at least 2 if not empty)
      deleted:           Estimate of number holes in the table due to
      deletes
      We report sum
      data_file_length:  Length of data file, in principle bytes in table
      We report sum
      index_file_length: Length of index file, in principle bytes in
      indexes in the table
      We report sum
      delete_length: Length of free space easily used by new records in table
      We report sum
      mean_record_length:Mean record length in the table
      We calculate this
      check_time:        Time of last check (only applicable to MyISAM)
      We report last time of all underlying handlers
    */
    handler *file, **file_array;
    stats.records= 0;
    stats.deleted= 0;
    stats.data_file_length= 0;
    stats.index_file_length= 0;
    stats.check_time= 0;
    stats.delete_length= 0;
    file_array= m_file;
    do
    {
      if (bitmap_is_set(&(m_part_info->read_partitions), (file_array - m_file)))
      {
        file= *file_array;
        file->info(HA_STATUS_VARIABLE | no_lock_flag | extra_var_flag);
        stats.records+= file->stats.records;
        stats.deleted+= file->stats.deleted;
        stats.data_file_length+= file->stats.data_file_length;
        stats.index_file_length+= file->stats.index_file_length;
        stats.delete_length+= file->stats.delete_length;
        if (file->stats.check_time > stats.check_time)
          stats.check_time= file->stats.check_time;
      }
    } while (*(++file_array));
    if (stats.records && stats.records < 2 &&
        !(m_file[0]->ha_table_flags() & HA_STATS_RECORDS_IS_EXACT))
      stats.records= 2;
    if (stats.records > 0)
      stats.mean_rec_length= (ulong) (stats.data_file_length / stats.records);
    else
      stats.mean_rec_length= 0;
  }
  if (flag & HA_STATUS_CONST)
  {
    DBUG_PRINT("info", ("HA_STATUS_CONST"));
    /*
      Recalculate loads of constant variables. MyISAM also sets things
      directly on the table share object.

      Check whether this should be fixed since handlers should not
      change things directly on the table object.

      Monty comment: This should NOT be changed!  It's the handlers
      responsibility to correct table->s->keys_xxxx information if keys
      have been disabled.

      The most important parameters set here is records per key on
      all indexes. block_size and primar key ref_length.

      For each index there is an array of rec_per_key.
      As an example if we have an index with three attributes a,b and c
      we will have an array of 3 rec_per_key.
      rec_per_key[0] is an estimate of number of records divided by
      number of unique values of the field a.
      rec_per_key[1] is an estimate of the number of records divided
      by the number of unique combinations of the fields a and b.
      rec_per_key[2] is an estimate of the number of records divided
      by the number of unique combinations of the fields a,b and c.

      Many handlers only set the value of rec_per_key when all fields
      are bound (rec_per_key[2] in the example above).

      If the handler doesn't support statistics, it should set all of the
      above to 0.

      We first scans through all partitions to get the one holding most rows.
      We will then allow the handler with the most rows to set
      the rec_per_key and use this as an estimate on the total table.

      max_data_file_length:     Maximum data file length
      We ignore it, is only used in
      SHOW TABLE STATUS
      max_index_file_length:    Maximum index file length
      We ignore it since it is never used
      block_size:               Block size used
      We set it to the value of the first handler
      ref_length:               We set this to the value calculated
      and stored in local object
      create_time:              Creation time of table

      So we calculate these constants by using the variables from the
      handler with most rows.
    */
    handler *file, **file_array;
    ulonglong max_records= 0;
    uint32 i= 0;
    uint32 handler_instance= 0;

    file_array= m_file;
    do
    {
      file= *file_array;
      /* Get variables if not already done */
      if (!(flag & HA_STATUS_VARIABLE) ||
          !bitmap_is_set(&(m_part_info->read_partitions),
                         (file_array - m_file)))
        file->info(HA_STATUS_VARIABLE | no_lock_flag | extra_var_flag);
      if (file->stats.records > max_records)
      {
        max_records= file->stats.records;
        handler_instance= i;
      }
      i++;
    } while (*(++file_array));

    file= m_file[handler_instance];
    file->info(HA_STATUS_CONST | no_lock_flag);
    stats.block_size= file->stats.block_size;
    stats.create_time= file->stats.create_time;
    ref_length= m_ref_length;
  }
  if (flag & HA_STATUS_ERRKEY)
  {
    handler *file= m_file[m_last_part];
    DBUG_PRINT("info", ("info: HA_STATUS_ERRKEY"));
    /*
      This flag is used to get index number of the unique index that
      reported duplicate key
      We will report the errkey on the last handler used and ignore the rest
      Note: all engines does not support HA_STATUS_ERRKEY, so set errkey.
    */
    file->errkey= errkey;
    file->info(HA_STATUS_ERRKEY | no_lock_flag);
    errkey= file->errkey;
  }
  if (flag & HA_STATUS_TIME)
  {
    handler *file, **file_array;
    DBUG_PRINT("info", ("info: HA_STATUS_TIME"));
    /*
      This flag is used to set the latest update time of the table.
      Used by SHOW commands
      We will report the maximum of these times
    */
    stats.update_time= 0;
    file_array= m_file;
    do
    {
      file= *file_array;
      file->info(HA_STATUS_TIME | no_lock_flag);
      if (file->stats.update_time > stats.update_time)
	stats.update_time= file->stats.update_time;
    } while (*(++file_array));
  }
  DBUG_RETURN(0);
}


void ha_partition::get_dynamic_partition_info(PARTITION_STATS *stat_info,
                                              uint part_id)
{
  handler *file= m_file[part_id];
  DBUG_ASSERT(bitmap_is_set(&(m_part_info->read_partitions), part_id));
  file->info(HA_STATUS_CONST | HA_STATUS_TIME | HA_STATUS_VARIABLE |
             HA_STATUS_VARIABLE_EXTRA | HA_STATUS_NO_LOCK);

  stat_info->records=              file->stats.records;
  stat_info->mean_rec_length=      file->stats.mean_rec_length;
  stat_info->data_file_length=     file->stats.data_file_length;
  stat_info->max_data_file_length= file->stats.max_data_file_length;
  stat_info->index_file_length=    file->stats.index_file_length;
  stat_info->delete_length=        file->stats.delete_length;
  stat_info->create_time=          file->stats.create_time;
  stat_info->update_time=          file->stats.update_time;
  stat_info->check_time=           file->stats.check_time;
  stat_info->check_sum= 0;
  if (file->ha_table_flags() & HA_HAS_CHECKSUM)
    stat_info->check_sum= file->checksum();
  return;
}


/**
  General function to prepare handler for certain behavior.

  @param[in]    operation       operation to execute

  @return       status
    @retval     0               success
    @retval     >0              error code

  @detail

  extra() is called whenever the server wishes to send a hint to
  the storage engine. The MyISAM engine implements the most hints.

  We divide the parameters into the following categories:
  1) Operations used by most handlers
  2) Operations used by some non-MyISAM handlers
  3) Operations used only by MyISAM
  4) Operations only used by temporary tables for query processing
  5) Operations only used by MyISAM internally
  6) Operations not used at all
  7) Operations only used by federated tables for query processing
  8) Operations only used by NDB
  9) Operations only used by MERGE

  The partition handler need to handle category 1), 2) and 3).

  1) Operations used by most handlers
  -----------------------------------
  HA_EXTRA_RESET:
    This option is used by most handlers and it resets the handler state
    to the same state as after an open call. This includes releasing
    any READ CACHE or WRITE CACHE or other internal buffer used.

    It is called from the reset method in the handler interface. There are
    three instances where this is called.
    1) After completing a INSERT ... SELECT ... query the handler for the
       table inserted into is reset
    2) It is called from close_thread_table which in turn is called from
       close_thread_tables except in the case where the tables are locked
       in which case ha_commit_stmt is called instead.
       It is only called from here if refresh_version hasn't changed and the
       table is not an old table when calling close_thread_table.
       close_thread_tables is called from many places as a general clean up
       function after completing a query.
    3) It is called when deleting the QUICK_RANGE_SELECT object if the
       QUICK_RANGE_SELECT object had its own handler object. It is called
       immediatley before close of this local handler object.
  HA_EXTRA_KEYREAD:
  HA_EXTRA_NO_KEYREAD:
    These parameters are used to provide an optimisation hint to the handler.
    If HA_EXTRA_KEYREAD is set it is enough to read the index fields, for
    many handlers this means that the index-only scans can be used and it
    is not necessary to use the real records to satisfy this part of the
    query. Index-only scans is a very important optimisation for disk-based
    indexes. For main-memory indexes most indexes contain a reference to the
    record and thus KEYREAD only says that it is enough to read key fields.
    HA_EXTRA_NO_KEYREAD disables this for the handler, also HA_EXTRA_RESET
    will disable this option.
    The handler will set HA_KEYREAD_ONLY in its table flags to indicate this
    feature is supported.
  HA_EXTRA_FLUSH:
    Indication to flush tables to disk, is supposed to be used to
    ensure disk based tables are flushed at end of query execution.
    Currently is never used.

  2) Operations used by some non-MyISAM handlers
  ----------------------------------------------
  HA_EXTRA_KEYREAD_PRESERVE_FIELDS:
    This is a strictly InnoDB feature that is more or less undocumented.
    When it is activated InnoDB copies field by field from its fetch
    cache instead of all fields in one memcpy. Have no idea what the
    purpose of this is.
    Cut from include/my_base.h:
    When using HA_EXTRA_KEYREAD, overwrite only key member fields and keep
    other fields intact. When this is off (by default) InnoDB will use memcpy
    to overwrite entire row.
  HA_EXTRA_IGNORE_DUP_KEY:
  HA_EXTRA_NO_IGNORE_DUP_KEY:
    Informs the handler to we will not stop the transaction if we get an
    duplicate key errors during insert/upate.
    Always called in pair, triggered by INSERT IGNORE and other similar
    SQL constructs.
    Not used by MyISAM.

  3) Operations used only by MyISAM
  ---------------------------------
  HA_EXTRA_NORMAL:
    Only used in MyISAM to reset quick mode, not implemented by any other
    handler. Quick mode is also reset in MyISAM by HA_EXTRA_RESET.

    It is called after completing a successful DELETE query if the QUICK
    option is set.

  HA_EXTRA_QUICK:
    When the user does DELETE QUICK FROM table where-clause; this extra
    option is called before the delete query is performed and
    HA_EXTRA_NORMAL is called after the delete query is completed.
    Temporary tables used internally in MySQL always set this option

    The meaning of quick mode is that when deleting in a B-tree no merging
    of leafs is performed. This is a common method and many large DBMS's
    actually only support this quick mode since it is very difficult to
    merge leaves in a tree used by many threads concurrently.

  HA_EXTRA_CACHE:
    This flag is usually set with extra_opt along with a cache size.
    The size of this buffer is set by the user variable
    record_buffer_size. The value of this cache size is the amount of
    data read from disk in each fetch when performing a table scan.
    This means that before scanning a table it is normal to call
    extra with HA_EXTRA_CACHE and when the scan is completed to call
    HA_EXTRA_NO_CACHE to release the cache memory.

    Some special care is taken when using this extra parameter since there
    could be a write ongoing on the table in the same statement. In this
    one has to take special care since there might be a WRITE CACHE as
    well. HA_EXTRA_CACHE specifies using a READ CACHE and using
    READ CACHE and WRITE CACHE at the same time is not possible.

    Only MyISAM currently use this option.

    It is set when doing full table scans using rr_sequential and
    reset when completing such a scan with end_read_record
    (resetting means calling extra with HA_EXTRA_NO_CACHE).

    It is set in filesort.cc for MyISAM internal tables and it is set in
    a multi-update where HA_EXTRA_CACHE is called on a temporary result
    table and after that ha_rnd_init(0) on table to be updated
    and immediately after that HA_EXTRA_NO_CACHE on table to be updated.

    Apart from that it is always used from init_read_record but not when
    used from UPDATE statements. It is not used from DELETE statements
    with ORDER BY and LIMIT but it is used in normal scan loop in DELETE
    statements. The reason here is that DELETE's in MyISAM doesn't move
    existings data rows.

    It is also set in copy_data_between_tables when scanning the old table
    to copy over to the new table.
    And it is set in join_init_read_record where quick objects are used
    to perform a scan on the table. In this case the full table scan can
    even be performed multiple times as part of the nested loop join.

    For purposes of the partition handler it is obviously necessary to have
    special treatment of this extra call. If we would simply pass this
    extra call down to each handler we would allocate
    cache size * no of partitions amount of memory and this is not
    necessary since we will only scan one partition at a time when doing
    full table scans.

    Thus we treat it by first checking whether we have MyISAM handlers in
    the table, if not we simply ignore the call and if we have we will
    record the call but will not call any underlying handler yet. Then
    when performing the sequential scan we will check this recorded value
    and call extra_opt whenever we start scanning a new partition.

  HA_EXTRA_NO_CACHE:
    When performing a UNION SELECT HA_EXTRA_NO_CACHE is called from the
    flush method in the select_union class.
    It is used to some extent when insert delayed inserts.
    See HA_EXTRA_RESET_STATE for use in conjunction with delete_all_rows().

    It should be ok to call HA_EXTRA_NO_CACHE on all underlying handlers
    if they are MyISAM handlers. Other handlers we can ignore the call
    for. If no cache is in use they will quickly return after finding
    this out. And we also ensure that all caches are disabled and no one
    is left by mistake.
    In the future this call will probably be deleted and we will instead call
    ::reset();

  HA_EXTRA_WRITE_CACHE:
    See above, called from various places. It is mostly used when we
    do INSERT ... SELECT
    No special handling to save cache space is developed currently.

  HA_EXTRA_PREPARE_FOR_UPDATE:
    This is called as part of a multi-table update. When the table to be
    updated is also scanned then this informs MyISAM handler to drop any
    caches if dynamic records are used (fixed size records do not care
    about this call). We pass this along to the first partition to scan, and
    flag that it is to be called after HA_EXTRA_CACHE when moving to the next
    partition to scan.

  HA_EXTRA_PREPARE_FOR_DROP:
    Only used by MyISAM, called in preparation for a DROP TABLE.
    It's used mostly by Windows that cannot handle dropping an open file.
    On other platforms it has the same effect as HA_EXTRA_FORCE_REOPEN.

  HA_EXTRA_PREPARE_FOR_RENAME:
    Informs the handler we are about to attempt a rename of the table.

  HA_EXTRA_READCHECK:
  HA_EXTRA_NO_READCHECK:
    Only one call to HA_EXTRA_NO_READCHECK from ha_open where it says that
    this is not needed in SQL. The reason for this call is that MyISAM sets
    the READ_CHECK_USED in the open call so the call is needed for MyISAM
    to reset this feature.
    The idea with this parameter was to inform of doing/not doing a read
    check before applying an update. Since SQL always performs a read before
    applying the update No Read Check is needed in MyISAM as well.

    This is a cut from Docs/myisam.txt
     Sometimes you might want to force an update without checking whether
     another user has changed the record since you last read it. This is
     somewhat dangerous, so it should ideally not be used. That can be
     accomplished by wrapping the mi_update() call in two calls to mi_extra(),
     using these functions:
     HA_EXTRA_NO_READCHECK=5                 No readcheck on update
     HA_EXTRA_READCHECK=6                    Use readcheck (def)

  HA_EXTRA_FORCE_REOPEN:
    Only used by MyISAM, called when altering table, closing tables to
    enforce a reopen of the table files.

  4) Operations only used by temporary tables for query processing
  ----------------------------------------------------------------
  HA_EXTRA_RESET_STATE:
    Same as reset() except that buffers are not released. If there is
    a READ CACHE it is reinit'ed. A cache is reinit'ed to restart reading
    or to change type of cache between READ CACHE and WRITE CACHE.

    This extra function is always called immediately before calling
    delete_all_rows on the handler for temporary tables.
    There are cases however when HA_EXTRA_RESET_STATE isn't called in
    a similar case for a temporary table in sql_union.cc and in two other
    cases HA_EXTRA_NO_CACHE is called before and HA_EXTRA_WRITE_CACHE
    called afterwards.
    The case with HA_EXTRA_NO_CACHE and HA_EXTRA_WRITE_CACHE means
    disable caching, delete all rows and enable WRITE CACHE. This is
    used for temporary tables containing distinct sums and a
    functional group.

    The only case that delete_all_rows is called on non-temporary tables
    is in sql_delete.cc when DELETE FROM table; is called by a user.
    In this case no special extra calls are performed before or after this
    call.

    The partition handler should not need to bother about this one. It
    should never be called.

  HA_EXTRA_NO_ROWS:
    Don't insert rows indication to HEAP and MyISAM, only used by temporary
    tables used in query processing.
    Not handled by partition handler.

  5) Operations only used by MyISAM internally
  --------------------------------------------
  HA_EXTRA_REINIT_CACHE:
    This call reinitializes the READ CACHE described above if there is one
    and otherwise the call is ignored.

    We can thus safely call it on all underlying handlers if they are
    MyISAM handlers. It is however never called so we don't handle it at all.
  HA_EXTRA_FLUSH_CACHE:
    Flush WRITE CACHE in MyISAM. It is only from one place in the code.
    This is in sql_insert.cc where it is called if the table_flags doesn't
    contain HA_DUPLICATE_POS. The only handler having the HA_DUPLICATE_POS
    set is the MyISAM handler and so the only handler not receiving this
    call is MyISAM.
    Thus in effect this call is called but never used. Could be removed
    from sql_insert.cc
  HA_EXTRA_NO_USER_CHANGE:
    Only used by MyISAM, never called.
    Simulates lock_type as locked.
  HA_EXTRA_WAIT_LOCK:
  HA_EXTRA_WAIT_NOLOCK:
    Only used by MyISAM, called from MyISAM handler but never from server
    code on top of the handler.
    Sets lock_wait on/off
  HA_EXTRA_NO_KEYS:
    Only used MyISAM, only used internally in MyISAM handler, never called
    from server level.
  HA_EXTRA_KEYREAD_CHANGE_POS:
  HA_EXTRA_REMEMBER_POS:
  HA_EXTRA_RESTORE_POS:
  HA_EXTRA_PRELOAD_BUFFER_SIZE:
  HA_EXTRA_CHANGE_KEY_TO_DUP:
  HA_EXTRA_CHANGE_KEY_TO_UNIQUE:
    Only used by MyISAM, never called.

  6) Operations not used at all
  -----------------------------
  HA_EXTRA_KEY_CACHE:
  HA_EXTRA_NO_KEY_CACHE:
    This parameters are no longer used and could be removed.

  7) Operations only used by federated tables for query processing
  ----------------------------------------------------------------
  HA_EXTRA_INSERT_WITH_UPDATE:
    Inform handler that an "INSERT...ON DUPLICATE KEY UPDATE" will be
    executed. This condition is unset by HA_EXTRA_NO_IGNORE_DUP_KEY.

  8) Operations only used by NDB
  ------------------------------
  HA_EXTRA_DELETE_CANNOT_BATCH:
  HA_EXTRA_UPDATE_CANNOT_BATCH:
    Inform handler that delete_row()/update_row() cannot batch deletes/updates
    and should perform them immediately. This may be needed when table has 
    AFTER DELETE/UPDATE triggers which access to subject table.
    These flags are reset by the handler::extra(HA_EXTRA_RESET) call.

  9) Operations only used by MERGE
  ------------------------------
  HA_EXTRA_ADD_CHILDREN_LIST:
  HA_EXTRA_ATTACH_CHILDREN:
  HA_EXTRA_IS_ATTACHED_CHILDREN:
  HA_EXTRA_DETACH_CHILDREN:
    Special actions for MERGE tables. Ignore.
*/

int ha_partition::extra(enum ha_extra_function operation)
{
  DBUG_ENTER("ha_partition:extra");
  DBUG_PRINT("info", ("operation: %d", (int) operation));

  switch (operation) {
    /* Category 1), used by most handlers */
  case HA_EXTRA_KEYREAD:
  case HA_EXTRA_NO_KEYREAD:
  case HA_EXTRA_FLUSH:
    DBUG_RETURN(loop_extra(operation));

    /* Category 2), used by non-MyISAM handlers */
  case HA_EXTRA_IGNORE_DUP_KEY:
  case HA_EXTRA_NO_IGNORE_DUP_KEY:
  case HA_EXTRA_KEYREAD_PRESERVE_FIELDS:
  {
    if (!m_myisam)
      DBUG_RETURN(loop_extra(operation));
    break;
  }

  /* Category 3), used by MyISAM handlers */
  case HA_EXTRA_PREPARE_FOR_RENAME:
    DBUG_RETURN(prepare_for_rename());
    break;
  case HA_EXTRA_PREPARE_FOR_UPDATE:
    /*
      Needs to be run on the first partition in the range now, and 
      later in late_extra_cache, when switching to a new partition to scan.
    */
    m_extra_prepare_for_update= TRUE;
    if (m_part_spec.start_part != NO_CURRENT_PART_ID)
    {
      if (!m_extra_cache)
        m_extra_cache_part_id= m_part_spec.start_part;
      DBUG_ASSERT(m_extra_cache_part_id == m_part_spec.start_part);
      (void) m_file[m_part_spec.start_part]->extra(HA_EXTRA_PREPARE_FOR_UPDATE);
    }
    break;
  case HA_EXTRA_NORMAL:
  case HA_EXTRA_QUICK:
  case HA_EXTRA_FORCE_REOPEN:
  case HA_EXTRA_PREPARE_FOR_DROP:
  case HA_EXTRA_FLUSH_CACHE:
  {
    if (m_myisam)
      DBUG_RETURN(loop_extra(operation));
    break;
  }
  case HA_EXTRA_NO_READCHECK:
  {
    /*
      This is only done as a part of ha_open, which is also used in
      ha_partition::open, so no need to do anything.
    */
    break;
  }
  case HA_EXTRA_CACHE:
  {
    prepare_extra_cache(0);
    break;
  }
  case HA_EXTRA_NO_CACHE:
  {
    int ret= 0;
    if (m_extra_cache_part_id != NO_CURRENT_PART_ID)
      ret= m_file[m_extra_cache_part_id]->extra(HA_EXTRA_NO_CACHE);
    m_extra_cache= FALSE;
    m_extra_cache_size= 0;
    m_extra_prepare_for_update= FALSE;
    m_extra_cache_part_id= NO_CURRENT_PART_ID;
    DBUG_RETURN(ret);
  }
  case HA_EXTRA_WRITE_CACHE:
  {
    m_extra_cache= FALSE;
    m_extra_cache_size= 0;
    m_extra_prepare_for_update= FALSE;
    m_extra_cache_part_id= NO_CURRENT_PART_ID;
    DBUG_RETURN(loop_extra(operation));
  }
  case HA_EXTRA_IGNORE_NO_KEY:
  case HA_EXTRA_NO_IGNORE_NO_KEY:
  {
    /*
      Ignore as these are specific to NDB for handling
      idempotency
     */
    break;
  }
  case HA_EXTRA_WRITE_CAN_REPLACE:
  case HA_EXTRA_WRITE_CANNOT_REPLACE:
  {
    /*
      Informs handler that write_row() can replace rows which conflict
      with row being inserted by PK/unique key without reporting error
      to the SQL-layer.

      This optimization is not safe for partitioned table in general case
      since we may have to put new version of row into partition which is
      different from partition in which old version resides (for example
      when we partition by non-PK column or by some column which is not
      part of unique key which were violated).
      And since NDB which is the only engine at the moment that supports
      this optimization handles partitioning on its own we simple disable
      it here. (BTW for NDB this optimization is safe since it supports
      only KEY partitioning and won't use this optimization for tables
      which have additional unique constraints).
    */
    break;
  }
    /* Category 7), used by federated handlers */
  case HA_EXTRA_INSERT_WITH_UPDATE:
    DBUG_RETURN(loop_extra(operation));
    /* Category 8) Operations only used by NDB */
  case HA_EXTRA_DELETE_CANNOT_BATCH:
  case HA_EXTRA_UPDATE_CANNOT_BATCH:
  {
    /* Currently only NDB use the *_CANNOT_BATCH */
    break;
  }
    /* Category 9) Operations only used by MERGE */
  case HA_EXTRA_ADD_CHILDREN_LIST:
  case HA_EXTRA_ATTACH_CHILDREN:
  case HA_EXTRA_IS_ATTACHED_CHILDREN:
  case HA_EXTRA_DETACH_CHILDREN:
  {
    /* Special actions for MERGE tables. Ignore. */
    break;
  }
  /*
    http://dev.mysql.com/doc/refman/5.1/en/partitioning-limitations.html
    says we no longer support logging to partitioned tables, so we fail
    here.
  */
  case HA_EXTRA_MARK_AS_LOG_TABLE:
    DBUG_RETURN(ER_UNSUPORTED_LOG_ENGINE);
  default:
  {
    /* Temporary crash to discover what is wrong */
    DBUG_ASSERT(0);
    break;
  }
  }
  DBUG_RETURN(0);
}


/*
  Special extra call to reset extra parameters

  SYNOPSIS
    reset()

  RETURN VALUE
    >0                   Error code
    0                    Success

  DESCRIPTION
    Called at end of each statement to reset buffers
*/

int ha_partition::reset(void)
{
  int result= 0;
  DBUG_ENTER("ha_partition::reset");

  /* May not have m_part_info set (in case of failed open or prune). */
  if (m_part_info && m_part_info->bitmaps_are_initialized)
  {
    handler **file;
    int tmp;
    uint first_used_partition;
    first_used_partition= bitmap_get_first_set(&m_part_info->lock_partitions);
    if (first_used_partition == MY_BIT_NONE)
      DBUG_RETURN(result);

    file= m_file + first_used_partition;
    do
    {
      if (bitmap_is_set(&(m_part_info->lock_partitions), file - m_file))
      {
        if ((tmp= (*file)->ha_reset()))
          result= tmp;
      }
    } while (*(++file));
    /* Be sure lock_partitions are set if no pruning in the next statement */
    m_part_info->set_partition_bitmaps(NULL);
  }
  DBUG_RETURN(result);
}

/*
  Special extra method for HA_EXTRA_CACHE with cachesize as extra parameter

  SYNOPSIS
    extra_opt()
    operation                      Must be HA_EXTRA_CACHE
    cachesize                      Size of cache in full table scan

  RETURN VALUE
    >0                   Error code
    0                    Success
*/

int ha_partition::extra_opt(enum ha_extra_function operation, ulong cachesize)
{
  DBUG_ENTER("ha_partition::extra_opt()");

  DBUG_ASSERT(HA_EXTRA_CACHE == operation);
  prepare_extra_cache(cachesize);
  DBUG_RETURN(0);
}


/*
  Call extra on handler with HA_EXTRA_CACHE and cachesize

  SYNOPSIS
    prepare_extra_cache()
    cachesize                Size of cache for full table scan

  RETURN VALUE
    NONE
*/

void ha_partition::prepare_extra_cache(uint cachesize)
{
  DBUG_ENTER("ha_partition::prepare_extra_cache()");
  DBUG_PRINT("info", ("cachesize %u", cachesize));

  m_extra_cache= TRUE;
  m_extra_cache_size= cachesize;
  if (m_part_spec.start_part != NO_CURRENT_PART_ID)
  {
    late_extra_cache(m_part_spec.start_part);
  }
  DBUG_VOID_RETURN;
}


/*
  Prepares our new and reorged handlers for rename or delete

  SYNOPSIS
    prepare_for_delete()

  RETURN VALUE
    >0                    Error code
    0                     Success
*/

int ha_partition::prepare_for_rename()
{
  int result= 0, tmp;
  handler **file;
  DBUG_ENTER("ha_partition::prepare_for_rename()");
  
  if (m_new_file != NULL)
  {
    for (file= m_new_file; *file; file++)
      if ((tmp= (*file)->extra(HA_EXTRA_PREPARE_FOR_RENAME)))
        result= tmp;      
    for (file= m_reorged_file; *file; file++)
      if ((tmp= (*file)->extra(HA_EXTRA_PREPARE_FOR_RENAME)))
        result= tmp;   
    DBUG_RETURN(result);   
  }
  
  DBUG_RETURN(loop_extra(HA_EXTRA_PREPARE_FOR_RENAME));
}

/*
  Call extra on all partitions

  SYNOPSIS
    loop_extra()
    operation             extra operation type

  RETURN VALUE
    >0                    Error code
    0                     Success
*/

int ha_partition::loop_extra(enum ha_extra_function operation)
{
  int result= 0, tmp;
  handler **file;
  DBUG_ENTER("ha_partition::loop_extra()");
  
  for (file= m_file; *file; file++)
  {
    if (bitmap_is_set(&(m_part_info->lock_partitions), file - m_file))
    {
      if ((tmp= (*file)->extra(operation)))
        result= tmp;
    }
  }
  DBUG_RETURN(result);
}


/*
  Call extra(HA_EXTRA_CACHE) on next partition_id

  SYNOPSIS
    late_extra_cache()
    partition_id               Partition id to call extra on

  RETURN VALUE
    NONE
*/

void ha_partition::late_extra_cache(uint partition_id)
{
  handler *file;
  DBUG_ENTER("ha_partition::late_extra_cache");
  DBUG_PRINT("info", ("extra_cache %u prepare %u partid %u size %u",
                      m_extra_cache, m_extra_prepare_for_update,
                      partition_id, m_extra_cache_size));

  if (!m_extra_cache && !m_extra_prepare_for_update)
    DBUG_VOID_RETURN;
  file= m_file[partition_id];
  if (m_extra_cache)
  {
    if (m_extra_cache_size == 0)
      (void) file->extra(HA_EXTRA_CACHE);
    else
      (void) file->extra_opt(HA_EXTRA_CACHE, m_extra_cache_size);
  }
  if (m_extra_prepare_for_update)
  {
    (void) file->extra(HA_EXTRA_PREPARE_FOR_UPDATE);
  }
  m_extra_cache_part_id= partition_id;
  DBUG_VOID_RETURN;
}


/*
  Call extra(HA_EXTRA_NO_CACHE) on next partition_id

  SYNOPSIS
    late_extra_no_cache()
    partition_id               Partition id to call extra on

  RETURN VALUE
    NONE
*/

void ha_partition::late_extra_no_cache(uint partition_id)
{
  handler *file;
  DBUG_ENTER("ha_partition::late_extra_no_cache");

  if (!m_extra_cache && !m_extra_prepare_for_update)
    DBUG_VOID_RETURN;
  file= m_file[partition_id];
  (void) file->extra(HA_EXTRA_NO_CACHE);
  DBUG_ASSERT(partition_id == m_extra_cache_part_id);
  m_extra_cache_part_id= NO_CURRENT_PART_ID;
  DBUG_VOID_RETURN;
}


/****************************************************************************
                MODULE optimiser support
****************************************************************************/

/*
  Get keys to use for scanning

  SYNOPSIS
    keys_to_use_for_scanning()

  RETURN VALUE
    key_map of keys usable for scanning
*/

const key_map *ha_partition::keys_to_use_for_scanning()
{
  uint first_used_partition;
  DBUG_ENTER("ha_partition::keys_to_use_for_scanning");

  first_used_partition= bitmap_get_first_set(&(m_part_info->read_partitions));
  DBUG_RETURN(m_file[first_used_partition]->keys_to_use_for_scanning());
}

#define MAX_PARTS_FOR_OPTIMIZER_CALLS 10
/*
  Prepare start variables for estimating optimizer costs.

  @param[out] num_used_parts  Number of partitions after pruning.
  @param[out] check_min_num   Number of partitions to call.
  @param[out] first           first used partition.
*/
void ha_partition::partitions_optimizer_call_preparations(uint *first,
                                                          uint *num_used_parts,
                                                          uint *check_min_num)
{
  *first= bitmap_get_first_set(&(m_part_info->read_partitions));
  *num_used_parts= bitmap_bits_set(&(m_part_info->read_partitions));
  *check_min_num= min(MAX_PARTS_FOR_OPTIMIZER_CALLS, *num_used_parts);
}


/*
  Return time for a scan of the table

  SYNOPSIS
    scan_time()

  RETURN VALUE
    time for scan
*/

double ha_partition::scan_time()
{
  double scan_time= 0.0;
  uint first, part_id, num_used_parts, check_min_num, partitions_called= 0;
  DBUG_ENTER("ha_partition::scan_time");

  partitions_optimizer_call_preparations(&first, &num_used_parts,
                                         &check_min_num);
  for (part_id= first; partitions_called < num_used_parts ; part_id++)
  {
    if (!bitmap_is_set(&(m_part_info->read_partitions), part_id))
      continue;
    scan_time+= m_file[part_id]->scan_time();
    partitions_called++;
    if (partitions_called >= check_min_num && scan_time != 0.0)
    {
      DBUG_RETURN(scan_time *
                      (double) num_used_parts / (double) partitions_called);
    }
  }
  DBUG_RETURN(scan_time);
}


/*
  Estimate rows for records_in_range or estimate_rows_upper_bound.

  @param is_records_in_range  call records_in_range instead of
                              estimate_rows_upper_bound.
  @param inx                  (only for records_in_range) index to use.
  @param min_key              (only for records_in_range) start of range.
  @param max_key              (only for records_in_range) end of range.

  @return Number of rows or HA_POS_ERROR.
*/
ha_rows ha_partition::estimate_rows(bool is_records_in_range, uint inx,
                                    key_range *min_key, key_range *max_key)
{
  ha_rows rows, estimated_rows= 0;
  uint first, part_id, num_used_parts, check_min_num, partitions_called= 0;
  DBUG_ENTER("ha_partition::estimate_rows");

  partitions_optimizer_call_preparations(&first, &num_used_parts, &check_min_num);
  for (part_id= first; partitions_called < num_used_parts ; part_id++)
  {
    if (!bitmap_is_set(&(m_part_info->read_partitions), part_id))
      continue;
    if (is_records_in_range)
      rows= m_file[part_id]->records_in_range(inx, min_key, max_key);
    else
      rows= m_file[part_id]->estimate_rows_upper_bound();
    if (rows == HA_POS_ERROR)
      DBUG_RETURN(HA_POS_ERROR);
    estimated_rows+= rows;
    partitions_called++;
    if (partitions_called >= check_min_num && estimated_rows)
    {
      DBUG_RETURN(estimated_rows * num_used_parts / partitions_called);
    }
  }
  DBUG_RETURN(estimated_rows);
}


/*
  Find number of records in a range

  SYNOPSIS
    records_in_range()
    inx                  Index number
    min_key              Start of range
    max_key              End of range

  RETURN VALUE
    Number of rows in range

  DESCRIPTION
    Given a starting key, and an ending key estimate the number of rows that
    will exist between the two. end_key may be empty which in case determine
    if start_key matches any rows.

    Called from opt_range.cc by check_quick_keys().

    monty: MUST be called for each range and added.
          Note that MySQL will assume that if this returns 0 there is no
          matching rows for the range!
*/

ha_rows ha_partition::records_in_range(uint inx, key_range *min_key,
				       key_range *max_key)
{
  DBUG_ENTER("ha_partition::records_in_range");

  DBUG_RETURN(estimate_rows(TRUE, inx, min_key, max_key));
}


/*
  Estimate upper bound of number of rows

  SYNOPSIS
    estimate_rows_upper_bound()

  RETURN VALUE
    Number of rows
*/

ha_rows ha_partition::estimate_rows_upper_bound()
{
  DBUG_ENTER("ha_partition::estimate_rows_upper_bound");

  DBUG_RETURN(estimate_rows(FALSE, 0, NULL, NULL));
}


/*
  Get time to read

  SYNOPSIS
    read_time()
    index                Index number used
    ranges               Number of ranges
    rows                 Number of rows

  RETURN VALUE
    time for read

  DESCRIPTION
    This will be optimised later to include whether or not the index can
    be used with partitioning. To achieve we need to add another parameter
    that specifies how many of the index fields that are bound in the ranges.
    Possibly added as a new call to handlers.
*/

double ha_partition::read_time(uint index, uint ranges, ha_rows rows)
{
  DBUG_ENTER("ha_partition::read_time");

  DBUG_RETURN(m_file[0]->read_time(index, ranges, rows));
}


/**
  Number of rows in table. see handler.h

  @return Number of records in the table (after pruning!)
*/

ha_rows ha_partition::records()
{
  ha_rows rows, tot_rows= 0;
  handler **file;
  DBUG_ENTER("ha_partition::records");

  file= m_file;
  do
  {
    if (bitmap_is_set(&(m_part_info->read_partitions), file - m_file))
    {
      rows= (*file)->records();
      if (rows == HA_POS_ERROR)
        DBUG_RETURN(HA_POS_ERROR);
      tot_rows+= rows;
    }
  } while (*(++file));
  DBUG_RETURN(tot_rows);
}


/*
  Is it ok to switch to a new engine for this table

  SYNOPSIS
    can_switch_engine()

  RETURN VALUE
    TRUE                  Ok
    FALSE                 Not ok

  DESCRIPTION
    Used to ensure that tables with foreign key constraints are not moved
    to engines without foreign key support.
*/

bool ha_partition::can_switch_engines()
{
  handler **file;
  DBUG_ENTER("ha_partition::can_switch_engines");
 
  file= m_file;
  do
  {
    if (!(*file)->can_switch_engines())
      DBUG_RETURN(FALSE);
  } while (*(++file));
  DBUG_RETURN(TRUE);
}


/*
  Is table cache supported

  SYNOPSIS
    table_cache_type()

*/

uint8 ha_partition::table_cache_type()
{
  DBUG_ENTER("ha_partition::table_cache_type");

  DBUG_RETURN(m_file[0]->table_cache_type());
}


/**
  Calculate hash value for KEY partitioning using an array of fields.

  @param field_array   An array of the fields in KEY partitioning

  @return hash_value calculated

  @note Uses the hash function on the character set of the field.
  Integer and floating point fields use the binary character set by default.
*/

uint32 ha_partition::calculate_key_hash_value(Field **field_array)
{
  ulong nr1= 1;
  ulong nr2= 4;

  do
  {
    Field *field= *field_array;
    field->hash(&nr1, &nr2);
  } while (*(++field_array));
  return (uint32) nr1;
}


/****************************************************************************
                MODULE print messages
****************************************************************************/

const char *ha_partition::index_type(uint inx)
{
  uint first_used_partition;
  DBUG_ENTER("ha_partition::index_type");

  first_used_partition= bitmap_get_first_set(&(m_part_info->read_partitions));
  DBUG_ASSERT(first_used_partition != MY_BIT_NONE);
  DBUG_RETURN(m_file[first_used_partition]->index_type(inx));
}


enum row_type ha_partition::get_row_type() const
{
  handler **file;
  enum row_type type= (*m_file)->get_row_type();

  DBUG_ASSERT(bitmap_is_set_all(&(m_part_info->read_partitions)));
  for (file= m_file, file++; *file; file++)
  {
    enum row_type part_type= (*file)->get_row_type();
    if (part_type != type)
      return ROW_TYPE_NOT_USED;
  }

  return type;
}


void ha_partition::print_error(int error, myf errflag)
{
  THD *thd= ha_thd();
  DBUG_ENTER("ha_partition::print_error");

  /* Should probably look for my own errors first */
  DBUG_PRINT("enter", ("error: %d", error));

  if ((error == HA_ERR_NO_PARTITION_FOUND) &&
      ! (thd->lex->alter_info.flags & ALTER_TRUNCATE_PARTITION))
    m_part_info->print_no_partition_found(table);
  else
  {
    /* In case m_file has not been initialized, like in bug#42438 */
    if (m_file)
    {
      if (m_last_part >= m_tot_parts)
      {
        DBUG_ASSERT(0);
        m_last_part= 0;
      }
      m_file[m_last_part]->print_error(error, errflag);
    }
    else
      handler::print_error(error, errflag);
  }
  DBUG_VOID_RETURN;
}


bool ha_partition::get_error_message(int error, String *buf)
{
  DBUG_ENTER("ha_partition::get_error_message");

  /* Should probably look for my own errors first */

  /* In case m_file has not been initialized, like in bug#42438 */
  if (m_file)
    DBUG_RETURN(m_file[m_last_part]->get_error_message(error, buf));
  DBUG_RETURN(handler::get_error_message(error, buf));

}


/****************************************************************************
                MODULE handler characteristics
****************************************************************************/
/**
  alter_table_flags must be on handler/table level, not on hton level
  due to the ha_partition hton does not know what the underlying hton is.
*/
uint ha_partition::alter_table_flags(uint flags)
{
  uint flags_to_return, flags_to_check;
  DBUG_ENTER("ha_partition::alter_table_flags");

  flags_to_return= ht->alter_table_flags(flags);
  flags_to_return|= m_file[0]->alter_table_flags(flags); 

  /*
    If one partition fails we must be able to revert the change for the other,
    already altered, partitions. So both ADD and DROP can only be supported in
    pairs.
  */
  flags_to_check= HA_INPLACE_ADD_INDEX_NO_READ_WRITE;
  flags_to_check|= HA_INPLACE_DROP_INDEX_NO_READ_WRITE;
  if ((flags_to_return & flags_to_check) != flags_to_check)
    flags_to_return&= ~flags_to_check;
  flags_to_check= HA_INPLACE_ADD_UNIQUE_INDEX_NO_READ_WRITE;
  flags_to_check|= HA_INPLACE_DROP_UNIQUE_INDEX_NO_READ_WRITE;
  if ((flags_to_return & flags_to_check) != flags_to_check)
    flags_to_return&= ~flags_to_check;
  flags_to_check= HA_INPLACE_ADD_PK_INDEX_NO_READ_WRITE;
  flags_to_check|= HA_INPLACE_DROP_PK_INDEX_NO_READ_WRITE;
  if ((flags_to_return & flags_to_check) != flags_to_check)
    flags_to_return&= ~flags_to_check;
  flags_to_check= HA_INPLACE_ADD_INDEX_NO_WRITE;
  flags_to_check|= HA_INPLACE_DROP_INDEX_NO_WRITE;
  if ((flags_to_return & flags_to_check) != flags_to_check)
    flags_to_return&= ~flags_to_check;
  flags_to_check= HA_INPLACE_ADD_UNIQUE_INDEX_NO_WRITE;
  flags_to_check|= HA_INPLACE_DROP_UNIQUE_INDEX_NO_WRITE;
  if ((flags_to_return & flags_to_check) != flags_to_check)
    flags_to_return&= ~flags_to_check;
  flags_to_check= HA_INPLACE_ADD_PK_INDEX_NO_WRITE;
  flags_to_check|= HA_INPLACE_DROP_PK_INDEX_NO_WRITE;
  if ((flags_to_return & flags_to_check) != flags_to_check)
    flags_to_return&= ~flags_to_check;
  DBUG_RETURN(flags_to_return);
}


/**
  check if copy of data is needed in alter table.
*/
bool ha_partition::check_if_incompatible_data(HA_CREATE_INFO *create_info,
                                              uint table_changes)
{
  handler **file;
  bool ret= COMPATIBLE_DATA_YES;

  /*
    The check for any partitioning related changes have already been done
    in mysql_alter_table (by fix_partition_func), so it is only up to
    the underlying handlers.
  */
  for (file= m_file; *file; file++)
    if ((ret=  (*file)->check_if_incompatible_data(create_info,
                                                   table_changes)) !=
        COMPATIBLE_DATA_YES)
      break;
  return ret;
}


/**
  Support of fast or online add/drop index
*/
int ha_partition::add_index(TABLE *table_arg, KEY *key_info, uint num_of_keys)
{
  handler **file;
  int ret= 0;

  DBUG_ENTER("ha_partition::add_index");
  /*
    There has already been a check in fix_partition_func in mysql_alter_table
    before this call, which checks for unique/primary key violations of the
    partitioning function. So no need for extra check here.
  */
  for (file= m_file; *file; file++)
    if ((ret=  (*file)->add_index(table_arg, key_info, num_of_keys)))
      goto err;
  DBUG_RETURN(ret);
err:
  if (file > m_file)
  {
    uint *key_numbers= (uint*) ha_thd()->alloc(sizeof(uint) * num_of_keys);
    uint old_num_of_keys= table_arg->s->keys;
    uint i;
    /* The newly created keys have the last id's */
    for (i= 0; i < num_of_keys; i++)
      key_numbers[i]= i + old_num_of_keys;
    if (!table_arg->key_info)
      table_arg->key_info= key_info;
    while (--file >= m_file)
    {
      (void) (*file)->prepare_drop_index(table_arg, key_numbers, num_of_keys);
      (void) (*file)->final_drop_index(table_arg);
    }
    if (table_arg->key_info == key_info)
      table_arg->key_info= NULL;
  }
  DBUG_RETURN(ret);
}


int ha_partition::prepare_drop_index(TABLE *table_arg, uint *key_num,
                                 uint num_of_keys)
{
  handler **file;
  int ret= 0;

  /*
    DROP INDEX does not affect partitioning.
  */
  for (file= m_file; *file; file++)
    if ((ret=  (*file)->prepare_drop_index(table_arg, key_num, num_of_keys)))
      break;
  return ret;
}


int ha_partition::final_drop_index(TABLE *table_arg)
{
  handler **file;
  int ret= HA_ERR_WRONG_COMMAND;

  for (file= m_file; *file; file++)
    if ((ret=  (*file)->final_drop_index(table_arg)))
      break;
  return ret;
}


/*
  If frm_error() is called then we will use this to to find out what file
  extensions exist for the storage engine. This is also used by the default
  rename_table and delete_table method in handler.cc.
*/

static const char *ha_partition_ext[]=
{
  ha_par_ext, NullS
};

const char **ha_partition::bas_ext() const
{ return ha_partition_ext; }


uint ha_partition::min_of_the_max_uint(
                       uint (handler::*operator_func)(void) const) const
{
  handler **file;
  uint min_of_the_max= ((*m_file)->*operator_func)();

  for (file= m_file+1; *file; file++)
  {
    uint tmp= ((*file)->*operator_func)();
    set_if_smaller(min_of_the_max, tmp);
  }
  return min_of_the_max;
}


uint ha_partition::max_supported_key_parts() const
{
  return min_of_the_max_uint(&handler::max_supported_key_parts);
}


uint ha_partition::max_supported_key_length() const
{
  return min_of_the_max_uint(&handler::max_supported_key_length);
}


uint ha_partition::max_supported_key_part_length() const
{
  return min_of_the_max_uint(&handler::max_supported_key_part_length);
}


uint ha_partition::max_supported_record_length() const
{
  return min_of_the_max_uint(&handler::max_supported_record_length);
}


uint ha_partition::max_supported_keys() const
{
  return min_of_the_max_uint(&handler::max_supported_keys);
}


uint ha_partition::extra_rec_buf_length() const
{
  handler **file;
  uint max= (*m_file)->extra_rec_buf_length();

  for (file= m_file, file++; *file; file++)
    if (max < (*file)->extra_rec_buf_length())
      max= (*file)->extra_rec_buf_length();
  return max;
}


uint ha_partition::min_record_length(uint options) const
{
  handler **file;
  uint max= (*m_file)->min_record_length(options);

  for (file= m_file, file++; *file; file++)
    if (max < (*file)->min_record_length(options))
      max= (*file)->min_record_length(options);
  return max;
}


/****************************************************************************
                MODULE compare records
****************************************************************************/
/*
  Compare two positions

  SYNOPSIS
    cmp_ref()
    ref1                   First position
    ref2                   Second position

  RETURN VALUE
    <0                     ref1 < ref2
    0                      Equal
    >0                     ref1 > ref2

  DESCRIPTION
    We get two references and need to check if those records are the same.
    If they belong to different partitions we decide that they are not
    the same record. Otherwise we use the particular handler to decide if
    they are the same. Sort in partition id order if not equal.
*/

int ha_partition::cmp_ref(const uchar *ref1, const uchar *ref2)
{
  uint part_id;
  my_ptrdiff_t diff1, diff2;
  handler *file;
  DBUG_ENTER("ha_partition::cmp_ref");

  if ((ref1[0] == ref2[0]) && (ref1[1] == ref2[1]))
  {
    part_id= uint2korr(ref1);
    file= m_file[part_id];
    DBUG_ASSERT(part_id < m_tot_parts);
    DBUG_RETURN(file->cmp_ref((ref1 + PARTITION_BYTES_IN_POS),
			      (ref2 + PARTITION_BYTES_IN_POS)));
  }
  diff1= ref2[1] - ref1[1];
  diff2= ref2[0] - ref1[0];
  if (diff1 > 0)
  {
    DBUG_RETURN(-1);
  }
  if (diff1 < 0)
  {
    DBUG_RETURN(+1);
  }
  if (diff2 > 0)
  {
    DBUG_RETURN(-1);
  }
  DBUG_RETURN(+1);
}


/****************************************************************************
                MODULE auto increment
****************************************************************************/


int ha_partition::reset_auto_increment(ulonglong value)
{
  handler **file= m_file;
  int res;
  DBUG_ENTER("ha_partition::reset_auto_increment");
  lock_auto_increment();
  table_share->ha_part_data->auto_inc_initialized= FALSE;
  table_share->ha_part_data->next_auto_inc_val= 0;
  do
  {
    if ((res= (*file)->ha_reset_auto_increment(value)) != 0)
      break;
  } while (*(++file));
  unlock_auto_increment();
  DBUG_RETURN(res);
}


/**
  This method is called by update_auto_increment which in turn is called
  by the individual handlers as part of write_row. We use the
  table_share->ha_part_data->next_auto_inc_val, or search all
  partitions for the highest auto_increment_value if not initialized or
  if auto_increment field is a secondary part of a key, we must search
  every partition when holding a mutex to be sure of correctness.
*/

void ha_partition::get_auto_increment(ulonglong offset, ulonglong increment,
                                      ulonglong nb_desired_values,
                                      ulonglong *first_value,
                                      ulonglong *nb_reserved_values)
{
  DBUG_ENTER("ha_partition::get_auto_increment");
  DBUG_PRINT("info", ("offset: %lu inc: %lu desired_values: %lu "
                      "first_value: %lu", (ulong) offset, (ulong) increment,
                      (ulong) nb_desired_values, (ulong) *first_value));
  DBUG_ASSERT(increment && nb_desired_values);
  *first_value= 0;
  if (table->s->next_number_keypart)
  {
    /*
      next_number_keypart is != 0 if the auto_increment column is a secondary
      column in the index (it is allowed in MyISAM)
    */
    DBUG_PRINT("info", ("next_number_keypart != 0"));
    ulonglong nb_reserved_values_part;
    ulonglong first_value_part, max_first_value;
    handler **file= m_file;
    first_value_part= max_first_value= *first_value;
    /* Must lock and find highest value among all partitions. */
    lock_auto_increment();
    do
    {
      /* Only nb_desired_values = 1 makes sense */
      (*file)->get_auto_increment(offset, increment, 1,
                                 &first_value_part, &nb_reserved_values_part);
      if (first_value_part == ~(ulonglong)(0)) // error in one partition
      {
        *first_value= first_value_part;
        /* log that the error was between table/partition handler */
        sql_print_error("Partition failed to reserve auto_increment value");
        unlock_auto_increment();
        DBUG_VOID_RETURN;
      }
      DBUG_PRINT("info", ("first_value_part: %lu", (ulong) first_value_part));
      set_if_bigger(max_first_value, first_value_part);
    } while (*(++file));
    *first_value= max_first_value;
    *nb_reserved_values= 1;
    unlock_auto_increment();
  }
  else
  {
    THD *thd= ha_thd();
    /*
      This is initialized in the beginning of the first write_row call.
    */
    DBUG_ASSERT(table_share->ha_part_data->auto_inc_initialized);
    /*
      Get a lock for handling the auto_increment in table_share->ha_part_data
      for avoiding two concurrent statements getting the same number.
    */ 

    lock_auto_increment();

    /*
      In a multi-row insert statement like INSERT SELECT and LOAD DATA
      where the number of candidate rows to insert is not known in advance
      we must hold a lock/mutex for the whole statement if we have statement
      based replication. Because the statement-based binary log contains
      only the first generated value used by the statement, and slaves assumes
      all other generated values used by this statement were consecutive to
      this first one, we must exclusively lock the generator until the statement
      is done.
    */
    if (!auto_increment_safe_stmt_log_lock &&
        thd->lex->sql_command != SQLCOM_INSERT &&
        mysql_bin_log.is_open() &&
        !thd->is_current_stmt_binlog_format_row() &&
        (thd->variables.option_bits & OPTION_BIN_LOG))
    {
      DBUG_PRINT("info", ("locking auto_increment_safe_stmt_log_lock"));
      auto_increment_safe_stmt_log_lock= TRUE;
    }

    /* this gets corrected (for offset/increment) in update_auto_increment */
    *first_value= table_share->ha_part_data->next_auto_inc_val;
    table_share->ha_part_data->next_auto_inc_val+=
                                              nb_desired_values * increment;

    unlock_auto_increment();
    DBUG_PRINT("info", ("*first_value: %lu", (ulong) *first_value));
    *nb_reserved_values= nb_desired_values;
  }
  DBUG_VOID_RETURN;
}

void ha_partition::release_auto_increment()
{
  DBUG_ENTER("ha_partition::release_auto_increment");

  if (table->s->next_number_keypart)
  {
    for (uint i= 0; i < m_tot_parts; i++)
      if (bitmap_is_set(&(m_part_info->lock_partitions), i))
        m_file[i]->ha_release_auto_increment();
  }
  else if (next_insert_id)
  {
    ulonglong next_auto_inc_val;
    lock_auto_increment();
    next_auto_inc_val= table_share->ha_part_data->next_auto_inc_val;
    /*
      If the current auto_increment values is lower than the reserved
      value, and the reserved value was reserved by this thread,
      we can lower the reserved value.
    */
    if (next_insert_id < next_auto_inc_val &&
        auto_inc_interval_for_cur_row.maximum() >= next_auto_inc_val)
    {
      THD *thd= ha_thd();
      /*
        Check that we do not lower the value because of a failed insert
        with SET INSERT_ID, i.e. forced/non generated values.
      */
      if (thd->auto_inc_intervals_forced.maximum() < next_insert_id)
        table_share->ha_part_data->next_auto_inc_val= next_insert_id;
    }
    DBUG_PRINT("info", ("table_share->ha_part_data->next_auto_inc_val: %lu",
                        (ulong) table_share->ha_part_data->next_auto_inc_val));

    /* Unlock the multi row statement lock taken in get_auto_increment */
    if (auto_increment_safe_stmt_log_lock)
    {
      auto_increment_safe_stmt_log_lock= FALSE;
      DBUG_PRINT("info", ("unlocking auto_increment_safe_stmt_log_lock"));
    }

    unlock_auto_increment();
  }
  DBUG_VOID_RETURN;
}

/****************************************************************************
                MODULE initialize handler for HANDLER call
****************************************************************************/

void ha_partition::init_table_handle_for_HANDLER()
{
  return;
}


/****************************************************************************
                MODULE enable/disable indexes
****************************************************************************/

/*
  Disable indexes for a while
  SYNOPSIS
    disable_indexes()
    mode                      Mode
  RETURN VALUES
    0                         Success
    != 0                      Error
*/

int ha_partition::disable_indexes(uint mode)
{
  handler **file;
  int error= 0;

  DBUG_ASSERT(bitmap_is_set_all(&(m_part_info->lock_partitions)));
  for (file= m_file; *file; file++)
  {
    if ((error= (*file)->ha_disable_indexes(mode)))
      break;
  }
  return error;
}


/*
  Enable indexes again
  SYNOPSIS
    enable_indexes()
    mode                      Mode
  RETURN VALUES
    0                         Success
    != 0                      Error
*/

int ha_partition::enable_indexes(uint mode)
{
  handler **file;
  int error= 0;

  DBUG_ASSERT(bitmap_is_set_all(&(m_part_info->lock_partitions)));
  for (file= m_file; *file; file++)
  {
    if ((error= (*file)->ha_enable_indexes(mode)))
      break;
  }
  return error;
}


/*
  Check if indexes are disabled
  SYNOPSIS
    indexes_are_disabled()

  RETURN VALUES
    0                      Indexes are enabled
    != 0                   Indexes are disabled
*/

int ha_partition::indexes_are_disabled(void)
{
  handler **file;
  int error= 0;

  DBUG_ASSERT(bitmap_is_set_all(&(m_part_info->lock_partitions)));
  for (file= m_file; *file; file++)
  {
    if ((error= (*file)->indexes_are_disabled()))
      break;
  }
  return error;
}


struct st_mysql_storage_engine partition_storage_engine=
{ MYSQL_HANDLERTON_INTERFACE_VERSION };

mysql_declare_plugin(partition)
{
  MYSQL_STORAGE_ENGINE_PLUGIN,
  &partition_storage_engine,
  "partition",
  "Mikael Ronstrom, MySQL AB",
  "Partition Storage Engine Helper",
  PLUGIN_LICENSE_GPL,
  partition_initialize, /* Plugin Init */
  NULL, /* Plugin Deinit */
  0x0100, /* 1.0 */
  NULL,                       /* status variables                */
  NULL,                       /* system variables                */
  NULL                        /* config options                  */
}
mysql_declare_plugin_end;

#endif<|MERGE_RESOLUTION|>--- conflicted
+++ resolved
@@ -4258,11 +4258,8 @@
 void ha_partition::position(const uchar *record)
 {
   handler *file= m_file[m_last_part];
-<<<<<<< HEAD
+  uint pad_length;
   DBUG_ASSERT(bitmap_is_set(&(m_part_info->read_partitions), m_last_part));
-=======
-  uint pad_length;
->>>>>>> 68ee960b
   DBUG_ENTER("ha_partition::position");
 
   file->position(record);
