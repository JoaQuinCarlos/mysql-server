/*****************************************************************************

Copyright (c) 1996, 2013, Oracle and/or its affiliates. All Rights Reserved.

This program is free software; you can redistribute it and/or modify it under
the terms of the GNU General Public License as published by the Free Software
Foundation; version 2 of the License.

This program is distributed in the hope that it will be useful, but WITHOUT
ANY WARRANTY; without even the implied warranty of MERCHANTABILITY or FITNESS
FOR A PARTICULAR PURPOSE. See the GNU General Public License for more details.

You should have received a copy of the GNU General Public License along with
this program; if not, write to the Free Software Foundation, Inc.,
51 Franklin Street, Suite 500, Boston, MA 02110-1335 USA

*****************************************************************************/

/**************************************************//**
@file lock/lock0lock.cc
The transaction lock system

Created 5/7/1996 Heikki Tuuri
*******************************************************/

#define LOCK_MODULE_IMPLEMENTATION

#include "lock0lock.h"
#include "lock0priv.h"

#ifdef UNIV_NONINL
#include "lock0lock.ic"
#include "lock0priv.ic"
#endif

#include "ha_prototypes.h"
#include "usr0sess.h"
#include "trx0purge.h"
#include "dict0mem.h"
#include "dict0boot.h"
#include "trx0sys.h"
#include "srv0mon.h"
#include "ut0vec.h"
#include "btr0btr.h"
#include "dict0boot.h"
#include <set>

/** Restricts the length of search we will do in the waits-for
graph of transactions */
static const ulint	LOCK_MAX_N_STEPS_IN_DEADLOCK_CHECK = 1000000;

/** Restricts the search depth we will do in the waits-for graph of
transactions */
static const ulint	LOCK_MAX_DEPTH_IN_DEADLOCK_CHECK = 200;

/** When releasing transaction locks, this specifies how often we release
the lock mutex for a moment to give also others access to it */
static const ulint	LOCK_RELEASE_INTERVAL = 1000;

/* Safety margin when creating a new record lock: this many extra records
can be inserted to the page without need to create a lock with a bigger
bitmap */

static const ulint	LOCK_PAGE_BITMAP_MARGIN = 64;

/* An explicit record lock affects both the record and the gap before it.
An implicit x-lock does not affect the gap, it only locks the index
record from read or update.

If a transaction has modified or inserted an index record, then
it owns an implicit x-lock on the record. On a secondary index record,
a transaction has an implicit x-lock also if it has modified the
clustered index record, the max trx id of the page where the secondary
index record resides is >= trx id of the transaction (or database recovery
is running), and there are no explicit non-gap lock requests on the
secondary index record.

This complicated definition for a secondary index comes from the
implementation: we want to be able to determine if a secondary index
record has an implicit x-lock, just by looking at the present clustered
index record, not at the historical versions of the record. The
complicated definition can be explained to the user so that there is
nondeterminism in the access path when a query is answered: we may,
or may not, access the clustered index record and thus may, or may not,
bump into an x-lock set there.

Different transaction can have conflicting locks set on the gap at the
same time. The locks on the gap are purely inhibitive: an insert cannot
be made, or a select cursor may have to wait if a different transaction
has a conflicting lock on the gap. An x-lock on the gap does not give
the right to insert into the gap.

An explicit lock can be placed on a user record or the supremum record of
a page. The locks on the supremum record are always thought to be of the gap
type, though the gap bit is not set. When we perform an update of a record
where the size of the record changes, we may temporarily store its explicit
locks on the infimum record of the page, though the infimum otherwise never
carries locks.

A waiting record lock can also be of the gap type. A waiting lock request
can be granted when there is no conflicting mode lock request by another
transaction ahead of it in the explicit lock queue.

In version 4.0.5 we added yet another explicit lock type: LOCK_REC_NOT_GAP.
It only locks the record it is placed on, not the gap before the record.
This lock type is necessary to emulate an Oracle-like READ COMMITTED isolation
level.

-------------------------------------------------------------------------
RULE 1: If there is an implicit x-lock on a record, and there are non-gap
-------
lock requests waiting in the queue, then the transaction holding the implicit
x-lock also has an explicit non-gap record x-lock. Therefore, as locks are
released, we can grant locks to waiting lock requests purely by looking at
the explicit lock requests in the queue.

RULE 3: Different transactions cannot have conflicting granted non-gap locks
-------
on a record at the same time. However, they can have conflicting granted gap
locks.
RULE 4: If a there is a waiting lock request in a queue, no lock request,
-------
gap or not, can be inserted ahead of it in the queue. In record deletes
and page splits new gap type locks can be created by the database manager
for a transaction, and without rule 4, the waits-for graph of transactions
might become cyclic without the database noticing it, as the deadlock check
is only performed when a transaction itself requests a lock!
-------------------------------------------------------------------------

An insert is allowed to a gap if there are no explicit lock requests by
other transactions on the next record. It does not matter if these lock
requests are granted or waiting, gap bit set or not, with the exception
that a gap type request set by another transaction to wait for
its turn to do an insert is ignored. On the other hand, an
implicit x-lock by another transaction does not prevent an insert, which
allows for more concurrency when using an Oracle-style sequence number
generator for the primary key with many transactions doing inserts
concurrently.

A modify of a record is allowed if the transaction has an x-lock on the
record, or if other transactions do not have any non-gap lock requests on the
record.

A read of a single user record with a cursor is allowed if the transaction
has a non-gap explicit, or an implicit lock on the record, or if the other
transactions have no x-lock requests on the record. At a page supremum a
read is always allowed.

In summary, an implicit lock is seen as a granted x-lock only on the
record, not on the gap. An explicit lock with no gap bit set is a lock
both on the record and the gap. If the gap bit is set, the lock is only
on the gap. Different transaction cannot own conflicting locks on the
record at the same time, but they may own conflicting locks on the gap.
Granted locks on a record give an access right to the record, but gap type
locks just inhibit operations.

NOTE: Finding out if some transaction has an implicit x-lock on a secondary
index record can be cumbersome. We may have to look at previous versions of
the corresponding clustered index record to find out if a delete marked
secondary index record was delete marked by an active transaction, not by
a committed one.

FACT A: If a transaction has inserted a row, it can delete it any time
without need to wait for locks.

PROOF: The transaction has an implicit x-lock on every index record inserted
for the row, and can thus modify each record without the need to wait. Q.E.D.

FACT B: If a transaction has read some result set with a cursor, it can read
it again, and retrieves the same result set, if it has not modified the
result set in the meantime. Hence, there is no phantom problem. If the
biggest record, in the alphabetical order, touched by the cursor is removed,
a lock wait may occur, otherwise not.

PROOF: When a read cursor proceeds, it sets an s-lock on each user record
it passes, and a gap type s-lock on each page supremum. The cursor must
wait until it has these locks granted. Then no other transaction can
have a granted x-lock on any of the user records, and therefore cannot
modify the user records. Neither can any other transaction insert into
the gaps which were passed over by the cursor. Page splits and merges,
and removal of obsolete versions of records do not affect this, because
when a user record or a page supremum is removed, the next record inherits
its locks as gap type locks, and therefore blocks inserts to the same gap.
Also, if a page supremum is inserted, it inherits its locks from the successor
record. When the cursor is positioned again at the start of the result set,
the records it will touch on its course are either records it touched
during the last pass or new inserted page supremums. It can immediately
access all these records, and when it arrives at the biggest record, it
notices that the result set is complete. If the biggest record was removed,
lock wait can occur because the next record only inherits a gap type lock,
and a wait may be needed. Q.E.D. */

/* If an index record should be changed or a new inserted, we must check
the lock on the record or the next. When a read cursor starts reading,
we will set a record level s-lock on each record it passes, except on the
initial record on which the cursor is positioned before we start to fetch
records. Our index tree search has the convention that the B-tree
cursor is positioned BEFORE the first possibly matching record in
the search. Optimizations are possible here: if the record is searched
on an equality condition to a unique key, we could actually set a special
lock on the record, a lock which would not prevent any insert before
this record. In the next key locking an x-lock set on a record also
prevents inserts just before that record.
	There are special infimum and supremum records on each page.
A supremum record can be locked by a read cursor. This records cannot be
updated but the lock prevents insert of a user record to the end of
the page.
	Next key locks will prevent the phantom problem where new rows
could appear to SELECT result sets after the select operation has been
performed. Prevention of phantoms ensures the serilizability of
transactions.
	What should we check if an insert of a new record is wanted?
Only the lock on the next record on the same page, because also the
supremum record can carry a lock. An s-lock prevents insertion, but
what about an x-lock? If it was set by a searched update, then there
is implicitly an s-lock, too, and the insert should be prevented.
What if our transaction owns an x-lock to the next record, but there is
a waiting s-lock request on the next record? If this s-lock was placed
by a read cursor moving in the ascending order in the index, we cannot
do the insert immediately, because when we finally commit our transaction,
the read cursor should see also the new inserted record. So we should
move the read cursor backward from the next record for it to pass over
the new inserted record. This move backward may be too cumbersome to
implement. If we in this situation just enqueue a second x-lock request
for our transaction on the next record, then the deadlock mechanism
notices a deadlock between our transaction and the s-lock request
transaction. This seems to be an ok solution.
	We could have the convention that granted explicit record locks,
lock the corresponding records from changing, and also lock the gaps
before them from inserting. A waiting explicit lock request locks the gap
before from inserting. Implicit record x-locks, which we derive from the
transaction id in the clustered index record, only lock the record itself
from modification, not the gap before it from inserting.
	How should we store update locks? If the search is done by a unique
key, we could just modify the record trx id. Otherwise, we could put a record
x-lock on the record. If the update changes ordering fields of the
clustered index record, the inserted new record needs no record lock in
lock table, the trx id is enough. The same holds for a secondary index
record. Searched delete is similar to update.

PROBLEM:
What about waiting lock requests? If a transaction is waiting to make an
update to a record which another modified, how does the other transaction
know to send the end-lock-wait signal to the waiting transaction? If we have
the convention that a transaction may wait for just one lock at a time, how
do we preserve it if lock wait ends?

PROBLEM:
Checking the trx id label of a secondary index record. In the case of a
modification, not an insert, is this necessary? A secondary index record
is modified only by setting or resetting its deleted flag. A secondary index
record contains fields to uniquely determine the corresponding clustered
index record. A secondary index record is therefore only modified if we
also modify the clustered index record, and the trx id checking is done
on the clustered index record, before we come to modify the secondary index
record. So, in the case of delete marking or unmarking a secondary index
record, we do not have to care about trx ids, only the locks in the lock
table must be checked. In the case of a select from a secondary index, the
trx id is relevant, and in this case we may have to search the clustered
index record.

PROBLEM: How to update record locks when page is split or merged, or
--------------------------------------------------------------------
a record is deleted or updated?
If the size of fields in a record changes, we perform the update by
a delete followed by an insert. How can we retain the locks set or
waiting on the record? Because a record lock is indexed in the bitmap
by the heap number of the record, when we remove the record from the
record list, it is possible still to keep the lock bits. If the page
is reorganized, we could make a table of old and new heap numbers,
and permute the bitmaps in the locks accordingly. We can add to the
table a row telling where the updated record ended. If the update does
not require a reorganization of the page, we can simply move the lock
bits for the updated record to the position determined by its new heap
number (we may have to allocate a new lock, if we run out of the bitmap
in the old one).
	A more complicated case is the one where the reinsertion of the
updated record is done pessimistically, because the structure of the
tree may change.

PROBLEM: If a supremum record is removed in a page merge, or a record
---------------------------------------------------------------------
removed in a purge, what to do to the waiting lock requests? In a split to
the right, we just move the lock requests to the new supremum. If a record
is removed, we could move the waiting lock request to its inheritor, the
next record in the index. But, the next record may already have lock
requests on its own queue. A new deadlock check should be made then. Maybe
it is easier just to release the waiting transactions. They can then enqueue
new lock requests on appropriate records.

PROBLEM: When a record is inserted, what locks should it inherit from the
-------------------------------------------------------------------------
upper neighbor? An insert of a new supremum record in a page split is
always possible, but an insert of a new user record requires that the upper
neighbor does not have any lock requests by other transactions, granted or
waiting, in its lock queue. Solution: We can copy the locks as gap type
locks, so that also the waiting locks are transformed to granted gap type
locks on the inserted record. */

/* LOCK COMPATIBILITY MATRIX
 *    IS IX S  X  AI
 * IS +	 +  +  -  +
 * IX +	 +  -  -  +
 * S  +	 -  +  -  -
 * X  -	 -  -  -  -
 * AI +	 +  -  -  -
 *
 * Note that for rows, InnoDB only acquires S or X locks.
 * For tables, InnoDB normally acquires IS or IX locks.
 * S or X table locks are only acquired for LOCK TABLES.
 * Auto-increment (AI) locks are needed because of
 * statement-level MySQL binlog.
 * See also lock_mode_compatible().
 */
static const byte lock_compatibility_matrix[5][5] = {
 /**         IS     IX       S     X       AI */
 /* IS */ {  TRUE,  TRUE,  TRUE,  FALSE,  TRUE},
 /* IX */ {  TRUE,  TRUE,  FALSE, FALSE,  TRUE},
 /* S  */ {  TRUE,  FALSE, TRUE,  FALSE,  FALSE},
 /* X  */ {  FALSE, FALSE, FALSE, FALSE,  FALSE},
 /* AI */ {  TRUE,  TRUE,  FALSE, FALSE,  FALSE}
};

/* STRONGER-OR-EQUAL RELATION (mode1=row, mode2=column)
 *    IS IX S  X  AI
 * IS +  -  -  -  -
 * IX +  +  -  -  -
 * S  +  -  +  -  -
 * X  +  +  +  +  +
 * AI -  -  -  -  +
 * See lock_mode_stronger_or_eq().
 */
static const byte lock_strength_matrix[5][5] = {
 /**         IS     IX       S     X       AI */
 /* IS */ {  TRUE,  FALSE, FALSE,  FALSE, FALSE},
 /* IX */ {  TRUE,  TRUE,  FALSE, FALSE,  FALSE},
 /* S  */ {  TRUE,  FALSE, TRUE,  FALSE,  FALSE},
 /* X  */ {  TRUE,  TRUE,  TRUE,  TRUE,   TRUE},
 /* AI */ {  FALSE, FALSE, FALSE, FALSE,  TRUE}
};

/** Maximum depth of the DFS stack. */
static const ulint MAX_STACK_SIZE = 4096;


/** Deadlock checker. */
class DeadlockChecker {
public:
	/**
	Checks if a joining lock request results in a deadlock. If
	a deadlock is found this function will resolve the deadlock
	by choosing a victim transaction and rolling it back. It
	will attempt to resolve all deadlocks. The returned transaction
	id will be the joining transaction id or 0 if some other
	transaction was chosen as a victim and rolled back or no
	deadlock found.

	@param lock - lock the transaction is requesting
	@param trx - transaction requesting the lock

	@return id of transaction chosen as victim or 0 */
	static const trx_t* check_and_resolve(
		const lock_t*	lock,
		const trx_t*	trx);

private:
	/**
	Do a shallow copy. Default destructor OK.
	@param trx - the start transaction (start node)
	@param wait_lock - lock that a transaction wants
	@param mark_start - visited node counter */
	DeadlockChecker(
		const trx_t*	trx,
		const lock_t*	wait_lock,
		ib_uint64_t	mark_start)
		:
		m_cost(),
		m_start(trx),
		m_too_deep(),
		m_wait_lock(wait_lock),
		m_mark_start(mark_start),
		m_n_elems()
	{
	}

	/** Check if the search is too deep. */
	bool is_too_deep() const
	{
		return(m_n_elems > LOCK_MAX_DEPTH_IN_DEADLOCK_CHECK
		       || m_cost > LOCK_MAX_N_STEPS_IN_DEADLOCK_CHECK);
	}

	/** Save current state.
	@param lock - lock to push on the stack.
	@param heap_no - the heap number to push on the stack.
	@return false if stack is full. */
	bool push(const lock_t*	lock, ulint heap_no)
	{
		ut_ad((lock_get_type_low(lock) & LOCK_REC)
		      || (lock_get_type_low(lock) & LOCK_TABLE));

		ut_ad(((lock_get_type_low(lock) & LOCK_TABLE) != 0)
		      == (heap_no == ULINT_UNDEFINED));

		/* Ensure that the stack is bounded. */
		if (m_n_elems >= UT_ARR_SIZE(s_states)) {
			return(false);
		}

		state_t&	state = s_states[m_n_elems++];

		state.m_lock = lock;
		state.m_wait_lock = m_wait_lock;
		state.m_heap_no =heap_no;

		return(true);
	}

	/** Restore state.
	@param lock - [out] current lock
	@param heap_no - [out] current heap_no */
	void pop(const lock_t*& lock, ulint& heap_no)
	{
		ut_a(m_n_elems > 0);

		const state_t&	state = s_states[--m_n_elems];

		lock = state.m_lock;
		heap_no = state.m_heap_no;
		m_wait_lock = state.m_wait_lock;
	}

	/** Check whether the node has been visited.
	@param lock - lock to check
	@return true if the node has been visited */
	bool is_visited(const lock_t* lock) const
	{
		return(lock->trx->lock.deadlock_mark > m_mark_start);
	}

	/**
	Get the next lock in the queue that is owned by a transaction whose
	sub-tree has not already been searched.
	Note: "next" here means PREV for table locks.
	@param lock - Lock in queue
	@param heap_no - heap_no if lock is a record lock else ULINT_UNDEFINED
	@return next lock or NULL if at end of queue */
	const lock_t* get_next_lock(const lock_t* lock, ulint heap_no) const;

	/**
	Get the first lock to search. The search starts from the current
	wait_lock. What we are really interested in is an edge from the
	current wait_lock's owning transaction to another transaction that has
	a lock ahead in the queue. We skip locks where the owning transaction's
	sub-tree has already been searched.

	Note: The record locks are traversed from the oldest lock to the
	latest. For table locks we go from latest to oldest.

	For record locks, we first position the iterator on first lock on
	the page and then reposition on the actual heap_no. This is required
	due to the way the record lock has is implemented.

	@param heap_no - [out] if rec lock, else ULINT_UNDEFINED.

	@return first lock or NULL */
	const lock_t* get_first_lock(ulint* heap_no) const;

	/**
	Notify that a deadlock has been detected and print the conflicting
	transaction info.
	@param lock - lock causing deadlock */
	void notify(const lock_t* lock) const;

	/**
	Select the victim transaction that should be rolledback.
	@return victim transaction */
	const trx_t* select_victim() const;

	/**
	Rollback transaction selected as the victim. */
	void trx_rollback();

	/**
	Looks iteratively for a deadlock. Note: the joining transaction may
	have been granted its lock by the deadlock checks.

	@return 0 if no deadlock else the victim transaction.*/
	const trx_t* search();

	/**
	Print transaction data to the deadlock file and possibly to stderr.
	@param trx - transaction
	@param max_query_len - max query length to print */
	static void print(const trx_t* trx, ulint max_query_len);

	/**
	rewind(3) the file used for storing the latest detected deadlock and
	print a heading message to stderr if printing of all deadlocks to stderr
	is enabled. */
	static void start_print();

	/**
	Print lock data to the deadlock file and possibly to stderr.
	@param lock - record or table type lock */
	static void print(const lock_t* lock);

	/**
	Print a message to the deadlock file and possibly to stderr.
	@param msg - message to print */
	static void print(const char* msg);

	/**
	Print info about transaction that was rolled back.
	@param trx - transaction rolled back
	@param lock - lock trx wants */
	static void joining_trx_print(const trx_t* trx, const lock_t* lock);

private:
	/** DFS state information, used during deadlock checking. */
	struct state_t {
		const lock_t*	m_lock;		/*!< Current lock */
		const lock_t*	m_wait_lock;	/*!< Waiting for lock */
		ulint		m_heap_no;	/*!< heap number if rec lock */
	};

	/** Used in deadlock tracking. Protected by lock_sys->mutex. */
	static ib_uint64_t	s_lock_mark_counter;

	/** Calculation steps thus far. It is the count of the nodes visited. */
	ulint			m_cost;

	/** Joining transaction that is requesting a lock in an
	incompatible mode */
	const trx_t*		m_start;

	/** TRUE if search was too deep and was aborted */
	bool			m_too_deep;

	/** Lock that trx wants */
	const lock_t*		m_wait_lock;

	/**  Value of lock_mark_count at the start of the deadlock check. */
	ib_uint64_t		m_mark_start;

	/** Number of states pushed onto the stack */
	size_t			m_n_elems;

	/** This is to avoid malloc/free calls. */
	static state_t		s_states[MAX_STACK_SIZE];
};

/** Counter to mark visited nodes during deadlock search. */
ib_uint64_t	DeadlockChecker::s_lock_mark_counter = 0;

/** The stack used for deadlock searches. */
DeadlockChecker::state_t	DeadlockChecker::s_states[MAX_STACK_SIZE];

/** The count of the types of locks. */
static const ulint	lock_types = UT_ARR_SIZE(lock_compatibility_matrix);

#ifdef UNIV_PFS_MUTEX
/* Key to register mutex with performance schema */
UNIV_INTERN mysql_pfs_key_t	lock_mutex_key;
/* Key to register mutex with performance schema */
UNIV_INTERN mysql_pfs_key_t	lock_wait_mutex_key;
#endif /* UNIV_PFS_MUTEX */

#ifdef UNIV_DEBUG
UNIV_INTERN ibool	lock_print_waits	= FALSE;

/*********************************************************************//**
Validates the lock system.
@return	TRUE if ok */
static
bool
lock_validate();
/*============*/

/*********************************************************************//**
Validates the record lock queues on a page.
@return	TRUE if ok */
static
ibool
lock_rec_validate_page(
/*===================*/
	const buf_block_t*	block)	/*!< in: buffer block */
	__attribute__((nonnull, warn_unused_result));
#endif /* UNIV_DEBUG */

/* The lock system */
UNIV_INTERN lock_sys_t*	lock_sys	= NULL;

/** We store info on the latest deadlock error to this buffer. InnoDB
Monitor will then fetch it and print */
UNIV_INTERN bool	lock_deadlock_found = false;

/** Only created if !srv_read_only_mode */
static FILE*		lock_latest_err_file;

/*********************************************************************//**
Gets the nth bit of a record lock.
@return	TRUE if bit set also if i == ULINT_UNDEFINED return FALSE*/
UNIV_INLINE
ibool
lock_rec_get_nth_bit(
/*=================*/
	const lock_t*	lock,	/*!< in: record lock */
	ulint		i)	/*!< in: index of the bit */
{
	const byte*	b;

	ut_ad(lock);
	ut_ad(lock_get_type_low(lock) == LOCK_REC);

	if (i >= lock->un_member.rec_lock.n_bits) {

		return(FALSE);
	}

	b = ((const byte*) &lock[1]) + (i / 8);

	return(1 & *b >> (i % 8));
}

/*********************************************************************//**
Reports that a transaction id is insensible, i.e., in the future. */
UNIV_INTERN
void
lock_report_trx_id_insanity(
/*========================*/
	trx_id_t	trx_id,		/*!< in: trx id */
	const rec_t*	rec,		/*!< in: user record */
	dict_index_t*	index,		/*!< in: index */
	const ulint*	offsets,	/*!< in: rec_get_offsets(rec, index) */
	trx_id_t	max_trx_id)	/*!< in: trx_sys_get_max_trx_id() */
{
	ut_print_timestamp(stderr);
	fputs("  InnoDB: Error: transaction id associated with record\n",
	      stderr);
	rec_print_new(stderr, rec, offsets);
	fputs("InnoDB: in ", stderr);
	dict_index_name_print(stderr, NULL, index);
	fprintf(stderr, "\n"
		"InnoDB: is " TRX_ID_FMT " which is higher than the"
		" global trx id counter " TRX_ID_FMT "!\n"
		"InnoDB: The table is corrupt. You have to do"
		" dump + drop + reimport.\n",
		trx_id, max_trx_id);
}

/*********************************************************************//**
Checks that a transaction id is sensible, i.e., not in the future.
@return	true if ok */
#ifdef UNIV_DEBUG
UNIV_INTERN
#else
static __attribute__((nonnull, warn_unused_result))
#endif
bool
lock_check_trx_id_sanity(
/*=====================*/
	trx_id_t	trx_id,		/*!< in: trx id */
	const rec_t*	rec,		/*!< in: user record */
	dict_index_t*	index,		/*!< in: index */
	const ulint*	offsets)	/*!< in: rec_get_offsets(rec, index) */
{
	bool		is_ok;
	trx_id_t	max_trx_id;

	ut_ad(rec_offs_validate(rec, index, offsets));

	max_trx_id = trx_sys_get_max_trx_id();
	is_ok = trx_id < max_trx_id;

	if (UNIV_UNLIKELY(!is_ok)) {
		lock_report_trx_id_insanity(trx_id,
					    rec, index, offsets, max_trx_id);
	}

	return(is_ok);
}

/*********************************************************************//**
Checks that a record is seen in a consistent read.
@return true if sees, or false if an earlier version of the record
should be retrieved */
UNIV_INTERN
bool
lock_clust_rec_cons_read_sees(
/*==========================*/
	const rec_t*	rec,	/*!< in: user record which should be read or
				passed over by a read cursor */
	dict_index_t*	index,	/*!< in: clustered index */
	const ulint*	offsets,/*!< in: rec_get_offsets(rec, index) */
	read_view_t*	view)	/*!< in: consistent read view */
{
	ut_ad(dict_index_is_clust(index));
	ut_ad(page_rec_is_user_rec(rec));
	ut_ad(rec_offs_validate(rec, index, offsets));

	if (srv_read_only_mode) {
		ut_ad(view == 0);
		return(true);
	}

	/* NOTE that we call this function while holding the search
	system latch. */

	trx_id_t	trx_id = row_get_rec_trx_id(rec, index, offsets);

	return(read_view_sees_trx_id(view, trx_id));
}

/*********************************************************************//**
Checks that a non-clustered index record is seen in a consistent read.

NOTE that a non-clustered index page contains so little information on
its modifications that also in the case false, the present version of
rec may be the right, but we must check this from the clustered index
record.

@return true if certainly sees, or false if an earlier version of the
clustered index record might be needed */
UNIV_INTERN
bool
lock_sec_rec_cons_read_sees(
/*========================*/
	const rec_t*		rec,	/*!< in: user record which
					should be read or passed over
					by a read cursor */
	const read_view_t*	view)	/*!< in: consistent read view */
{
	trx_id_t	max_trx_id;

	ut_ad(page_rec_is_user_rec(rec));

	/* NOTE that we might call this function while holding the search
	system latch. */

	if (recv_recovery_is_on()) {

		return(false);
	}

	max_trx_id = page_get_max_trx_id(page_align(rec));
	ut_ad(max_trx_id);

	return(max_trx_id < view->up_limit_id);
}

/*********************************************************************//**
Creates the lock system at database start. */
UNIV_INTERN
void
lock_sys_create(
/*============*/
	ulint	n_cells)	/*!< in: number of slots in lock hash table */
{
	ulint	lock_sys_sz;

	lock_sys_sz = sizeof(*lock_sys)
		+ OS_THREAD_MAX_N * sizeof(srv_slot_t);

	lock_sys = static_cast<lock_sys_t*>(mem_zalloc(lock_sys_sz));

	void*	ptr = &lock_sys[1];

	lock_sys->waiting_threads = static_cast<srv_slot_t*>(ptr);

	lock_sys->last_slot = lock_sys->waiting_threads;

	mutex_create(lock_mutex_key, &lock_sys->mutex, SYNC_LOCK_SYS);

	mutex_create(lock_wait_mutex_key,
		     &lock_sys->wait_mutex, SYNC_LOCK_WAIT_SYS);

	lock_sys->timeout_event = os_event_create();

	lock_sys->rec_hash = hash_create(n_cells);

	if (!srv_read_only_mode) {
		lock_latest_err_file = os_file_create_tmpfile();
		ut_a(lock_latest_err_file);
	}
}

/*********************************************************************//**
Closes the lock system at database shutdown. */
UNIV_INTERN
void
lock_sys_close(void)
/*================*/
{
	if (lock_latest_err_file != NULL) {
		fclose(lock_latest_err_file);
		lock_latest_err_file = NULL;
	}

	hash_table_free(lock_sys->rec_hash);

	mutex_free(&lock_sys->mutex);
	mutex_free(&lock_sys->wait_mutex);

	mem_free(lock_sys);

	lock_sys = NULL;
}

/*********************************************************************//**
Gets the size of a lock struct.
@return	size in bytes */
UNIV_INTERN
ulint
lock_get_size(void)
/*===============*/
{
	return((ulint) sizeof(lock_t));
}

/*********************************************************************//**
Gets the mode of a lock.
@return	mode */
UNIV_INLINE
enum lock_mode
lock_get_mode(
/*==========*/
	const lock_t*	lock)	/*!< in: lock */
{
	ut_ad(lock);

	return(static_cast<enum lock_mode>(lock->type_mode & LOCK_MODE_MASK));
}

/*********************************************************************//**
Gets the wait flag of a lock.
@return	LOCK_WAIT if waiting, 0 if not */
UNIV_INLINE
ulint
lock_get_wait(
/*==========*/
	const lock_t*	lock)	/*!< in: lock */
{
	ut_ad(lock);

	return(lock->type_mode & LOCK_WAIT);
}

/*********************************************************************//**
Gets the source table of an ALTER TABLE transaction.  The table must be
covered by an IX or IS table lock.
@return the source table of transaction, if it is covered by an IX or
IS table lock; dest if there is no source table, and NULL if the
transaction is locking more than two tables or an inconsistency is
found */
UNIV_INTERN
dict_table_t*
lock_get_src_table(
/*===============*/
	trx_t*		trx,	/*!< in: transaction */
	dict_table_t*	dest,	/*!< in: destination of ALTER TABLE */
	enum lock_mode*	mode)	/*!< out: lock mode of the source table */
{
	dict_table_t*	src;
	lock_t*		lock;

	ut_ad(!lock_mutex_own());

	src = NULL;
	*mode = LOCK_NONE;

	/* The trx mutex protects the trx_locks for our purposes.
	Other transactions could want to convert one of our implicit
	record locks to an explicit one. For that, they would need our
	trx mutex. Waiting locks can be removed while only holding
	lock_sys->mutex, but this is a running transaction and cannot
	thus be holding any waiting locks. */
	trx_mutex_enter(trx);

	for (lock = UT_LIST_GET_FIRST(trx->lock.trx_locks);
	     lock != NULL;
	     lock = UT_LIST_GET_NEXT(trx_locks, lock)) {
		lock_table_t*	tab_lock;
		enum lock_mode	lock_mode;
		if (!(lock_get_type_low(lock) & LOCK_TABLE)) {
			/* We are only interested in table locks. */
			continue;
		}
		tab_lock = &lock->un_member.tab_lock;
		if (dest == tab_lock->table) {
			/* We are not interested in the destination table. */
			continue;
		} else if (!src) {
			/* This presumably is the source table. */
			src = tab_lock->table;
			if (UT_LIST_GET_LEN(src->locks) != 1
			    || UT_LIST_GET_FIRST(src->locks) != lock) {
				/* We only support the case when
				there is only one lock on this table. */
				src = NULL;
				goto func_exit;
			}
		} else if (src != tab_lock->table) {
			/* The transaction is locking more than
			two tables (src and dest): abort */
			src = NULL;
			goto func_exit;
		}

		/* Check that the source table is locked by
		LOCK_IX or LOCK_IS. */
		lock_mode = lock_get_mode(lock);
		if (lock_mode == LOCK_IX || lock_mode == LOCK_IS) {
			if (*mode != LOCK_NONE && *mode != lock_mode) {
				/* There are multiple locks on src. */
				src = NULL;
				goto func_exit;
			}
			*mode = lock_mode;
		}
	}

	if (!src) {
		/* No source table lock found: flag the situation to caller */
		src = dest;
	}

func_exit:
	trx_mutex_exit(trx);
	return(src);
}

/*********************************************************************//**
Determine if the given table is exclusively "owned" by the given
transaction, i.e., transaction holds LOCK_IX and possibly LOCK_AUTO_INC
on the table.
@return TRUE if table is only locked by trx, with LOCK_IX, and
possibly LOCK_AUTO_INC */
UNIV_INTERN
ibool
lock_is_table_exclusive(
/*====================*/
	const dict_table_t*	table,	/*!< in: table */
	const trx_t*		trx)	/*!< in: transaction */
{
	const lock_t*	lock;
	ibool		ok	= FALSE;

	ut_ad(table);
	ut_ad(trx);

	lock_mutex_enter();

	for (lock = UT_LIST_GET_FIRST(table->locks);
	     lock != NULL;
	     lock = UT_LIST_GET_NEXT(locks, &lock->un_member.tab_lock)) {
		if (lock->trx != trx) {
			/* A lock on the table is held
			by some other transaction. */
			goto not_ok;
		}

		if (!(lock_get_type_low(lock) & LOCK_TABLE)) {
			/* We are interested in table locks only. */
			continue;
		}

		switch (lock_get_mode(lock)) {
		case LOCK_IX:
			ok = TRUE;
			break;
		case LOCK_AUTO_INC:
			/* It is allowed for trx to hold an
			auto_increment lock. */
			break;
		default:
not_ok:
			/* Other table locks than LOCK_IX are not allowed. */
			ok = FALSE;
			goto func_exit;
		}
	}

func_exit:
	lock_mutex_exit();

	return(ok);
}

/*********************************************************************//**
Sets the wait flag of a lock and the back pointer in trx to lock. */
UNIV_INLINE
void
lock_set_lock_and_trx_wait(
/*=======================*/
	lock_t*	lock,	/*!< in: lock */
	trx_t*	trx)	/*!< in/out: trx */
{
	ut_ad(lock);
	ut_ad(lock->trx == trx);
	ut_ad(trx->lock.wait_lock == NULL);
	ut_ad(lock_mutex_own());
	ut_ad(trx_mutex_own(trx));

	trx->lock.wait_lock = lock;
	lock->type_mode |= LOCK_WAIT;
}

/**********************************************************************//**
The back pointer to a waiting lock request in the transaction is set to NULL
and the wait bit in lock type_mode is reset. */
UNIV_INLINE
void
lock_reset_lock_and_trx_wait(
/*=========================*/
	lock_t*	lock)	/*!< in/out: record lock */
{
	ut_ad(lock_get_wait(lock));
	ut_ad(lock_mutex_own());

	/* Reset the back pointer in trx to this waiting lock request */
	if (!(lock->type_mode & LOCK_CONV_BY_OTHER)) {
		ut_ad(lock->trx->lock.wait_lock == lock);
		lock->trx->lock.wait_lock = NULL;
	} else {
		ut_ad(lock_get_type_low(lock) == LOCK_REC);
	}
	lock->type_mode &= ~LOCK_WAIT;
}

/*********************************************************************//**
Gets the gap flag of a record lock.
@return	LOCK_GAP or 0 */
UNIV_INLINE
ulint
lock_rec_get_gap(
/*=============*/
	const lock_t*	lock)	/*!< in: record lock */
{
	ut_ad(lock);
	ut_ad(lock_get_type_low(lock) == LOCK_REC);

	return(lock->type_mode & LOCK_GAP);
}

/*********************************************************************//**
Gets the LOCK_REC_NOT_GAP flag of a record lock.
@return	LOCK_REC_NOT_GAP or 0 */
UNIV_INLINE
ulint
lock_rec_get_rec_not_gap(
/*=====================*/
	const lock_t*	lock)	/*!< in: record lock */
{
	ut_ad(lock);
	ut_ad(lock_get_type_low(lock) == LOCK_REC);

	return(lock->type_mode & LOCK_REC_NOT_GAP);
}

/*********************************************************************//**
Gets the waiting insert flag of a record lock.
@return	LOCK_INSERT_INTENTION or 0 */
UNIV_INLINE
ulint
lock_rec_get_insert_intention(
/*==========================*/
	const lock_t*	lock)	/*!< in: record lock */
{
	ut_ad(lock);
	ut_ad(lock_get_type_low(lock) == LOCK_REC);

	return(lock->type_mode & LOCK_INSERT_INTENTION);
}

/*********************************************************************//**
Calculates if lock mode 1 is stronger or equal to lock mode 2.
@return	nonzero if mode1 stronger or equal to mode2 */
UNIV_INLINE
ulint
lock_mode_stronger_or_eq(
/*=====================*/
	enum lock_mode	mode1,	/*!< in: lock mode */
	enum lock_mode	mode2)	/*!< in: lock mode */
{
	ut_ad((ulint) mode1 < lock_types);
	ut_ad((ulint) mode2 < lock_types);

	return(lock_strength_matrix[mode1][mode2]);
}

/*********************************************************************//**
Calculates if lock mode 1 is compatible with lock mode 2.
@return	nonzero if mode1 compatible with mode2 */
UNIV_INLINE
ulint
lock_mode_compatible(
/*=================*/
	enum lock_mode	mode1,	/*!< in: lock mode */
	enum lock_mode	mode2)	/*!< in: lock mode */
{
	ut_ad((ulint) mode1 < lock_types);
	ut_ad((ulint) mode2 < lock_types);

	return(lock_compatibility_matrix[mode1][mode2]);
}

/*********************************************************************//**
Checks if a lock request for a new lock has to wait for request lock2.
@return	TRUE if new lock has to wait for lock2 to be removed */
UNIV_INLINE
ibool
lock_rec_has_to_wait(
/*=================*/
	const trx_t*	trx,	/*!< in: trx of new lock */
	ulint		type_mode,/*!< in: precise mode of the new lock
				to set: LOCK_S or LOCK_X, possibly
				ORed to LOCK_GAP or LOCK_REC_NOT_GAP,
				LOCK_INSERT_INTENTION */
	const lock_t*	lock2,	/*!< in: another record lock; NOTE that
				it is assumed that this has a lock bit
				set on the same record as in the new
				lock we are setting */
	ibool lock_is_on_supremum)  /*!< in: TRUE if we are setting the
				lock on the 'supremum' record of an
				index page: we know then that the lock
				request is really for a 'gap' type lock */
{
	ut_ad(trx && lock2);
	ut_ad(lock_get_type_low(lock2) == LOCK_REC);

	if (trx != lock2->trx
	    && !lock_mode_compatible(static_cast<enum lock_mode>(
			             LOCK_MODE_MASK & type_mode),
				     lock_get_mode(lock2))) {

		/* We have somewhat complex rules when gap type record locks
		cause waits */

		if ((lock_is_on_supremum || (type_mode & LOCK_GAP))
		    && !(type_mode & LOCK_INSERT_INTENTION)) {

			/* Gap type locks without LOCK_INSERT_INTENTION flag
			do not need to wait for anything. This is because
			different users can have conflicting lock types
			on gaps. */

			return(FALSE);
		}

		if (!(type_mode & LOCK_INSERT_INTENTION)
		    && lock_rec_get_gap(lock2)) {

			/* Record lock (LOCK_ORDINARY or LOCK_REC_NOT_GAP
			does not need to wait for a gap type lock */

			return(FALSE);
		}

		if ((type_mode & LOCK_GAP)
		    && lock_rec_get_rec_not_gap(lock2)) {

			/* Lock on gap does not need to wait for
			a LOCK_REC_NOT_GAP type lock */

			return(FALSE);
		}

		if (lock_rec_get_insert_intention(lock2)) {

			/* No lock request needs to wait for an insert
			intention lock to be removed. This is ok since our
			rules allow conflicting locks on gaps. This eliminates
			a spurious deadlock caused by a next-key lock waiting
			for an insert intention lock; when the insert
			intention lock was granted, the insert deadlocked on
			the waiting next-key lock.

			Also, insert intention locks do not disturb each
			other. */

			return(FALSE);
		}

		return(TRUE);
	}

	return(FALSE);
}

/*********************************************************************//**
Checks if a lock request lock1 has to wait for request lock2.
@return	TRUE if lock1 has to wait for lock2 to be removed */
UNIV_INTERN
ibool
lock_has_to_wait(
/*=============*/
	const lock_t*	lock1,	/*!< in: waiting lock */
	const lock_t*	lock2)	/*!< in: another lock; NOTE that it is
				assumed that this has a lock bit set
				on the same record as in lock1 if the
				locks are record locks */
{
	ut_ad(lock1 && lock2);

	if (lock1->trx != lock2->trx
	    && !lock_mode_compatible(lock_get_mode(lock1),
				     lock_get_mode(lock2))) {
		if (lock_get_type_low(lock1) == LOCK_REC) {
			ut_ad(lock_get_type_low(lock2) == LOCK_REC);

			/* If this lock request is for a supremum record
			then the second bit on the lock bitmap is set */

			return(lock_rec_has_to_wait(lock1->trx,
						    lock1->type_mode, lock2,
						    lock_rec_get_nth_bit(
							    lock1, 1)));
		}

		return(TRUE);
	}

	return(FALSE);
}

/*============== RECORD LOCK BASIC FUNCTIONS ============================*/

/*********************************************************************//**
Gets the number of bits in a record lock bitmap.
@return	number of bits */
UNIV_INLINE
ulint
lock_rec_get_n_bits(
/*================*/
	const lock_t*	lock)	/*!< in: record lock */
{
	return(lock->un_member.rec_lock.n_bits);
}

/**********************************************************************//**
Sets the nth bit of a record lock to TRUE. */
UNIV_INLINE
void
lock_rec_set_nth_bit(
/*=================*/
	lock_t*	lock,	/*!< in: record lock */
	ulint	i)	/*!< in: index of the bit */
{
	ulint	byte_index;
	ulint	bit_index;

	ut_ad(lock);
	ut_ad(lock_get_type_low(lock) == LOCK_REC);
	ut_ad(i < lock->un_member.rec_lock.n_bits);

	byte_index = i / 8;
	bit_index = i % 8;

	((byte*) &lock[1])[byte_index] |= 1 << bit_index;
}

/**********************************************************************//**
Looks for a set bit in a record lock bitmap. Returns ULINT_UNDEFINED,
if none found.
@return bit index == heap number of the record, or ULINT_UNDEFINED if
none found */
UNIV_INTERN
ulint
lock_rec_find_set_bit(
/*==================*/
	const lock_t*	lock)	/*!< in: record lock with at least one bit set */
{
	ulint	i;

	for (i = 0; i < lock_rec_get_n_bits(lock); i++) {

		if (lock_rec_get_nth_bit(lock, i)) {

			return(i);
		}
	}

	return(ULINT_UNDEFINED);
}

/**********************************************************************//**
Resets the nth bit of a record lock. */
UNIV_INLINE
void
lock_rec_reset_nth_bit(
/*===================*/
	lock_t*	lock,	/*!< in: record lock */
	ulint	i)	/*!< in: index of the bit which must be set to TRUE
			when this function is called */
{
	ulint	byte_index;
	ulint	bit_index;

	ut_ad(lock);
	ut_ad(lock_get_type_low(lock) == LOCK_REC);
	ut_ad(i < lock->un_member.rec_lock.n_bits);

	byte_index = i / 8;
	bit_index = i % 8;

	((byte*) &lock[1])[byte_index] &= ~(1 << bit_index);
}

/*********************************************************************//**
Gets the first or next record lock on a page.
@return	next lock, NULL if none exists */
UNIV_INLINE
const lock_t*
lock_rec_get_next_on_page_const(
/*============================*/
	const lock_t*	lock)	/*!< in: a record lock */
{
	ulint	space;
	ulint	page_no;

	ut_ad(lock_mutex_own());
	ut_ad(lock_get_type_low(lock) == LOCK_REC);

	space = lock->un_member.rec_lock.space;
	page_no = lock->un_member.rec_lock.page_no;

	for (;;) {
		lock = static_cast<const lock_t*>(HASH_GET_NEXT(hash, lock));

		if (!lock) {

			break;
		}

		if ((lock->un_member.rec_lock.space == space)
		    && (lock->un_member.rec_lock.page_no == page_no)) {

			break;
		}
	}

	return(lock);
}

/*********************************************************************//**
Gets the first or next record lock on a page.
@return	next lock, NULL if none exists */
UNIV_INLINE
lock_t*
lock_rec_get_next_on_page(
/*======================*/
	lock_t*	lock)	/*!< in: a record lock */
{
	return((lock_t*) lock_rec_get_next_on_page_const(lock));
}

/*********************************************************************//**
Gets the first record lock on a page, where the page is identified by its
file address.
@return	first lock, NULL if none exists */
UNIV_INLINE
lock_t*
lock_rec_get_first_on_page_addr(
/*============================*/
	ulint	space,	/*!< in: space */
	ulint	page_no)/*!< in: page number */
{
	lock_t*	lock;

	ut_ad(lock_mutex_own());

	for (lock = static_cast<lock_t*>(
			HASH_GET_FIRST(lock_sys->rec_hash,
				       lock_rec_hash(space, page_no)));
	      lock != NULL;
	      lock = static_cast<lock_t*>(HASH_GET_NEXT(hash, lock))) {

		if (lock->un_member.rec_lock.space == space
		    && lock->un_member.rec_lock.page_no == page_no) {

			break;
		}
	}

	return(lock);
}

/*********************************************************************//**
Determines if there are explicit record locks on a page.
@return	an explicit record lock on the page, or NULL if there are none */
UNIV_INTERN
lock_t*
lock_rec_expl_exist_on_page(
/*========================*/
	ulint	space,	/*!< in: space id */
	ulint	page_no)/*!< in: page number */
{
	lock_t*	lock;

	lock_mutex_enter();
	lock = lock_rec_get_first_on_page_addr(space, page_no);
	lock_mutex_exit();

	return(lock);
}

/*********************************************************************//**
Gets the first record lock on a page, where the page is identified by a
pointer to it.
@return	first lock, NULL if none exists */
UNIV_INLINE
lock_t*
lock_rec_get_first_on_page(
/*=======================*/
	const buf_block_t*	block)	/*!< in: buffer block */
{
	ulint	hash;
	lock_t*	lock;
	ulint	space	= buf_block_get_space(block);
	ulint	page_no	= buf_block_get_page_no(block);

	ut_ad(lock_mutex_own());

	hash = buf_block_get_lock_hash_val(block);

	for (lock = static_cast<lock_t*>(
			HASH_GET_FIRST( lock_sys->rec_hash, hash));
	     lock != NULL;
	     lock = static_cast<lock_t*>(HASH_GET_NEXT(hash, lock))) {

		if ((lock->un_member.rec_lock.space == space)
		    && (lock->un_member.rec_lock.page_no == page_no)) {

			break;
		}
	}

	return(lock);
}

/*********************************************************************//**
Gets the next explicit lock request on a record.
@return	next lock, NULL if none exists or if heap_no == ULINT_UNDEFINED */
UNIV_INLINE
lock_t*
lock_rec_get_next(
/*==============*/
	ulint	heap_no,/*!< in: heap number of the record */
	lock_t*	lock)	/*!< in: lock */
{
	ut_ad(lock_mutex_own());

	do {
		ut_ad(lock_get_type_low(lock) == LOCK_REC);
		lock = lock_rec_get_next_on_page(lock);
	} while (lock && !lock_rec_get_nth_bit(lock, heap_no));

	return(lock);
}

/*********************************************************************//**
Gets the next explicit lock request on a record.
@return	next lock, NULL if none exists or if heap_no == ULINT_UNDEFINED */
UNIV_INLINE
const lock_t*
lock_rec_get_next_const(
/*====================*/
	ulint		heap_no,/*!< in: heap number of the record */
	const lock_t*	lock)	/*!< in: lock */
{
	return(lock_rec_get_next(heap_no, (lock_t*) lock));
}

/*********************************************************************//**
Gets the first explicit lock request on a record.
@return	first lock, NULL if none exists */
UNIV_INLINE
lock_t*
lock_rec_get_first(
/*===============*/
	const buf_block_t*	block,	/*!< in: block containing the record */
	ulint			heap_no)/*!< in: heap number of the record */
{
	lock_t*	lock;

	ut_ad(lock_mutex_own());

	for (lock = lock_rec_get_first_on_page(block); lock;
	     lock = lock_rec_get_next_on_page(lock)) {
		if (lock_rec_get_nth_bit(lock, heap_no)) {
			break;
		}
	}

	return(lock);
}

/*********************************************************************//**
Resets the record lock bitmap to zero. NOTE: does not touch the wait_lock
pointer in the transaction! This function is used in lock object creation
and resetting. */
static
void
lock_rec_bitmap_reset(
/*==================*/
	lock_t*	lock)	/*!< in: record lock */
{
	ulint	n_bytes;

	ut_ad(lock_get_type_low(lock) == LOCK_REC);

	/* Reset to zero the bitmap which resides immediately after the lock
	struct */

	n_bytes = lock_rec_get_n_bits(lock) / 8;

	ut_ad((lock_rec_get_n_bits(lock) % 8) == 0);

	memset(&lock[1], 0, n_bytes);
}

/*********************************************************************//**
Copies a record lock to heap.
@return	copy of lock */
static
lock_t*
lock_rec_copy(
/*==========*/
	const lock_t*	lock,	/*!< in: record lock */
	mem_heap_t*	heap)	/*!< in: memory heap */
{
	ulint	size;

	ut_ad(lock_get_type_low(lock) == LOCK_REC);

	size = sizeof(lock_t) + lock_rec_get_n_bits(lock) / 8;

	return(static_cast<lock_t*>(mem_heap_dup(heap, lock, size)));
}

/*********************************************************************//**
Gets the previous record lock set on a record.
@return	previous lock on the same record, NULL if none exists */
UNIV_INTERN
const lock_t*
lock_rec_get_prev(
/*==============*/
	const lock_t*	in_lock,/*!< in: record lock */
	ulint		heap_no)/*!< in: heap number of the record */
{
	lock_t*	lock;
	ulint	space;
	ulint	page_no;
	lock_t*	found_lock	= NULL;

	ut_ad(lock_mutex_own());
	ut_ad(lock_get_type_low(in_lock) == LOCK_REC);

	space = in_lock->un_member.rec_lock.space;
	page_no = in_lock->un_member.rec_lock.page_no;

	for (lock = lock_rec_get_first_on_page_addr(space, page_no);
	     /* No op */;
	     lock = lock_rec_get_next_on_page(lock)) {

		ut_ad(lock);

		if (lock == in_lock) {

			return(found_lock);
		}

		if (lock_rec_get_nth_bit(lock, heap_no)) {

			found_lock = lock;
		}
	}
}

/*============= FUNCTIONS FOR ANALYZING TABLE LOCK QUEUE ================*/

/*********************************************************************//**
Checks if a transaction has the specified table lock, or stronger. This
function should only be called by the thread that owns the transaction.
@return	lock or NULL */
UNIV_INLINE
const lock_t*
lock_table_has(
/*===========*/
	const trx_t*		trx,	/*!< in: transaction */
	const dict_table_t*	table,	/*!< in: table */
	enum lock_mode		mode)	/*!< in: lock mode */
{
	lint			i;

	if (ib_vector_is_empty(trx->lock.table_locks)) {
		return(NULL);
	}

	/* Look for stronger locks the same trx already has on the table */

	for (i = ib_vector_size(trx->lock.table_locks) - 1; i >= 0; --i) {
		const lock_t*	lock;
		enum lock_mode	lock_mode;

		lock = *static_cast<const lock_t**>(
			ib_vector_get(trx->lock.table_locks, i));

		if (lock == NULL) {
			continue;
		}

		lock_mode = lock_get_mode(lock);

		ut_ad(trx == lock->trx);
		ut_ad(lock_get_type_low(lock) & LOCK_TABLE);
		ut_ad(lock->un_member.tab_lock.table != NULL);

		if (table == lock->un_member.tab_lock.table
		    && lock_mode_stronger_or_eq(lock_mode, mode)) {

			ut_ad(!lock_get_wait(lock));

			return(lock);
		}
	}

	return(NULL);
}

/*============= FUNCTIONS FOR ANALYZING RECORD LOCK QUEUE ================*/

/*********************************************************************//**
Checks if a transaction has a GRANTED explicit lock on rec stronger or equal
to precise_mode.
@return	lock or NULL */
UNIV_INLINE
lock_t*
lock_rec_has_expl(
/*==============*/
	ulint			precise_mode,/*!< in: LOCK_S or LOCK_X
					possibly ORed to LOCK_GAP or
					LOCK_REC_NOT_GAP, for a
					supremum record we regard this
					always a gap type request */
	const buf_block_t*	block,	/*!< in: buffer block containing
					the record */
	ulint			heap_no,/*!< in: heap number of the record */
	const trx_t*		trx)	/*!< in: transaction */
{
	lock_t*	lock;

	ut_ad(lock_mutex_own());
	ut_ad((precise_mode & LOCK_MODE_MASK) == LOCK_S
	      || (precise_mode & LOCK_MODE_MASK) == LOCK_X);
	ut_ad(!(precise_mode & LOCK_INSERT_INTENTION));

	for (lock = lock_rec_get_first(block, heap_no);
	     lock != NULL;
	     lock = lock_rec_get_next(heap_no, lock)) {

		if (lock->trx == trx
		    && !lock_rec_get_insert_intention(lock)
		    && !lock_is_wait_not_by_other(lock->type_mode)
		    && lock_mode_stronger_or_eq(
			    lock_get_mode(lock),
			    static_cast<enum lock_mode>(
				    precise_mode & LOCK_MODE_MASK))
		    && (!lock_rec_get_rec_not_gap(lock)
			|| (precise_mode & LOCK_REC_NOT_GAP)
			|| heap_no == PAGE_HEAP_NO_SUPREMUM)
		    && (!lock_rec_get_gap(lock)
			|| (precise_mode & LOCK_GAP)
			|| heap_no == PAGE_HEAP_NO_SUPREMUM)) {

			return(lock);
		}
	}

	return(NULL);
}

#ifdef UNIV_DEBUG
/*********************************************************************//**
Checks if some other transaction has a lock request in the queue.
@return	lock or NULL */
static
const lock_t*
lock_rec_other_has_expl_req(
/*========================*/
	enum lock_mode		mode,	/*!< in: LOCK_S or LOCK_X */
	ulint			gap,	/*!< in: LOCK_GAP if also gap
					locks are taken into account,
					or 0 if not */
	ulint			wait,	/*!< in: LOCK_WAIT if also
					waiting locks are taken into
					account, or 0 if not */
	const buf_block_t*	block,	/*!< in: buffer block containing
					the record */
	ulint			heap_no,/*!< in: heap number of the record */
	const trx_t*		trx)	/*!< in: transaction, or NULL if
					requests by all transactions
					are taken into account */
{
	const lock_t*	lock;

	ut_ad(lock_mutex_own());
	ut_ad(mode == LOCK_X || mode == LOCK_S);
	ut_ad(gap == 0 || gap == LOCK_GAP);
	ut_ad(wait == 0 || wait == LOCK_WAIT);

	for (lock = lock_rec_get_first(block, heap_no);
	     lock != NULL;
	     lock = lock_rec_get_next_const(heap_no, lock)) {

		if (lock->trx != trx
		    && (gap
			|| !(lock_rec_get_gap(lock)
			     || heap_no == PAGE_HEAP_NO_SUPREMUM))
		    && (wait || !lock_get_wait(lock))
		    && lock_mode_stronger_or_eq(lock_get_mode(lock), mode)) {

			return(lock);
		}
	}

	return(NULL);
}
#endif /* UNIV_DEBUG */

/*********************************************************************//**
Checks if some other transaction has a conflicting explicit lock request
in the queue, so that we have to wait.
@return	lock or NULL */
static
const lock_t*
lock_rec_other_has_conflicting(
/*===========================*/
	enum lock_mode		mode,	/*!< in: LOCK_S or LOCK_X,
					possibly ORed to LOCK_GAP or
					LOC_REC_NOT_GAP,
					LOCK_INSERT_INTENTION */
	const buf_block_t*	block,	/*!< in: buffer block containing
					the record */
	ulint			heap_no,/*!< in: heap number of the record */
	const trx_t*		trx)	/*!< in: our transaction */
{
	const lock_t*		lock;
	ibool			is_supremum;

	ut_ad(lock_mutex_own());

	is_supremum = (heap_no == PAGE_HEAP_NO_SUPREMUM);

	for (lock = lock_rec_get_first(block, heap_no);
	     lock != NULL;
	     lock = lock_rec_get_next_const(heap_no, lock)) {

		if (lock_rec_has_to_wait(trx, mode, lock, is_supremum)) {
			return(lock);
		}
	}

	return(NULL);
}

/*********************************************************************//**
Looks for a suitable type record lock struct by the same trx on the same page.
This can be used to save space when a new record lock should be set on a page:
no new struct is needed, if a suitable old is found.
@return	lock or NULL */
UNIV_INLINE
lock_t*
lock_rec_find_similar_on_page(
/*==========================*/
	ulint		type_mode,	/*!< in: lock type_mode field */
	ulint		heap_no,	/*!< in: heap number of the record */
	lock_t*		lock,		/*!< in: lock_rec_get_first_on_page() */
	const trx_t*	trx)		/*!< in: transaction */
{
	ut_ad(lock_mutex_own());

	for (/* No op */;
	     lock != NULL;
	     lock = lock_rec_get_next_on_page(lock)) {

		if (lock->trx == trx
		    && lock->type_mode == type_mode
		    && lock_rec_get_n_bits(lock) > heap_no) {

			return(lock);
		}
	}

	return(NULL);
}

/*********************************************************************//**
Checks if some transaction has an implicit x-lock on a record in a secondary
index.
@return	transaction id of the transaction which has the x-lock, or 0;
NOTE that this function can return false positives but never false
negatives. The caller must confirm all positive results by calling
trx_is_active(). */
static
trx_id_t
lock_sec_rec_some_has_impl(
/*=======================*/
	const rec_t*	rec,	/*!< in: user record */
	dict_index_t*	index,	/*!< in: secondary index */
	const ulint*	offsets)/*!< in: rec_get_offsets(rec, index) */
{
	trx_id_t	trx_id;
	trx_id_t	max_trx_id;
	const page_t*	page = page_align(rec);

	ut_ad(!lock_mutex_own());
	ut_ad(!mutex_own(&trx_sys->mutex));
	ut_ad(!dict_index_is_clust(index));
	ut_ad(page_rec_is_user_rec(rec));
	ut_ad(rec_offs_validate(rec, index, offsets));

	max_trx_id = page_get_max_trx_id(page);

	/* Some transaction may have an implicit x-lock on the record only
	if the max trx id for the page >= min trx id for the trx list, or
	database recovery is running. We do not write the changes of a page
	max trx id to the log, and therefore during recovery, this value
	for a page may be incorrect. */

	if (max_trx_id < trx_rw_min_trx_id() && !recv_recovery_is_on()) {

		trx_id = 0;

	} else if (!lock_check_trx_id_sanity(max_trx_id, rec, index, offsets)) {

		buf_page_print(page, 0, 0);

		/* The page is corrupt: try to avoid a crash by returning 0 */
		trx_id = 0;

	/* In this case it is possible that some transaction has an implicit
	x-lock. We have to look in the clustered index. */

	} else {
		trx_id = row_vers_impl_x_locked(rec, index, offsets);
	}

	return(trx_id);
}

/*********************************************************************//**
Return approximate number or record locks (bits set in the bitmap) for
this transaction. Since delete-marked records may be removed, the
record count will not be precise.
The caller must be holding lock_sys->mutex. */
UNIV_INTERN
ulint
lock_number_of_rows_locked(
/*=======================*/
	const trx_lock_t*	trx_lock)	/*!< in: transaction locks */
{
	const lock_t*	lock;
	ulint		n_records = 0;

	ut_ad(lock_mutex_own());

	for (lock = UT_LIST_GET_FIRST(trx_lock->trx_locks);
	     lock != NULL;
	     lock = UT_LIST_GET_NEXT(trx_locks, lock)) {

		if (lock_get_type_low(lock) == LOCK_REC) {
			ulint	n_bit;
			ulint	n_bits = lock_rec_get_n_bits(lock);

			for (n_bit = 0; n_bit < n_bits; n_bit++) {
				if (lock_rec_get_nth_bit(lock, n_bit)) {
					n_records++;
				}
			}
		}
	}

	return(n_records);
}

/*============== RECORD LOCK CREATION AND QUEUE MANAGEMENT =============*/

/*********************************************************************//**
Creates a new record lock and inserts it to the lock queue. Does NOT check
for deadlocks or lock compatibility!
@return	created lock */
static
lock_t*
lock_rec_create(
/*============*/
	ulint			type_mode,/*!< in: lock mode and wait
					flag, type is ignored and
					replaced by LOCK_REC */
	const buf_block_t*	block,	/*!< in: buffer block containing
					the record */
	ulint			heap_no,/*!< in: heap number of the record */
	dict_index_t*		index,	/*!< in: index of record */
	trx_t*			trx,	/*!< in/out: transaction */
	ibool			caller_owns_trx_mutex)
					/*!< in: TRUE if caller owns
					trx mutex */
{
	lock_t*		lock;
	ulint		page_no;
	ulint		space;
	ulint		n_bits;
	ulint		n_bytes;
	const page_t*	page;

	ut_ad(lock_mutex_own());
	ut_ad(caller_owns_trx_mutex == trx_mutex_own(trx));
	ut_ad(dict_index_is_clust(index) || !dict_index_is_online_ddl(index));

	/* Non-locking autocommit read-only transactions should not set
	any locks. */
	assert_trx_in_list(trx);

	space = buf_block_get_space(block);
	page_no	= buf_block_get_page_no(block);
	page = block->frame;

	btr_assert_not_corrupted(block, index);

	/* If rec is the supremum record, then we reset the gap and
	LOCK_REC_NOT_GAP bits, as all locks on the supremum are
	automatically of the gap type */

	if (UNIV_UNLIKELY(heap_no == PAGE_HEAP_NO_SUPREMUM)) {
		ut_ad(!(type_mode & LOCK_REC_NOT_GAP));

		type_mode = type_mode & ~(LOCK_GAP | LOCK_REC_NOT_GAP);
	}

	/* Make lock bitmap bigger by a safety margin */
	n_bits = page_dir_get_n_heap(page) + LOCK_PAGE_BITMAP_MARGIN;
	n_bytes = 1 + n_bits / 8;

	lock = static_cast<lock_t*>(
		mem_heap_alloc(trx->lock.lock_heap, sizeof(lock_t) + n_bytes));

	lock->trx = trx;

	lock->type_mode = (type_mode & ~LOCK_TYPE_MASK) | LOCK_REC;
	lock->index = index;

	lock->un_member.rec_lock.space = space;
	lock->un_member.rec_lock.page_no = page_no;
	lock->un_member.rec_lock.n_bits = n_bytes * 8;

	/* Reset to zero the bitmap which resides immediately after the
	lock struct */

	lock_rec_bitmap_reset(lock);

	/* Set the bit corresponding to rec */
	lock_rec_set_nth_bit(lock, heap_no);

	index->table->n_rec_locks++;

	ut_ad(index->table->n_ref_count > 0 || !index->table->can_be_evicted);

	HASH_INSERT(lock_t, hash, lock_sys->rec_hash,
		    lock_rec_fold(space, page_no), lock);

	if (!caller_owns_trx_mutex) {
		trx_mutex_enter(trx);
	}
	ut_ad(trx_mutex_own(trx));

	if (lock_is_wait_not_by_other(type_mode)) {

		lock_set_lock_and_trx_wait(lock, trx);
	}

	UT_LIST_ADD_LAST(trx_locks, trx->lock.trx_locks, lock);

	if (!caller_owns_trx_mutex) {
		trx_mutex_exit(trx);
	}

	MONITOR_INC(MONITOR_RECLOCK_CREATED);
	MONITOR_INC(MONITOR_NUM_RECLOCK);

	return(lock);
}

/*********************************************************************//**
Enqueues a waiting request for a lock which cannot be granted immediately.
Checks for deadlocks.
@return DB_LOCK_WAIT, DB_DEADLOCK, or DB_QUE_THR_SUSPENDED, or
DB_SUCCESS_LOCKED_REC; DB_SUCCESS_LOCKED_REC means that
there was a deadlock, but another transaction was chosen as a victim,
and we got the lock immediately: no need to wait then */
static
dberr_t
lock_rec_enqueue_waiting(
/*=====================*/
	ulint			type_mode,/*!< in: lock mode this
					transaction is requesting:
					LOCK_S or LOCK_X, possibly
					ORed with LOCK_GAP or
					LOCK_REC_NOT_GAP, ORed with
					LOCK_INSERT_INTENTION if this
					waiting lock request is set
					when performing an insert of
					an index record */
	const buf_block_t*	block,	/*!< in: buffer block containing
					the record */
	ulint			heap_no,/*!< in: heap number of the record */
	lock_t*			lock,	/*!< in: lock object; NULL if a new
					one should be created. */
	dict_index_t*		index,	/*!< in: index of record */
	que_thr_t*		thr)	/*!< in: query thread */
{
	trx_t*			trx;

	ut_ad(lock_mutex_own());
	ut_ad(!srv_read_only_mode);
	ut_ad(dict_index_is_clust(index) || !dict_index_is_online_ddl(index));

	trx = thr_get_trx(thr);

	ut_ad(trx_mutex_own(trx));

	/* Test if there already is some other reason to suspend thread:
	we do not enqueue a lock request if the query thread should be
	stopped anyway */

	if (que_thr_stop(thr)) {
		ut_error;

		return(DB_QUE_THR_SUSPENDED);
	}

	switch (trx_get_dict_operation(trx)) {
	case TRX_DICT_OP_NONE:
		break;
	case TRX_DICT_OP_TABLE:
	case TRX_DICT_OP_INDEX:
		ut_print_timestamp(stderr);
		fputs("  InnoDB: Error: a record lock wait happens"
		      " in a dictionary operation!\n"
		      "InnoDB: ", stderr);
		dict_index_name_print(stderr, trx, index);
		fputs(".\n"
		      "InnoDB: Submit a detailed bug report"
		      " to http://bugs.mysql.com\n",
		      stderr);
		ut_ad(0);
	}

	if (lock == NULL) {
		/* Enqueue the lock request that will wait
		to be granted, note that we already own
		the trx mutex. */
		lock = lock_rec_create(
			type_mode | LOCK_WAIT, block, heap_no,
			index, trx, TRUE);
	} else {
		ut_ad(lock->type_mode & LOCK_WAIT);
		ut_ad(lock->type_mode & LOCK_CONV_BY_OTHER);

		lock->type_mode &= ~LOCK_CONV_BY_OTHER;
		lock_set_lock_and_trx_wait(lock, trx);
	}

	/* Release the mutex to obey the latching order.
	This is safe, because DeadlockChecker::check_and_resolve()
	is invoked when a lock wait is enqueued for the currently
	running transaction. Because trx is a running transaction
	(it is not currently suspended because of a lock wait),
	its state can only be changed by this thread, which is
	currently associated with the transaction. */

	trx_mutex_exit(trx);

	const trx_t*	victim_trx;

	victim_trx = DeadlockChecker::check_and_resolve(lock, trx);

	trx_mutex_enter(trx);

	if (victim_trx != 0) {

		ut_ad(victim_trx == trx);

		lock_reset_lock_and_trx_wait(lock);
		lock_rec_reset_nth_bit(lock, heap_no);

		return(DB_DEADLOCK);

	} else if (trx->lock.wait_lock == NULL) {

		/* If there was a deadlock but we chose another
		transaction as a victim, it is possible that we
		already have the lock now granted! */

		return(DB_SUCCESS_LOCKED_REC);
	}

	trx->lock.que_state = TRX_QUE_LOCK_WAIT;

	trx->lock.was_chosen_as_deadlock_victim = false;
	trx->lock.wait_started = ut_time();

	ut_a(que_thr_stop(thr));

#ifdef UNIV_DEBUG
	if (lock_print_waits) {
		fprintf(stderr, "Lock wait for trx " TRX_ID_FMT " in index ",
			trx->id);
		ut_print_name(stderr, trx, FALSE, index->name);
	}
#endif /* UNIV_DEBUG */

	MONITOR_INC(MONITOR_LOCKREC_WAIT);

	return(DB_LOCK_WAIT);
}

/*********************************************************************//**
Adds a record lock request in the record queue. The request is normally
added as the last in the queue, but if there are no waiting lock requests
on the record, and the request to be added is not a waiting request, we
can reuse a suitable record lock object already existing on the same page,
just setting the appropriate bit in its bitmap. This is a low-level function
which does NOT check for deadlocks or lock compatibility!
@return	lock where the bit was set */
static
lock_t*
lock_rec_add_to_queue(
/*==================*/
	ulint			type_mode,/*!< in: lock mode, wait, gap
					etc. flags; type is ignored
					and replaced by LOCK_REC */
	const buf_block_t*	block,	/*!< in: buffer block containing
					the record */
	ulint			heap_no,/*!< in: heap number of the record */
	dict_index_t*		index,	/*!< in: index of record */
	trx_t*			trx,	/*!< in/out: transaction */
	ibool			caller_owns_trx_mutex)
					/*!< in: TRUE if caller owns the
					transaction mutex */
{
	lock_t*	lock;
	lock_t*	first_lock;

	ut_ad(lock_mutex_own());
	ut_ad(caller_owns_trx_mutex == trx_mutex_own(trx));
	ut_ad(dict_index_is_clust(index) || !dict_index_is_online_ddl(index));
#ifdef UNIV_DEBUG
	switch (type_mode & LOCK_MODE_MASK) {
	case LOCK_X:
	case LOCK_S:
		break;
	default:
		ut_error;
	}

	if (!(type_mode & (LOCK_WAIT | LOCK_GAP))) {
		enum lock_mode	mode = (type_mode & LOCK_MODE_MASK) == LOCK_S
			? LOCK_X
			: LOCK_S;
		const lock_t*	other_lock
			= lock_rec_other_has_expl_req(mode, 0, LOCK_WAIT,
						      block, heap_no, trx);
		ut_a(!other_lock);
	}
#endif /* UNIV_DEBUG */

	type_mode |= LOCK_REC;

	/* If rec is the supremum record, then we can reset the gap bit, as
	all locks on the supremum are automatically of the gap type, and we
	try to avoid unnecessary memory consumption of a new record lock
	struct for a gap type lock */

	if (UNIV_UNLIKELY(heap_no == PAGE_HEAP_NO_SUPREMUM)) {
		ut_ad(!(type_mode & LOCK_REC_NOT_GAP));

		/* There should never be LOCK_REC_NOT_GAP on a supremum
		record, but let us play safe */

		type_mode = type_mode & ~(LOCK_GAP | LOCK_REC_NOT_GAP);
	}

	/* Look for a waiting lock request on the same record or on a gap */

	for (first_lock = lock = lock_rec_get_first_on_page(block);
	     lock != NULL;
	     lock = lock_rec_get_next_on_page(lock)) {

		if (lock_get_wait(lock)
		    && lock_rec_get_nth_bit(lock, heap_no)) {

			goto somebody_waits;
		}
	}

	if (UNIV_LIKELY(!(type_mode & LOCK_WAIT))) {

		/* Look for a similar record lock on the same page:
		if one is found and there are no waiting lock requests,
		we can just set the bit */

		lock = lock_rec_find_similar_on_page(
			type_mode, heap_no, first_lock, trx);

		if (lock) {

			lock_rec_set_nth_bit(lock, heap_no);

			return(lock);
		}
	}

somebody_waits:
	return(lock_rec_create(
			type_mode, block, heap_no, index, trx,
			caller_owns_trx_mutex));
}

/** Record locking request status */
enum lock_rec_req_status {
	/** Failed to acquire a lock */
	LOCK_REC_FAIL,
	/** Succeeded in acquiring a lock (implicit or already acquired) */
	LOCK_REC_SUCCESS,
	/** Explicitly created a new lock */
	LOCK_REC_SUCCESS_CREATED
};

/*********************************************************************//**
This is a fast routine for locking a record in the most common cases:
there are no explicit locks on the page, or there is just one lock, owned
by this transaction, and of the right type_mode. This is a low-level function
which does NOT look at implicit locks! Checks lock compatibility within
explicit locks. This function sets a normal next-key lock, or in the case of
a page supremum record, a gap type lock.
@return whether the locking succeeded */
UNIV_INLINE
enum lock_rec_req_status
lock_rec_lock_fast(
/*===============*/
	ibool			impl,	/*!< in: if TRUE, no lock is set
					if no wait is necessary: we
					assume that the caller will
					set an implicit lock */
	ulint			mode,	/*!< in: lock mode: LOCK_X or
					LOCK_S possibly ORed to either
					LOCK_GAP or LOCK_REC_NOT_GAP */
	const buf_block_t*	block,	/*!< in: buffer block containing
					the record */
	ulint			heap_no,/*!< in: heap number of record */
	dict_index_t*		index,	/*!< in: index of record */
	que_thr_t*		thr)	/*!< in: query thread */
{
	lock_t*			lock;
	trx_t*			trx;
	enum lock_rec_req_status status = LOCK_REC_SUCCESS;

	ut_ad(lock_mutex_own());
	ut_ad(!srv_read_only_mode);
	ut_ad((LOCK_MODE_MASK & mode) != LOCK_S
	      || lock_table_has(thr_get_trx(thr), index->table, LOCK_IS));
	ut_ad((LOCK_MODE_MASK & mode) != LOCK_X
	      || lock_table_has(thr_get_trx(thr), index->table, LOCK_IX)
	      || srv_read_only_mode);
	ut_ad((LOCK_MODE_MASK & mode) == LOCK_S
	      || (LOCK_MODE_MASK & mode) == LOCK_X);
	ut_ad(mode - (LOCK_MODE_MASK & mode) == LOCK_GAP
	      || mode - (LOCK_MODE_MASK & mode) == 0
	      || mode - (LOCK_MODE_MASK & mode) == LOCK_REC_NOT_GAP);
	ut_ad(dict_index_is_clust(index) || !dict_index_is_online_ddl(index));

	DBUG_EXECUTE_IF("innodb_report_deadlock", return(LOCK_REC_FAIL););

	lock = lock_rec_get_first_on_page(block);

	trx = thr_get_trx(thr);

	if (lock == NULL) {
		if (!impl) {
			/* Note that we don't own the trx mutex. */
			lock = lock_rec_create(
				mode, block, heap_no, index, trx, FALSE);

		}
		status = LOCK_REC_SUCCESS_CREATED;
	} else {
		trx_mutex_enter(trx);

		if (lock_rec_get_next_on_page(lock)
		     || lock->trx != trx
		     || lock->type_mode != (mode | LOCK_REC)
		     || lock_rec_get_n_bits(lock) <= heap_no) {

			status = LOCK_REC_FAIL;
		} else if (!impl) {
			/* If the nth bit of the record lock is already set
			then we do not set a new lock bit, otherwise we do
			set */
			if (!lock_rec_get_nth_bit(lock, heap_no)) {
				lock_rec_set_nth_bit(lock, heap_no);
				status = LOCK_REC_SUCCESS_CREATED;
			}
		}

		trx_mutex_exit(trx);
	}

	return(status);
}

/*********************************************************************//**
This is the general, and slower, routine for locking a record. This is a
low-level function which does NOT look at implicit locks! Checks lock
compatibility within explicit locks. This function sets a normal next-key
lock, or in the case of a page supremum record, a gap type lock.
@return	DB_SUCCESS, DB_SUCCESS_LOCKED_REC, DB_LOCK_WAIT, DB_DEADLOCK,
or DB_QUE_THR_SUSPENDED */
static
dberr_t
lock_rec_lock_slow(
/*===============*/
	ibool			impl,	/*!< in: if TRUE, no lock is set
					if no wait is necessary: we
					assume that the caller will
					set an implicit lock */
	ulint			mode,	/*!< in: lock mode: LOCK_X or
					LOCK_S possibly ORed to either
					LOCK_GAP or LOCK_REC_NOT_GAP */
	const buf_block_t*	block,	/*!< in: buffer block containing
					the record */
	ulint			heap_no,/*!< in: heap number of record */
	dict_index_t*		index,	/*!< in: index of record */
	que_thr_t*		thr)	/*!< in: query thread */
{
	trx_t*			trx;
	lock_t*			lock;
	dberr_t			err = DB_SUCCESS;

	ut_ad(lock_mutex_own());
	ut_ad(!srv_read_only_mode);
	ut_ad((LOCK_MODE_MASK & mode) != LOCK_S
	      || lock_table_has(thr_get_trx(thr), index->table, LOCK_IS));
	ut_ad((LOCK_MODE_MASK & mode) != LOCK_X
	      || lock_table_has(thr_get_trx(thr), index->table, LOCK_IX));
	ut_ad((LOCK_MODE_MASK & mode) == LOCK_S
	      || (LOCK_MODE_MASK & mode) == LOCK_X);
	ut_ad(mode - (LOCK_MODE_MASK & mode) == LOCK_GAP
	      || mode - (LOCK_MODE_MASK & mode) == 0
	      || mode - (LOCK_MODE_MASK & mode) == LOCK_REC_NOT_GAP);
	ut_ad(dict_index_is_clust(index) || !dict_index_is_online_ddl(index));

	DBUG_EXECUTE_IF("innodb_report_deadlock", return(DB_DEADLOCK););

	trx = thr_get_trx(thr);
	trx_mutex_enter(trx);

	lock = lock_rec_has_expl(mode, block, heap_no, trx);
	if (lock) {
		if (lock->type_mode & LOCK_CONV_BY_OTHER) {
			/* This lock or lock waiting was created by the other
			transaction, not by the transaction (trx) itself.
			So, the transaction (trx) should treat it collectly
			according as whether granted or not. */

			if (lock->type_mode & LOCK_WAIT) {
				/* This lock request was not granted yet.
				Should wait for granted. */

				goto enqueue_waiting;
			} else {
				/* This lock request was already granted.
				Just clearing the flag. */

				lock->type_mode &= ~LOCK_CONV_BY_OTHER;
			}
		}

		/* The trx already has a strong enough lock on rec: do
		nothing */

	} else if (lock_rec_other_has_conflicting(
			static_cast<enum lock_mode>(mode),
			block, heap_no, trx)) {

		/* If another transaction has a non-gap conflicting
		request in the queue, as this transaction does not
		have a lock strong enough already granted on the
		record, we have to wait. */

		ut_ad(lock == NULL);
enqueue_waiting:
		err = lock_rec_enqueue_waiting(
			mode, block, heap_no, lock, index, thr);

	} else if (!impl) {
		/* Set the requested lock on the record, note that
		we already own the transaction mutex. */

		lock_rec_add_to_queue(
			LOCK_REC | mode, block, heap_no, index, trx, TRUE);

		err = DB_SUCCESS_LOCKED_REC;
	}

	trx_mutex_exit(trx);

	return(err);
}

/*********************************************************************//**
Tries to lock the specified record in the mode requested. If not immediately
possible, enqueues a waiting lock request. This is a low-level function
which does NOT look at implicit locks! Checks lock compatibility within
explicit locks. This function sets a normal next-key lock, or in the case
of a page supremum record, a gap type lock.
@return	DB_SUCCESS, DB_SUCCESS_LOCKED_REC, DB_LOCK_WAIT, DB_DEADLOCK,
or DB_QUE_THR_SUSPENDED */
static
dberr_t
lock_rec_lock(
/*==========*/
	ibool			impl,	/*!< in: if TRUE, no lock is set
					if no wait is necessary: we
					assume that the caller will
					set an implicit lock */
	ulint			mode,	/*!< in: lock mode: LOCK_X or
					LOCK_S possibly ORed to either
					LOCK_GAP or LOCK_REC_NOT_GAP */
	const buf_block_t*	block,	/*!< in: buffer block containing
					the record */
	ulint			heap_no,/*!< in: heap number of record */
	dict_index_t*		index,	/*!< in: index of record */
	que_thr_t*		thr)	/*!< in: query thread */
{
	ut_ad(lock_mutex_own());
	ut_ad(!srv_read_only_mode);
	ut_ad((LOCK_MODE_MASK & mode) != LOCK_S
	      || lock_table_has(thr_get_trx(thr), index->table, LOCK_IS));
	ut_ad((LOCK_MODE_MASK & mode) != LOCK_X
	      || lock_table_has(thr_get_trx(thr), index->table, LOCK_IX));
	ut_ad((LOCK_MODE_MASK & mode) == LOCK_S
	      || (LOCK_MODE_MASK & mode) == LOCK_X);
	ut_ad(mode - (LOCK_MODE_MASK & mode) == LOCK_GAP
	      || mode - (LOCK_MODE_MASK & mode) == LOCK_REC_NOT_GAP
	      || mode - (LOCK_MODE_MASK & mode) == 0);
	ut_ad(dict_index_is_clust(index) || !dict_index_is_online_ddl(index));

	/* We try a simplified and faster subroutine for the most
	common cases */
	switch (lock_rec_lock_fast(impl, mode, block, heap_no, index, thr)) {
	case LOCK_REC_SUCCESS:
		return(DB_SUCCESS);
	case LOCK_REC_SUCCESS_CREATED:
		return(DB_SUCCESS_LOCKED_REC);
	case LOCK_REC_FAIL:
		return(lock_rec_lock_slow(impl, mode, block,
					  heap_no, index, thr));
	}

	ut_error;
	return(DB_ERROR);
}

/*********************************************************************//**
Checks if a waiting record lock request still has to wait in a queue.
@return	lock that is causing the wait */
static
const lock_t*
lock_rec_has_to_wait_in_queue(
/*==========================*/
	const lock_t*	wait_lock)	/*!< in: waiting record lock */
{
	const lock_t*	lock;
	ulint		space;
	ulint		page_no;
	ulint		heap_no;
	ulint		bit_mask;
	ulint		bit_offset;

	ut_ad(lock_mutex_own());
	ut_ad(lock_get_wait(wait_lock));
	ut_ad(lock_get_type_low(wait_lock) == LOCK_REC);

	space = wait_lock->un_member.rec_lock.space;
	page_no = wait_lock->un_member.rec_lock.page_no;
	heap_no = lock_rec_find_set_bit(wait_lock);

	bit_offset = heap_no / 8;
	bit_mask = 1 << (heap_no % 8);

	for (lock = lock_rec_get_first_on_page_addr(space, page_no);
	     lock != wait_lock;
	     lock = lock_rec_get_next_on_page_const(lock)) {

		const byte*	p = (const byte*) &lock[1];

		if (heap_no < lock_rec_get_n_bits(lock)
		    && (p[bit_offset] & bit_mask)
		    && lock_has_to_wait(wait_lock, lock)) {

			return(lock);
		}
	}

	return(NULL);
}

/*************************************************************//**
Grants a lock to a waiting lock request and releases the waiting transaction.
The caller must hold lock_sys->mutex but not lock->trx->mutex. */
static
void
lock_grant(
/*=======*/
	lock_t*	lock)	/*!< in/out: waiting lock request */
{
	ut_ad(lock_mutex_own());

	lock_reset_lock_and_trx_wait(lock);

	trx_mutex_enter(lock->trx);

	if (lock_get_mode(lock) == LOCK_AUTO_INC) {
		dict_table_t*	table = lock->un_member.tab_lock.table;

		if (UNIV_UNLIKELY(table->autoinc_trx == lock->trx)) {
			fprintf(stderr,
				"InnoDB: Error: trx already had"
				" an AUTO-INC lock!\n");
		} else {
			table->autoinc_trx = lock->trx;

			ib_vector_push(lock->trx->autoinc_locks, &lock);
		}
	}

#ifdef UNIV_DEBUG
	if (lock_print_waits) {
		fprintf(stderr, "Lock wait for trx " TRX_ID_FMT " ends\n",
			lock->trx->id);
	}
#endif /* UNIV_DEBUG */

	/* If we are resolving a deadlock by choosing another transaction
	as a victim, then our original transaction may not be in the
	TRX_QUE_LOCK_WAIT state, and there is no need to end the lock wait
	for it */

	if (!(lock->type_mode & LOCK_CONV_BY_OTHER)
	    && lock->trx->lock.que_state == TRX_QUE_LOCK_WAIT) {
		que_thr_t*	thr;

		thr = que_thr_end_lock_wait(lock->trx);

		if (thr != NULL) {
			lock_wait_release_thread_if_suspended(thr);
		}
	}

	trx_mutex_exit(lock->trx);
}

/*************************************************************//**
Cancels a waiting record lock request and releases the waiting transaction
that requested it. NOTE: does NOT check if waiting lock requests behind this
one can now be granted! */
static
void
lock_rec_cancel(
/*============*/
	lock_t*	lock)	/*!< in: waiting record lock request */
{
	que_thr_t*	thr;

	ut_ad(lock_mutex_own());
	ut_ad(lock_get_type_low(lock) == LOCK_REC);
	ut_ad(!(lock->type_mode & LOCK_CONV_BY_OTHER));

	/* Reset the bit (there can be only one set bit) in the lock bitmap */
	lock_rec_reset_nth_bit(lock, lock_rec_find_set_bit(lock));

	/* Reset the wait flag and the back pointer to lock in trx */

	lock_reset_lock_and_trx_wait(lock);

	/* The following function releases the trx from lock wait */

	trx_mutex_enter(lock->trx);

	thr = que_thr_end_lock_wait(lock->trx);

	if (thr != NULL) {
		lock_wait_release_thread_if_suspended(thr);
	}

	trx_mutex_exit(lock->trx);
}

/*************************************************************//**
Removes a record lock request, waiting or granted, from the queue and
grants locks to other transactions in the queue if they now are entitled
to a lock. NOTE: all record locks contained in in_lock are removed. */
static
void
lock_rec_dequeue_from_page(
/*=======================*/
	lock_t*		in_lock)	/*!< in: record lock object: all
					record locks which are contained in
					this lock object are removed;
					transactions waiting behind will
					get their lock requests granted,
					if they are now qualified to it */
{
	ulint		space;
	ulint		page_no;
	lock_t*		lock;
	trx_lock_t*	trx_lock;

	ut_ad(lock_mutex_own());
	ut_ad(lock_get_type_low(in_lock) == LOCK_REC);
	/* We may or may not be holding in_lock->trx->mutex here. */

	trx_lock = &in_lock->trx->lock;

	space = in_lock->un_member.rec_lock.space;
	page_no = in_lock->un_member.rec_lock.page_no;

	in_lock->index->table->n_rec_locks--;

	HASH_DELETE(lock_t, hash, lock_sys->rec_hash,
		    lock_rec_fold(space, page_no), in_lock);

	UT_LIST_REMOVE(trx_locks, trx_lock->trx_locks, in_lock);

	MONITOR_INC(MONITOR_RECLOCK_REMOVED);
	MONITOR_DEC(MONITOR_NUM_RECLOCK);

	/* Check if waiting locks in the queue can now be granted: grant
	locks if there are no conflicting locks ahead. Stop at the first
	X lock that is waiting or has been granted. */

	for (lock = lock_rec_get_first_on_page_addr(space, page_no);
	     lock != NULL;
	     lock = lock_rec_get_next_on_page(lock)) {

		if (lock_get_wait(lock)
		    && !lock_rec_has_to_wait_in_queue(lock)) {

			/* Grant the lock */
			ut_ad(lock->trx != in_lock->trx);
			lock_grant(lock);
		}
	}
}

/*************************************************************//**
Removes a record lock request, waiting or granted, from the queue. */
static
void
lock_rec_discard(
/*=============*/
	lock_t*		in_lock)	/*!< in: record lock object: all
					record locks which are contained
					in this lock object are removed */
{
	ulint		space;
	ulint		page_no;
	trx_lock_t*	trx_lock;

	ut_ad(lock_mutex_own());
	ut_ad(lock_get_type_low(in_lock) == LOCK_REC);

	trx_lock = &in_lock->trx->lock;

	space = in_lock->un_member.rec_lock.space;
	page_no = in_lock->un_member.rec_lock.page_no;

	in_lock->index->table->n_rec_locks--;

	HASH_DELETE(lock_t, hash, lock_sys->rec_hash,
		    lock_rec_fold(space, page_no), in_lock);

	UT_LIST_REMOVE(trx_locks, trx_lock->trx_locks, in_lock);

	MONITOR_INC(MONITOR_RECLOCK_REMOVED);
	MONITOR_DEC(MONITOR_NUM_RECLOCK);
}

/*************************************************************//**
Removes record lock objects set on an index page which is discarded. This
function does not move locks, or check for waiting locks, therefore the
lock bitmaps must already be reset when this function is called. */
static
void
lock_rec_free_all_from_discard_page(
/*================================*/
	const buf_block_t*	block)	/*!< in: page to be discarded */
{
	ulint	space;
	ulint	page_no;
	lock_t*	lock;
	lock_t*	next_lock;

	ut_ad(lock_mutex_own());

	space = buf_block_get_space(block);
	page_no = buf_block_get_page_no(block);

	lock = lock_rec_get_first_on_page_addr(space, page_no);

	while (lock != NULL) {
		ut_ad(lock_rec_find_set_bit(lock) == ULINT_UNDEFINED);
		ut_ad(!lock_get_wait(lock));

		next_lock = lock_rec_get_next_on_page(lock);

		lock_rec_discard(lock);

		lock = next_lock;
	}
}

/*============= RECORD LOCK MOVING AND INHERITING ===================*/

/*************************************************************//**
Resets the lock bits for a single record. Releases transactions waiting for
lock requests here. */
static
void
lock_rec_reset_and_release_wait(
/*============================*/
	const buf_block_t*	block,	/*!< in: buffer block containing
					the record */
	ulint			heap_no)/*!< in: heap number of record */
{
	lock_t*	lock;

	ut_ad(lock_mutex_own());

	for (lock = lock_rec_get_first(block, heap_no);
	     lock != NULL;
	     lock = lock_rec_get_next(heap_no, lock)) {

		if (lock_is_wait_not_by_other(lock->type_mode)) {
			lock_rec_cancel(lock);
		} else if (lock_get_wait(lock)) {
			/* just reset LOCK_WAIT */
			lock_rec_reset_nth_bit(lock, heap_no);
			lock_reset_lock_and_trx_wait(lock);
		} else {
			lock_rec_reset_nth_bit(lock, heap_no);
		}
	}
}

/*************************************************************//**
Makes a record to inherit the locks (except LOCK_INSERT_INTENTION type)
of another record as gap type locks, but does not reset the lock bits of
the other record. Also waiting lock requests on rec are inherited as
GRANTED gap locks. */
static
void
lock_rec_inherit_to_gap(
/*====================*/
	const buf_block_t*	heir_block,	/*!< in: block containing the
						record which inherits */
	const buf_block_t*	block,		/*!< in: block containing the
						record from which inherited;
						does NOT reset the locks on
						this record */
	ulint			heir_heap_no,	/*!< in: heap_no of the
						inheriting record */
	ulint			heap_no)	/*!< in: heap_no of the
						donating record */
{
	lock_t*	lock;

	ut_ad(lock_mutex_own());

	/* If srv_locks_unsafe_for_binlog is TRUE or session is using
	READ COMMITTED isolation level, we do not want locks set
	by an UPDATE or a DELETE to be inherited as gap type locks. But we
	DO want S-locks set by a consistency constraint to be inherited also
	then. */

	for (lock = lock_rec_get_first(block, heap_no);
	     lock != NULL;
	     lock = lock_rec_get_next(heap_no, lock)) {

		if (!lock_rec_get_insert_intention(lock)
		    && !((srv_locks_unsafe_for_binlog
			  || lock->trx->isolation_level
			  <= TRX_ISO_READ_COMMITTED)
			 && lock_get_mode(lock) == LOCK_X)) {

			lock_rec_add_to_queue(
				LOCK_REC | LOCK_GAP | lock_get_mode(lock),
				heir_block, heir_heap_no, lock->index,
				lock->trx, FALSE);
		}
	}
}

/*************************************************************//**
Makes a record to inherit the gap locks (except LOCK_INSERT_INTENTION type)
of another record as gap type locks, but does not reset the lock bits of the
other record. Also waiting lock requests are inherited as GRANTED gap locks. */
static
void
lock_rec_inherit_to_gap_if_gap_lock(
/*================================*/
	const buf_block_t*	block,		/*!< in: buffer block */
	ulint			heir_heap_no,	/*!< in: heap_no of
						record which inherits */
	ulint			heap_no)	/*!< in: heap_no of record
						from which inherited;
						does NOT reset the locks
						on this record */
{
	lock_t*	lock;

	lock_mutex_enter();

	for (lock = lock_rec_get_first(block, heap_no);
	     lock != NULL;
	     lock = lock_rec_get_next(heap_no, lock)) {

		if (!lock_rec_get_insert_intention(lock)
		    && (heap_no == PAGE_HEAP_NO_SUPREMUM
			|| !lock_rec_get_rec_not_gap(lock))) {

			lock_rec_add_to_queue(
				LOCK_REC | LOCK_GAP | lock_get_mode(lock),
				block, heir_heap_no, lock->index,
				lock->trx, FALSE);
		}
	}

	lock_mutex_exit();
}

/*************************************************************//**
Moves the locks of a record to another record and resets the lock bits of
the donating record. */
static
void
lock_rec_move(
/*==========*/
	const buf_block_t*	receiver,	/*!< in: buffer block containing
						the receiving record */
	const buf_block_t*	donator,	/*!< in: buffer block containing
						the donating record */
	ulint			receiver_heap_no,/*!< in: heap_no of the record
						which gets the locks; there
						must be no lock requests
						on it! */
	ulint			donator_heap_no)/*!< in: heap_no of the record
						which gives the locks */
{
	lock_t*	lock;

	ut_ad(lock_mutex_own());

	ut_ad(lock_rec_get_first(receiver, receiver_heap_no) == NULL);

	for (lock = lock_rec_get_first(donator, donator_heap_no);
	     lock != NULL;
	     lock = lock_rec_get_next(donator_heap_no, lock)) {

		const ulint	type_mode = lock->type_mode;

		lock_rec_reset_nth_bit(lock, donator_heap_no);

		if (UNIV_UNLIKELY(type_mode & LOCK_WAIT)) {
			lock_reset_lock_and_trx_wait(lock);
		}

		/* Note that we FIRST reset the bit, and then set the lock:
		the function works also if donator == receiver */

		lock_rec_add_to_queue(
			type_mode, receiver, receiver_heap_no,
			lock->index, lock->trx, FALSE);
	}

	ut_ad(lock_rec_get_first(donator, donator_heap_no) == NULL);
}

/*************************************************************//**
Updates the lock table when we have reorganized a page. NOTE: we copy
also the locks set on the infimum of the page; the infimum may carry
locks if an update of a record is occurring on the page, and its locks
were temporarily stored on the infimum. */
UNIV_INTERN
void
lock_move_reorganize_page(
/*======================*/
	const buf_block_t*	block,	/*!< in: old index page, now
					reorganized */
	const buf_block_t*	oblock)	/*!< in: copy of the old, not
					reorganized page */
{
	lock_t*		lock;
	UT_LIST_BASE_NODE_T(lock_t)	old_locks;
	mem_heap_t*	heap		= NULL;
	ulint		comp;

	lock_mutex_enter();

	lock = lock_rec_get_first_on_page(block);

	if (lock == NULL) {
		lock_mutex_exit();

		return;
	}

	heap = mem_heap_create(256);

	/* Copy first all the locks on the page to heap and reset the
	bitmaps in the original locks; chain the copies of the locks
	using the trx_locks field in them. */

	UT_LIST_INIT(old_locks);

	do {
		/* Make a copy of the lock */
		lock_t*	old_lock = lock_rec_copy(lock, heap);

		UT_LIST_ADD_LAST(trx_locks, old_locks, old_lock);

		/* Reset bitmap of lock */
		lock_rec_bitmap_reset(lock);

		if (lock_get_wait(lock)) {

			lock_reset_lock_and_trx_wait(lock);
		}

		lock = lock_rec_get_next_on_page(lock);
	} while (lock != NULL);

	comp = page_is_comp(block->frame);
	ut_ad(comp == page_is_comp(oblock->frame));

	for (lock = UT_LIST_GET_FIRST(old_locks); lock;
	     lock = UT_LIST_GET_NEXT(trx_locks, lock)) {
		/* NOTE: we copy also the locks set on the infimum and
		supremum of the page; the infimum may carry locks if an
		update of a record is occurring on the page, and its locks
		were temporarily stored on the infimum */
		page_cur_t	cur1;
		page_cur_t	cur2;

		page_cur_set_before_first(block, &cur1);
		page_cur_set_before_first(oblock, &cur2);

		/* Set locks according to old locks */
		for (;;) {
			ulint	old_heap_no;
			ulint	new_heap_no;

			ut_ad(comp || !memcmp(page_cur_get_rec(&cur1),
					      page_cur_get_rec(&cur2),
					      rec_get_data_size_old(
						      page_cur_get_rec(
							      &cur2))));
			if (UNIV_LIKELY(comp)) {
				old_heap_no = rec_get_heap_no_new(
					page_cur_get_rec(&cur2));
				new_heap_no = rec_get_heap_no_new(
					page_cur_get_rec(&cur1));
			} else {
				old_heap_no = rec_get_heap_no_old(
					page_cur_get_rec(&cur2));
				new_heap_no = rec_get_heap_no_old(
					page_cur_get_rec(&cur1));
			}

			if (lock_rec_get_nth_bit(lock, old_heap_no)) {

				/* Clear the bit in old_lock. */
				ut_d(lock_rec_reset_nth_bit(lock,
							    old_heap_no));

				/* NOTE that the old lock bitmap could be too
				small for the new heap number! */

				lock_rec_add_to_queue(
					lock->type_mode, block, new_heap_no,
					lock->index, lock->trx, FALSE);

				/* if (new_heap_no == PAGE_HEAP_NO_SUPREMUM
				&& lock_get_wait(lock)) {
				fprintf(stderr,
				"---\n--\n!!!Lock reorg: supr type %lu\n",
				lock->type_mode);
				} */
			}

			if (UNIV_UNLIKELY
			    (new_heap_no == PAGE_HEAP_NO_SUPREMUM)) {

				ut_ad(old_heap_no == PAGE_HEAP_NO_SUPREMUM);
				break;
			}

			page_cur_move_to_next(&cur1);
			page_cur_move_to_next(&cur2);
		}

#ifdef UNIV_DEBUG
		{
			ulint	i = lock_rec_find_set_bit(lock);

			/* Check that all locks were moved. */
			if (UNIV_UNLIKELY(i != ULINT_UNDEFINED)) {
				ib_logf(IB_LOG_LEVEL_FATAL,
					"lock_move_reorganize_page():"
					" %lu not moved in %p",
					(ulong) i, (void*) lock);
			}
		}
#endif /* UNIV_DEBUG */
	}

	lock_mutex_exit();

	mem_heap_free(heap);

#ifdef UNIV_DEBUG_LOCK_VALIDATE
	ut_ad(lock_rec_validate_page(block));
#endif
}

/*************************************************************//**
Moves the explicit locks on user records to another page if a record
list end is moved to another page. */
UNIV_INTERN
void
lock_move_rec_list_end(
/*===================*/
	const buf_block_t*	new_block,	/*!< in: index page to move to */
	const buf_block_t*	block,		/*!< in: index page */
	const rec_t*		rec)		/*!< in: record on page: this
						is the first record moved */
{
	lock_t*		lock;
	const ulint	comp	= page_rec_is_comp(rec);

	lock_mutex_enter();

	/* Note: when we move locks from record to record, waiting locks
	and possible granted gap type locks behind them are enqueued in
	the original order, because new elements are inserted to a hash
	table to the end of the hash chain, and lock_rec_add_to_queue
	does not reuse locks if there are waiters in the queue. */

	for (lock = lock_rec_get_first_on_page(block); lock;
	     lock = lock_rec_get_next_on_page(lock)) {
		page_cur_t	cur1;
		page_cur_t	cur2;
		const ulint	type_mode = lock->type_mode;

		page_cur_position(rec, block, &cur1);

		if (page_cur_is_before_first(&cur1)) {
			page_cur_move_to_next(&cur1);
		}

		page_cur_set_before_first(new_block, &cur2);
		page_cur_move_to_next(&cur2);

		/* Copy lock requests on user records to new page and
		reset the lock bits on the old */

		while (!page_cur_is_after_last(&cur1)) {
			ulint	heap_no;

			if (comp) {
				heap_no = rec_get_heap_no_new(
					page_cur_get_rec(&cur1));
			} else {
				heap_no = rec_get_heap_no_old(
					page_cur_get_rec(&cur1));
				ut_ad(!memcmp(page_cur_get_rec(&cur1),
					 page_cur_get_rec(&cur2),
					 rec_get_data_size_old(
						 page_cur_get_rec(&cur2))));
			}

			if (lock_rec_get_nth_bit(lock, heap_no)) {
				lock_rec_reset_nth_bit(lock, heap_no);

				if (UNIV_UNLIKELY(type_mode & LOCK_WAIT)) {
					lock_reset_lock_and_trx_wait(lock);
				}

				if (comp) {
					heap_no = rec_get_heap_no_new(
						page_cur_get_rec(&cur2));
				} else {
					heap_no = rec_get_heap_no_old(
						page_cur_get_rec(&cur2));
				}

				lock_rec_add_to_queue(
					type_mode, new_block, heap_no,
					lock->index, lock->trx, FALSE);
			}

			page_cur_move_to_next(&cur1);
			page_cur_move_to_next(&cur2);
		}
	}

	lock_mutex_exit();

#ifdef UNIV_DEBUG_LOCK_VALIDATE
	ut_ad(lock_rec_validate_page(block));
	ut_ad(lock_rec_validate_page(new_block));
#endif
}

/*************************************************************//**
Moves the explicit locks on user records to another page if a record
list start is moved to another page. */
UNIV_INTERN
void
lock_move_rec_list_start(
/*=====================*/
	const buf_block_t*	new_block,	/*!< in: index page to
						move to */
	const buf_block_t*	block,		/*!< in: index page */
	const rec_t*		rec,		/*!< in: record on page:
						this is the first
						record NOT copied */
	const rec_t*		old_end)	/*!< in: old
						previous-to-last
						record on new_page
						before the records
						were copied */
{
	lock_t*		lock;
	const ulint	comp	= page_rec_is_comp(rec);

	ut_ad(block->frame == page_align(rec));
	ut_ad(new_block->frame == page_align(old_end));

	lock_mutex_enter();

	for (lock = lock_rec_get_first_on_page(block); lock;
	     lock = lock_rec_get_next_on_page(lock)) {
		page_cur_t	cur1;
		page_cur_t	cur2;
		const ulint	type_mode = lock->type_mode;

		page_cur_set_before_first(block, &cur1);
		page_cur_move_to_next(&cur1);

		page_cur_position(old_end, new_block, &cur2);
		page_cur_move_to_next(&cur2);

		/* Copy lock requests on user records to new page and
		reset the lock bits on the old */

		while (page_cur_get_rec(&cur1) != rec) {
			ulint	heap_no;

			if (comp) {
				heap_no = rec_get_heap_no_new(
					page_cur_get_rec(&cur1));
			} else {
				heap_no = rec_get_heap_no_old(
					page_cur_get_rec(&cur1));
				ut_ad(!memcmp(page_cur_get_rec(&cur1),
					      page_cur_get_rec(&cur2),
					      rec_get_data_size_old(
						      page_cur_get_rec(
							      &cur2))));
			}

			if (lock_rec_get_nth_bit(lock, heap_no)) {
				lock_rec_reset_nth_bit(lock, heap_no);

				if (UNIV_UNLIKELY(type_mode & LOCK_WAIT)) {
					lock_reset_lock_and_trx_wait(lock);
				}

				if (comp) {
					heap_no = rec_get_heap_no_new(
						page_cur_get_rec(&cur2));
				} else {
					heap_no = rec_get_heap_no_old(
						page_cur_get_rec(&cur2));
				}

				lock_rec_add_to_queue(
					type_mode, new_block, heap_no,
					lock->index, lock->trx, FALSE);
			}

			page_cur_move_to_next(&cur1);
			page_cur_move_to_next(&cur2);
		}

#ifdef UNIV_DEBUG
		if (page_rec_is_supremum(rec)) {
			ulint	i;

			for (i = PAGE_HEAP_NO_USER_LOW;
			     i < lock_rec_get_n_bits(lock); i++) {
				if (UNIV_UNLIKELY
				    (lock_rec_get_nth_bit(lock, i))) {

					ib_logf(IB_LOG_LEVEL_FATAL,
						"lock_move_rec_list_start():"
						" %lu not moved in %p",
						(ulong) i, (void*) lock);
				}
			}
		}
#endif /* UNIV_DEBUG */
	}

	lock_mutex_exit();

#ifdef UNIV_DEBUG_LOCK_VALIDATE
	ut_ad(lock_rec_validate_page(block));
#endif
}

/*************************************************************//**
Updates the lock table when a page is split to the right. */
UNIV_INTERN
void
lock_update_split_right(
/*====================*/
	const buf_block_t*	right_block,	/*!< in: right page */
	const buf_block_t*	left_block)	/*!< in: left page */
{
	ulint	heap_no = lock_get_min_heap_no(right_block);

	lock_mutex_enter();

	/* Move the locks on the supremum of the left page to the supremum
	of the right page */

	lock_rec_move(right_block, left_block,
		      PAGE_HEAP_NO_SUPREMUM, PAGE_HEAP_NO_SUPREMUM);

	/* Inherit the locks to the supremum of left page from the successor
	of the infimum on right page */

	lock_rec_inherit_to_gap(left_block, right_block,
				PAGE_HEAP_NO_SUPREMUM, heap_no);

	lock_mutex_exit();
}

/*************************************************************//**
Updates the lock table when a page is merged to the right. */
UNIV_INTERN
void
lock_update_merge_right(
/*====================*/
	const buf_block_t*	right_block,	/*!< in: right page to
						which merged */
	const rec_t*		orig_succ,	/*!< in: original
						successor of infimum
						on the right page
						before merge */
	const buf_block_t*	left_block)	/*!< in: merged index
						page which will be
						discarded */
{
	lock_mutex_enter();

	/* Inherit the locks from the supremum of the left page to the
	original successor of infimum on the right page, to which the left
	page was merged */

	lock_rec_inherit_to_gap(right_block, left_block,
				page_rec_get_heap_no(orig_succ),
				PAGE_HEAP_NO_SUPREMUM);

	/* Reset the locks on the supremum of the left page, releasing
	waiting transactions */

	lock_rec_reset_and_release_wait(left_block,
					PAGE_HEAP_NO_SUPREMUM);

	lock_rec_free_all_from_discard_page(left_block);

	lock_mutex_exit();
}

/*************************************************************//**
Updates the lock table when the root page is copied to another in
btr_root_raise_and_insert. Note that we leave lock structs on the
root page, even though they do not make sense on other than leaf
pages: the reason is that in a pessimistic update the infimum record
of the root page will act as a dummy carrier of the locks of the record
to be updated. */
UNIV_INTERN
void
lock_update_root_raise(
/*===================*/
	const buf_block_t*	block,	/*!< in: index page to which copied */
	const buf_block_t*	root)	/*!< in: root page */
{
	lock_mutex_enter();

	/* Move the locks on the supremum of the root to the supremum
	of block */

	lock_rec_move(block, root,
		      PAGE_HEAP_NO_SUPREMUM, PAGE_HEAP_NO_SUPREMUM);
	lock_mutex_exit();
}

/*************************************************************//**
Updates the lock table when a page is copied to another and the original page
is removed from the chain of leaf pages, except if page is the root! */
UNIV_INTERN
void
lock_update_copy_and_discard(
/*=========================*/
	const buf_block_t*	new_block,	/*!< in: index page to
						which copied */
	const buf_block_t*	block)		/*!< in: index page;
						NOT the root! */
{
	lock_mutex_enter();

	/* Move the locks on the supremum of the old page to the supremum
	of new_page */

	lock_rec_move(new_block, block,
		      PAGE_HEAP_NO_SUPREMUM, PAGE_HEAP_NO_SUPREMUM);
	lock_rec_free_all_from_discard_page(block);

	lock_mutex_exit();
}

/*************************************************************//**
Updates the lock table when a page is split to the left. */
UNIV_INTERN
void
lock_update_split_left(
/*===================*/
	const buf_block_t*	right_block,	/*!< in: right page */
	const buf_block_t*	left_block)	/*!< in: left page */
{
	ulint	heap_no = lock_get_min_heap_no(right_block);

	lock_mutex_enter();

	/* Inherit the locks to the supremum of the left page from the
	successor of the infimum on the right page */

	lock_rec_inherit_to_gap(left_block, right_block,
				PAGE_HEAP_NO_SUPREMUM, heap_no);

	lock_mutex_exit();
}

/*************************************************************//**
Updates the lock table when a page is merged to the left. */
UNIV_INTERN
void
lock_update_merge_left(
/*===================*/
	const buf_block_t*	left_block,	/*!< in: left page to
						which merged */
	const rec_t*		orig_pred,	/*!< in: original predecessor
						of supremum on the left page
						before merge */
	const buf_block_t*	right_block)	/*!< in: merged index page
						which will be discarded */
{
	const rec_t*	left_next_rec;

	ut_ad(left_block->frame == page_align(orig_pred));

	lock_mutex_enter();

	left_next_rec = page_rec_get_next_const(orig_pred);

	if (!page_rec_is_supremum(left_next_rec)) {

		/* Inherit the locks on the supremum of the left page to the
		first record which was moved from the right page */

		lock_rec_inherit_to_gap(left_block, left_block,
					page_rec_get_heap_no(left_next_rec),
					PAGE_HEAP_NO_SUPREMUM);

		/* Reset the locks on the supremum of the left page,
		releasing waiting transactions */

		lock_rec_reset_and_release_wait(left_block,
						PAGE_HEAP_NO_SUPREMUM);
	}

	/* Move the locks from the supremum of right page to the supremum
	of the left page */

	lock_rec_move(left_block, right_block,
		      PAGE_HEAP_NO_SUPREMUM, PAGE_HEAP_NO_SUPREMUM);

	lock_rec_free_all_from_discard_page(right_block);

	lock_mutex_exit();
}

/*************************************************************//**
Resets the original locks on heir and replaces them with gap type locks
inherited from rec. */
UNIV_INTERN
void
lock_rec_reset_and_inherit_gap_locks(
/*=================================*/
	const buf_block_t*	heir_block,	/*!< in: block containing the
						record which inherits */
	const buf_block_t*	block,		/*!< in: block containing the
						record from which inherited;
						does NOT reset the locks on
						this record */
	ulint			heir_heap_no,	/*!< in: heap_no of the
						inheriting record */
	ulint			heap_no)	/*!< in: heap_no of the
						donating record */
{
	lock_mutex_enter();

	lock_rec_reset_and_release_wait(heir_block, heir_heap_no);

	lock_rec_inherit_to_gap(heir_block, block, heir_heap_no, heap_no);

	lock_mutex_exit();
}

/*************************************************************//**
Updates the lock table when a page is discarded. */
UNIV_INTERN
void
lock_update_discard(
/*================*/
	const buf_block_t*	heir_block,	/*!< in: index page
						which will inherit the locks */
	ulint			heir_heap_no,	/*!< in: heap_no of the record
						which will inherit the locks */
	const buf_block_t*	block)		/*!< in: index page
						which will be discarded */
{
	const page_t*	page = block->frame;
	const rec_t*	rec;
	ulint		heap_no;

	lock_mutex_enter();

	if (!lock_rec_get_first_on_page(block)) {
		/* No locks exist on page, nothing to do */

		lock_mutex_exit();

		return;
	}

	/* Inherit all the locks on the page to the record and reset all
	the locks on the page */

	if (page_is_comp(page)) {
		rec = page + PAGE_NEW_INFIMUM;

		do {
			heap_no = rec_get_heap_no_new(rec);

			lock_rec_inherit_to_gap(heir_block, block,
						heir_heap_no, heap_no);

			lock_rec_reset_and_release_wait(block, heap_no);

			rec = page + rec_get_next_offs(rec, TRUE);
		} while (heap_no != PAGE_HEAP_NO_SUPREMUM);
	} else {
		rec = page + PAGE_OLD_INFIMUM;

		do {
			heap_no = rec_get_heap_no_old(rec);

			lock_rec_inherit_to_gap(heir_block, block,
						heir_heap_no, heap_no);

			lock_rec_reset_and_release_wait(block, heap_no);

			rec = page + rec_get_next_offs(rec, FALSE);
		} while (heap_no != PAGE_HEAP_NO_SUPREMUM);
	}

	lock_rec_free_all_from_discard_page(block);

	lock_mutex_exit();
}

/*************************************************************//**
Updates the lock table when a new user record is inserted. */
UNIV_INTERN
void
lock_update_insert(
/*===============*/
	const buf_block_t*	block,	/*!< in: buffer block containing rec */
	const rec_t*		rec)	/*!< in: the inserted record */
{
	ulint	receiver_heap_no;
	ulint	donator_heap_no;

	ut_ad(block->frame == page_align(rec));

	/* Inherit the gap-locking locks for rec, in gap mode, from the next
	record */

	if (page_rec_is_comp(rec)) {
		receiver_heap_no = rec_get_heap_no_new(rec);
		donator_heap_no = rec_get_heap_no_new(
			page_rec_get_next_low(rec, TRUE));
	} else {
		receiver_heap_no = rec_get_heap_no_old(rec);
		donator_heap_no = rec_get_heap_no_old(
			page_rec_get_next_low(rec, FALSE));
	}

	lock_rec_inherit_to_gap_if_gap_lock(
		block, receiver_heap_no, donator_heap_no);
}

/*************************************************************//**
Updates the lock table when a record is removed. */
UNIV_INTERN
void
lock_update_delete(
/*===============*/
	const buf_block_t*	block,	/*!< in: buffer block containing rec */
	const rec_t*		rec)	/*!< in: the record to be removed */
{
	const page_t*	page = block->frame;
	ulint		heap_no;
	ulint		next_heap_no;

	ut_ad(page == page_align(rec));

	if (page_is_comp(page)) {
		heap_no = rec_get_heap_no_new(rec);
		next_heap_no = rec_get_heap_no_new(page
						   + rec_get_next_offs(rec,
								       TRUE));
	} else {
		heap_no = rec_get_heap_no_old(rec);
		next_heap_no = rec_get_heap_no_old(page
						   + rec_get_next_offs(rec,
								       FALSE));
	}

	lock_mutex_enter();

	/* Let the next record inherit the locks from rec, in gap mode */

	lock_rec_inherit_to_gap(block, block, next_heap_no, heap_no);

	/* Reset the lock bits on rec and release waiting transactions */

	lock_rec_reset_and_release_wait(block, heap_no);

	lock_mutex_exit();
}

/*********************************************************************//**
Stores on the page infimum record the explicit locks of another record.
This function is used to store the lock state of a record when it is
updated and the size of the record changes in the update. The record
is moved in such an update, perhaps to another page. The infimum record
acts as a dummy carrier record, taking care of lock releases while the
actual record is being moved. */
UNIV_INTERN
void
lock_rec_store_on_page_infimum(
/*===========================*/
	const buf_block_t*	block,	/*!< in: buffer block containing rec */
	const rec_t*		rec)	/*!< in: record whose lock state
					is stored on the infimum
					record of the same page; lock
					bits are reset on the
					record */
{
	ulint	heap_no = page_rec_get_heap_no(rec);

	ut_ad(block->frame == page_align(rec));

	lock_mutex_enter();

	lock_rec_move(block, block, PAGE_HEAP_NO_INFIMUM, heap_no);

	lock_mutex_exit();
}

/*********************************************************************//**
Restores the state of explicit lock requests on a single record, where the
state was stored on the infimum of the page. */
UNIV_INTERN
void
lock_rec_restore_from_page_infimum(
/*===============================*/
	const buf_block_t*	block,	/*!< in: buffer block containing rec */
	const rec_t*		rec,	/*!< in: record whose lock state
					is restored */
	const buf_block_t*	donator)/*!< in: page (rec is not
					necessarily on this page)
					whose infimum stored the lock
					state; lock bits are reset on
					the infimum */
{
	ulint	heap_no = page_rec_get_heap_no(rec);

	lock_mutex_enter();

	lock_rec_move(block, donator, heap_no, PAGE_HEAP_NO_INFIMUM);

	lock_mutex_exit();
}

/*========================= TABLE LOCKS ==============================*/

/*********************************************************************//**
Creates a table lock object and adds it as the last in the lock queue
of the table. Does NOT check for deadlocks or lock compatibility.
@return	own: new lock object */
UNIV_INLINE
lock_t*
lock_table_create(
/*==============*/
	dict_table_t*	table,	/*!< in/out: database table
				in dictionary cache */
	ulint		type_mode,/*!< in: lock mode possibly ORed with
				LOCK_WAIT */
	trx_t*		trx)	/*!< in: trx */
{
	lock_t*	lock;

	ut_ad(table && trx);
	ut_ad(lock_mutex_own());
	ut_ad(trx_mutex_own(trx));
	ut_ad(!(type_mode & LOCK_CONV_BY_OTHER));

	/* Non-locking autocommit read-only transactions should not set
	any locks. */
	assert_trx_in_list(trx);

	if ((type_mode & LOCK_MODE_MASK) == LOCK_AUTO_INC) {
		++table->n_waiting_or_granted_auto_inc_locks;
	}

	/* For AUTOINC locking we reuse the lock instance only if
	there is no wait involved else we allocate the waiting lock
	from the transaction lock heap. */
	if (type_mode == LOCK_AUTO_INC) {

		lock = table->autoinc_lock;

		table->autoinc_trx = trx;

		ib_vector_push(trx->autoinc_locks, &lock);
	} else {
		lock = static_cast<lock_t*>(
			mem_heap_alloc(trx->lock.lock_heap, sizeof(*lock)));
	}

	lock->type_mode = type_mode | LOCK_TABLE;
	lock->trx = trx;

	lock->un_member.tab_lock.table = table;

	ut_ad(table->n_ref_count > 0 || !table->can_be_evicted);

	UT_LIST_ADD_LAST(trx_locks, trx->lock.trx_locks, lock);
	UT_LIST_ADD_LAST(un_member.tab_lock.locks, table->locks, lock);

	if (UNIV_UNLIKELY(type_mode & LOCK_WAIT)) {

		lock_set_lock_and_trx_wait(lock, trx);
	}

	ib_vector_push(lock->trx->lock.table_locks, &lock);

	MONITOR_INC(MONITOR_TABLELOCK_CREATED);
	MONITOR_INC(MONITOR_NUM_TABLELOCK);

	return(lock);
}

/*************************************************************//**
Pops autoinc lock requests from the transaction's autoinc_locks. We
handle the case where there are gaps in the array and they need to
be popped off the stack. */
UNIV_INLINE
void
lock_table_pop_autoinc_locks(
/*=========================*/
	trx_t*	trx)	/*!< in/out: transaction that owns the AUTOINC locks */
{
	ut_ad(lock_mutex_own());
	ut_ad(!ib_vector_is_empty(trx->autoinc_locks));

	/* Skip any gaps, gaps are NULL lock entries in the
	trx->autoinc_locks vector. */

	do {
		ib_vector_pop(trx->autoinc_locks);

		if (ib_vector_is_empty(trx->autoinc_locks)) {
			return;
		}

	} while (*(lock_t**) ib_vector_get_last(trx->autoinc_locks) == NULL);
}

/*************************************************************//**
Removes an autoinc lock request from the transaction's autoinc_locks. */
UNIV_INLINE
void
lock_table_remove_autoinc_lock(
/*===========================*/
	lock_t*	lock,	/*!< in: table lock */
	trx_t*	trx)	/*!< in/out: transaction that owns the lock */
{
	lock_t*	autoinc_lock;
	lint	i = ib_vector_size(trx->autoinc_locks) - 1;

	ut_ad(lock_mutex_own());
	ut_ad(lock_get_mode(lock) == LOCK_AUTO_INC);
	ut_ad(lock_get_type_low(lock) & LOCK_TABLE);
	ut_ad(!ib_vector_is_empty(trx->autoinc_locks));

	/* With stored functions and procedures the user may drop
	a table within the same "statement". This special case has
	to be handled by deleting only those AUTOINC locks that were
	held by the table being dropped. */

	autoinc_lock = *static_cast<lock_t**>(
		ib_vector_get(trx->autoinc_locks, i));

	/* This is the default fast case. */

	if (autoinc_lock == lock) {
		lock_table_pop_autoinc_locks(trx);
	} else {
		/* The last element should never be NULL */
		ut_a(autoinc_lock != NULL);

		/* Handle freeing the locks from within the stack. */

		while (--i >= 0) {
			autoinc_lock = *static_cast<lock_t**>(
				ib_vector_get(trx->autoinc_locks, i));

			if (UNIV_LIKELY(autoinc_lock == lock)) {
				void*	null_var = NULL;
				ib_vector_set(trx->autoinc_locks, i, &null_var);
				return;
			}
		}

		/* Must find the autoinc lock. */
		ut_error;
	}
}

/*************************************************************//**
Removes a table lock request from the queue and the trx list of locks;
this is a low-level function which does NOT check if waiting requests
can now be granted. */
UNIV_INLINE
void
lock_table_remove_low(
/*==================*/
	lock_t*	lock)	/*!< in/out: table lock */
{
	trx_t*		trx;
	dict_table_t*	table;

	ut_ad(lock_mutex_own());

	trx = lock->trx;
	table = lock->un_member.tab_lock.table;

	/* Remove the table from the transaction's AUTOINC vector, if
	the lock that is being released is an AUTOINC lock. */
	if (lock_get_mode(lock) == LOCK_AUTO_INC) {

		/* The table's AUTOINC lock can get transferred to
		another transaction before we get here. */
		if (table->autoinc_trx == trx) {
			table->autoinc_trx = NULL;
		}

		/* The locks must be freed in the reverse order from
		the one in which they were acquired. This is to avoid
		traversing the AUTOINC lock vector unnecessarily.

		We only store locks that were granted in the
		trx->autoinc_locks vector (see lock_table_create()
		and lock_grant()). Therefore it can be empty and we
		need to check for that. */

		if (!lock_get_wait(lock)
		    && !ib_vector_is_empty(trx->autoinc_locks)) {

			lock_table_remove_autoinc_lock(lock, trx);
		}

		ut_a(table->n_waiting_or_granted_auto_inc_locks > 0);
		table->n_waiting_or_granted_auto_inc_locks--;
	}

	UT_LIST_REMOVE(trx_locks, trx->lock.trx_locks, lock);
	UT_LIST_REMOVE(un_member.tab_lock.locks, table->locks, lock);

	MONITOR_INC(MONITOR_TABLELOCK_REMOVED);
	MONITOR_DEC(MONITOR_NUM_TABLELOCK);
}

/*********************************************************************//**
Enqueues a waiting request for a table lock which cannot be granted
immediately. Checks for deadlocks.
@return DB_LOCK_WAIT, DB_DEADLOCK, or DB_QUE_THR_SUSPENDED, or
DB_SUCCESS; DB_SUCCESS means that there was a deadlock, but another
transaction was chosen as a victim, and we got the lock immediately:
no need to wait then */
static
dberr_t
lock_table_enqueue_waiting(
/*=======================*/
	ulint		mode,	/*!< in: lock mode this transaction is
				requesting */
	dict_table_t*	table,	/*!< in/out: table */
	que_thr_t*	thr)	/*!< in: query thread */
{
	trx_t*		trx;
	lock_t*		lock;

	ut_ad(lock_mutex_own());
	ut_ad(!srv_read_only_mode);

	trx = thr_get_trx(thr);
	ut_ad(trx_mutex_own(trx));

	/* Test if there already is some other reason to suspend thread:
	we do not enqueue a lock request if the query thread should be
	stopped anyway */

	if (que_thr_stop(thr)) {
		ut_error;

		return(DB_QUE_THR_SUSPENDED);
	}

	switch (trx_get_dict_operation(trx)) {
	case TRX_DICT_OP_NONE:
		break;
	case TRX_DICT_OP_TABLE:
	case TRX_DICT_OP_INDEX:
		ut_print_timestamp(stderr);
		fputs("  InnoDB: Error: a table lock wait happens"
		      " in a dictionary operation!\n"
		      "InnoDB: Table name ", stderr);
		ut_print_name(stderr, trx, TRUE, table->name);
		fputs(".\n"
		      "InnoDB: Submit a detailed bug report"
		      " to http://bugs.mysql.com\n",
		      stderr);
		ut_ad(0);
	}

	/* Enqueue the lock request that will wait to be granted */

	lock = lock_table_create(table, mode | LOCK_WAIT, trx);

	/* Release the mutex to obey the latching order.
	This is safe, because DeadlockChecker::check_and_resolve()
	is invoked when a lock wait is enqueued for the currently
	running transaction. Because trx is a running transaction
	(it is not currently suspended because of a lock wait),
	its state can only be changed by this thread, which is
	currently associated with the transaction. */

	trx_mutex_exit(trx);

	const trx_t*	victim_trx;

	victim_trx = DeadlockChecker::check_and_resolve(lock, trx);

	trx_mutex_enter(trx);

	if (victim_trx != 0) {
		ut_ad(victim_trx == trx);

		/* The order here is important, we don't want to
		lose the state of the lock before calling remove. */
		lock_table_remove_low(lock);
		lock_reset_lock_and_trx_wait(lock);

		return(DB_DEADLOCK);
	} else if (trx->lock.wait_lock == NULL) {
		/* Deadlock resolution chose another transaction as a victim,
		and we accidentally got our lock granted! */

		return(DB_SUCCESS);
	}

	trx->lock.que_state = TRX_QUE_LOCK_WAIT;

	trx->lock.wait_started = ut_time();
	trx->lock.was_chosen_as_deadlock_victim = false;

	ut_a(que_thr_stop(thr));

	MONITOR_INC(MONITOR_TABLELOCK_WAIT);

	return(DB_LOCK_WAIT);
}

/*********************************************************************//**
Checks if other transactions have an incompatible mode lock request in
the lock queue.
@return	lock or NULL */
UNIV_INLINE
const lock_t*
lock_table_other_has_incompatible(
/*==============================*/
	const trx_t*		trx,	/*!< in: transaction, or NULL if all
					transactions should be included */
	ulint			wait,	/*!< in: LOCK_WAIT if also
					waiting locks are taken into
					account, or 0 if not */
	const dict_table_t*	table,	/*!< in: table */
	enum lock_mode		mode)	/*!< in: lock mode */
{
	const lock_t*	lock;

	ut_ad(lock_mutex_own());

	for (lock = UT_LIST_GET_LAST(table->locks);
	     lock != NULL;
	     lock = UT_LIST_GET_PREV(un_member.tab_lock.locks, lock)) {

		if (lock->trx != trx
		    && !lock_mode_compatible(lock_get_mode(lock), mode)
		    && (wait || !lock_get_wait(lock))) {

			return(lock);
		}
	}

	return(NULL);
}

/*********************************************************************//**
Locks the specified database table in the mode given. If the lock cannot
be granted immediately, the query thread is put to wait.
@return	DB_SUCCESS, DB_LOCK_WAIT, DB_DEADLOCK, or DB_QUE_THR_SUSPENDED */
UNIV_INTERN
dberr_t
lock_table(
/*=======*/
	ulint		flags,	/*!< in: if BTR_NO_LOCKING_FLAG bit is set,
				does nothing */
	dict_table_t*	table,	/*!< in/out: database table
				in dictionary cache */
	lock_mode	mode,	/*!< in: lock mode */
	que_thr_t*	thr)	/*!< in: query thread */
{
	trx_t*		trx;
	dberr_t		err;
	const lock_t*	wait_for;

	ut_ad(table && thr);

	if ((flags & BTR_NO_LOCKING_FLAG) || srv_read_only_mode) {

		return(DB_SUCCESS);
	}

	ut_a(flags == 0);

	trx = thr_get_trx(thr);

	/* Look for equal or stronger locks the same trx already
	has on the table. No need to acquire the lock mutex here
	because only this transacton can add/access table locks
	to/from trx_t::table_locks. */

	if (lock_table_has(trx, table, mode)) {

		return(DB_SUCCESS);
	}

	/* Read only transactions can write to temp tables, we don't want
	to promote them to RW transactions. Their updates cannot be visible
	to other transactions. Therefore we can keep them out
	of the read views. */

	if ((mode == LOCK_IX || mode == LOCK_X)
	    && !trx->read_only
	    && trx->rseg == 0) {

		trx_set_rw_mode(trx);
	}

	lock_mutex_enter();

	/* We have to check if the new lock is compatible with any locks
	other transactions have in the table lock queue. */

	wait_for = lock_table_other_has_incompatible(
		trx, LOCK_WAIT, table, mode);

	trx_mutex_enter(trx);

	/* Another trx has a request on the table in an incompatible
	mode: this trx may have to wait */

	if (wait_for != NULL) {
		err = lock_table_enqueue_waiting(mode | flags, table, thr);
	} else {
		lock_table_create(table, mode | flags, trx);

		ut_a(!flags || mode == LOCK_S || mode == LOCK_X);

		err = DB_SUCCESS;
	}

	lock_mutex_exit();

	trx_mutex_exit(trx);

	return(err);
}

/*********************************************************************//**
Checks if a waiting table lock request still has to wait in a queue.
@return	TRUE if still has to wait */
static
ibool
lock_table_has_to_wait_in_queue(
/*============================*/
	const lock_t*	wait_lock)	/*!< in: waiting table lock */
{
	const dict_table_t*	table;
	const lock_t*		lock;

	ut_ad(lock_mutex_own());
	ut_ad(lock_get_wait(wait_lock));

	table = wait_lock->un_member.tab_lock.table;

	for (lock = UT_LIST_GET_FIRST(table->locks);
	     lock != wait_lock;
	     lock = UT_LIST_GET_NEXT(un_member.tab_lock.locks, lock)) {

		if (lock_has_to_wait(wait_lock, lock)) {

			return(TRUE);
		}
	}

	return(FALSE);
}

/*************************************************************//**
Removes a table lock request, waiting or granted, from the queue and grants
locks to other transactions in the queue, if they now are entitled to a
lock. */
static
void
lock_table_dequeue(
/*===============*/
	lock_t*	in_lock)/*!< in/out: table lock object; transactions waiting
			behind will get their lock requests granted, if
			they are now qualified to it */
{
	lock_t*	lock;

	ut_ad(lock_mutex_own());
	ut_a(lock_get_type_low(in_lock) == LOCK_TABLE);

	lock = UT_LIST_GET_NEXT(un_member.tab_lock.locks, in_lock);

	lock_table_remove_low(in_lock);

	/* Check if waiting locks in the queue can now be granted: grant
	locks if there are no conflicting locks ahead. */

	for (/* No op */;
	     lock != NULL;
	     lock = UT_LIST_GET_NEXT(un_member.tab_lock.locks, lock)) {

		if (lock_get_wait(lock)
		    && !lock_table_has_to_wait_in_queue(lock)) {

			/* Grant the lock */
			ut_ad(in_lock->trx != lock->trx);
			lock_grant(lock);
		}
	}
}

/*=========================== LOCK RELEASE ==============================*/

/*************************************************************//**
Removes a granted record lock of a transaction from the queue and grants
locks to other transactions waiting in the queue if they now are entitled
to a lock. */
UNIV_INTERN
void
lock_rec_unlock(
/*============*/
	trx_t*			trx,	/*!< in/out: transaction that has
					set a record lock */
	const buf_block_t*	block,	/*!< in: buffer block containing rec */
	const rec_t*		rec,	/*!< in: record */
	enum lock_mode		lock_mode)/*!< in: LOCK_S or LOCK_X */
{
	lock_t*		first_lock;
	lock_t*		lock;
	ulint		heap_no;
	const char*	stmt;
	size_t		stmt_len;

	ut_ad(trx);
	ut_ad(rec);
	ut_ad(block->frame == page_align(rec));
	ut_ad(!trx->lock.wait_lock);
	ut_ad(trx_state_eq(trx, TRX_STATE_ACTIVE));

	heap_no = page_rec_get_heap_no(rec);

	lock_mutex_enter();
	trx_mutex_enter(trx);

	first_lock = lock_rec_get_first(block, heap_no);

	/* Find the last lock with the same lock_mode and transaction
	on the record. */

	for (lock = first_lock; lock != NULL;
	     lock = lock_rec_get_next(heap_no, lock)) {
		if (lock->trx == trx && lock_get_mode(lock) == lock_mode) {
			goto released;
		}
	}

	lock_mutex_exit();
	trx_mutex_exit(trx);

	stmt = innobase_get_stmt(trx->mysql_thd, &stmt_len);
	ut_print_timestamp(stderr);
	fprintf(stderr,
		" InnoDB: Error: unlock row could not"
		" find a %lu mode lock on the record\n",
		(ulong) lock_mode);
	ut_print_timestamp(stderr);
	fprintf(stderr, " InnoDB: current statement: %.*s\n",
		(int) stmt_len, stmt);

	return;

released:
	ut_a(!lock_get_wait(lock));
	lock_rec_reset_nth_bit(lock, heap_no);

	/* Check if we can now grant waiting lock requests */

	for (lock = first_lock; lock != NULL;
	     lock = lock_rec_get_next(heap_no, lock)) {
		if (lock_get_wait(lock)
		    && !lock_rec_has_to_wait_in_queue(lock)) {

			/* Grant the lock */
			ut_ad(trx != lock->trx);
			lock_grant(lock);
		}
	}

	lock_mutex_exit();
	trx_mutex_exit(trx);
}

#ifdef UNIV_DEBUG
/*********************************************************************//**
Check if a transaction that has X or IX locks has set the dict_op
code correctly. */
static
void
lock_check_dict_lock(
/*==================*/
	const lock_t*	lock)	/*!< in: lock to check */
{
	if (lock_get_type_low(lock) == LOCK_REC) {

		/* Check if the transcation locked a record
		in a system table in X mode. It should have set
		the dict_op code correctly if it did. */
		if (lock->index->table->id < DICT_HDR_FIRST_ID
		    && lock_get_mode(lock) == LOCK_X) {

			ut_ad(lock_get_mode(lock) != LOCK_IX);
			ut_ad(lock->trx->dict_operation != TRX_DICT_OP_NONE);
		}
	} else {
		ut_ad(lock_get_type_low(lock) & LOCK_TABLE);

		const dict_table_t*	table;

		table = lock->un_member.tab_lock.table;

		/* Check if the transcation locked a system table
		in IX mode. It should have set the dict_op code
		correctly if it did. */
		if (table->id < DICT_HDR_FIRST_ID
		    && (lock_get_mode(lock) == LOCK_X
			|| lock_get_mode(lock) == LOCK_IX)) {

			ut_ad(lock->trx->dict_operation != TRX_DICT_OP_NONE);
		}
	}
}
#endif /* UNIV_DEBUG */

/*********************************************************************//**
Releases transaction locks, and releases possible other transactions waiting
because of these locks. */
static
void
lock_release(
/*=========*/
	trx_t*	trx)	/*!< in/out: transaction */
{
	lock_t*		lock;
	ulint		count = 0;
	trx_id_t	max_trx_id = trx_sys_get_max_trx_id();

	ut_ad(lock_mutex_own());
	ut_ad(!trx_mutex_own(trx));

	for (lock = UT_LIST_GET_LAST(trx->lock.trx_locks);
	     lock != NULL;
	     lock = UT_LIST_GET_LAST(trx->lock.trx_locks)) {

		ut_d(lock_check_dict_lock(lock));

		if (lock_get_type_low(lock) == LOCK_REC) {

			lock_rec_dequeue_from_page(lock);
		} else {
			dict_table_t*	table;

			table = lock->un_member.tab_lock.table;

			if (lock_get_mode(lock) != LOCK_IS
			    && trx->undo_no != 0) {

				/* The trx may have modified the table. We
				block the use of the MySQL query cache for
				all currently active transactions. */

				table->query_cache_inv_id = max_trx_id;
			}

			lock_table_dequeue(lock);
		}

		if (count == LOCK_RELEASE_INTERVAL) {
			/* Release the  mutex for a while, so that we
			do not monopolize it */

			lock_mutex_exit();

			lock_mutex_enter();

			count = 0;
		}

		++count;
	}
}

/* True if a lock mode is S or X */
#define IS_LOCK_S_OR_X(lock) \
	(lock_get_mode(lock) == LOCK_S \
	 || lock_get_mode(lock) == LOCK_X)

/*********************************************************************//**
Removes table locks of the transaction on a table to be dropped. */
static
void
lock_trx_table_locks_remove(
/*========================*/
	const lock_t*	lock_to_remove)		/*!< in: lock to remove */
{
	lint		i;
	trx_t*		trx = lock_to_remove->trx;

	ut_ad(lock_mutex_own());

	/* It is safe to read this because we are holding the lock mutex */
	if (!trx->lock.cancel) {
		trx_mutex_enter(trx);
	} else {
		ut_ad(trx_mutex_own(trx));
	}

	for (i = ib_vector_size(trx->lock.table_locks) - 1; i >= 0; --i) {
		const lock_t*	lock;

		lock = *static_cast<lock_t**>(
			ib_vector_get(trx->lock.table_locks, i));

		if (lock == NULL) {
			continue;
		}

		ut_a(trx == lock->trx);
		ut_a(lock_get_type_low(lock) & LOCK_TABLE);
		ut_a(lock->un_member.tab_lock.table != NULL);

		if (lock == lock_to_remove) {
			void*	null_var = NULL;
			ib_vector_set(trx->lock.table_locks, i, &null_var);

			if (!trx->lock.cancel) {
				trx_mutex_exit(trx);
			}

			return;
		}
	}

	if (!trx->lock.cancel) {
		trx_mutex_exit(trx);
	}

	/* Lock must exist in the vector. */
	ut_error;
}

/*********************************************************************//**
Removes locks of a transaction on a table to be dropped.
If remove_also_table_sx_locks is TRUE then table-level S and X locks are
also removed in addition to other table-level and record-level locks.
No lock that is going to be removed is allowed to be a wait lock. */
static
void
lock_remove_all_on_table_for_trx(
/*=============================*/
	dict_table_t*	table,			/*!< in: table to be dropped */
	trx_t*		trx,			/*!< in: a transaction */
	ibool		remove_also_table_sx_locks)/*!< in: also removes
						table S and X locks */
{
	lock_t*		lock;
	lock_t*		prev_lock;

	ut_ad(lock_mutex_own());

	for (lock = UT_LIST_GET_LAST(trx->lock.trx_locks);
	     lock != NULL;
	     lock = prev_lock) {

		prev_lock = UT_LIST_GET_PREV(trx_locks, lock);

		if (lock_get_type_low(lock) == LOCK_REC
		    && lock->index->table == table) {
			ut_a(!lock_get_wait(lock));

			lock_rec_discard(lock);
		} else if (lock_get_type_low(lock) & LOCK_TABLE
			   && lock->un_member.tab_lock.table == table
			   && (remove_also_table_sx_locks
			       || !IS_LOCK_S_OR_X(lock))) {

			ut_a(!lock_get_wait(lock));

			lock_trx_table_locks_remove(lock);
			lock_table_remove_low(lock);
		}
	}
}

/*******************************************************************//**
Remove any explicit record locks held by recovering transactions on
the table.
@return number of recovered transactions examined */
static
ulint
lock_remove_recovered_trx_record_locks(
/*===================================*/
	dict_table_t*	table)	/*!< in: check if there are any locks
				held on records in this table or on the
				table itself */
{
	trx_t*		trx;
	ulint		n_recovered_trx = 0;

	ut_a(table != NULL);
	ut_ad(lock_mutex_own());

	mutex_enter(&trx_sys->mutex);

	for (trx = UT_LIST_GET_FIRST(trx_sys->rw_trx_list);
	     trx != NULL;
	     trx = UT_LIST_GET_NEXT(trx_list, trx)) {

		lock_t*	lock;
		lock_t*	next_lock;

		assert_trx_in_rw_list(trx);

		if (!trx->is_recovered) {
			continue;
		}

		/* Because we are holding the lock_sys->mutex,
		implicit locks cannot be converted to explicit ones
		while we are scanning the explicit locks. */

		for (lock = UT_LIST_GET_FIRST(trx->lock.trx_locks);
		     lock != NULL;
		     lock = next_lock) {

			ut_a(lock->trx == trx);

			/* Recovered transactions can't wait on a lock. */

			ut_a(!lock_get_wait(lock));

			/* Recovered transactions don't have any
			table level locks. */

			ut_a(lock_get_type_low(lock) == LOCK_REC);

			next_lock = UT_LIST_GET_NEXT(trx_locks, lock);

			if (lock->index->table == table) {
				lock_rec_discard(lock);
			}
		}

		++n_recovered_trx;
	}

	mutex_exit(&trx_sys->mutex);

	return(n_recovered_trx);
}

/*********************************************************************//**
Removes locks on a table to be dropped or truncated.
If remove_also_table_sx_locks is TRUE then table-level S and X locks are
also removed in addition to other table-level and record-level locks.
No lock, that is going to be removed, is allowed to be a wait lock. */
UNIV_INTERN
void
lock_remove_all_on_table(
/*=====================*/
	dict_table_t*	table,			/*!< in: table to be dropped
						or truncated */
	ibool		remove_also_table_sx_locks)/*!< in: also removes
						table S and X locks */
{
	lock_t*		lock;

	lock_mutex_enter();

	for (lock = UT_LIST_GET_FIRST(table->locks);
	     lock != NULL;
	     /* No op */) {

		lock_t*	prev_lock;

		prev_lock = UT_LIST_GET_PREV(un_member.tab_lock.locks, lock);

		/* If we should remove all locks (remove_also_table_sx_locks
		is TRUE), or if the lock is not table-level S or X lock,
		then check we are not going to remove a wait lock. */
		if (remove_also_table_sx_locks
		    || !(lock_get_type(lock) == LOCK_TABLE
			 && IS_LOCK_S_OR_X(lock))) {

			ut_a(!lock_get_wait(lock));
		}

		lock_remove_all_on_table_for_trx(
			table, lock->trx, remove_also_table_sx_locks);

		if (prev_lock == NULL) {
			if (lock == UT_LIST_GET_FIRST(table->locks)) {
				/* lock was not removed, pick its successor */
				lock = UT_LIST_GET_NEXT(
					un_member.tab_lock.locks, lock);
			} else {
				/* lock was removed, pick the first one */
				lock = UT_LIST_GET_FIRST(table->locks);
			}
		} else if (UT_LIST_GET_NEXT(un_member.tab_lock.locks,
					    prev_lock) != lock) {
			/* If lock was removed by
			lock_remove_all_on_table_for_trx() then pick the
			successor of prev_lock ... */
			lock = UT_LIST_GET_NEXT(
				un_member.tab_lock.locks, prev_lock);
		} else {
			/* ... otherwise pick the successor of lock. */
			lock = UT_LIST_GET_NEXT(
				un_member.tab_lock.locks, lock);
		}
	}

	/* Note: Recovered transactions don't have table level IX or IS locks
	but can have implicit record locks that have been converted to explicit
	record locks. Such record locks cannot be freed by traversing the
	transaction lock list in dict_table_t (as above). */

	if (!lock_sys->rollback_complete
	    && lock_remove_recovered_trx_record_locks(table) == 0) {

		lock_sys->rollback_complete = TRUE;
	}

	lock_mutex_exit();
}

/*===================== VALIDATION AND DEBUGGING  ====================*/

/*********************************************************************//**
Prints info of a table lock. */
UNIV_INTERN
void
lock_table_print(
/*=============*/
	FILE*		file,	/*!< in: file where to print */
	const lock_t*	lock)	/*!< in: table type lock */
{
	ut_ad(lock_mutex_own());
	ut_a(lock_get_type_low(lock) == LOCK_TABLE);

	fputs("TABLE LOCK table ", file);
	ut_print_name(file, lock->trx, TRUE,
		      lock->un_member.tab_lock.table->name);
	fprintf(file, " trx id " TRX_ID_FMT,
		lock->trx->id > 0 ? lock->trx->id : (trx_id_t) lock->trx);

	if (lock_get_mode(lock) == LOCK_S) {
		fputs(" lock mode S", file);
	} else if (lock_get_mode(lock) == LOCK_X) {
		ut_ad(lock->trx->id > 0);
		fputs(" lock mode X", file);
	} else if (lock_get_mode(lock) == LOCK_IS) {
		fputs(" lock mode IS", file);
	} else if (lock_get_mode(lock) == LOCK_IX) {
		ut_ad(lock->trx->id > 0);
		fputs(" lock mode IX", file);
	} else if (lock_get_mode(lock) == LOCK_AUTO_INC) {
		fputs(" lock mode AUTO-INC", file);
	} else {
		fprintf(file, " unknown lock mode %lu",
			(ulong) lock_get_mode(lock));
	}

	if (lock_get_wait(lock)) {
		fputs(" waiting", file);
	}

	putc('\n', file);
}

/*********************************************************************//**
Prints info of a record lock. */
UNIV_INTERN
void
lock_rec_print(
/*===========*/
	FILE*		file,	/*!< in: file where to print */
	const lock_t*	lock)	/*!< in: record type lock */
{
	ulint			space;
	ulint			page_no;
	mtr_t			mtr;
	mem_heap_t*		heap		= NULL;
	ulint			offsets_[REC_OFFS_NORMAL_SIZE];
	ulint*			offsets		= offsets_;
	rec_offs_init(offsets_);

	ut_ad(lock_mutex_own());
	ut_a(lock_get_type_low(lock) == LOCK_REC);

	space = lock->un_member.rec_lock.space;
	page_no = lock->un_member.rec_lock.page_no;

	fprintf(file, "RECORD LOCKS space id %lu page no %lu n bits %lu ",
		(ulong) space, (ulong) page_no,
		(ulong) lock_rec_get_n_bits(lock));
	dict_index_name_print(file, lock->trx, lock->index);
	fprintf(file, " trx id " TRX_ID_FMT,
		lock->trx->id == 0 ? (trx_id_t) lock->trx : lock->trx->id);

	if (lock_get_mode(lock) == LOCK_S) {
		fputs(" lock mode S", file);
	} else if (lock_get_mode(lock) == LOCK_X) {
		fputs(" lock_mode X", file);
	} else {
		ut_error;
	}

	if (lock_rec_get_gap(lock)) {
		fputs(" locks gap before rec", file);
	}

	if (lock_rec_get_rec_not_gap(lock)) {
		fputs(" locks rec but not gap", file);
	}

	if (lock_rec_get_insert_intention(lock)) {
		fputs(" insert intention", file);
	}

	if (lock_get_wait(lock)) {
		fputs(" waiting", file);
	}

	mtr_start(&mtr);

	putc('\n', file);

	const buf_block_t*	block;

	block = buf_page_try_get(space, page_no, &mtr);

	for (ulint i = 0; i < lock_rec_get_n_bits(lock); ++i) {

		if (!lock_rec_get_nth_bit(lock, i)) {
			continue;
		}

		fprintf(file, "Record lock, heap no %lu", (ulong) i);

		if (block) {
			const rec_t*	rec;

			rec = page_find_rec_with_heap_no(
				buf_block_get_frame(block), i);

			offsets = rec_get_offsets(
				rec, lock->index, offsets,
				ULINT_UNDEFINED, &heap);

			putc(' ', file);
			rec_print_new(file, rec, offsets);
		}

		putc('\n', file);
	}

	mtr_commit(&mtr);

	if (heap) {
		mem_heap_free(heap);
	}
}

#ifdef UNIV_DEBUG
/* Print the number of lock structs from lock_print_info_summary() only
in non-production builds for performance reasons, see
http://bugs.mysql.com/36942 */
#define PRINT_NUM_OF_LOCK_STRUCTS
#endif /* UNIV_DEBUG */

#ifdef PRINT_NUM_OF_LOCK_STRUCTS
/*********************************************************************//**
Calculates the number of record lock structs in the record lock hash table.
@return	number of record locks */
static
ulint
lock_get_n_rec_locks(void)
/*======================*/
{
	ulint	n_locks	= 0;
	ulint	i;

	ut_ad(lock_mutex_own());

	for (i = 0; i < hash_get_n_cells(lock_sys->rec_hash); i++) {
		const lock_t*	lock;

		for (lock = static_cast<const lock_t*>(
				HASH_GET_FIRST(lock_sys->rec_hash, i));
		     lock != 0;
		     lock = static_cast<const lock_t*>(
				HASH_GET_NEXT(hash, lock))) {

			n_locks++;
		}
	}

	return(n_locks);
}
#endif /* PRINT_NUM_OF_LOCK_STRUCTS */

/*********************************************************************//**
Prints info of locks for all transactions.
@return FALSE if not able to obtain lock mutex
and exits without printing info */
UNIV_INTERN
ibool
lock_print_info_summary(
/*====================*/
	FILE*	file,	/*!< in: file where to print */
	ibool   nowait)	/*!< in: whether to wait for the lock mutex */
{
	/* if nowait is FALSE, wait on the lock mutex,
	otherwise return immediately if fail to obtain the
	mutex. */
	if (!nowait) {
		lock_mutex_enter();
	} else if (lock_mutex_enter_nowait()) {
		fputs("FAIL TO OBTAIN LOCK MUTEX, "
		      "SKIP LOCK INFO PRINTING\n", file);
		return(FALSE);
	}

	if (lock_deadlock_found) {
		fputs("------------------------\n"
		      "LATEST DETECTED DEADLOCK\n"
		      "------------------------\n", file);

		if (!srv_read_only_mode) {
			ut_copy_file(file, lock_latest_err_file);
		}
	}

	fputs("------------\n"
	      "TRANSACTIONS\n"
	      "------------\n", file);

	fprintf(file, "Trx id counter " TRX_ID_FMT "\n",
		trx_sys_get_max_trx_id());

	fprintf(file,
		"Purge done for trx's n:o < " TRX_ID_FMT
		" undo n:o < " TRX_ID_FMT " state: ",
		purge_sys->iter.trx_no,
		purge_sys->iter.undo_no);

	/* Note: We are reading the state without the latch. One because it
	will violate the latching order and two because we are merely querying
	the state of the variable for display. */

	switch (purge_sys->state){
	case PURGE_STATE_EXIT:
	case PURGE_STATE_INIT:
		/* Should never be in this state while the system is running. */
		ut_error;

	case PURGE_STATE_DISABLED:
		fprintf(file, "disabled");
		break;

	case PURGE_STATE_RUN:
		fprintf(file, "running");
		/* Check if it is waiting for more data to arrive. */
		if (!purge_sys->running) {
			fprintf(file, " but idle");
		}
		break;

	case PURGE_STATE_STOP:
		fprintf(file, "stopped");
		break;
	}

	fprintf(file, "\n");

	fprintf(file,
		"History list length %lu\n",
		(ulong) trx_sys->rseg_history_len);

#ifdef PRINT_NUM_OF_LOCK_STRUCTS
	fprintf(file,
		"Total number of lock structs in row lock hash table %lu\n",
		(ulong) lock_get_n_rec_locks());
#endif /* PRINT_NUM_OF_LOCK_STRUCTS */
	return(TRUE);
}

/** Functor to print not-started transaction from the mysql_trx_list. */

struct	PrintNotStarted {

	PrintNotStarted(FILE* file) : m_file(file) { }

	void	operator()(const trx_t* trx)
	{
		ut_ad(trx->in_mysql_trx_list);
		ut_ad(mutex_own(&trx_sys->mutex));

		/* See state transitions and locking rules in trx0trx.h */

		if (trx_state_eq(trx, TRX_STATE_NOT_STARTED)) {
			fputs("---", m_file);
			trx_print_latched(m_file, trx, 600);
		}
	}

	FILE*		m_file;
};

/** Iterate over a transaction's locks. Keeping track of the
iterator using an ordinal value. */

class TrxLockIterator {
public:
	TrxLockIterator() { rewind(); }

	/** Get the m_index(th) lock  of a transaction.
	@return current lock or 0 */
	const lock_t* current(const trx_t* trx) const
	{
		lock_t*	lock;
		ulint	i = 0;

		for (lock = UT_LIST_GET_FIRST(trx->lock.trx_locks);
		     lock != NULL && i < m_index;
		     lock = UT_LIST_GET_NEXT(trx_locks, lock), ++i) {

			/* No op */
		}

		return(lock);
	}

	/** Set the ordinal value to 0 */
	void rewind()
	{
		m_index = 0;
	}

	/** Increment the ordinal value.
	@retun the current index value */
	ulint next()
	{
		return(++m_index);
	}

private:
	/** Current iterator position */
	ulint		m_index;
};

/** This iterates over both the RW and RO trx_sys lists. We need to keep
track where the iterator was up to and we do that using an ordinal value. */

class TrxListIterator {
public:
	TrxListIterator() : m_index()
	{
		/* We iterate over the RW trx list first. */

		m_trx_list = &trx_sys->rw_trx_list;
	}

	/** Get the current transaction whose ordinality is m_index.
	@return current transaction or 0 */

	const trx_t* current()
	{
		const trx_t* trx = reposition();

		/* Check the read-only transaction list next. */

		if (trx == 0 && m_trx_list == &trx_sys->rw_trx_list) {
			m_index = 0;
			m_lock_iter.rewind();
			m_trx_list = &trx_sys->ro_trx_list;

			return(reposition());
		}

		return(trx);
	}

	/** Advance the transaction current ordinal value and reset the
	transaction lock ordinal value */

	void next()
	{
		++m_index;
		m_lock_iter.rewind();
	}

	TrxLockIterator& lock_iter()
	{
		return(m_lock_iter);
	}

private:
	/** Reposition the "cursor" on the current transaction. If it
	is the first time then the "cursor" will be positioned on the
	first transaction.

	@return transaction instance or 0 */
	const trx_t* reposition() const
	{
		ulint	i;
		trx_t*	trx;

		/* Make the transaction at the ordinal value of m_index
		the current transaction. ie. reposition/restore */

		for (i = 0, trx = UT_LIST_GET_FIRST(*m_trx_list);
		     trx != NULL && (i < m_index);
		     trx = UT_LIST_GET_NEXT(trx_list, trx), ++i) {

			assert_trx_in_list(trx);
		}

		return(trx);
	}

	/** Ordinal value of the transaction in the current transaction list */
	ulint			m_index;

	/** Current transaction list */
	trx_list_t*		m_trx_list;

	/** For iterating over a transaction's locks */
	TrxLockIterator		m_lock_iter;
};

/*********************************************************************//**
Prints transaction lock wait and MVCC state. */
static
void
lock_trx_print_wait_and_mvcc_state(
/*===============================*/
	FILE*		file,	/*!< in/out: file where to print */
	const trx_t*	trx)	/*!< in: transaction */
{
	fprintf(file, "---");

	trx_print_latched(file, trx, 600);

	if (trx->read_view != 0) {
		fprintf(file,
			"Trx read view will not see trx with"
			" id >= " TRX_ID_FMT
			", sees < " TRX_ID_FMT "\n",
			trx->read_view->low_limit_id,
			trx->read_view->up_limit_id);
	}

	if (trx->lock.que_state == TRX_QUE_LOCK_WAIT) {

		fprintf(file,
			"------- TRX HAS BEEN WAITING %lu SEC"
			" FOR THIS LOCK TO BE GRANTED:\n",
			(ulong) difftime(ut_time(), trx->lock.wait_started));

		if (lock_get_type_low(trx->lock.wait_lock) == LOCK_REC) {
			lock_rec_print(file, trx->lock.wait_lock);
		} else {
			lock_table_print(file, trx->lock.wait_lock);
		}

		fprintf(file, "------------------\n");
	}
}

/*********************************************************************//**
Prints info of locks for a transaction. This function will release the
lock mutex and the trx_sys_t::mutex if the page was read from disk.
@return true if page was read from the tablespace */
static
bool
lock_rec_fetch_page(
/*================*/
	const lock_t*	lock)	/*!< in: record lock */
{
	ut_ad(lock_get_type_low(lock) == LOCK_REC);

	ulint	space	= lock->un_member.rec_lock.space;
	ulint	zip_size = fil_space_get_zip_size(space);
	ulint	page_no = lock->un_member.rec_lock.page_no;

	/* Check if the .ibd file exists. */
	if (zip_size != ULINT_UNDEFINED) {
		mtr_t	mtr;

		lock_mutex_exit();

		mutex_exit(&trx_sys->mutex);

		mtr_start(&mtr);

		buf_page_get_with_no_latch(space, zip_size, page_no, &mtr);

		mtr_commit(&mtr);

		lock_mutex_enter();

		mutex_enter(&trx_sys->mutex);

		return(true);
	}

	return(false);
}

/*********************************************************************//**
Prints info of locks for a transaction.
@return true if all printed, false if latches were released. */
static
bool
lock_trx_print_locks(
/*=================*/
	FILE*		file,		/*!< in/out: File to write */
	const trx_t*	trx,		/*!< in: current transaction */
	TrxLockIterator&iter,		/*!< in: transaction lock iterator */
	bool		load_block)	/*!< in: if true then read block
					from disk */
{
	const lock_t* lock;

	/* Iterate over the transaction's locks. */
	while ((lock = iter.current(trx)) != 0) {

		if (lock_get_type_low(lock) == LOCK_REC) {

			if (load_block) {

				/* Note: lock_rec_fetch_page() will
				release both the lock mutex and the
				trx_sys_t::mutex if it does a read
				from disk. */

				if (lock_rec_fetch_page(lock)) {
					/* We need to resync the
					current transaction. */
					return(false);
				}

				/* It is a single table tablespace
				and the .ibd file is missing
				(TRUNCATE TABLE probably stole the
				locks): just print the lock without
				attempting to load the page in the
				buffer pool. */

				fprintf(file,
					"RECORD LOCKS on non-existing "
					"space %lu\n",
					lock->un_member.rec_lock.space);
			}

			/* Print all the record locks on the page from
			the record lock bitmap */

			lock_rec_print(file, lock);

			load_block = true;

		} else {
			ut_ad(lock_get_type_low(lock) & LOCK_TABLE);

			lock_table_print(file, lock);
		}

		if (iter.next() >= 10) {

			fprintf(file,
				"10 LOCKS PRINTED FOR THIS TRX: "
				"SUPPRESSING FURTHER PRINTS\n");

			break;
		}
	}

	return(true);
}

/*********************************************************************//**
Prints info of locks for each transaction. This function assumes that the
caller holds the lock mutex and more importantly it will release the lock
mutex on behalf of the caller. (This should be fixed in the future). */
UNIV_INTERN
void
lock_print_info_all_transactions(
/*=============================*/
	FILE*		file)	/*!< in/out: file where to print */
{
	ut_ad(lock_mutex_own());

	fprintf(file, "LIST OF TRANSACTIONS FOR EACH SESSION:\n");

	mutex_enter(&trx_sys->mutex);

	/* First print info on non-active transactions */

	/* NOTE: information of auto-commit non-locking read-only
	transactions will be omitted here. The information will be
	available from INFORMATION_SCHEMA.INNODB_TRX. */

	ut_list_map(
		trx_sys->mysql_trx_list,
		&trx_t::mysql_trx_list, PrintNotStarted(file));

	const trx_t*	trx;
	TrxListIterator	trx_iter;
	const trx_t*	prev_trx = 0;

	/* Control whether a block should be fetched from the buffer pool. */
	bool		load_block = true;
	bool		monitor = srv_print_innodb_lock_monitor;

	while ((trx = trx_iter.current()) != 0) {

		assert_trx_in_list(trx);

		if (trx != prev_trx) {
			lock_trx_print_wait_and_mvcc_state(file, trx);
			prev_trx = trx;

			/* The transaction that read in the page is no
			longer the one that read the page in. We need to
			force a page read. */
			load_block = true;
		}

		/* If we need to print the locked record contents then we
		need to fetch the containing block from the buffer pool. */
		if (monitor) {

			/* Print the locks owned by the current transaction. */
			TrxLockIterator& lock_iter = trx_iter.lock_iter();

			if (!lock_trx_print_locks(
					file, trx, lock_iter, load_block)) {

				/* Resync trx_iter, the trx_sys->mutex and
				the lock mutex were released. A page was
				successfully read in.  We need to print its
				contents on the next call to
				lock_trx_print_locks(). On the next call to
				lock_trx_print_locks() we should simply print
				the contents of the page just read in.*/
				load_block = false;

				continue;
			}
		}

		load_block = true;

		/* All record lock details were printed without fetching
		a page from disk, or we didn't need to print the detail. */
		trx_iter.next();
	}

	lock_mutex_exit();
	mutex_exit(&trx_sys->mutex);

	ut_ad(lock_validate());
}

#ifdef UNIV_DEBUG
/*********************************************************************//**
Find the the lock in the trx_t::trx_lock_t::table_locks vector.
@return TRUE if found */
static
ibool
lock_trx_table_locks_find(
/*======================*/
	trx_t*		trx,		/*!< in: trx to validate */
	const lock_t*	find_lock)	/*!< in: lock to find */
{
	lint		i;
	ibool		found = FALSE;

	trx_mutex_enter(trx);

	for (i = ib_vector_size(trx->lock.table_locks) - 1; i >= 0; --i) {
		const lock_t*	lock;

		lock = *static_cast<const lock_t**>(
			ib_vector_get(trx->lock.table_locks, i));

		if (lock == NULL) {
			continue;
		} else if (lock == find_lock) {
			/* Can't be duplicates. */
			ut_a(!found);
			found = TRUE;
		}

		ut_a(trx == lock->trx);
		ut_a(lock_get_type_low(lock) & LOCK_TABLE);
		ut_a(lock->un_member.tab_lock.table != NULL);
	}

	trx_mutex_exit(trx);

	return(found);
}

/*********************************************************************//**
Validates the lock queue on a table.
@return	TRUE if ok */
static
ibool
lock_table_queue_validate(
/*======================*/
	const dict_table_t*	table)	/*!< in: table */
{
	const lock_t*	lock;

	ut_ad(lock_mutex_own());
	ut_ad(mutex_own(&trx_sys->mutex));

	for (lock = UT_LIST_GET_FIRST(table->locks);
	     lock != NULL;
	     lock = UT_LIST_GET_NEXT(un_member.tab_lock.locks, lock)) {

		/* lock->trx->state cannot change from or to NOT_STARTED
		while we are holding the trx_sys->mutex. It may change
		from ACTIVE to PREPARED, but it may not change to
		COMMITTED, because we are holding the lock_sys->mutex. */
		ut_ad(trx_assert_started(lock->trx));

		if (!lock_get_wait(lock)) {

			ut_a(!lock_table_other_has_incompatible(
				     lock->trx, 0, table,
				     lock_get_mode(lock)));
		} else {

			ut_a(lock_table_has_to_wait_in_queue(lock));
		}

		ut_a(lock_trx_table_locks_find(lock->trx, lock));
	}

	return(TRUE);
}

/*********************************************************************//**
Validates the lock queue on a single record.
@return	TRUE if ok */
static
ibool
lock_rec_queue_validate(
/*====================*/
	ibool			locked_lock_trx_sys,
					/*!< in: if the caller holds
					both the lock mutex and
					trx_sys_t->lock. */
	const buf_block_t*	block,	/*!< in: buffer block containing rec */
	const rec_t*		rec,	/*!< in: record to look at */
	const dict_index_t*	index,	/*!< in: index, or NULL if not known */
	const ulint*		offsets)/*!< in: rec_get_offsets(rec, index) */
{
	const trx_t*	impl_trx;
	const lock_t*	lock;
	ulint		heap_no;

	ut_a(rec);
	ut_a(block->frame == page_align(rec));
	ut_ad(rec_offs_validate(rec, index, offsets));
	ut_ad(!page_rec_is_comp(rec) == !rec_offs_comp(offsets));
	ut_ad(lock_mutex_own() == locked_lock_trx_sys);
	ut_ad(!index || dict_index_is_clust(index)
	      || !dict_index_is_online_ddl(index));

	heap_no = page_rec_get_heap_no(rec);

	if (!locked_lock_trx_sys) {
		lock_mutex_enter();
		mutex_enter(&trx_sys->mutex);
	}

	if (!page_rec_is_user_rec(rec)) {

		for (lock = lock_rec_get_first(block, heap_no);
		     lock != NULL;
		     lock = lock_rec_get_next_const(heap_no, lock)) {

			ut_a(trx_in_trx_list(lock->trx));

			if (lock_get_wait(lock)) {
				ut_a(lock_rec_has_to_wait_in_queue(lock));
			}

			if (index) {
				ut_a(lock->index == index);
			}
		}

		goto func_exit;
	}

	if (!index);
	else if (dict_index_is_clust(index)) {
		trx_id_t	trx_id;

		/* Unlike the non-debug code, this invariant can only succeed
		if the check and assertion are covered by the lock mutex. */

		trx_id = lock_clust_rec_some_has_impl(rec, index, offsets);
		impl_trx = trx_rw_is_active_low(trx_id, NULL);

		ut_ad(lock_mutex_own());
		/* impl_trx cannot be committed until lock_mutex_exit()
		because lock_trx_release_locks() acquires lock_sys->mutex */

		if (impl_trx != NULL
		    && lock_rec_other_has_expl_req(LOCK_S, 0, LOCK_WAIT,
						   block, heap_no, impl_trx)) {

			ut_a(lock_rec_has_expl(LOCK_X | LOCK_REC_NOT_GAP,
					       block, heap_no, impl_trx));
		}
	}

	for (lock = lock_rec_get_first(block, heap_no);
	     lock != NULL;
	     lock = lock_rec_get_next_const(heap_no, lock)) {

		ut_a(trx_in_trx_list(lock->trx));

		if (index) {
			ut_a(lock->index == index);
		}

		if (!lock_rec_get_gap(lock) && !lock_get_wait(lock)) {

			enum lock_mode	mode;

			if (lock_get_mode(lock) == LOCK_S) {
				mode = LOCK_X;
			} else {
				mode = LOCK_S;
			}
			ut_a(!lock_rec_other_has_expl_req(
				     mode, 0, 0, block, heap_no, lock->trx));

		} else if (lock_get_wait(lock) && !lock_rec_get_gap(lock)) {

			ut_a(lock_rec_has_to_wait_in_queue(lock));
		}
	}

func_exit:
	if (!locked_lock_trx_sys) {
		lock_mutex_exit();
		mutex_exit(&trx_sys->mutex);
	}

	return(TRUE);
}

/*********************************************************************//**
Validates the record lock queues on a page.
@return	TRUE if ok */
static
ibool
lock_rec_validate_page(
/*===================*/
	const buf_block_t*	block)	/*!< in: buffer block */
{
	const lock_t*	lock;
	const rec_t*	rec;
	ulint		nth_lock	= 0;
	ulint		nth_bit		= 0;
	ulint		i;
	mem_heap_t*	heap		= NULL;
	ulint		offsets_[REC_OFFS_NORMAL_SIZE];
	ulint*		offsets		= offsets_;
	rec_offs_init(offsets_);

	ut_ad(!lock_mutex_own());

	lock_mutex_enter();
	mutex_enter(&trx_sys->mutex);
loop:
	lock = lock_rec_get_first_on_page_addr(buf_block_get_space(block),
					       buf_block_get_page_no(block));

	if (!lock) {
		goto function_exit;
	}

#if defined UNIV_DEBUG_FILE_ACCESSES || defined UNIV_DEBUG
	ut_a(!block->page.file_page_was_freed);
#endif

	for (i = 0; i < nth_lock; i++) {

		lock = lock_rec_get_next_on_page_const(lock);

		if (!lock) {
			goto function_exit;
		}
	}

	ut_a(trx_in_trx_list(lock->trx));

# ifdef UNIV_SYNC_DEBUG
	/* Only validate the record queues when this thread is not
	holding a space->latch.  Deadlocks are possible due to
	latching order violation when UNIV_DEBUG is defined while
	UNIV_SYNC_DEBUG is not. */
	if (!sync_thread_levels_contains(SYNC_FSP))
# endif /* UNIV_SYNC_DEBUG */
	for (i = nth_bit; i < lock_rec_get_n_bits(lock); i++) {

		if (i == 1 || lock_rec_get_nth_bit(lock, i)) {

			rec = page_find_rec_with_heap_no(block->frame, i);
			ut_a(rec);
			offsets = rec_get_offsets(rec, lock->index, offsets,
						  ULINT_UNDEFINED, &heap);
#if 0
			fprintf(stderr,
				"Validating %u %u\n",
				block->page.space, block->page.offset);
#endif
			/* If this thread is holding the file space
			latch (fil_space_t::latch), the following
			check WILL break the latching order and may
			cause a deadlock of threads. */

			lock_rec_queue_validate(
				TRUE, block, rec, lock->index, offsets);

			nth_bit = i + 1;

			goto loop;
		}
	}

	nth_bit = 0;
	nth_lock++;

	goto loop;

function_exit:
	lock_mutex_exit();
	mutex_exit(&trx_sys->mutex);

	if (UNIV_LIKELY_NULL(heap)) {
		mem_heap_free(heap);
	}
	return(TRUE);
}

/*********************************************************************//**
Validates the table locks.
@return	TRUE if ok */
static
ibool
lock_validate_table_locks(
/*======================*/
	const trx_list_t*	trx_list)	/*!< in: trx list */
{
	const trx_t*	trx;

	ut_ad(lock_mutex_own());
	ut_ad(mutex_own(&trx_sys->mutex));

	ut_ad(trx_list == &trx_sys->rw_trx_list
	      || trx_list == &trx_sys->ro_trx_list);

	for (trx = UT_LIST_GET_FIRST(*trx_list);
	     trx != NULL;
	     trx = UT_LIST_GET_NEXT(trx_list, trx)) {

		const lock_t*	lock;

		assert_trx_in_list(trx);
		ut_ad((trx->read_only || trx->rseg == 0)
		      == (trx_list == &trx_sys->ro_trx_list));

		for (lock = UT_LIST_GET_FIRST(trx->lock.trx_locks);
		     lock != NULL;
		     lock = UT_LIST_GET_NEXT(trx_locks, lock)) {

			if (lock_get_type_low(lock) & LOCK_TABLE) {

				lock_table_queue_validate(
					lock->un_member.tab_lock.table);
			}
		}
	}

	return(TRUE);
}

/*********************************************************************//**
Validate record locks up to a limit.
@return lock at limit or NULL if no more locks in the hash bucket */
static __attribute__((nonnull, warn_unused_result))
const lock_t*
lock_rec_validate(
/*==============*/
	ulint		start,		/*!< in: lock_sys->rec_hash
					bucket */
	ib_uint64_t*	limit)		/*!< in/out: upper limit of
					(space, page_no) */
{
	ut_ad(lock_mutex_own());
	ut_ad(mutex_own(&trx_sys->mutex));

	for (const lock_t* lock = static_cast<const lock_t*>(
			HASH_GET_FIRST(lock_sys->rec_hash, start));
	     lock != NULL;
	     lock = static_cast<const lock_t*>(HASH_GET_NEXT(hash, lock))) {

		ib_uint64_t	current;

		ut_a(trx_in_trx_list(lock->trx));
		ut_a(lock_get_type(lock) == LOCK_REC);

		current = ut_ull_create(
			lock->un_member.rec_lock.space,
			lock->un_member.rec_lock.page_no);

		if (current > *limit) {
			*limit = current + 1;
			return(lock);
		}
	}

	return(0);
}

/*********************************************************************//**
Validate a record lock's block */
static
void
lock_rec_block_validate(
/*====================*/
	ulint		space,
	ulint		page_no)
{
	/* The lock and the block that it is referring to may be freed at
	this point. We pass BUF_GET_POSSIBLY_FREED to skip a debug check.
	If the lock exists in lock_rec_validate_page() we assert
	!block->page.file_page_was_freed. */

	buf_block_t*	block;
	mtr_t		mtr;

	/* Make sure that the tablespace is not deleted while we are
	trying to access the page. */
	if (!fil_inc_pending_ops(space)) {
		mtr_start(&mtr);
		block = buf_page_get_gen(
			space, fil_space_get_zip_size(space),
			page_no, RW_X_LATCH, NULL,
			BUF_GET_POSSIBLY_FREED,
			__FILE__, __LINE__, &mtr);

		buf_block_dbg_add_level(block, SYNC_NO_ORDER_CHECK);

		ut_ad(lock_rec_validate_page(block));
		mtr_commit(&mtr);

		fil_decr_pending_ops(space);
	}
}

/*********************************************************************//**
Validates the lock system.
@return	TRUE if ok */
static
bool
lock_validate()
/*===========*/
{
	typedef	std::pair<ulint, ulint> page_addr_t;
	typedef std::set<page_addr_t> page_addr_set;
	page_addr_set pages;

	lock_mutex_enter();
	mutex_enter(&trx_sys->mutex);

	ut_a(lock_validate_table_locks(&trx_sys->rw_trx_list));
	ut_a(lock_validate_table_locks(&trx_sys->ro_trx_list));

	/* Iterate over all the record locks and validate the locks. We
	don't want to hog the lock_sys_t::mutex and the trx_sys_t::mutex.
	Release both mutexes during the validation check. */

	for (ulint i = 0; i < hash_get_n_cells(lock_sys->rec_hash); i++) {
		const lock_t*	lock;
		ib_uint64_t	limit = 0;

		while ((lock = lock_rec_validate(i, &limit)) != 0) {

			ulint	space = lock->un_member.rec_lock.space;
			ulint	page_no = lock->un_member.rec_lock.page_no;

			pages.insert(std::make_pair(space, page_no));
		}
	}

	mutex_exit(&trx_sys->mutex);
	lock_mutex_exit();

	for (page_addr_set::const_iterator it = pages.begin();
	     it != pages.end();
	     ++it) {
		lock_rec_block_validate((*it).first, (*it).second);
	}

	return(true);
}
#endif /* UNIV_DEBUG */
/*============ RECORD LOCK CHECKS FOR ROW OPERATIONS ====================*/

/*********************************************************************//**
Checks if locks of other transactions prevent an immediate insert of
a record. If they do, first tests if the query thread should anyway
be suspended for some reason; if not, then puts the transaction and
the query thread to the lock wait state and inserts a waiting request
for a gap x-lock to the lock queue.
@return	DB_SUCCESS, DB_LOCK_WAIT, DB_DEADLOCK, or DB_QUE_THR_SUSPENDED */
UNIV_INTERN
dberr_t
lock_rec_insert_check_and_lock(
/*===========================*/
	ulint		flags,	/*!< in: if BTR_NO_LOCKING_FLAG bit is
				set, does nothing */
	const rec_t*	rec,	/*!< in: record after which to insert */
	buf_block_t*	block,	/*!< in/out: buffer block of rec */
	dict_index_t*	index,	/*!< in: index */
	que_thr_t*	thr,	/*!< in: query thread */
	mtr_t*		mtr,	/*!< in/out: mini-transaction */
	ibool*		inherit)/*!< out: set to TRUE if the new
				inserted record maybe should inherit
				LOCK_GAP type locks from the successor
				record */
{
	const rec_t*	next_rec;
	trx_t*		trx;
	lock_t*		lock;
	dberr_t		err;
	ulint		next_rec_heap_no;

	ut_ad(block->frame == page_align(rec));
	ut_ad(!dict_index_is_online_ddl(index)
	      || dict_index_is_clust(index)
	      || (flags & BTR_CREATE_FLAG));

	if (flags & BTR_NO_LOCKING_FLAG) {

		return(DB_SUCCESS);
	}

	trx = thr_get_trx(thr);
	next_rec = page_rec_get_next_const(rec);
	next_rec_heap_no = page_rec_get_heap_no(next_rec);

	lock_mutex_enter();
	/* Because this code is invoked for a running transaction by
	the thread that is serving the transaction, it is not necessary
	to hold trx->mutex here. */

	/* When inserting a record into an index, the table must be at
	least IX-locked. When we are building an index, we would pass
	BTR_NO_LOCKING_FLAG and skip the locking altogether. */
	ut_ad(lock_table_has(trx, index->table, LOCK_IX));

	lock = lock_rec_get_first(block, next_rec_heap_no);

	if (UNIV_LIKELY(lock == NULL)) {
		/* We optimize CPU time usage in the simplest case */

		lock_mutex_exit();

		if (!dict_index_is_clust(index)) {
			/* Update the page max trx id field */
			page_update_max_trx_id(block,
					       buf_block_get_page_zip(block),
					       trx->id, mtr);
		}

		*inherit = FALSE;

		return(DB_SUCCESS);
	}

	*inherit = TRUE;

	/* If another transaction has an explicit lock request which locks
	the gap, waiting or granted, on the successor, the insert has to wait.

	An exception is the case where the lock by the another transaction
	is a gap type lock which it placed to wait for its turn to insert. We
	do not consider that kind of a lock conflicting with our insert. This
	eliminates an unnecessary deadlock which resulted when 2 transactions
	had to wait for their insert. Both had waiting gap type lock requests
	on the successor, which produced an unnecessary deadlock. */

	if (lock_rec_other_has_conflicting(
		    static_cast<enum lock_mode>(
			    LOCK_X | LOCK_GAP | LOCK_INSERT_INTENTION),
		    block, next_rec_heap_no, trx)) {

		/* Note that we may get DB_SUCCESS also here! */
		trx_mutex_enter(trx);

		err = lock_rec_enqueue_waiting(
			LOCK_X | LOCK_GAP | LOCK_INSERT_INTENTION,
			block, next_rec_heap_no, NULL, index, thr);

		trx_mutex_exit(trx);
	} else {
		err = DB_SUCCESS;
	}

	lock_mutex_exit();

	switch (err) {
	case DB_SUCCESS_LOCKED_REC:
		err = DB_SUCCESS;
		/* fall through */
	case DB_SUCCESS:
		if (dict_index_is_clust(index)) {
			break;
		}
		/* Update the page max trx id field */
		page_update_max_trx_id(block,
				       buf_block_get_page_zip(block),
				       trx->id, mtr);
	default:
		/* We only care about the two return values. */
		break;
	}

#ifdef UNIV_DEBUG
	{
		mem_heap_t*	heap		= NULL;
		ulint		offsets_[REC_OFFS_NORMAL_SIZE];
		const ulint*	offsets;
		rec_offs_init(offsets_);

		offsets = rec_get_offsets(next_rec, index, offsets_,
					  ULINT_UNDEFINED, &heap);

		ut_ad(lock_rec_queue_validate(
				FALSE, block, next_rec, index, offsets));

		if (UNIV_LIKELY_NULL(heap)) {
			mem_heap_free(heap);
		}
	}
#endif /* UNIV_DEBUG */

	return(err);
}

/*********************************************************************//**
If a transaction has an implicit x-lock on a record, but no explicit x-lock
set on the record, sets one for it. */
static
void
lock_rec_convert_impl_to_expl(
/*==========================*/
	const buf_block_t*	block,	/*!< in: buffer block of rec */
	const rec_t*		rec,	/*!< in: user record on page */
	dict_index_t*		index,	/*!< in: index of record */
	const ulint*		offsets)/*!< in: rec_get_offsets(rec, index) */
{
	trx_id_t		trx_id;

	ut_ad(!lock_mutex_own());
	ut_ad(page_rec_is_user_rec(rec));
	ut_ad(rec_offs_validate(rec, index, offsets));
	ut_ad(!page_rec_is_comp(rec) == !rec_offs_comp(offsets));

	if (dict_index_is_clust(index)) {
		trx_id = lock_clust_rec_some_has_impl(rec, index, offsets);
		/* The clustered index record was last modified by
		this transaction. The transaction may have been
		committed a long time ago. */
	} else {
		ut_ad(!dict_index_is_online_ddl(index));
		trx_id = lock_sec_rec_some_has_impl(rec, index, offsets);
		/* The transaction can be committed before the
		trx_is_active(trx_id, NULL) check below, because we are not
		holding lock_mutex. */
	}

	if (trx_id != 0) {
		trx_t*	impl_trx;
		ulint	heap_no = page_rec_get_heap_no(rec);

		lock_mutex_enter();

		/* If the transaction is still active and has no
		explicit x-lock set on the record, set one for it */

		impl_trx = trx_rw_is_active(trx_id, NULL);

		/* impl_trx cannot be committed until lock_mutex_exit()
		because lock_trx_release_locks() acquires lock_sys->mutex */

		if (impl_trx != NULL
		    && !lock_rec_has_expl(LOCK_X | LOCK_REC_NOT_GAP, block,
				       heap_no, impl_trx)) {
			ulint	type_mode = (LOCK_REC | LOCK_X
					     | LOCK_REC_NOT_GAP);

			/* If the delete-marked record was locked already,
			we should reserve lock waiting for impl_trx as
			implicit lock. Because cannot lock at this moment.*/

			if (rec_get_deleted_flag(rec, rec_offs_comp(offsets))
			    && lock_rec_other_has_conflicting(
					static_cast<enum lock_mode>
					(LOCK_X | LOCK_REC_NOT_GAP), block,
					heap_no, impl_trx)) {

				type_mode |= (LOCK_WAIT
					      | LOCK_CONV_BY_OTHER);
			}

			lock_rec_add_to_queue(
				type_mode, block, heap_no, index,
				impl_trx, FALSE);
		}

		lock_mutex_exit();
	}
}

/*********************************************************************//**
Checks if locks of other transactions prevent an immediate modify (update,
delete mark, or delete unmark) of a clustered index record. If they do,
first tests if the query thread should anyway be suspended for some
reason; if not, then puts the transaction and the query thread to the
lock wait state and inserts a waiting request for a record x-lock to the
lock queue.
@return	DB_SUCCESS, DB_LOCK_WAIT, DB_DEADLOCK, or DB_QUE_THR_SUSPENDED */
UNIV_INTERN
dberr_t
lock_clust_rec_modify_check_and_lock(
/*=================================*/
	ulint			flags,	/*!< in: if BTR_NO_LOCKING_FLAG
					bit is set, does nothing */
	const buf_block_t*	block,	/*!< in: buffer block of rec */
	const rec_t*		rec,	/*!< in: record which should be
					modified */
	dict_index_t*		index,	/*!< in: clustered index */
	const ulint*		offsets,/*!< in: rec_get_offsets(rec, index) */
	que_thr_t*		thr)	/*!< in: query thread */
{
	dberr_t	err;
	ulint	heap_no;

	ut_ad(rec_offs_validate(rec, index, offsets));
	ut_ad(dict_index_is_clust(index));
	ut_ad(block->frame == page_align(rec));

	if (flags & BTR_NO_LOCKING_FLAG) {

		return(DB_SUCCESS);
	}

	heap_no = rec_offs_comp(offsets)
		? rec_get_heap_no_new(rec)
		: rec_get_heap_no_old(rec);

	/* If a transaction has no explicit x-lock set on the record, set one
	for it */

	lock_rec_convert_impl_to_expl(block, rec, index, offsets);

	lock_mutex_enter();

	ut_ad(lock_table_has(thr_get_trx(thr), index->table, LOCK_IX));

	err = lock_rec_lock(TRUE, LOCK_X | LOCK_REC_NOT_GAP,
			    block, heap_no, index, thr);

	MONITOR_INC(MONITOR_NUM_RECLOCK_REQ);

	lock_mutex_exit();

	ut_ad(lock_rec_queue_validate(FALSE, block, rec, index, offsets));

	if (UNIV_UNLIKELY(err == DB_SUCCESS_LOCKED_REC)) {
		err = DB_SUCCESS;
	}

	return(err);
}

/*********************************************************************//**
Checks if locks of other transactions prevent an immediate modify (delete
mark or delete unmark) of a secondary index record.
@return	DB_SUCCESS, DB_LOCK_WAIT, DB_DEADLOCK, or DB_QUE_THR_SUSPENDED */
UNIV_INTERN
dberr_t
lock_sec_rec_modify_check_and_lock(
/*===============================*/
	ulint		flags,	/*!< in: if BTR_NO_LOCKING_FLAG
				bit is set, does nothing */
	buf_block_t*	block,	/*!< in/out: buffer block of rec */
	const rec_t*	rec,	/*!< in: record which should be
				modified; NOTE: as this is a secondary
				index, we always have to modify the
				clustered index record first: see the
				comment below */
	dict_index_t*	index,	/*!< in: secondary index */
	que_thr_t*	thr,	/*!< in: query thread
				(can be NULL if BTR_NO_LOCKING_FLAG) */
	mtr_t*		mtr)	/*!< in/out: mini-transaction */
{
	dberr_t	err;
	ulint	heap_no;

	ut_ad(!dict_index_is_clust(index));
	ut_ad(!dict_index_is_online_ddl(index) || (flags & BTR_CREATE_FLAG));
	ut_ad(block->frame == page_align(rec));

	if (flags & BTR_NO_LOCKING_FLAG) {

		return(DB_SUCCESS);
	}

	heap_no = page_rec_get_heap_no(rec);

	/* Another transaction cannot have an implicit lock on the record,
	because when we come here, we already have modified the clustered
	index record, and this would not have been possible if another active
	transaction had modified this secondary index record. */

	lock_mutex_enter();

	ut_ad(lock_table_has(thr_get_trx(thr), index->table, LOCK_IX));

	err = lock_rec_lock(TRUE, LOCK_X | LOCK_REC_NOT_GAP,
			    block, heap_no, index, thr);

	MONITOR_INC(MONITOR_NUM_RECLOCK_REQ);

	lock_mutex_exit();

#ifdef UNIV_DEBUG
	{
		mem_heap_t*	heap		= NULL;
		ulint		offsets_[REC_OFFS_NORMAL_SIZE];
		const ulint*	offsets;
		rec_offs_init(offsets_);

		offsets = rec_get_offsets(rec, index, offsets_,
					  ULINT_UNDEFINED, &heap);

		ut_ad(lock_rec_queue_validate(
			FALSE, block, rec, index, offsets));

		if (UNIV_LIKELY_NULL(heap)) {
			mem_heap_free(heap);
		}
	}
#endif /* UNIV_DEBUG */

	if (err == DB_SUCCESS || err == DB_SUCCESS_LOCKED_REC) {
		/* Update the page max trx id field */
		/* It might not be necessary to do this if
		err == DB_SUCCESS (no new lock created),
		but it should not cost too much performance. */
		page_update_max_trx_id(block,
				       buf_block_get_page_zip(block),
				       thr_get_trx(thr)->id, mtr);
		err = DB_SUCCESS;
	}

	return(err);
}

/*********************************************************************//**
Like lock_clust_rec_read_check_and_lock(), but reads a
secondary index record.
@return	DB_SUCCESS, DB_SUCCESS_LOCKED_REC, DB_LOCK_WAIT, DB_DEADLOCK,
or DB_QUE_THR_SUSPENDED */
UNIV_INTERN
dberr_t
lock_sec_rec_read_check_and_lock(
/*=============================*/
	ulint			flags,	/*!< in: if BTR_NO_LOCKING_FLAG
					bit is set, does nothing */
	const buf_block_t*	block,	/*!< in: buffer block of rec */
	const rec_t*		rec,	/*!< in: user record or page
					supremum record which should
					be read or passed over by a
					read cursor */
	dict_index_t*		index,	/*!< in: secondary index */
	const ulint*		offsets,/*!< in: rec_get_offsets(rec, index) */
	enum lock_mode		mode,	/*!< in: mode of the lock which
					the read cursor should set on
					records: LOCK_S or LOCK_X; the
					latter is possible in
					SELECT FOR UPDATE */
	ulint			gap_mode,/*!< in: LOCK_ORDINARY, LOCK_GAP, or
					LOCK_REC_NOT_GAP */
	que_thr_t*		thr)	/*!< in: query thread */
{
	dberr_t	err;
	ulint	heap_no;

	ut_ad(!dict_index_is_clust(index));
	ut_ad(!dict_index_is_online_ddl(index));
	ut_ad(block->frame == page_align(rec));
	ut_ad(page_rec_is_user_rec(rec) || page_rec_is_supremum(rec));
	ut_ad(rec_offs_validate(rec, index, offsets));
	ut_ad(mode == LOCK_X || mode == LOCK_S);

	if ((flags & BTR_NO_LOCKING_FLAG) || srv_read_only_mode) {

		return(DB_SUCCESS);
	}

	heap_no = page_rec_get_heap_no(rec);

	/* Some transaction may have an implicit x-lock on the record only
	if the max trx id for the page >= min trx id for the trx list or a
	database recovery is running. */

	if ((page_get_max_trx_id(block->frame) >= trx_rw_min_trx_id()
	     || recv_recovery_is_on())
	    && !page_rec_is_supremum(rec)) {

		lock_rec_convert_impl_to_expl(block, rec, index, offsets);
	}

	lock_mutex_enter();

	ut_ad(mode != LOCK_X
	      || lock_table_has(thr_get_trx(thr), index->table, LOCK_IX));
	ut_ad(mode != LOCK_S
	      || lock_table_has(thr_get_trx(thr), index->table, LOCK_IS));

	err = lock_rec_lock(FALSE, mode | gap_mode,
			    block, heap_no, index, thr);

	MONITOR_INC(MONITOR_NUM_RECLOCK_REQ);

	lock_mutex_exit();

	ut_ad(lock_rec_queue_validate(FALSE, block, rec, index, offsets));

	return(err);
}

/*********************************************************************//**
Checks if locks of other transactions prevent an immediate read, or passing
over by a read cursor, of a clustered index record. If they do, first tests
if the query thread should anyway be suspended for some reason; if not, then
puts the transaction and the query thread to the lock wait state and inserts a
waiting request for a record lock to the lock queue. Sets the requested mode
lock on the record.
@return	DB_SUCCESS, DB_SUCCESS_LOCKED_REC, DB_LOCK_WAIT, DB_DEADLOCK,
or DB_QUE_THR_SUSPENDED */
UNIV_INTERN
dberr_t
lock_clust_rec_read_check_and_lock(
/*===============================*/
	ulint			flags,	/*!< in: if BTR_NO_LOCKING_FLAG
					bit is set, does nothing */
	const buf_block_t*	block,	/*!< in: buffer block of rec */
	const rec_t*		rec,	/*!< in: user record or page
					supremum record which should
					be read or passed over by a
					read cursor */
	dict_index_t*		index,	/*!< in: clustered index */
	const ulint*		offsets,/*!< in: rec_get_offsets(rec, index) */
	enum lock_mode		mode,	/*!< in: mode of the lock which
					the read cursor should set on
					records: LOCK_S or LOCK_X; the
					latter is possible in
					SELECT FOR UPDATE */
	ulint			gap_mode,/*!< in: LOCK_ORDINARY, LOCK_GAP, or
					LOCK_REC_NOT_GAP */
	que_thr_t*		thr)	/*!< in: query thread */
{
	dberr_t	err;
	ulint	heap_no;

	ut_ad(dict_index_is_clust(index));
	ut_ad(block->frame == page_align(rec));
	ut_ad(page_rec_is_user_rec(rec) || page_rec_is_supremum(rec));
	ut_ad(gap_mode == LOCK_ORDINARY || gap_mode == LOCK_GAP
	      || gap_mode == LOCK_REC_NOT_GAP);
	ut_ad(rec_offs_validate(rec, index, offsets));

	if ((flags & BTR_NO_LOCKING_FLAG) || srv_read_only_mode) {

		return(DB_SUCCESS);
	}

	heap_no = page_rec_get_heap_no(rec);

	if (heap_no != PAGE_HEAP_NO_SUPREMUM) {

		lock_rec_convert_impl_to_expl(block, rec, index, offsets);
	}

	lock_mutex_enter();

	ut_ad(mode != LOCK_X
	      || lock_table_has(thr_get_trx(thr), index->table, LOCK_IX));
	ut_ad(mode != LOCK_S
	      || lock_table_has(thr_get_trx(thr), index->table, LOCK_IS));

	err = lock_rec_lock(FALSE, mode | gap_mode, block, heap_no, index, thr);

	MONITOR_INC(MONITOR_NUM_RECLOCK_REQ);

	lock_mutex_exit();

	ut_ad(lock_rec_queue_validate(FALSE, block, rec, index, offsets));

	return(err);
}
/*********************************************************************//**
Checks if locks of other transactions prevent an immediate read, or passing
over by a read cursor, of a clustered index record. If they do, first tests
if the query thread should anyway be suspended for some reason; if not, then
puts the transaction and the query thread to the lock wait state and inserts a
waiting request for a record lock to the lock queue. Sets the requested mode
lock on the record. This is an alternative version of
lock_clust_rec_read_check_and_lock() that does not require the parameter
"offsets".
@return	DB_SUCCESS, DB_LOCK_WAIT, DB_DEADLOCK, or DB_QUE_THR_SUSPENDED */
UNIV_INTERN
dberr_t
lock_clust_rec_read_check_and_lock_alt(
/*===================================*/
	ulint			flags,	/*!< in: if BTR_NO_LOCKING_FLAG
					bit is set, does nothing */
	const buf_block_t*	block,	/*!< in: buffer block of rec */
	const rec_t*		rec,	/*!< in: user record or page
					supremum record which should
					be read or passed over by a
					read cursor */
	dict_index_t*		index,	/*!< in: clustered index */
	enum lock_mode		mode,	/*!< in: mode of the lock which
					the read cursor should set on
					records: LOCK_S or LOCK_X; the
					latter is possible in
					SELECT FOR UPDATE */
	ulint			gap_mode,/*!< in: LOCK_ORDINARY, LOCK_GAP, or
					LOCK_REC_NOT_GAP */
	que_thr_t*		thr)	/*!< in: query thread */
{
	mem_heap_t*	tmp_heap	= NULL;
	ulint		offsets_[REC_OFFS_NORMAL_SIZE];
	ulint*		offsets		= offsets_;
	dberr_t		err;
	rec_offs_init(offsets_);

	offsets = rec_get_offsets(rec, index, offsets,
				  ULINT_UNDEFINED, &tmp_heap);
	err = lock_clust_rec_read_check_and_lock(flags, block, rec, index,
						 offsets, mode, gap_mode, thr);
	if (tmp_heap) {
		mem_heap_free(tmp_heap);
	}

	if (UNIV_UNLIKELY(err == DB_SUCCESS_LOCKED_REC)) {
		err = DB_SUCCESS;
	}

	return(err);
}

/*******************************************************************//**
Release the last lock from the transaction's autoinc locks. */
UNIV_INLINE
void
lock_release_autoinc_last_lock(
/*===========================*/
	ib_vector_t*	autoinc_locks)	/*!< in/out: vector of AUTOINC locks */
{
	ulint		last;
	lock_t*		lock;

	ut_ad(lock_mutex_own());
	ut_a(!ib_vector_is_empty(autoinc_locks));

	/* The lock to be release must be the last lock acquired. */
	last = ib_vector_size(autoinc_locks) - 1;
	lock = *static_cast<lock_t**>(ib_vector_get(autoinc_locks, last));

	/* Should have only AUTOINC locks in the vector. */
	ut_a(lock_get_mode(lock) == LOCK_AUTO_INC);
	ut_a(lock_get_type(lock) == LOCK_TABLE);

	ut_a(lock->un_member.tab_lock.table != NULL);

	/* This will remove the lock from the trx autoinc_locks too. */
	lock_table_dequeue(lock);

	/* Remove from the table vector too. */
	lock_trx_table_locks_remove(lock);
}

/*******************************************************************//**
Check if a transaction holds any autoinc locks.
@return TRUE if the transaction holds any AUTOINC locks. */
static
ibool
lock_trx_holds_autoinc_locks(
/*=========================*/
	const trx_t*	trx)		/*!< in: transaction */
{
	ut_a(trx->autoinc_locks != NULL);

	return(!ib_vector_is_empty(trx->autoinc_locks));
}

/*******************************************************************//**
Release all the transaction's autoinc locks. */
static
void
lock_release_autoinc_locks(
/*=======================*/
	trx_t*		trx)		/*!< in/out: transaction */
{
	ut_ad(lock_mutex_own());
	/* If this is invoked for a running transaction by the thread
	that is serving the transaction, then it is not necessary to
	hold trx->mutex here. */

	ut_a(trx->autoinc_locks != NULL);

	/* We release the locks in the reverse order. This is to
	avoid searching the vector for the element to delete at
	the lower level. See (lock_table_remove_low()) for details. */
	while (!ib_vector_is_empty(trx->autoinc_locks)) {

		/* lock_table_remove_low() will also remove the lock from
		the transaction's autoinc_locks vector. */
		lock_release_autoinc_last_lock(trx->autoinc_locks);
	}

	/* Should release all locks. */
	ut_a(ib_vector_is_empty(trx->autoinc_locks));
}

/*******************************************************************//**
Gets the type of a lock. Non-inline version for using outside of the
lock module.
@return	LOCK_TABLE or LOCK_REC */
UNIV_INTERN
ulint
lock_get_type(
/*==========*/
	const lock_t*	lock)	/*!< in: lock */
{
	return(lock_get_type_low(lock));
}

/*******************************************************************//**
Gets the id of the transaction owning a lock.
@return	transaction id */
UNIV_INTERN
trx_id_t
lock_get_trx_id(
/*============*/
	const lock_t*	lock)	/*!< in: lock */
{
	return(lock->trx->id > 0 ? lock->trx->id : (trx_id_t) lock->trx);
}

/*******************************************************************//**
Gets the mode of a lock in a human readable string.
The string should not be free()'d or modified.
@return	lock mode */
UNIV_INTERN
const char*
lock_get_mode_str(
/*==============*/
	const lock_t*	lock)	/*!< in: lock */
{
	ibool	is_gap_lock;

	is_gap_lock = lock_get_type_low(lock) == LOCK_REC
		&& lock_rec_get_gap(lock);

	switch (lock_get_mode(lock)) {
	case LOCK_S:
		if (is_gap_lock) {
			return("S,GAP");
		} else {
			return("S");
		}
	case LOCK_X:
		if (is_gap_lock) {
			return("X,GAP");
		} else {
			return("X");
		}
	case LOCK_IS:
		if (is_gap_lock) {
			return("IS,GAP");
		} else {
			return("IS");
		}
	case LOCK_IX:
		if (is_gap_lock) {
			return("IX,GAP");
		} else {
			return("IX");
		}
	case LOCK_AUTO_INC:
		return("AUTO_INC");
	default:
		return("UNKNOWN");
	}
}

/*******************************************************************//**
Gets the type of a lock in a human readable string.
The string should not be free()'d or modified.
@return	lock type */
UNIV_INTERN
const char*
lock_get_type_str(
/*==============*/
	const lock_t*	lock)	/*!< in: lock */
{
	switch (lock_get_type_low(lock)) {
	case LOCK_REC:
		return("RECORD");
	case LOCK_TABLE:
		return("TABLE");
	default:
		return("UNKNOWN");
	}
}

/*******************************************************************//**
Gets the table on which the lock is.
@return	table */
UNIV_INLINE
dict_table_t*
lock_get_table(
/*===========*/
	const lock_t*	lock)	/*!< in: lock */
{
	switch (lock_get_type_low(lock)) {
	case LOCK_REC:
		ut_ad(dict_index_is_clust(lock->index)
		      || !dict_index_is_online_ddl(lock->index));
		return(lock->index->table);
	case LOCK_TABLE:
		return(lock->un_member.tab_lock.table);
	default:
		ut_error;
		return(NULL);
	}
}

/*******************************************************************//**
Gets the id of the table on which the lock is.
@return	id of the table */
UNIV_INTERN
table_id_t
lock_get_table_id(
/*==============*/
	const lock_t*	lock)	/*!< in: lock */
{
	dict_table_t*	table;

	table = lock_get_table(lock);

	return(table->id);
}

/*******************************************************************//**
Gets the name of the table on which the lock is.
The string should not be free()'d or modified.
@return	name of the table */
UNIV_INTERN
const char*
lock_get_table_name(
/*================*/
	const lock_t*	lock)	/*!< in: lock */
{
	dict_table_t*	table;

	table = lock_get_table(lock);

	return(table->name);
}

/*******************************************************************//**
For a record lock, gets the index on which the lock is.
@return	index */
UNIV_INTERN
const dict_index_t*
lock_rec_get_index(
/*===============*/
	const lock_t*	lock)	/*!< in: lock */
{
	ut_a(lock_get_type_low(lock) == LOCK_REC);
	ut_ad(dict_index_is_clust(lock->index)
	      || !dict_index_is_online_ddl(lock->index));

	return(lock->index);
}

/*******************************************************************//**
For a record lock, gets the name of the index on which the lock is.
The string should not be free()'d or modified.
@return	name of the index */
UNIV_INTERN
const char*
lock_rec_get_index_name(
/*====================*/
	const lock_t*	lock)	/*!< in: lock */
{
	ut_a(lock_get_type_low(lock) == LOCK_REC);
	ut_ad(dict_index_is_clust(lock->index)
	      || !dict_index_is_online_ddl(lock->index));

	return(lock->index->name);
}

/*******************************************************************//**
For a record lock, gets the tablespace number on which the lock is.
@return	tablespace number */
UNIV_INTERN
ulint
lock_rec_get_space_id(
/*==================*/
	const lock_t*	lock)	/*!< in: lock */
{
	ut_a(lock_get_type_low(lock) == LOCK_REC);

	return(lock->un_member.rec_lock.space);
}

/*******************************************************************//**
For a record lock, gets the page number on which the lock is.
@return	page number */
UNIV_INTERN
ulint
lock_rec_get_page_no(
/*=================*/
	const lock_t*	lock)	/*!< in: lock */
{
	ut_a(lock_get_type_low(lock) == LOCK_REC);

	return(lock->un_member.rec_lock.page_no);
}

/*********************************************************************//**
Cancels a waiting lock request and releases possible other transactions
waiting behind it. */
UNIV_INTERN
void
lock_cancel_waiting_and_release(
/*============================*/
	lock_t*	lock)	/*!< in/out: waiting lock request */
{
	que_thr_t*	thr;

	ut_ad(lock_mutex_own());
	ut_ad(trx_mutex_own(lock->trx));
	ut_ad(!(lock->type_mode & LOCK_CONV_BY_OTHER));

	lock->trx->lock.cancel = true;

	if (lock_get_type_low(lock) == LOCK_REC) {

		lock_rec_dequeue_from_page(lock);
	} else {
		ut_ad(lock_get_type_low(lock) & LOCK_TABLE);

		if (lock->trx->autoinc_locks != NULL) {
			/* Release the transaction's AUTOINC locks. */
			lock_release_autoinc_locks(lock->trx);
		}

		lock_table_dequeue(lock);
	}

	/* Reset the wait flag and the back pointer to lock in trx. */

	lock_reset_lock_and_trx_wait(lock);

	/* The following function releases the trx from lock wait. */

	thr = que_thr_end_lock_wait(lock->trx);

	if (thr != NULL) {
		lock_wait_release_thread_if_suspended(thr);
	}

	lock->trx->lock.cancel = false;
}

/*********************************************************************//**
Unlocks AUTO_INC type locks that were possibly reserved by a trx. This
function should be called at the the end of an SQL statement, by the
connection thread that owns the transaction (trx->mysql_thd). */
UNIV_INTERN
void
lock_unlock_table_autoinc(
/*======================*/
	trx_t*	trx)	/*!< in/out: transaction */
{
	ut_ad(!lock_mutex_own());
	ut_ad(!trx_mutex_own(trx));
	ut_ad(!trx->lock.wait_lock);
	/* This can be invoked on NOT_STARTED, ACTIVE, PREPARED,
	but not COMMITTED transactions. */
	ut_ad(trx_state_eq(trx, TRX_STATE_NOT_STARTED)
	      || !trx_state_eq(trx, TRX_STATE_COMMITTED_IN_MEMORY));

	/* This function is invoked for a running transaction by the
	thread that is serving the transaction. Therefore it is not
	necessary to hold trx->mutex here. */

	if (lock_trx_holds_autoinc_locks(trx)) {
		lock_mutex_enter();

		lock_release_autoinc_locks(trx);

		lock_mutex_exit();
	}
}

/*********************************************************************//**
Releases a transaction's locks, and releases possible other transactions
waiting because of these locks. Change the state of the transaction to
TRX_STATE_COMMITTED_IN_MEMORY. */
UNIV_INTERN
void
lock_trx_release_locks(
/*===================*/
	trx_t*	trx)	/*!< in/out: transaction */
{
	assert_trx_in_list(trx);

	if (trx_state_eq(trx, TRX_STATE_PREPARED)) {
		mutex_enter(&trx_sys->mutex);
		ut_a(trx_sys->n_prepared_trx > 0);
		trx_sys->n_prepared_trx--;
		if (trx->is_recovered) {
			ut_a(trx_sys->n_prepared_recovered_trx > 0);
			trx_sys->n_prepared_recovered_trx--;
		}
		mutex_exit(&trx_sys->mutex);
	} else {
		ut_ad(trx_state_eq(trx, TRX_STATE_ACTIVE));
	}

	/* The transition of trx->state to TRX_STATE_COMMITTED_IN_MEMORY
	is protected by both the lock_sys->mutex and the trx->mutex. */
	lock_mutex_enter();
	trx_mutex_enter(trx);

	/* The following assignment makes the transaction committed in memory
	and makes its changes to data visible to other transactions.
	NOTE that there is a small discrepancy from the strict formal
	visibility rules here: a human user of the database can see
	modifications made by another transaction T even before the necessary
	log segment has been flushed to the disk. If the database happens to
	crash before the flush, the user has seen modifications from T which
	will never be a committed transaction. However, any transaction T2
	which sees the modifications of the committing transaction T, and
	which also itself makes modifications to the database, will get an lsn
	larger than the committing transaction T. In the case where the log
	flush fails, and T never gets committed, also T2 will never get
	committed. */

	/*--------------------------------------*/
	trx->state = TRX_STATE_COMMITTED_IN_MEMORY;
	/*--------------------------------------*/

	/* If the background thread trx_rollback_or_clean_recovered()
	is still active then there is a chance that the rollback
	thread may see this trx as COMMITTED_IN_MEMORY and goes ahead
	to clean it up calling trx_cleanup_at_db_startup(). This can
	happen in the case we are committing a trx here that is left
	in PREPARED state during the crash. Note that commit of the
	rollback of a PREPARED trx happens in the recovery thread
	while the rollback of other transactions happen in the
	background thread. To avoid this race we unconditionally unset
	the is_recovered flag. */

	trx->is_recovered = FALSE;

	trx_mutex_exit(trx);

	lock_release(trx);

	lock_mutex_exit();

	/* We don't remove the locks one by one from the vector for
	efficiency reasons. We simply reset it because we would have
	released all the locks anyway. */

	ib_vector_reset(trx->lock.table_locks);

	ut_a(UT_LIST_GET_LEN(trx->lock.trx_locks) == 0);
	ut_a(ib_vector_is_empty(trx->autoinc_locks));
	ut_a(ib_vector_is_empty(trx->lock.table_locks));

	mem_heap_empty(trx->lock.lock_heap);
}

/*********************************************************************//**
Check whether the transaction has already been rolled back because it
was selected as a deadlock victim, or if it has to wait then cancel
the wait lock.
@return DB_DEADLOCK, DB_LOCK_WAIT or DB_SUCCESS */
UNIV_INTERN
dberr_t
lock_trx_handle_wait(
/*=================*/
	trx_t*	trx)	/*!< in/out: trx lock state */
{
	dberr_t	err;

	lock_mutex_enter();

	trx_mutex_enter(trx);

	if (trx->lock.was_chosen_as_deadlock_victim) {
		err = DB_DEADLOCK;
	} else if (trx->lock.wait_lock != NULL) {
		lock_cancel_waiting_and_release(trx->lock.wait_lock);
		err = DB_LOCK_WAIT;
	} else {
		/* The lock was probably granted before we got here. */
		err = DB_SUCCESS;
	}

	lock_mutex_exit();
	trx_mutex_exit(trx);

	return(err);
}

/*********************************************************************//**
Get the number of locks on a table.
@return number of locks */
UNIV_INTERN
ulint
lock_table_get_n_locks(
/*===================*/
	const dict_table_t*	table)	/*!< in: table */
{
	ulint		n_table_locks;

	lock_mutex_enter();

	n_table_locks = UT_LIST_GET_LEN(table->locks);

	lock_mutex_exit();

	return(n_table_locks);
}

#ifdef UNIV_DEBUG
/*******************************************************************//**
Do an exhaustive check for any locks (table or rec) against the table.
@return	lock if found */
static
const lock_t*
lock_table_locks_lookup(
/*====================*/
	const dict_table_t*	table,		/*!< in: check if there are
						any locks held on records in
						this table or on the table
						itself */
	const trx_list_t*	trx_list)	/*!< in: trx list to check */
{
	trx_t*			trx;

	ut_a(table != NULL);
	ut_ad(lock_mutex_own());
	ut_ad(mutex_own(&trx_sys->mutex));

	ut_ad(trx_list == &trx_sys->rw_trx_list
	      || trx_list == &trx_sys->ro_trx_list);

	for (trx = UT_LIST_GET_FIRST(*trx_list);
	     trx != NULL;
	     trx = UT_LIST_GET_NEXT(trx_list, trx)) {

		const lock_t*	lock;

		assert_trx_in_list(trx);

		ut_ad((trx->read_only || trx->rseg == 0)
		      == (trx_list == &trx_sys->ro_trx_list));

		for (lock = UT_LIST_GET_FIRST(trx->lock.trx_locks);
		     lock != NULL;
		     lock = UT_LIST_GET_NEXT(trx_locks, lock)) {

			ut_a(lock->trx == trx);

			if (lock_get_type_low(lock) == LOCK_REC) {
				ut_ad(!dict_index_is_online_ddl(lock->index)
				      || dict_index_is_clust(lock->index));
				if (lock->index->table == table) {
					return(lock);
				}
			} else if (lock->un_member.tab_lock.table == table) {
				return(lock);
			}
		}
	}

	return(NULL);
}
#endif /* UNIV_DEBUG */

/*******************************************************************//**
Check if there are any locks (table or rec) against table.
@return	TRUE if table has either table or record locks. */
UNIV_INTERN
ibool
lock_table_has_locks(
/*=================*/
	const dict_table_t*	table)	/*!< in: check if there are any locks
					held on records in this table or on the
					table itself */
{
	ibool			has_locks;

	lock_mutex_enter();

	has_locks = UT_LIST_GET_LEN(table->locks) > 0 || table->n_rec_locks > 0;

#ifdef UNIV_DEBUG
	if (!has_locks) {
		mutex_enter(&trx_sys->mutex);

		ut_ad(!lock_table_locks_lookup(table, &trx_sys->rw_trx_list));
		ut_ad(!lock_table_locks_lookup(table, &trx_sys->ro_trx_list));

		mutex_exit(&trx_sys->mutex);
	}
#endif /* UNIV_DEBUG */

	lock_mutex_exit();

	return(has_locks);
}

#ifdef UNIV_DEBUG
/*******************************************************************//**
Check if the transaction holds any locks on the sys tables
or its records.
@return	the strongest lock found on any sys table or 0 for none */
UNIV_INTERN
const lock_t*
lock_trx_has_sys_table_locks(
/*=========================*/
	const trx_t*	trx)	/*!< in: transaction to check */
{
	lint		i;
	const lock_t*	strongest_lock = 0;
	lock_mode	strongest = LOCK_NONE;

	lock_mutex_enter();

	/* Find a valid mode. Note: ib_vector_size() can be 0. */
	for (i = ib_vector_size(trx->lock.table_locks) - 1; i >= 0; --i) {
		const lock_t*	lock;

		lock = *static_cast<const lock_t**>(
			ib_vector_get(trx->lock.table_locks, i));

		if (lock != NULL
		    && dict_is_sys_table(lock->un_member.tab_lock.table->id)) {

			strongest = lock_get_mode(lock);
			ut_ad(strongest != LOCK_NONE);
			strongest_lock = lock;
			break;
		}
	}

	if (strongest == LOCK_NONE) {
		lock_mutex_exit();
		return(NULL);
	}

	for (/* No op */; i >= 0; --i) {
		const lock_t*	lock;

		lock = *static_cast<const lock_t**>(
			ib_vector_get(trx->lock.table_locks, i));

		if (lock == NULL) {
			continue;
		}

		ut_ad(trx == lock->trx);
		ut_ad(lock_get_type_low(lock) & LOCK_TABLE);
		ut_ad(lock->un_member.tab_lock.table != NULL);

		lock_mode	mode = lock_get_mode(lock);

		if (dict_is_sys_table(lock->un_member.tab_lock.table->id)
		    && lock_mode_stronger_or_eq(mode, strongest)) {

			strongest = mode;
			strongest_lock = lock;
		}
	}

	lock_mutex_exit();

	return(strongest_lock);
}
#endif /* UNIV_DEBUG */

/**
rewind(3) the file used for storing the latest detected deadlock and
print a heading message to stderr if printing of all deadlocks to stderr
is enabled. */
void
DeadlockChecker::start_print()
{
	ut_ad(lock_mutex_own());

	rewind(lock_latest_err_file);
	ut_print_timestamp(lock_latest_err_file);

	if (srv_print_all_deadlocks) {
		ib_logf(IB_LOG_LEVEL_INFO,
			"transactions deadlock detected, dumping detailed "
			"information.");
	}
}

/**
Print a message to the deadlock file and possibly to stderr.
@param msg - message to print */
void
DeadlockChecker::print(const char* msg)
{
	fputs(msg, lock_latest_err_file);

	if (srv_print_all_deadlocks) {
		ib_logf(IB_LOG_LEVEL_INFO, "%s", msg);
	}
}

/**
Print transaction data to the deadlock file and possibly to stderr.
@param trx - transaction
@param max_query_len - max query length to print */
void
DeadlockChecker::print(const trx_t* trx, ulint max_query_len)
{
	ut_ad(lock_mutex_own());

	ulint	n_rec_locks = lock_number_of_rows_locked(&trx->lock);
	ulint	n_trx_locks = UT_LIST_GET_LEN(trx->lock.trx_locks);
	ulint	heap_size = mem_heap_get_size(trx->lock.lock_heap);

	mutex_enter(&trx_sys->mutex);

	trx_print_low(lock_latest_err_file, trx, max_query_len,
		      n_rec_locks, n_trx_locks, heap_size);

	if (srv_print_all_deadlocks) {
		trx_print_low(stderr, trx, max_query_len,
			      n_rec_locks, n_trx_locks, heap_size);
	}

	mutex_exit(&trx_sys->mutex);
}

/**
Print lock data to the deadlock file and possibly to stderr.
@param lock - record or table type lock */
void
DeadlockChecker::print(const lock_t* lock)
{
	ut_ad(lock_mutex_own());

	if (lock_get_type_low(lock) == LOCK_REC) {
		lock_rec_print(lock_latest_err_file, lock);

		if (srv_print_all_deadlocks) {
			lock_rec_print(stderr, lock);
		}
	} else {
		lock_table_print(lock_latest_err_file, lock);

		if (srv_print_all_deadlocks) {
			lock_table_print(stderr, lock);
		}
	}
}

/**
Get the next lock in the queue that is owned by a transaction whose
sub-tree has not already been searched.
Note: "next" here means PREV for table locks.

@param lock - Lock in queue
@param heap_no - heap_no if lock is a record lock else ULINT_UNDEFINED

@return next lock or NULL if at end of queue */
const lock_t*
DeadlockChecker::get_next_lock(const lock_t* lock, ulint heap_no) const
{
	ut_ad(lock_mutex_own());

	do {
		if (lock_get_type_low(lock) == LOCK_REC) {
			ut_ad(heap_no != ULINT_UNDEFINED);
			lock = lock_rec_get_next_const(heap_no, lock);
		} else {
			ut_ad(heap_no == ULINT_UNDEFINED);
			ut_ad(lock_get_type_low(lock) == LOCK_TABLE);

			lock = UT_LIST_GET_PREV(
				un_member.tab_lock.locks, lock);
		}

	} while (lock != NULL && is_visited(lock));

	ut_ad(lock == NULL
	      || lock_get_type_low(lock) == lock_get_type_low(m_wait_lock));

	return(lock);
}

/**
Get the first lock to search. The search starts from the current
wait_lock. What we are really interested in is an edge from the
current wait_lock's owning transaction to another transaction that has
a lock ahead in the queue. We skip locks where the owning transaction's
sub-tree has already been searched.

Note: The record locks are traversed from the oldest lock to the
latest. For table locks we go from latest to oldest.

For record locks, we first position the "iterator" on the first lock on
the page and then reposition on the actual heap_no. This is required
due to the way the record lock has is implemented.

@param heap_no - [out] if rec lock, else ULINT_UNDEFINED.
@return first lock or NULL */
const lock_t*
DeadlockChecker::get_first_lock(ulint* heap_no) const
{
	ut_ad(lock_mutex_own());

	const lock_t*	lock = m_wait_lock;

	if (lock_get_type_low(lock) == LOCK_REC) {

		/* We are only interested in records that match the heap_no. */
		*heap_no = lock_rec_find_set_bit(lock);

		ut_ad(*heap_no <= 0xffff);
		ut_ad(*heap_no != ULINT_UNDEFINED);

		/* Find the locks on the page. */
		lock = lock_rec_get_first_on_page_addr(
			lock->un_member.rec_lock.space,
			lock->un_member.rec_lock.page_no);

		/* Position on the first lock on the physical record.*/
		if (!lock_rec_get_nth_bit(lock, *heap_no)) {
			lock = lock_rec_get_next_const(*heap_no, lock);
		}

		ut_a(!lock_get_wait(lock));
	} else {
		/* Table locks don't care about the heap_no. */
		*heap_no = ULINT_UNDEFINED;
		ut_ad(lock_get_type_low(lock) == LOCK_TABLE);
		lock = UT_LIST_GET_PREV(un_member.tab_lock.locks, lock);
	}

	/* Must find at least two locks, otherwise there cannot be a
	waiting lock, secondly the first lock cannot be the wait_lock. */
	ut_a(lock != NULL);
	ut_a(lock != m_wait_lock);

	/* Check that the lock type doesn't change. */
	ut_ad(lock_get_type_low(lock) == lock_get_type_low(m_wait_lock));

	return(lock);
}

/**
Notify that a deadlock has been detected and print the conflicting
transaction info.
@param lock - lock causing deadlock */
void
DeadlockChecker::notify(const lock_t* lock) const
{
	ut_ad(lock_mutex_own());

	start_print();

	print("\n*** (1) TRANSACTION:\n");

	print(m_wait_lock->trx, 3000);

	print("*** (1) WAITING FOR THIS LOCK TO BE GRANTED:\n");

	print(m_wait_lock);

	print("*** (2) TRANSACTION:\n");

	print(lock->trx, 3000);

	print("*** (2) HOLDS THE LOCK(S):\n");

	print(lock);

	/* It is possible that the joining transaction was granted its
	lock when we rolled back some other waiting transaction. */

	if (m_start->lock.wait_lock != 0) {
		print("*** (2) WAITING FOR THIS LOCK TO BE GRANTED:\n");

		print(m_start->lock.wait_lock);
	}

#ifdef UNIV_DEBUG
	if (lock_print_waits) {
		fputs("Deadlock detected\n", stderr);
	}
#endif /* UNIV_DEBUG */
}

/**
Select the victim transaction that should be rolledback.
@return victim transaction */
const trx_t*
DeadlockChecker::select_victim() const
{
	ut_ad(lock_mutex_own());
	ut_ad(m_start->lock.wait_lock != 0);
	ut_ad(m_wait_lock->trx != m_start);

	if (trx_weight_ge(m_wait_lock->trx, m_start)) {
		/* The joining  transaction is 'smaller',
		choose it as the victim and roll it back. */

		return(m_start);
	}

	return(m_wait_lock->trx);
}

/**
Looks iteratively for a deadlock. Note: the joining transaction may
have been granted its lock by the deadlock checks.
@return 0 if no deadlock else the victim transaction instance.*/
const trx_t*
DeadlockChecker::search()
{
	ut_ad(lock_mutex_own());
	ut_ad(!trx_mutex_own(m_start));

	ut_ad(m_start != NULL);
	ut_ad(m_wait_lock != NULL);
	assert_trx_in_list(m_wait_lock->trx);
	ut_ad(m_mark_start <= s_lock_mark_counter);

	/* Look at the locks ahead of wait_lock in the lock queue. */
	ulint		heap_no;
	const lock_t*	lock = get_first_lock(&heap_no);

	for (;;) {

		/* We should never visit the same sub-tree more than once. */
		ut_ad(lock == NULL || !is_visited(lock));

		while (m_n_elems > 0 && lock == NULL) {

			/* Restore previous search state. */

			pop(lock, heap_no);

			lock = get_next_lock(lock, heap_no);
		}

		if (lock == NULL) {
			break;
		} else if (lock == m_wait_lock) {

			/* We can mark this subtree as searched */
			ut_ad(lock->trx->lock.deadlock_mark <= m_mark_start);

			lock->trx->lock.deadlock_mark = ++s_lock_mark_counter;

			/* We are not prepared for an overflow. This 64-bit
			counter should never wrap around. At 10^9 increments
			per second, it would take 10^3 years of uptime. */

			ut_ad(s_lock_mark_counter > 0);

			/* Backtrack */
			lock = NULL;

		} else if (!lock_has_to_wait(m_wait_lock, lock)) {

			/* No conflict, next lock */
			lock = get_next_lock(lock, heap_no);

		} else if (lock->trx == m_start) {

			/* Found a cycle. */

			notify(lock);

			return(select_victim());

		} else if (is_too_deep()) {

			/* Search too deep to continue. */

			m_too_deep = true;

			/* Select the joining transaction as the victim. */
			return(m_start);

		} else if (lock->trx->lock.que_state == TRX_QUE_LOCK_WAIT) {

			/* Another trx ahead has requested a lock in an
			incompatible mode, and is itself waiting for a lock. */

			++m_cost;

			if (!push(lock, heap_no)) {
				m_too_deep = true;
				return(m_start);
			}


			m_wait_lock = lock->trx->lock.wait_lock;

			lock = get_first_lock(&heap_no);

			if (is_visited(lock)) {
				lock = get_next_lock(lock, heap_no);
			}

		} else {
			lock = get_next_lock(lock, heap_no);
		}
	}

	ut_a(lock == NULL && m_n_elems == 0);

	/* No deadlock found. */
	return(0);
}

/**
Print info about transaction that was rolled back.
@param trx - transaction rolled back
@param lock - lock trx wants */
void
DeadlockChecker::joining_trx_print(const trx_t*	trx, const lock_t* lock)
{
	ut_ad(lock_mutex_own());

	/* If the lock search exceeds the max step
	or the max depth, the current trx will be
	the victim. Print its information. */
	start_print();

	print("TOO DEEP OR LONG SEARCH IN THE LOCK TABLE"
	      " WAITS-FOR GRAPH, WE WILL ROLL BACK"
	      " FOLLOWING TRANSACTION \n\n"
	      "*** TRANSACTION:\n");

	print(trx, 3000);

	print("*** WAITING FOR THIS LOCK TO BE GRANTED:\n");

	print(lock);
}

/**
Rollback transaction selected as the victim. */
void
DeadlockChecker::trx_rollback()
{
	ut_ad(lock_mutex_own());

	trx_t*	trx = m_wait_lock->trx;

	print("*** WE ROLL BACK TRANSACTION (1)\n");

	trx_mutex_enter(trx);

	trx->lock.was_chosen_as_deadlock_victim = true;

	lock_cancel_waiting_and_release(trx->lock.wait_lock);

	trx_mutex_exit(trx);
}

/**
Checks if a joining lock request results in a deadlock. If a deadlock is
found this function will resolve the deadlock by choosing a victim transaction
and rolling it back. It will attempt to resolve all deadlocks. The returned
transaction id will be the joining transaction id or 0 if some other
transaction was chosen as a victim and rolled back or no deadlock found.

@param lock - lock the transaction is requesting
@param trx - transaction requesting the lock

@return transaction instanace chosen as victim or 0 */
const trx_t*
DeadlockChecker::check_and_resolve(const lock_t* lock, const trx_t* trx)
{
	ut_ad(lock_mutex_own());
	assert_trx_in_list(trx);
	ut_ad(!srv_read_only_mode);

	const trx_t*	victim_trx;

	/* Try and resolve as many deadlocks as possible. */
	do {
		DeadlockChecker	checker(trx, lock, s_lock_mark_counter);

		victim_trx = checker.search();

		/* Search too deep, we rollback the joining transaction. */
		if (checker.is_too_deep()) {

			ut_ad(trx == checker.m_start);
			ut_ad(victim_trx == trx);

			joining_trx_print(trx, lock);

			MONITOR_INC(MONITOR_DEADLOCK);

		} else if (victim_trx != 0 && victim_trx != trx) {

			ut_ad(victim_trx == checker.m_wait_lock->trx);

			checker.trx_rollback();

			lock_deadlock_found = true;

			MONITOR_INC(MONITOR_DEADLOCK);
		}

	} while (victim_trx != 0 && victim_trx != trx);

	/* If the joining transaction was selected as the victim. */
	if (victim_trx != 0) {
		ut_a(victim_trx == trx);

		print("*** WE ROLL BACK TRANSACTION (2)\n");

		lock_deadlock_found = true;
	}

	return(victim_trx);
}
<<<<<<< HEAD
=======

/*******************************************************************//**
Check if the transaction holds an exclusive lock on a record.
@return	whether the locks are held */
UNIV_INTERN
bool
lock_trx_has_rec_x_lock(
/*====================*/
	const trx_t*		trx,	/*!< in: transaction to check */
	const dict_table_t*	table,	/*!< in: table to check */
	const buf_block_t*	block,	/*!< in: buffer block of the record */
	ulint			heap_no)/*!< in: record heap number */
{
	ut_ad(heap_no > PAGE_HEAP_NO_SUPREMUM);

	lock_mutex_enter();
	ut_a(lock_table_has(trx, table, LOCK_IX));
	ut_a(lock_rec_has_expl(LOCK_X | LOCK_REC_NOT_GAP,
			       block, heap_no, trx));
	lock_mutex_exit();
	return(true);
}
#endif /* UNIV_DEBUG */
>>>>>>> 41c12b91

/*******************************************************************//**
Check if any of the tables locked by this transaction are being altered
by online DDL, this is a temporary work around for bug#16503490.
@return true if they are being altered */
UNIV_INTERN
bool
lock_tables_are_being_altered(
/*==========================*/
	const trx_t*	trx)	/*!< in: transaction */
{
	if (ib_vector_is_empty(trx->lock.table_locks)) {
		return(false);
	}

	for (lint i = ib_vector_size(trx->lock.table_locks) - 1;
	     i >= 0; --i) {
		const lock_t*	lock;

		lock = *reinterpret_cast<lock_t**>(
			ib_vector_get(trx->lock.table_locks, i));

		if (lock == NULL) {
			continue;
		}

		ut_ad(trx == lock->trx);
		ut_ad(lock_get_type_low(lock) & LOCK_TABLE);
		ut_ad(lock->un_member.tab_lock.table != NULL);

		if (dict_index_is_online_ddl(
			    dict_table_get_first_index(
				    lock->un_member.tab_lock.table))) {
			return(true);
		}
	}

	return(false);
}<|MERGE_RESOLUTION|>--- conflicted
+++ resolved
@@ -6853,459 +6853,6 @@
 
 	return(strongest_lock);
 }
-#endif /* UNIV_DEBUG */
-
-/**
-rewind(3) the file used for storing the latest detected deadlock and
-print a heading message to stderr if printing of all deadlocks to stderr
-is enabled. */
-void
-DeadlockChecker::start_print()
-{
-	ut_ad(lock_mutex_own());
-
-	rewind(lock_latest_err_file);
-	ut_print_timestamp(lock_latest_err_file);
-
-	if (srv_print_all_deadlocks) {
-		ib_logf(IB_LOG_LEVEL_INFO,
-			"transactions deadlock detected, dumping detailed "
-			"information.");
-	}
-}
-
-/**
-Print a message to the deadlock file and possibly to stderr.
-@param msg - message to print */
-void
-DeadlockChecker::print(const char* msg)
-{
-	fputs(msg, lock_latest_err_file);
-
-	if (srv_print_all_deadlocks) {
-		ib_logf(IB_LOG_LEVEL_INFO, "%s", msg);
-	}
-}
-
-/**
-Print transaction data to the deadlock file and possibly to stderr.
-@param trx - transaction
-@param max_query_len - max query length to print */
-void
-DeadlockChecker::print(const trx_t* trx, ulint max_query_len)
-{
-	ut_ad(lock_mutex_own());
-
-	ulint	n_rec_locks = lock_number_of_rows_locked(&trx->lock);
-	ulint	n_trx_locks = UT_LIST_GET_LEN(trx->lock.trx_locks);
-	ulint	heap_size = mem_heap_get_size(trx->lock.lock_heap);
-
-	mutex_enter(&trx_sys->mutex);
-
-	trx_print_low(lock_latest_err_file, trx, max_query_len,
-		      n_rec_locks, n_trx_locks, heap_size);
-
-	if (srv_print_all_deadlocks) {
-		trx_print_low(stderr, trx, max_query_len,
-			      n_rec_locks, n_trx_locks, heap_size);
-	}
-
-	mutex_exit(&trx_sys->mutex);
-}
-
-/**
-Print lock data to the deadlock file and possibly to stderr.
-@param lock - record or table type lock */
-void
-DeadlockChecker::print(const lock_t* lock)
-{
-	ut_ad(lock_mutex_own());
-
-	if (lock_get_type_low(lock) == LOCK_REC) {
-		lock_rec_print(lock_latest_err_file, lock);
-
-		if (srv_print_all_deadlocks) {
-			lock_rec_print(stderr, lock);
-		}
-	} else {
-		lock_table_print(lock_latest_err_file, lock);
-
-		if (srv_print_all_deadlocks) {
-			lock_table_print(stderr, lock);
-		}
-	}
-}
-
-/**
-Get the next lock in the queue that is owned by a transaction whose
-sub-tree has not already been searched.
-Note: "next" here means PREV for table locks.
-
-@param lock - Lock in queue
-@param heap_no - heap_no if lock is a record lock else ULINT_UNDEFINED
-
-@return next lock or NULL if at end of queue */
-const lock_t*
-DeadlockChecker::get_next_lock(const lock_t* lock, ulint heap_no) const
-{
-	ut_ad(lock_mutex_own());
-
-	do {
-		if (lock_get_type_low(lock) == LOCK_REC) {
-			ut_ad(heap_no != ULINT_UNDEFINED);
-			lock = lock_rec_get_next_const(heap_no, lock);
-		} else {
-			ut_ad(heap_no == ULINT_UNDEFINED);
-			ut_ad(lock_get_type_low(lock) == LOCK_TABLE);
-
-			lock = UT_LIST_GET_PREV(
-				un_member.tab_lock.locks, lock);
-		}
-
-	} while (lock != NULL && is_visited(lock));
-
-	ut_ad(lock == NULL
-	      || lock_get_type_low(lock) == lock_get_type_low(m_wait_lock));
-
-	return(lock);
-}
-
-/**
-Get the first lock to search. The search starts from the current
-wait_lock. What we are really interested in is an edge from the
-current wait_lock's owning transaction to another transaction that has
-a lock ahead in the queue. We skip locks where the owning transaction's
-sub-tree has already been searched.
-
-Note: The record locks are traversed from the oldest lock to the
-latest. For table locks we go from latest to oldest.
-
-For record locks, we first position the "iterator" on the first lock on
-the page and then reposition on the actual heap_no. This is required
-due to the way the record lock has is implemented.
-
-@param heap_no - [out] if rec lock, else ULINT_UNDEFINED.
-@return first lock or NULL */
-const lock_t*
-DeadlockChecker::get_first_lock(ulint* heap_no) const
-{
-	ut_ad(lock_mutex_own());
-
-	const lock_t*	lock = m_wait_lock;
-
-	if (lock_get_type_low(lock) == LOCK_REC) {
-
-		/* We are only interested in records that match the heap_no. */
-		*heap_no = lock_rec_find_set_bit(lock);
-
-		ut_ad(*heap_no <= 0xffff);
-		ut_ad(*heap_no != ULINT_UNDEFINED);
-
-		/* Find the locks on the page. */
-		lock = lock_rec_get_first_on_page_addr(
-			lock->un_member.rec_lock.space,
-			lock->un_member.rec_lock.page_no);
-
-		/* Position on the first lock on the physical record.*/
-		if (!lock_rec_get_nth_bit(lock, *heap_no)) {
-			lock = lock_rec_get_next_const(*heap_no, lock);
-		}
-
-		ut_a(!lock_get_wait(lock));
-	} else {
-		/* Table locks don't care about the heap_no. */
-		*heap_no = ULINT_UNDEFINED;
-		ut_ad(lock_get_type_low(lock) == LOCK_TABLE);
-		lock = UT_LIST_GET_PREV(un_member.tab_lock.locks, lock);
-	}
-
-	/* Must find at least two locks, otherwise there cannot be a
-	waiting lock, secondly the first lock cannot be the wait_lock. */
-	ut_a(lock != NULL);
-	ut_a(lock != m_wait_lock);
-
-	/* Check that the lock type doesn't change. */
-	ut_ad(lock_get_type_low(lock) == lock_get_type_low(m_wait_lock));
-
-	return(lock);
-}
-
-/**
-Notify that a deadlock has been detected and print the conflicting
-transaction info.
-@param lock - lock causing deadlock */
-void
-DeadlockChecker::notify(const lock_t* lock) const
-{
-	ut_ad(lock_mutex_own());
-
-	start_print();
-
-	print("\n*** (1) TRANSACTION:\n");
-
-	print(m_wait_lock->trx, 3000);
-
-	print("*** (1) WAITING FOR THIS LOCK TO BE GRANTED:\n");
-
-	print(m_wait_lock);
-
-	print("*** (2) TRANSACTION:\n");
-
-	print(lock->trx, 3000);
-
-	print("*** (2) HOLDS THE LOCK(S):\n");
-
-	print(lock);
-
-	/* It is possible that the joining transaction was granted its
-	lock when we rolled back some other waiting transaction. */
-
-	if (m_start->lock.wait_lock != 0) {
-		print("*** (2) WAITING FOR THIS LOCK TO BE GRANTED:\n");
-
-		print(m_start->lock.wait_lock);
-	}
-
-#ifdef UNIV_DEBUG
-	if (lock_print_waits) {
-		fputs("Deadlock detected\n", stderr);
-	}
-#endif /* UNIV_DEBUG */
-}
-
-/**
-Select the victim transaction that should be rolledback.
-@return victim transaction */
-const trx_t*
-DeadlockChecker::select_victim() const
-{
-	ut_ad(lock_mutex_own());
-	ut_ad(m_start->lock.wait_lock != 0);
-	ut_ad(m_wait_lock->trx != m_start);
-
-	if (trx_weight_ge(m_wait_lock->trx, m_start)) {
-		/* The joining  transaction is 'smaller',
-		choose it as the victim and roll it back. */
-
-		return(m_start);
-	}
-
-	return(m_wait_lock->trx);
-}
-
-/**
-Looks iteratively for a deadlock. Note: the joining transaction may
-have been granted its lock by the deadlock checks.
-@return 0 if no deadlock else the victim transaction instance.*/
-const trx_t*
-DeadlockChecker::search()
-{
-	ut_ad(lock_mutex_own());
-	ut_ad(!trx_mutex_own(m_start));
-
-	ut_ad(m_start != NULL);
-	ut_ad(m_wait_lock != NULL);
-	assert_trx_in_list(m_wait_lock->trx);
-	ut_ad(m_mark_start <= s_lock_mark_counter);
-
-	/* Look at the locks ahead of wait_lock in the lock queue. */
-	ulint		heap_no;
-	const lock_t*	lock = get_first_lock(&heap_no);
-
-	for (;;) {
-
-		/* We should never visit the same sub-tree more than once. */
-		ut_ad(lock == NULL || !is_visited(lock));
-
-		while (m_n_elems > 0 && lock == NULL) {
-
-			/* Restore previous search state. */
-
-			pop(lock, heap_no);
-
-			lock = get_next_lock(lock, heap_no);
-		}
-
-		if (lock == NULL) {
-			break;
-		} else if (lock == m_wait_lock) {
-
-			/* We can mark this subtree as searched */
-			ut_ad(lock->trx->lock.deadlock_mark <= m_mark_start);
-
-			lock->trx->lock.deadlock_mark = ++s_lock_mark_counter;
-
-			/* We are not prepared for an overflow. This 64-bit
-			counter should never wrap around. At 10^9 increments
-			per second, it would take 10^3 years of uptime. */
-
-			ut_ad(s_lock_mark_counter > 0);
-
-			/* Backtrack */
-			lock = NULL;
-
-		} else if (!lock_has_to_wait(m_wait_lock, lock)) {
-
-			/* No conflict, next lock */
-			lock = get_next_lock(lock, heap_no);
-
-		} else if (lock->trx == m_start) {
-
-			/* Found a cycle. */
-
-			notify(lock);
-
-			return(select_victim());
-
-		} else if (is_too_deep()) {
-
-			/* Search too deep to continue. */
-
-			m_too_deep = true;
-
-			/* Select the joining transaction as the victim. */
-			return(m_start);
-
-		} else if (lock->trx->lock.que_state == TRX_QUE_LOCK_WAIT) {
-
-			/* Another trx ahead has requested a lock in an
-			incompatible mode, and is itself waiting for a lock. */
-
-			++m_cost;
-
-			if (!push(lock, heap_no)) {
-				m_too_deep = true;
-				return(m_start);
-			}
-
-
-			m_wait_lock = lock->trx->lock.wait_lock;
-
-			lock = get_first_lock(&heap_no);
-
-			if (is_visited(lock)) {
-				lock = get_next_lock(lock, heap_no);
-			}
-
-		} else {
-			lock = get_next_lock(lock, heap_no);
-		}
-	}
-
-	ut_a(lock == NULL && m_n_elems == 0);
-
-	/* No deadlock found. */
-	return(0);
-}
-
-/**
-Print info about transaction that was rolled back.
-@param trx - transaction rolled back
-@param lock - lock trx wants */
-void
-DeadlockChecker::joining_trx_print(const trx_t*	trx, const lock_t* lock)
-{
-	ut_ad(lock_mutex_own());
-
-	/* If the lock search exceeds the max step
-	or the max depth, the current trx will be
-	the victim. Print its information. */
-	start_print();
-
-	print("TOO DEEP OR LONG SEARCH IN THE LOCK TABLE"
-	      " WAITS-FOR GRAPH, WE WILL ROLL BACK"
-	      " FOLLOWING TRANSACTION \n\n"
-	      "*** TRANSACTION:\n");
-
-	print(trx, 3000);
-
-	print("*** WAITING FOR THIS LOCK TO BE GRANTED:\n");
-
-	print(lock);
-}
-
-/**
-Rollback transaction selected as the victim. */
-void
-DeadlockChecker::trx_rollback()
-{
-	ut_ad(lock_mutex_own());
-
-	trx_t*	trx = m_wait_lock->trx;
-
-	print("*** WE ROLL BACK TRANSACTION (1)\n");
-
-	trx_mutex_enter(trx);
-
-	trx->lock.was_chosen_as_deadlock_victim = true;
-
-	lock_cancel_waiting_and_release(trx->lock.wait_lock);
-
-	trx_mutex_exit(trx);
-}
-
-/**
-Checks if a joining lock request results in a deadlock. If a deadlock is
-found this function will resolve the deadlock by choosing a victim transaction
-and rolling it back. It will attempt to resolve all deadlocks. The returned
-transaction id will be the joining transaction id or 0 if some other
-transaction was chosen as a victim and rolled back or no deadlock found.
-
-@param lock - lock the transaction is requesting
-@param trx - transaction requesting the lock
-
-@return transaction instanace chosen as victim or 0 */
-const trx_t*
-DeadlockChecker::check_and_resolve(const lock_t* lock, const trx_t* trx)
-{
-	ut_ad(lock_mutex_own());
-	assert_trx_in_list(trx);
-	ut_ad(!srv_read_only_mode);
-
-	const trx_t*	victim_trx;
-
-	/* Try and resolve as many deadlocks as possible. */
-	do {
-		DeadlockChecker	checker(trx, lock, s_lock_mark_counter);
-
-		victim_trx = checker.search();
-
-		/* Search too deep, we rollback the joining transaction. */
-		if (checker.is_too_deep()) {
-
-			ut_ad(trx == checker.m_start);
-			ut_ad(victim_trx == trx);
-
-			joining_trx_print(trx, lock);
-
-			MONITOR_INC(MONITOR_DEADLOCK);
-
-		} else if (victim_trx != 0 && victim_trx != trx) {
-
-			ut_ad(victim_trx == checker.m_wait_lock->trx);
-
-			checker.trx_rollback();
-
-			lock_deadlock_found = true;
-
-			MONITOR_INC(MONITOR_DEADLOCK);
-		}
-
-	} while (victim_trx != 0 && victim_trx != trx);
-
-	/* If the joining transaction was selected as the victim. */
-	if (victim_trx != 0) {
-		ut_a(victim_trx == trx);
-
-		print("*** WE ROLL BACK TRANSACTION (2)\n");
-
-		lock_deadlock_found = true;
-	}
-
-	return(victim_trx);
-}
-<<<<<<< HEAD
-=======
 
 /*******************************************************************//**
 Check if the transaction holds an exclusive lock on a record.
@@ -7329,7 +6876,456 @@
 	return(true);
 }
 #endif /* UNIV_DEBUG */
->>>>>>> 41c12b91
+
+/**
+rewind(3) the file used for storing the latest detected deadlock and
+print a heading message to stderr if printing of all deadlocks to stderr
+is enabled. */
+void
+DeadlockChecker::start_print()
+{
+	ut_ad(lock_mutex_own());
+
+	rewind(lock_latest_err_file);
+	ut_print_timestamp(lock_latest_err_file);
+
+	if (srv_print_all_deadlocks) {
+		ib_logf(IB_LOG_LEVEL_INFO,
+			"transactions deadlock detected, dumping detailed "
+			"information.");
+	}
+}
+
+/**
+Print a message to the deadlock file and possibly to stderr.
+@param msg - message to print */
+void
+DeadlockChecker::print(const char* msg)
+{
+	fputs(msg, lock_latest_err_file);
+
+	if (srv_print_all_deadlocks) {
+		ib_logf(IB_LOG_LEVEL_INFO, "%s", msg);
+	}
+}
+
+/**
+Print transaction data to the deadlock file and possibly to stderr.
+@param trx - transaction
+@param max_query_len - max query length to print */
+void
+DeadlockChecker::print(const trx_t* trx, ulint max_query_len)
+{
+	ut_ad(lock_mutex_own());
+
+	ulint	n_rec_locks = lock_number_of_rows_locked(&trx->lock);
+	ulint	n_trx_locks = UT_LIST_GET_LEN(trx->lock.trx_locks);
+	ulint	heap_size = mem_heap_get_size(trx->lock.lock_heap);
+
+	mutex_enter(&trx_sys->mutex);
+
+	trx_print_low(lock_latest_err_file, trx, max_query_len,
+		      n_rec_locks, n_trx_locks, heap_size);
+
+	if (srv_print_all_deadlocks) {
+		trx_print_low(stderr, trx, max_query_len,
+			      n_rec_locks, n_trx_locks, heap_size);
+	}
+
+	mutex_exit(&trx_sys->mutex);
+}
+
+/**
+Print lock data to the deadlock file and possibly to stderr.
+@param lock - record or table type lock */
+void
+DeadlockChecker::print(const lock_t* lock)
+{
+	ut_ad(lock_mutex_own());
+
+	if (lock_get_type_low(lock) == LOCK_REC) {
+		lock_rec_print(lock_latest_err_file, lock);
+
+		if (srv_print_all_deadlocks) {
+			lock_rec_print(stderr, lock);
+		}
+	} else {
+		lock_table_print(lock_latest_err_file, lock);
+
+		if (srv_print_all_deadlocks) {
+			lock_table_print(stderr, lock);
+		}
+	}
+}
+
+/**
+Get the next lock in the queue that is owned by a transaction whose
+sub-tree has not already been searched.
+Note: "next" here means PREV for table locks.
+
+@param lock - Lock in queue
+@param heap_no - heap_no if lock is a record lock else ULINT_UNDEFINED
+
+@return next lock or NULL if at end of queue */
+const lock_t*
+DeadlockChecker::get_next_lock(const lock_t* lock, ulint heap_no) const
+{
+	ut_ad(lock_mutex_own());
+
+	do {
+		if (lock_get_type_low(lock) == LOCK_REC) {
+			ut_ad(heap_no != ULINT_UNDEFINED);
+			lock = lock_rec_get_next_const(heap_no, lock);
+		} else {
+			ut_ad(heap_no == ULINT_UNDEFINED);
+			ut_ad(lock_get_type_low(lock) == LOCK_TABLE);
+
+			lock = UT_LIST_GET_PREV(
+				un_member.tab_lock.locks, lock);
+		}
+
+	} while (lock != NULL && is_visited(lock));
+
+	ut_ad(lock == NULL
+	      || lock_get_type_low(lock) == lock_get_type_low(m_wait_lock));
+
+	return(lock);
+}
+
+/**
+Get the first lock to search. The search starts from the current
+wait_lock. What we are really interested in is an edge from the
+current wait_lock's owning transaction to another transaction that has
+a lock ahead in the queue. We skip locks where the owning transaction's
+sub-tree has already been searched.
+
+Note: The record locks are traversed from the oldest lock to the
+latest. For table locks we go from latest to oldest.
+
+For record locks, we first position the "iterator" on the first lock on
+the page and then reposition on the actual heap_no. This is required
+due to the way the record lock has is implemented.
+
+@param heap_no - [out] if rec lock, else ULINT_UNDEFINED.
+@return first lock or NULL */
+const lock_t*
+DeadlockChecker::get_first_lock(ulint* heap_no) const
+{
+	ut_ad(lock_mutex_own());
+
+	const lock_t*	lock = m_wait_lock;
+
+	if (lock_get_type_low(lock) == LOCK_REC) {
+
+		/* We are only interested in records that match the heap_no. */
+		*heap_no = lock_rec_find_set_bit(lock);
+
+		ut_ad(*heap_no <= 0xffff);
+		ut_ad(*heap_no != ULINT_UNDEFINED);
+
+		/* Find the locks on the page. */
+		lock = lock_rec_get_first_on_page_addr(
+			lock->un_member.rec_lock.space,
+			lock->un_member.rec_lock.page_no);
+
+		/* Position on the first lock on the physical record.*/
+		if (!lock_rec_get_nth_bit(lock, *heap_no)) {
+			lock = lock_rec_get_next_const(*heap_no, lock);
+		}
+
+		ut_a(!lock_get_wait(lock));
+	} else {
+		/* Table locks don't care about the heap_no. */
+		*heap_no = ULINT_UNDEFINED;
+		ut_ad(lock_get_type_low(lock) == LOCK_TABLE);
+		lock = UT_LIST_GET_PREV(un_member.tab_lock.locks, lock);
+	}
+
+	/* Must find at least two locks, otherwise there cannot be a
+	waiting lock, secondly the first lock cannot be the wait_lock. */
+	ut_a(lock != NULL);
+	ut_a(lock != m_wait_lock);
+
+	/* Check that the lock type doesn't change. */
+	ut_ad(lock_get_type_low(lock) == lock_get_type_low(m_wait_lock));
+
+	return(lock);
+}
+
+/**
+Notify that a deadlock has been detected and print the conflicting
+transaction info.
+@param lock - lock causing deadlock */
+void
+DeadlockChecker::notify(const lock_t* lock) const
+{
+	ut_ad(lock_mutex_own());
+
+	start_print();
+
+	print("\n*** (1) TRANSACTION:\n");
+
+	print(m_wait_lock->trx, 3000);
+
+	print("*** (1) WAITING FOR THIS LOCK TO BE GRANTED:\n");
+
+	print(m_wait_lock);
+
+	print("*** (2) TRANSACTION:\n");
+
+	print(lock->trx, 3000);
+
+	print("*** (2) HOLDS THE LOCK(S):\n");
+
+	print(lock);
+
+	/* It is possible that the joining transaction was granted its
+	lock when we rolled back some other waiting transaction. */
+
+	if (m_start->lock.wait_lock != 0) {
+		print("*** (2) WAITING FOR THIS LOCK TO BE GRANTED:\n");
+
+		print(m_start->lock.wait_lock);
+	}
+
+#ifdef UNIV_DEBUG
+	if (lock_print_waits) {
+		fputs("Deadlock detected\n", stderr);
+	}
+#endif /* UNIV_DEBUG */
+}
+
+/**
+Select the victim transaction that should be rolledback.
+@return victim transaction */
+const trx_t*
+DeadlockChecker::select_victim() const
+{
+	ut_ad(lock_mutex_own());
+	ut_ad(m_start->lock.wait_lock != 0);
+	ut_ad(m_wait_lock->trx != m_start);
+
+	if (trx_weight_ge(m_wait_lock->trx, m_start)) {
+		/* The joining  transaction is 'smaller',
+		choose it as the victim and roll it back. */
+
+		return(m_start);
+	}
+
+	return(m_wait_lock->trx);
+}
+
+/**
+Looks iteratively for a deadlock. Note: the joining transaction may
+have been granted its lock by the deadlock checks.
+@return 0 if no deadlock else the victim transaction instance.*/
+const trx_t*
+DeadlockChecker::search()
+{
+	ut_ad(lock_mutex_own());
+	ut_ad(!trx_mutex_own(m_start));
+
+	ut_ad(m_start != NULL);
+	ut_ad(m_wait_lock != NULL);
+	assert_trx_in_list(m_wait_lock->trx);
+	ut_ad(m_mark_start <= s_lock_mark_counter);
+
+	/* Look at the locks ahead of wait_lock in the lock queue. */
+	ulint		heap_no;
+	const lock_t*	lock = get_first_lock(&heap_no);
+
+	for (;;) {
+
+		/* We should never visit the same sub-tree more than once. */
+		ut_ad(lock == NULL || !is_visited(lock));
+
+		while (m_n_elems > 0 && lock == NULL) {
+
+			/* Restore previous search state. */
+
+			pop(lock, heap_no);
+
+			lock = get_next_lock(lock, heap_no);
+		}
+
+		if (lock == NULL) {
+			break;
+		} else if (lock == m_wait_lock) {
+
+			/* We can mark this subtree as searched */
+			ut_ad(lock->trx->lock.deadlock_mark <= m_mark_start);
+
+			lock->trx->lock.deadlock_mark = ++s_lock_mark_counter;
+
+			/* We are not prepared for an overflow. This 64-bit
+			counter should never wrap around. At 10^9 increments
+			per second, it would take 10^3 years of uptime. */
+
+			ut_ad(s_lock_mark_counter > 0);
+
+			/* Backtrack */
+			lock = NULL;
+
+		} else if (!lock_has_to_wait(m_wait_lock, lock)) {
+
+			/* No conflict, next lock */
+			lock = get_next_lock(lock, heap_no);
+
+		} else if (lock->trx == m_start) {
+
+			/* Found a cycle. */
+
+			notify(lock);
+
+			return(select_victim());
+
+		} else if (is_too_deep()) {
+
+			/* Search too deep to continue. */
+
+			m_too_deep = true;
+
+			/* Select the joining transaction as the victim. */
+			return(m_start);
+
+		} else if (lock->trx->lock.que_state == TRX_QUE_LOCK_WAIT) {
+
+			/* Another trx ahead has requested a lock in an
+			incompatible mode, and is itself waiting for a lock. */
+
+			++m_cost;
+
+			if (!push(lock, heap_no)) {
+				m_too_deep = true;
+				return(m_start);
+			}
+
+
+			m_wait_lock = lock->trx->lock.wait_lock;
+
+			lock = get_first_lock(&heap_no);
+
+			if (is_visited(lock)) {
+				lock = get_next_lock(lock, heap_no);
+			}
+
+		} else {
+			lock = get_next_lock(lock, heap_no);
+		}
+	}
+
+	ut_a(lock == NULL && m_n_elems == 0);
+
+	/* No deadlock found. */
+	return(0);
+}
+
+/**
+Print info about transaction that was rolled back.
+@param trx - transaction rolled back
+@param lock - lock trx wants */
+void
+DeadlockChecker::joining_trx_print(const trx_t*	trx, const lock_t* lock)
+{
+	ut_ad(lock_mutex_own());
+
+	/* If the lock search exceeds the max step
+	or the max depth, the current trx will be
+	the victim. Print its information. */
+	start_print();
+
+	print("TOO DEEP OR LONG SEARCH IN THE LOCK TABLE"
+	      " WAITS-FOR GRAPH, WE WILL ROLL BACK"
+	      " FOLLOWING TRANSACTION \n\n"
+	      "*** TRANSACTION:\n");
+
+	print(trx, 3000);
+
+	print("*** WAITING FOR THIS LOCK TO BE GRANTED:\n");
+
+	print(lock);
+}
+
+/**
+Rollback transaction selected as the victim. */
+void
+DeadlockChecker::trx_rollback()
+{
+	ut_ad(lock_mutex_own());
+
+	trx_t*	trx = m_wait_lock->trx;
+
+	print("*** WE ROLL BACK TRANSACTION (1)\n");
+
+	trx_mutex_enter(trx);
+
+	trx->lock.was_chosen_as_deadlock_victim = true;
+
+	lock_cancel_waiting_and_release(trx->lock.wait_lock);
+
+	trx_mutex_exit(trx);
+}
+
+/**
+Checks if a joining lock request results in a deadlock. If a deadlock is
+found this function will resolve the deadlock by choosing a victim transaction
+and rolling it back. It will attempt to resolve all deadlocks. The returned
+transaction id will be the joining transaction id or 0 if some other
+transaction was chosen as a victim and rolled back or no deadlock found.
+
+@param lock - lock the transaction is requesting
+@param trx - transaction requesting the lock
+
+@return transaction instanace chosen as victim or 0 */
+const trx_t*
+DeadlockChecker::check_and_resolve(const lock_t* lock, const trx_t* trx)
+{
+	ut_ad(lock_mutex_own());
+	assert_trx_in_list(trx);
+	ut_ad(!srv_read_only_mode);
+
+	const trx_t*	victim_trx;
+
+	/* Try and resolve as many deadlocks as possible. */
+	do {
+		DeadlockChecker	checker(trx, lock, s_lock_mark_counter);
+
+		victim_trx = checker.search();
+
+		/* Search too deep, we rollback the joining transaction. */
+		if (checker.is_too_deep()) {
+
+			ut_ad(trx == checker.m_start);
+			ut_ad(victim_trx == trx);
+
+			joining_trx_print(trx, lock);
+
+			MONITOR_INC(MONITOR_DEADLOCK);
+
+		} else if (victim_trx != 0 && victim_trx != trx) {
+
+			ut_ad(victim_trx == checker.m_wait_lock->trx);
+
+			checker.trx_rollback();
+
+			lock_deadlock_found = true;
+
+			MONITOR_INC(MONITOR_DEADLOCK);
+		}
+
+	} while (victim_trx != 0 && victim_trx != trx);
+
+	/* If the joining transaction was selected as the victim. */
+	if (victim_trx != 0) {
+		ut_a(victim_trx == trx);
+
+		print("*** WE ROLL BACK TRANSACTION (2)\n");
+
+		lock_deadlock_found = true;
+	}
+
+	return(victim_trx);
+}
 
 /*******************************************************************//**
 Check if any of the tables locked by this transaction are being altered
