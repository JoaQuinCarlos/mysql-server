--- conflicted
+++ resolved
@@ -522,12 +522,9 @@
 bool
 mtr_t::Command::prepare_write()
 {
-<<<<<<< HEAD
 	ut_ad(m_impl->m_log_mode != MTR_LOG_NO_REDO);
 	ut_ad(!srv_read_only_mode);
 
-	byte*	data = m_impl->m_log.front()->begin();
-=======
 	switch (m_impl->m_log_mode) {
 	case MTR_LOG_SHORT_INSERTS:
 		ut_ad(0);
@@ -550,7 +547,6 @@
 	}
 
 	log_mutex_enter();
->>>>>>> d2f7bff0
 
 	if (m_impl->m_n_log_recs > 1) {
 		mlog_catenate_ulint(
@@ -635,7 +631,6 @@
 void
 mtr_t::Command::execute()
 {
-<<<<<<< HEAD
 	ut_ad(m_impl->m_log_mode != MTR_LOG_NONE);
 
 	/* If redo logging is turned off then avoid invoking write api */
@@ -643,14 +638,10 @@
 		log_mutex_enter();
 		m_start_lsn = m_end_lsn = log_sys->lsn;
 	} else {
-		write();
-	}
-
-=======
-	if (prepare_write()) {
-		finish_write();
-	}
->>>>>>> d2f7bff0
+		if (prepare_write()) {
+			finish_write();
+		}
+	}
 
 	if (m_impl->m_made_dirty) {
 		log_flush_order_mutex_enter();
