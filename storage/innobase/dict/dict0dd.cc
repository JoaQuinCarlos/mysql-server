/*****************************************************************************

Copyright (c) 2017, Oracle and/or its affiliates. All Rights Reserved.

This program is free software; you can redistribute it and/or modify it under
the terms of the GNU General Public License as published by the Free Software
Foundation; version 2 of the License.

This program is distributed in the hope that it will be useful, but WITHOUT
ANY WARRANTY; without even the implied warranty of MERCHANTABILITY or FITNESS
FOR A PARTICULAR PURPOSE. See the GNU General Public License for more details.

You should have received a copy of the GNU General Public License along with
this program; if not, write to the Free Software Foundation, Inc.,
51 Franklin Street, Suite 500, Boston, MA 02110-1335 USA

*****************************************************************************/

/** @file dict/dict0dd.cc
Data dictionary interface */

#include <current_thd.h>
#include <sql_thd_internal_api.h>
#include <sql_class.h>

#include "dict0dd.h"
#include "dict0dict.h"
#include "dict0crea.h"
#include "dict0priv.h"
#include <dd/properties.h>
#include "dict0mem.h"
#include "dict0stats.h"
#include "rem0rec.h"
#include "data0type.h"
#include "mach0data.h"
#include "dict0dict.h"
#include "fts0priv.h"
#include "ut0crc32.h"
#include "srv0start.h"
#include "sql_table.h"
#include "sql_base.h"
#include "ha_innodb.h"
#include "ha_innopart.h"
#include "ha_prototypes.h"
#include "derror.h"
#include "fts0plugin.h"
#include "btr0sea.h"
#include "query_options.h"
#include <bitset>

/** Check if the InnoDB index is consistent with dd::Index
@param[in]	index		InnoDB index
@param[in]	dd_index	dd::Index or dd::Partition_index
@return	true	if match
@retval	false	if not match */
template<typename Index>
static
bool
dd_index_match(
	const dict_index_t*	index,
	const Index*		dd_index)
{
	bool	match = true;

	/* Don't check the name for primary index, since internal index
	name could be variant */
	if (my_strcasecmp(system_charset_info, index->name(),
			  dd_index->name().c_str()) != 0
	    && strcmp(dd_index->name().c_str(), "PRIMARY") != 0) {
		ib::warn() << "Index name in InnoDB is "
			<< index->name() << " while index name in global DD is "
			<< dd_index->name();
		match = false;
	}

	const dd::Properties&	p = dd_index->se_private_data();
	uint64	id;
	uint32	root;
	uint64	trx_id;
	ut_ad(p.exists(dd_index_key_strings[DD_INDEX_ID]));
	p.get_uint64(dd_index_key_strings[DD_INDEX_ID], &id);
	if (id != index->id) {
		ib::warn() << "Index id in InnoDB is "
			<< index->id << " while index id in"
			<< " global DD is " << id;
		match = false;
	}

	ut_ad(p.exists(dd_index_key_strings[DD_INDEX_ROOT]));
	p.get_uint32(dd_index_key_strings[DD_INDEX_ROOT], &root);
	if (root != index->page) {
		ib::warn() << "Index root in InnoDB is "
			<< index->page << " while index root in"
			<< " global DD is " << root;
		match = false;
	}

	ut_ad(p.exists(dd_index_key_strings[DD_INDEX_TRX_ID]));
	p.get_uint64(dd_index_key_strings[DD_INDEX_TRX_ID], &trx_id);
	/* For DD tables, the trx_id=0 is got from get_se_private_id().
	TODO: index->trx_id is not expected to be 0 once Bug#25730513 is fixed*/
	if (trx_id != 0 && index->trx_id != 0 && trx_id != index->trx_id) {
		ib::warn() << "Index transaction id in InnoDB is "
			<< index->trx_id << " while index transaction"
			<< " id in global DD is " << trx_id;
		match = false;
	}

	return(match);
}

/** Check if the InnoDB table is consistent with dd::Table
@param[in]	table			InnoDB table
@param[in]	dd_table		dd::Table or dd::Partition
@return	true	if match
@retval	false	if not match */
template<typename Table>
bool
dd_table_match(
	const dict_table_t*	table,
	const Table*		dd_table)
{
	/* Temporary table has no metadata written */
	if (dd_table == nullptr || table->is_temporary()) {
		return(true);
	}

	bool	match = true;

	if (dd_table->se_private_id() != table->id) {
		ib::warn() << "Table id in InnoDB is "
			<< table->id << " while the id in global DD is "
			<< dd_table->se_private_id();
		match = false;
	}

	/* If tablespace is discarded, no need to check indexes */
	if (dict_table_is_discarded(table)) {
		return(match);
	}

	for (const auto dd_index : dd_table->indexes()) {

		if (dd_table->tablespace_id() == dict_sys_t::s_dd_sys_space_id
		    && dd_index->tablespace_id() != dd_table->tablespace_id()) {
			ib::warn() << "Tablespace id in table is "
				<< dd_table->tablespace_id()
				<< ", while tablespace id in index "
				<< dd_index->name() << " is "
				<< dd_index->tablespace_id();
		}

		const dict_index_t*	index = dd_find_index(table, dd_index);
		ut_ad(index != nullptr);

		if (!dd_index_match(index, dd_index)) {
			match = false;
		}
	}

	/* Tablespace and options can be checked here too */
	return(match);
}

template bool dd_table_match<dd::Table>(const dict_table_t*, const dd::Table*);
template bool dd_table_match<dd::Partition>(const dict_table_t*, const dd::Partition*);

/** Release a metadata lock.
@param[in,out]	thd	current thread
@param[in,out]	mdl	metadata lock */
void
dd_mdl_release(
	THD*		thd,
	MDL_ticket**	mdl)
{
	if (*mdl == nullptr) {
		return;
	}

	dd::release_mdl(thd, *mdl);
	*mdl = nullptr;
}

/** Check if current undo needs a MDL or not
@param[in]	thd	current thd
@return true if MDL is necessary, otherwise false */
bool
dd_mdl_for_undo(
	const THD*	thd)
{
	/* There are three cases for the undo to check here:
	1. In recovery phase, binlog recover, there is no concurrent
	user queries, so MDL is no necessary. In this case, thd is NULL.
	2. In background rollback thread, there could be concurrent
	user queties, so MDL is needed. In this case, thd is not NULL
	3. In runtime transaction rollback, no need for MDL.
	In this case, THD::transaction_rollback_request would be set. */
	return(thd != nullptr && !thd->transaction_rollback_request);
}

/** Instantiate an InnoDB in-memory table metadata (dict_table_t)
based on a Global DD object.
@param[in,out]	client		data dictionary client
@param[in]	dd_table	Global DD table object
@param[in]	dd_part		Global DD partition or subpartition, or NULL
@param[in]	tbl_name	table name, or NULL if not known
@param[out]	table		InnoDB table (NULL if not found or loadable)
@param[in]	thd		Thread THD
@return	error code
@retval	0	on success */
int
dd_table_open_on_dd_obj(
	dd::cache::Dictionary_client*	client,
	const dd::Table&		dd_table,
	const dd::Partition*		dd_part,
	const char*			tbl_name,
	dict_table_t*&			table,
	THD*				thd)
{
#ifdef UNIV_DEBUG
	ut_ad(dd_table.is_persistent());

	if (dd_part != nullptr) {
		ut_ad(&dd_part->table() == &dd_table);
		ut_ad(dd_table.se_private_id() == dd::INVALID_OBJECT_ID);
		ut_ad(dd_table_is_partitioned(dd_table));

		ut_ad(dd_part->parent_partition_id() == dd::INVALID_OBJECT_ID ||
                      dd_part->parent() != nullptr);

		ut_ad(((dd_part->table().subpartition_type()
		       != dd::Table::ST_NONE)
			  == (dd_part->parent() != nullptr)));
	}
<<<<<<< HEAD
=======

	/* If this is a internal temporary table, it's impossible
	to verify the MDL against the table name, because both the
	database name and table name may be invalid for MDL */
	if (tbl_name && !row_is_mysql_tmp_table_name(tbl_name)) {
		char	db_buf[MAX_DATABASE_NAME_LEN + 1];
		char	tbl_buf[MAX_TABLE_NAME_LEN + 1];

		dd_parse_tbl_name(tbl_name, db_buf, tbl_buf, nullptr);
		if (dd_part == nullptr) {
			ut_ad(innobase_strcasecmp(dd_table.name().c_str(),
						  tbl_buf) == 0);
		} else {
			ut_ad(innobase_strcasecmp(dd_table.name().c_str(),							  tbl_buf) == 0);
		}
	}
>>>>>>> 61b2f909
#endif /* UNIV_DEBUG */

	int			error		= 0;
	const table_id_t	table_id	= dd_part == nullptr
		? dd_table.se_private_id()
		: dd_part->se_private_id();
	const ulint		fold		= ut_fold_ull(table_id);

	ut_ad(table_id != dd::INVALID_OBJECT_ID);

	mutex_enter(&dict_sys->mutex);

	HASH_SEARCH(id_hash, dict_sys->table_id_hash, fold,
		    dict_table_t*, table, ut_ad(table->cached),
		    table->id == table_id);

	if (table != nullptr) {
		table->acquire();
	}

	mutex_exit(&dict_sys->mutex);

	if (table != nullptr) {
		return(0);
	}

#ifdef UNIV_DEBUG
	/* If this is a internal temporary table, it's impossible
	to verify the MDL against the table name, because both the
	database name and table name may be invalid for MDL */
	if (tbl_name && !row_is_mysql_tmp_table_name(tbl_name)) {
		char	db_buf[MAX_DATABASE_NAME_LEN + 1];
		char	tbl_buf[MAX_TABLE_NAME_LEN + 1];

		dd_parse_tbl_name(tbl_name, db_buf, tbl_buf, nullptr, nullptr);
		ut_ad(innobase_strcasecmp(dd_table.name().c_str(), tbl_buf)
		      == 0);
	}
#endif /* UNIV_DEBUG */

	TABLE_SHARE		ts;
	dd::Schema*		schema;
	const char*		table_cache_key;
	size_t			table_cache_key_len;

	if (tbl_name != nullptr) {
		schema = nullptr;
		table_cache_key = tbl_name;
		table_cache_key_len = dict_get_db_name_len(tbl_name);
	} else {
		error = client->acquire_uncached<dd::Schema>(
			dd_table.schema_id(), &schema);

		if (error != 0) {
			return(error);
		}

		table_cache_key = schema->name().c_str();
		table_cache_key_len = schema->name().size();
	}

	init_tmp_table_share(thd,
			     &ts, table_cache_key, table_cache_key_len,
			     dd_table.name().c_str(), ""/* file name */,
			     nullptr);

	error = open_table_def_suppress_invalid_meta_data(thd, &ts, dd_table);

	if (error == 0) {
		TABLE	td;

		error = open_table_from_share(thd, &ts,
					      dd_table.name().c_str(),
					      0, OPEN_FRM_FILE_ONLY, 0,
					      &td, false, &dd_table);
		if (error == 0) {
			char		tmp_name[MAX_FULL_NAME_LEN + 1];
			const char*	tab_namep;

			if (tbl_name) {
				tab_namep = tbl_name;
			} else {
				snprintf(tmp_name, sizeof tmp_name,
					 "%s/%s", schema->name().c_str(),
					 dd_table.name().c_str());
				tab_namep = tmp_name;
			}

			if (dd_part == nullptr) {
				table = dd_open_table(
					client, &td, tab_namep,
					&dd_table, thd);
			} else {
				table = dd_open_table(
					client, &td, tab_namep,
					dd_part, thd);
			}

			closefrm(&td, false);
		}
	}

	free_table_share(&ts);

	return(error);
}

/** Load an InnoDB table definition by InnoDB table ID.
@param[in,out]	thd		current thread
@param[in,out]	mdl		metadata lock;
nullptr if we are resurrecting table IX locks in recovery
@param[in]	table_id	InnoDB table or partition ID
@return	InnoDB table
@retval	nullptr	if the table is not found, or there was an error */
static
dict_table_t*
dd_table_open_on_id_low(
	THD*			thd,
	MDL_ticket**		mdl,
	table_id_t		table_id)
{
	char		part_name[FN_REFLEN];
	const char*	name_to_open = nullptr;

	ut_ad(thd == nullptr || thd == current_thd);
#ifdef UNIV_DEBUG
	btrsea_sync_check	check(false);
	ut_ad(!sync_check_iterate(check));
#endif
	ut_ad(!srv_is_being_shutdown);

	if (thd == nullptr) {
		ut_ad(mdl == nullptr);
		thd = current_thd;
	}

	const dd::Table*				dd_table;
	const dd::Partition*				dd_part	= nullptr;
	dd::cache::Dictionary_client*			dc
		= dd::get_dd_client(thd);
	dd::cache::Dictionary_client::Auto_releaser	releaser(dc);

	/* Since we start with table se_private_id, and we do not have
	table name, so we cannot MDL lock the table(name). So we will
	try to get the table name without MDL protection, and verify later,
	after we got the table name and MDL lock it. Thus a loop is needed
	in case the verification failed, and another attempt is made until
	all things matches */
	for (;;) {
		dd::String_type	schema;
		dd::String_type	tablename;
		if (dc->get_table_name_by_se_private_id(handler_name,
							table_id,
							&schema, &tablename)) {
			return(nullptr);
		}

		const bool	not_table = schema.empty();

		if (not_table) {
			if (dc->get_table_name_by_partition_se_private_id(
				    handler_name, table_id,
				    &schema, &tablename)
			    || schema.empty()) {
				return(nullptr);
			}
		}

		/* Now we have tablename, and MDL locked it if necessary. */
		if (mdl != nullptr) {
			if (*mdl == nullptr && dd_mdl_acquire(
				    thd, mdl, schema.c_str(),
				    tablename.c_str())) {
				return(nullptr);
			}

			ut_ad(*mdl != nullptr);
		}

		if (dc->acquire(schema, tablename, &dd_table)
		    || dd_table == nullptr) {
			if (mdl != nullptr) {
				dd_mdl_release(thd, mdl);
			}
			return(nullptr);
		}

		const bool	is_part = dd_table_is_partitioned(*dd_table);

		/* Verify facts between dd_table and facts we know
		1) Partiton table or not
		2) Table ID matches or not
		3) Table in InnoDB */
		bool		same_name = not_table == is_part
			&& (not_table || dd_table->se_private_id() == table_id)
			&& dd_table->engine() == handler_name;

		/* Do more verification for partition table */
		if (same_name && is_part) {
			auto end = dd_table->leaf_partitions().end();
			auto i = std::search_n(
				dd_table->leaf_partitions().begin(), end, 1,
				table_id,
				[](const dd::Partition* p, table_id_t id)
				{
					return(p->se_private_id() == id);
				});

			if (i == end) {
				same_name = false;
			} else {
				size_t	name_len;

				dd_part = *i;
				ut_ad(dd_part_is_stored(dd_part));
				/* For partition, we need to compose the
				name. */
				snprintf(part_name, sizeof part_name,
					 "%s/%s", schema.c_str(),
					 tablename.c_str());
					name_len = strlen(part_name);
				Ha_innopart_share::create_partition_postfix(
					part_name + name_len,
					FN_REFLEN - name_len, dd_part);
				name_to_open = part_name;
			}
		}

		/* facts do not match, retry */
		if (!same_name) {
			if (mdl != nullptr) {
				dd_mdl_release(thd, mdl);
			}
			continue;
		}

		ut_ad(same_name);
		break;
	}

	ut_ad(dd_part != nullptr
	      || dd_table->se_private_id() == table_id);
	ut_ad(dd_part == nullptr || dd_table == &dd_part->table());
	ut_ad(dd_part == nullptr || dd_part->se_private_id() == table_id);

	dict_table_t*	ib_table = nullptr;

	dd_table_open_on_dd_obj(
		dc, *dd_table, dd_part, name_to_open,
		ib_table, thd);

	if (mdl && ib_table == nullptr) {
		dd_mdl_release(thd, mdl);
	}

	return(ib_table);
}

/** Check if access to a table should be refused.
@param[in,out]	table	InnoDB table or partition
@return	error code
@retval	0	on success */
static MY_ATTRIBUTE((warn_unused_result))
int
dd_check_corrupted(dict_table_t*& table)
{

	if (table->is_corrupted()) {
		if (dict_table_is_sdi(table->id)
		    || dict_table_is_system(table->id)) {
			my_error(ER_TABLE_CORRUPT, MYF(0),
				 "", table->name.m_name);
		} else {
			char	db_buf[MAX_DATABASE_NAME_LEN + 1];
			char	tbl_buf[MAX_TABLE_NAME_LEN + 1];

			dd_parse_tbl_name(
				table->name.m_name, db_buf, tbl_buf,
				nullptr, nullptr);
			my_error(ER_TABLE_CORRUPT, MYF(0),
				 db_buf, tbl_buf);
		}
		table = nullptr;
		return(HA_ERR_TABLE_CORRUPT);
	}

	dict_index_t* index = table->first_index();
	if (!dict_table_is_sdi(table->id)
	    && fil_space_get(index->space) == nullptr) {
		my_error(ER_TABLESPACE_MISSING, MYF(0), table->name.m_name);
		table = nullptr;
		return(HA_ERR_TABLESPACE_MISSING);
	}

	/* Ignore missing tablespaces for secondary indexes. */
	while ((index = index->next())) {
		if (!index->is_corrupted()
		    && fil_space_get(index->space) == nullptr) {
			dict_set_corrupted(index);
		}
	}

	return(0);
}

/** Open a persistent InnoDB table based on InnoDB table id, and
hold Shared MDL lock on it.
@param[in]	table_id		table identifier
@param[in,out]	thd			current MySQL connection (for mdl)
@param[in,out]	mdl			metadata lock (*mdl set if table_id was found)
@param[in]	dict_locked		dict_sys mutex is held
@param[in]	check_corruption	check if the table is corrupted or not.
mdl=NULL if we are resurrecting table IX locks in recovery
@return table
@retval NULL if the table does not exist or cannot be opened */
dict_table_t*
dd_table_open_on_id(
	table_id_t	table_id,
	THD*		thd,
	MDL_ticket**	mdl,
	bool		dict_locked,
	bool		check_corruption)
{
	dict_table_t*   ib_table;
	const ulint     fold = ut_fold_ull(table_id);
<<<<<<< HEAD
	char		db_buf[MAX_DATABASE_NAME_LEN];
	char		tbl_buf[MAX_TABLE_NAME_LEN];
	char		full_name[MAX_FULL_NAME_LEN];
=======
	char		db_buf[MAX_DATABASE_NAME_LEN + 1];
	char		tbl_buf[MAX_TABLE_NAME_LEN + 1];
	char		full_name[MAX_FULL_NAME_LEN + 1];
	ib_uint64_t	autoinc = 0;
>>>>>>> 61b2f909

	if (!dict_locked) {
		mutex_enter(&dict_sys->mutex);
	}

	HASH_SEARCH(id_hash, dict_sys->table_id_hash, fold,
		    dict_table_t*, ib_table, ut_ad(ib_table->cached),
		    ib_table->id == table_id);

reopen:
	if (ib_table == nullptr) {
		if (dict_table_is_sdi(table_id)) {
			/* The table is SDI table */
			space_id_t	space_id = dict_sdi_get_space_id(
				table_id);

			/* Create in-memory table oject for SDI table */
			dict_index_t*   sdi_index = dict_sdi_create_idx_in_mem(
				space_id, false, 0, false);

			if (sdi_index == nullptr) {
				if (!dict_locked) {
					mutex_exit(&dict_sys->mutex);
				}
				return(nullptr);
			}

			ib_table = sdi_index->table;

			ut_ad(ib_table != nullptr);
			ib_table->acquire();

			if (!dict_locked) {
				mutex_exit(&dict_sys->mutex);
			}
		} else {
			mutex_exit(&dict_sys->mutex);

			ib_table = dd_table_open_on_id_low(
				thd, mdl, table_id);

			if (dict_locked) {
				mutex_enter(&dict_sys->mutex);
			}
		}
	} else if (mdl == nullptr || ib_table->is_temporary()
		   || dict_table_is_sdi(ib_table->id)) {
		if (dd_check_corrupted(ib_table)) {
			ut_ad(ib_table == nullptr);
		} else {
			ib_table->acquire();
		}

		if (!dict_locked) {
			mutex_exit(&dict_sys->mutex);
		}
	} else {
		for (;;) {
			bool ret = dd_parse_tbl_name(
<<<<<<< HEAD
				ib_table->name.m_name, db_buf, tbl_buf,
				nullptr, nullptr);
			memset(full_name, 0, MAX_FULL_NAME_LEN);
=======
				ib_table->name.m_name, db_buf, tbl_buf, nullptr);
			memset(full_name, 0, MAX_FULL_NAME_LEN + 1);
>>>>>>> 61b2f909
			strcpy(full_name, ib_table->name.m_name);

			ut_ad(!ib_table->is_temporary());

			mutex_exit(&dict_sys->mutex);

			if (ret == false) {
				if (dict_locked) {
					mutex_enter(&dict_sys->mutex);
				}
				return(nullptr);
			}

			if (dd_mdl_acquire(thd, mdl, db_buf, tbl_buf)) {
				if (dict_locked) {
					mutex_enter(&dict_sys->mutex);
				}
				return(nullptr);
			}

			/* Re-lookup the table after acquiring MDL. */
			mutex_enter(&dict_sys->mutex);

			HASH_SEARCH(
				id_hash, dict_sys->table_id_hash, fold,
				dict_table_t*, ib_table,
				ut_ad(ib_table->cached),
				ib_table->id == table_id);

			if (ib_table != nullptr) {
				ulint	namelen = strlen(ib_table->name.m_name);

				/* The table could have been renamed. After
				we release dict mutex before the old table
				name is MDL locked. So we need to go back
				to  MDL lock the new name. */
				if (namelen != strlen(full_name)
				    || memcmp(ib_table->name.m_name,
					      full_name, namelen)) {
					dd_mdl_release(thd, mdl);
					continue;
				} else if (check_corruption
					   && dd_check_corrupted(ib_table)) {
					ut_ad(ib_table == nullptr);
				} else if (ib_table->discard_after_ddl) {
					btr_drop_ahi_for_table(ib_table);
					dict_table_remove_from_cache(ib_table);
					ib_table = nullptr;
					dd_mdl_release(thd, mdl);
					goto reopen;
				} else {
					ib_table->acquire();
				}
			}

			mutex_exit(&dict_sys->mutex);
			break;
		}

		ut_ad(*mdl != nullptr);

		/* Now the table can't be found, release MDL,
		let dd_table_open_on_id_low() do the lock, as table
		name could be changed */
		if (ib_table == nullptr) {
			dd_mdl_release(thd, mdl);
			ib_table = dd_table_open_on_id_low(
				thd, mdl, table_id);

			if (ib_table == nullptr && *mdl != nullptr) {
				dd_mdl_release(thd, mdl);
			}
		}

		if (dict_locked) {
			mutex_enter(&dict_sys->mutex);
		}
	}

	ut_ad(dict_locked == mutex_own(&dict_sys->mutex));

	return(ib_table);
}

/** Set the discard flag for a non-partitioned dd table.
@param[in,out]	thd		current thread
@param[in]	table		InnoDB table
@param[in,out]	table_def	MySQL dd::Table to update
@param[in]	discard		discard flag
@return	true	if success
@retval false if fail. */
bool
dd_table_discard_tablespace(
	THD*			thd,
	const dict_table_t*	table,
	dd::Table*		table_def,
	bool			discard)
{
	bool			ret = false;

	DBUG_ENTER("dd_table_set_discard_flag");

	ut_ad(thd == current_thd);
#ifdef UNIV_DEBUG
	btrsea_sync_check       check(false);
	ut_ad(!sync_check_iterate(check));
#endif
	ut_ad(!srv_is_being_shutdown);

	if (table_def->se_private_id() != dd::INVALID_OBJECT_ID) {
		ut_ad(table_def->table().leaf_partitions()->empty());

		/* For discarding, we need to set new private
		id to dd_table */
		if (discard) {
			/* Set the new private id to dd_table object. */
			table_def->set_se_private_id(table->id);
		} else {
			ut_ad(table_def->se_private_id() == table->id);
		}

		/* Set index root page. */
		const dict_index_t* index = table->first_index();
		for (auto dd_index : *table_def->indexes()) {
			ut_ad(index != nullptr);

			dd::Properties& p = dd_index->se_private_data();
			p.set_uint32(dd_index_key_strings[DD_INDEX_ROOT],
				index->page);
			index = index->next();
		}

		/* Set discard flag. */
		dd::Properties& p = table_def->se_private_data();
		p.set_bool(dd_table_key_strings[DD_TABLE_DISCARD], discard);

		/* Get Tablespace object */
		dd::Tablespace*		dd_space = nullptr;
		dd::cache::Dictionary_client*	client = dd::get_dd_client(thd);
		dd::cache::Dictionary_client::Auto_releaser	releaser(client);

		dd::Object_id   dd_space_id =
			(*table_def->indexes()->begin())->tablespace_id();

		char    name[FN_REFLEN];
		snprintf(name, sizeof name, "%s.%u",
			 dict_sys_t::s_file_per_table_name, table->space);

		if (dd::acquire_exclusive_tablespace_mdl(thd, name, false)) {
			ut_a(false);
		}

		if (client->acquire_for_modification(dd_space_id, &dd_space)) {
			ut_a(false);
		}

		ut_a(dd_space != NULL);

		dd_tablespace_set_discard(dd_space, discard);

		if (client->update(dd_space)) {
			ut_ad(0);
		}
		ret = true;
	} else {
		ret = false;
	}

	DBUG_RETURN(ret);
}

/** Open an internal handle to a persistent InnoDB table by name.
@param[in,out]	thd		current thread
@param[out]	mdl		metadata lock
@param[in]	name		InnoDB table name
@param[in]	dict_locked	has dict_sys mutex locked
@param[in]	ignore_err	whether to ignore err
@return handle to non-partitioned table
@retval NULL if the table does not exist */
dict_table_t*
dd_table_open_on_name(
	THD*			thd,
	MDL_ticket**		mdl,
	const char*		name,
	bool			dict_locked,
	ulint			ignore_err)
{
	DBUG_ENTER("dd_table_open_on_name");

#ifdef UNIV_DEBUG
	btrsea_sync_check       check(false);
	ut_ad(!sync_check_iterate(check));
#endif
	ut_ad(!srv_is_being_shutdown);

	char		db_buf[MAX_DATABASE_NAME_LEN + 1];
	char		tbl_buf[MAX_TABLE_NAME_LEN + 1];
<<<<<<< HEAD
	char		part_buf[MAX_TABLE_NAME_LEN + 1];
	char		sub_buf[MAX_TABLE_NAME_LEN + 1];
=======
>>>>>>> 61b2f909
	bool		skip_mdl = !(thd && mdl);
	dict_table_t*	table = nullptr;

	/* Get pointer to a table object in InnoDB dictionary cache.
	For intrinsic table, get it from session private data */
	if (thd) {
		table = thd_to_innodb_session(
			thd)->lookup_table_handler(name);
	}

	if (table != nullptr) {
		table->acquire();
		DBUG_RETURN(table);
	}

	db_buf[0] = tbl_buf[0] = part_buf[0] = sub_buf[0] = '\0';
	if (!dd_parse_tbl_name(name, db_buf, tbl_buf, part_buf, sub_buf)) {
		DBUG_RETURN(nullptr);
	}

	if (!skip_mdl && dd_mdl_acquire(thd, mdl, db_buf, tbl_buf)) {
		DBUG_RETURN(nullptr);
	}

	if (!dict_locked) {
		mutex_enter(&dict_sys->mutex);
	}

	table = dict_table_check_if_in_cache_low(name);

	if (table != nullptr) {
		table->acquire();
		if (!dict_locked) {
			mutex_exit(&dict_sys->mutex);
		}
		DBUG_RETURN(table);
	}

	mutex_exit(&dict_sys->mutex);

	const dd::Table*		dd_table = nullptr;
	dd::cache::Dictionary_client*	client = dd::get_dd_client(thd);
	dd::cache::Dictionary_client::Auto_releaser	releaser(client);

	if (client->acquire(db_buf, tbl_buf, &dd_table)
	    || dd_table == nullptr
	    || dd_table->engine() != innobase_hton_name) {
		/* The checking for engine should be only useful(valid)
		for getting table statistics for IS. Two relevant API
		functions are:
		1. innobase_get_table_statistics
		2. innobase_get_index_column_cardinality */
		table = nullptr;
	} else {
		if (dd_table->se_private_id() == dd::INVALID_OBJECT_ID) {
			ut_ad(!dd_table->leaf_partitions().empty());
			if (strlen(part_buf) != 0) {
				const dd::Partition*	dd_part = nullptr;
				for (auto part : dd_table->leaf_partitions()) {
					if (part->parent() != nullptr) {
						ut_ad(strlen(sub_buf) != 0);
						if (part->name() == sub_buf
						    && part->parent()->name()
							== part_buf) {
							dd_part = part;
							break;
						}
					} else if (part->name() == part_buf) {
						dd_part = part;
						break;
					}
				}

				ut_ad(dd_part != nullptr);
				dd_table_open_on_dd_obj(
					client, *dd_table, dd_part, name,
					table, thd);
			} else {
				/* FIXME: Once FK functions will not open
				partitioned table in current improper way,
				just assert this false */
				table = nullptr;
			}
		} else {
			ut_ad(dd_table->leaf_partitions().empty());
			dd_table_open_on_dd_obj(
				client, *dd_table, nullptr, name,
				table, thd);
		}
	}

	if (table && table->is_corrupted()
	    && !(ignore_err & DICT_ERR_IGNORE_CORRUPT)) {
		mutex_enter(&dict_sys->mutex);
		table->release();
		dict_table_remove_from_cache(table);
		table = nullptr;
		mutex_exit(&dict_sys->mutex);
	}

	if (table == nullptr && mdl) {
		dd_mdl_release(thd, mdl);
		*mdl = nullptr;
	}

	if (dict_locked) {
		mutex_enter(&dict_sys->mutex);
	}

	DBUG_RETURN(table);
}

/** Close an internal InnoDB table handle.
@param[in,out]	table		InnoDB table handle
@param[in,out]	thd		current MySQL connection (for mdl)
@param[in,out]	mdl		metadata lock (will be set NULL)
@param[in]	dict_locked	whether we hold dict_sys mutex */
void
dd_table_close(
	dict_table_t*	table,
	THD*		thd,
	MDL_ticket**	mdl,
	bool		dict_locked)
{
	dict_table_close(table, dict_locked, false);

	if (mdl != nullptr && *mdl != nullptr) {
		ut_ad(!table->is_temporary());
		dd_mdl_release(thd, mdl);
	}
}

/** Update filename of dd::Tablespace
@param[in]	dd_space_id	dd tablespace id
@param[in]	new_path	new data file path
@retval true if fail. */
bool
dd_tablespace_update_filename(
	dd::Object_id		dd_space_id,
	const char*		new_path)
{
	dd::Tablespace*		dd_space = nullptr;
	dd::Tablespace*		new_space = nullptr;
	bool			ret = false;
	THD*			thd = current_thd;

	DBUG_ENTER("dd_tablespace_update_for_rename");
#ifdef UNIV_DEBUG
	btrsea_sync_check       check(false);
	ut_ad(!sync_check_iterate(check));
#endif
	ut_ad(!srv_is_being_shutdown);
	ut_ad(new_path != nullptr);

	dd::cache::Dictionary_client*	client = dd::get_dd_client(thd);
	dd::cache::Dictionary_client::Auto_releaser	releaser(client);

	/* Get the dd tablespace */

	if (client->acquire_uncached_uncommitted<dd::Tablespace>(
			dd_space_id, &dd_space)) {
		ut_ad(false);
		DBUG_RETURN(true);
	}

	ut_a(dd_space != nullptr);
	/* Acquire mdl share lock */
	if (dd::acquire_exclusive_tablespace_mdl(
		    thd, dd_space->name().c_str(), false)) {
		ut_ad(false);
		DBUG_RETURN(true);
	}

	/* Acquire the new dd tablespace for modification */
	if (client->acquire_for_modification<dd::Tablespace>(
			dd_space_id, &new_space)) {
		ut_ad(false);
		DBUG_RETURN(true);
	}

	ut_ad(new_space->files().size() == 1);
	dd::Tablespace_file*	dd_file = const_cast<
		dd::Tablespace_file*>(*(new_space->files().begin()));
	dd_file->set_filename(new_path);
	bool fail = client->update(new_space);

	if (fail) {
		ut_ad(false);
		ret = true;
	}

	DBUG_RETURN(ret);
}

/** Validate the table format options.
@param[in]	m_thd		THD instance
@param[in]	m_form		MySQL table definition
@param[in]	zip_allowed	whether ROW_FORMAT=COMPRESSED is OK
@param[in]	strict		whether innodb_strict_mode=ON
@param[out]	is_redundant	whether ROW_FORMAT=REDUNDANT
@param[out]	blob_prefix	whether ROW_FORMAT=DYNAMIC
				or ROW_FORMAT=COMPRESSED
@param[out]	zip_ssize	log2(compressed page size),
				or 0 if not ROW_FORMAT=COMPRESSED
@param[out]	is_implicit	if tablespace is implicit
@retval true if invalid (my_error will have been called)
@retval false if valid */
static
bool
format_validate(
	THD*			m_thd,
	const TABLE*		m_form,
	bool			zip_allowed,
	bool			strict,
	bool*			is_redundant,
	bool*			blob_prefix,
	ulint*			zip_ssize,
	bool			is_implicit)
{
	bool	is_temporary = false;
	ut_ad(m_thd != nullptr);
	ut_ad(!zip_allowed || srv_page_size <= UNIV_ZIP_SIZE_MAX);

	/* 1+log2(compressed_page_size), or 0 if not compressed */
	*zip_ssize			= 0;
	const ulint	zip_ssize_max	= std::min(
		(ulint)UNIV_PAGE_SSIZE_MAX, (ulint)PAGE_ZIP_SSIZE_MAX);
	const char*	zip_refused	= zip_allowed
		? nullptr
		: srv_page_size <= UNIV_ZIP_SIZE_MAX
		? "innodb_file_per_table=OFF"
		: "innodb_page_size>16k";
	bool		invalid		= false;

	if (auto key_block_size = m_form->s->key_block_size) {
		unsigned	valid_zssize = 0;
		char		kbs[MY_INT32_NUM_DECIMAL_DIGITS
				    + sizeof "KEY_BLOCK_SIZE=" + 1];
		snprintf(kbs, sizeof kbs, "KEY_BLOCK_SIZE=%u",
			 key_block_size);
		for (unsigned kbsize = 1, zssize = 1;
		     zssize <= zip_ssize_max;
		     zssize++, kbsize <<= 1) {
			if (kbsize == key_block_size) {
				valid_zssize = zssize;
				break;
			}
		}

		if (valid_zssize == 0) {
			if (strict) {
				my_error(ER_WRONG_VALUE, MYF(0),
					 "KEY_BLOCK_SIZE",
					 kbs + sizeof "KEY_BLOCK_SIZE");
				invalid = true;
			} else {
				push_warning_printf(
					m_thd, Sql_condition::SL_WARNING,
					ER_WRONG_VALUE,
					ER_DEFAULT(ER_WRONG_VALUE),
					"KEY_BLOCK_SIZE",
					kbs + sizeof "KEY_BLOCK_SIZE");
			}
		} else if (!zip_allowed) {
			int		error = is_temporary
				? ER_UNSUPPORT_COMPRESSED_TEMPORARY_TABLE
				: ER_ILLEGAL_HA_CREATE_OPTION;

			if (strict) {
				my_error(error, MYF(0), innobase_hton_name,
					 kbs, zip_refused);
				invalid = true;
			} else {
				push_warning_printf(
					m_thd, Sql_condition::SL_WARNING,
					error,
					ER_DEFAULT(error),
					innobase_hton_name,
					kbs, zip_refused);
			}
		} else if (m_form->s->row_type == ROW_TYPE_DEFAULT
			   || m_form->s->row_type == ROW_TYPE_COMPRESSED) {
			ut_ad(m_form->s->real_row_type == ROW_TYPE_COMPRESSED);
			*zip_ssize = valid_zssize;
		} else {
			int	error = is_temporary
				? ER_UNSUPPORT_COMPRESSED_TEMPORARY_TABLE
				: ER_ILLEGAL_HA_CREATE_OPTION;
			const char* conflict = get_row_format_name(
				m_form->s->row_type);

			if (strict) {
				my_error(error, MYF(0),innobase_hton_name,
					 kbs, conflict);
				invalid = true;
			} else {
				push_warning_printf(
					m_thd, Sql_condition::SL_WARNING,
					error,
					ER_DEFAULT(error),
					innobase_hton_name, kbs, conflict);
			}
		}
	} else if (m_form->s->row_type != ROW_TYPE_COMPRESSED
		   || !is_temporary) {
		/* not ROW_FORMAT=COMPRESSED (nor KEY_BLOCK_SIZE),
		or not TEMPORARY TABLE */
	} else if (strict) {
		my_error(ER_UNSUPPORT_COMPRESSED_TEMPORARY_TABLE, MYF(0));
		invalid = true;
	} else {
		push_warning(m_thd, Sql_condition::SL_WARNING,
			     ER_UNSUPPORT_COMPRESSED_TEMPORARY_TABLE,
			     ER_THD(m_thd,
				    ER_UNSUPPORT_COMPRESSED_TEMPORARY_TABLE));
	}

	/* Check for a valid InnoDB ROW_FORMAT specifier and
	other incompatibilities. */
	rec_format_t	innodb_row_format = REC_FORMAT_DYNAMIC;

	switch (m_form->s->row_type) {
	case ROW_TYPE_DYNAMIC:
		ut_ad(*zip_ssize == 0);
		/* If non strict_mode, row type can be converted between
		COMPRESSED and DYNAMIC */
		ut_ad(m_form->s->real_row_type == ROW_TYPE_DYNAMIC
		      || m_form->s->real_row_type == ROW_TYPE_COMPRESSED);
		break;
	case ROW_TYPE_COMPACT:
		ut_ad(*zip_ssize == 0);
		ut_ad(m_form->s->real_row_type == ROW_TYPE_COMPACT);
		innodb_row_format = REC_FORMAT_COMPACT;
		break;
	case ROW_TYPE_REDUNDANT:
		ut_ad(*zip_ssize == 0);
		ut_ad(m_form->s->real_row_type == ROW_TYPE_REDUNDANT);
		innodb_row_format = REC_FORMAT_REDUNDANT;
		break;
	case ROW_TYPE_FIXED:
	case ROW_TYPE_PAGED:
	case ROW_TYPE_NOT_USED:
		{
			const char* name = get_row_format_name(
				m_form->s->row_type);
			if (strict) {
				my_error(ER_ILLEGAL_HA_CREATE_OPTION, MYF(0),
					 innobase_hton_name, name);
				invalid = true;
			} else {
				push_warning_printf(
					m_thd, Sql_condition::SL_WARNING,
					ER_ILLEGAL_HA_CREATE_OPTION,
					ER_DEFAULT(ER_ILLEGAL_HA_CREATE_OPTION),
					innobase_hton_name, name);
			}
		}
		/* fall through */
	case ROW_TYPE_DEFAULT:
		switch (m_form->s->real_row_type) {
		case ROW_TYPE_FIXED:
		case ROW_TYPE_PAGED:
		case ROW_TYPE_NOT_USED:
		case ROW_TYPE_DEFAULT:
			/* get_real_row_type() should not return these */
			ut_ad(0);
			/* fall through */
		case ROW_TYPE_DYNAMIC:
			ut_ad(*zip_ssize == 0);
			break;
		case ROW_TYPE_COMPACT:
			ut_ad(*zip_ssize == 0);
			innodb_row_format = REC_FORMAT_COMPACT;
			break;
		case ROW_TYPE_REDUNDANT:
			ut_ad(*zip_ssize == 0);
			innodb_row_format = REC_FORMAT_REDUNDANT;
			break;
		case ROW_TYPE_COMPRESSED:
			innodb_row_format = REC_FORMAT_COMPRESSED;
			break;
		}

		if (*zip_ssize == 0) {
			/* No valid KEY_BLOCK_SIZE was specified,
			so do not imply ROW_FORMAT=COMPRESSED. */
			if (innodb_row_format == REC_FORMAT_COMPRESSED) {
				innodb_row_format = REC_FORMAT_DYNAMIC;
			}
			break;
		}
		/* fall through */
	case ROW_TYPE_COMPRESSED:
		if (is_temporary) {
			if (strict) {
				invalid = true;
			}
			/* ER_UNSUPPORT_COMPRESSED_TEMPORARY_TABLE
			was already reported. */
			ut_ad(m_form->s->real_row_type == ROW_TYPE_DYNAMIC);
			break;
		} else if (zip_allowed) {
			/* ROW_FORMAT=COMPRESSED without KEY_BLOCK_SIZE
			implies half the maximum compressed page size. */
			if (*zip_ssize == 0) {
				*zip_ssize = zip_ssize_max - 1;
			}
			ut_ad(m_form->s->real_row_type == ROW_TYPE_COMPRESSED);
			innodb_row_format = REC_FORMAT_COMPRESSED;
			break;
		}

		if (strict) {
			my_error(ER_ILLEGAL_HA_CREATE_OPTION, MYF(0),
				 innobase_hton_name,
				 "ROW_FORMAT=COMPRESSED", zip_refused);
			invalid = true;
		}
	}

	if (const char* algorithm = m_form->s->compress.length > 0
	    ? m_form->s->compress.str : nullptr) {
		Compression	compression;
		dberr_t		err = Compression::check(algorithm,
							 &compression);

		if (err == DB_UNSUPPORTED) {
			my_error(ER_WRONG_VALUE, MYF(0),
				 "COMPRESSION", algorithm);
			invalid = true;
		} else if (compression.m_type != Compression::NONE) {
			if (*zip_ssize != 0) {
				if (strict) {
					my_error(ER_ILLEGAL_HA_CREATE_OPTION,
						 MYF(0),
						 innobase_hton_name,
						 "COMPRESSION",
						 m_form->s->key_block_size
						 ? "KEY_BLOCK_SIZE"
						 : "ROW_FORMAT=COMPRESSED");
					invalid = true;
				}
			}

			if (is_temporary) {
				my_error(ER_ILLEGAL_HA_CREATE_OPTION, MYF(0),
					 innobase_hton_name,
					 "COMPRESSION", "TEMPORARY");
				invalid = true;
			} else if (!is_implicit && strict) {
				my_error(ER_ILLEGAL_HA_CREATE_OPTION, MYF(0),
					 innobase_hton_name,
					 "COMPRESSION", "TABLESPACE");
				invalid = true;
			}
		}
	}

	/* Check if there are any FTS indexes defined on this table. */
	for (uint i = 0; i < m_form->s->keys; i++) {
		const KEY*	key = &m_form->key_info[i];

		if ((key->flags & HA_FULLTEXT) && is_temporary) {
			/* We don't support FTS indexes in temporary
			tables. */
			my_error(ER_INNODB_NO_FT_TEMP_TABLE, MYF(0));
			return(true);
		}
	}

	ut_ad((*zip_ssize == 0)
	      == (innodb_row_format != REC_FORMAT_COMPRESSED));

	*is_redundant = false;
	*blob_prefix = false;

	switch (innodb_row_format) {
	case REC_FORMAT_REDUNDANT:
		*is_redundant = true;
		*blob_prefix = true;
		break;
	case REC_FORMAT_COMPACT:
		*blob_prefix = true;
		break;
	case REC_FORMAT_COMPRESSED:
		ut_ad(!is_temporary);
		break;
	case REC_FORMAT_DYNAMIC:
		break;
	}

	return(invalid);
}

/** Set the AUTO_INCREMENT attribute.
@param[in,out]	se_private_data		dd::Table::se_private_data
@param[in]	autoinc			the auto-increment value */
void
dd_set_autoinc(dd::Properties& se_private_data, uint64 autoinc)
{
	/* The value of "autoinc" here is the AUTO_INCREMENT attribute
	specified at table creation. AUTO_INCREMENT=0 will silently
	be treated as AUTO_INCREMENT=1. Likewise, if no AUTO_INCREMENT
	attribute was specified, the value would be 0. */

	if (autoinc > 0) {
		/* InnoDB persists the "previous" AUTO_INCREMENT value. */
		autoinc--;
	}

	uint64	version = 0;

	if (se_private_data.exists(dd_table_key_strings[DD_TABLE_AUTOINC])) {
		/* Increment the dynamic metadata version, so that
		any previously buffered persistent dynamic metadata
		will be ignored after this transaction commits. */

		if (!se_private_data.get_uint64(
			    dd_table_key_strings[DD_TABLE_VERSION],
			    &version)) {
			version++;
		} else {
			/* incomplete se_private_data */
			ut_ad(false);
		}
	}

	se_private_data.set_uint64(dd_table_key_strings[DD_TABLE_VERSION],
				   version);
	se_private_data.set_uint64(dd_table_key_strings[DD_TABLE_AUTOINC],
				   autoinc);
}

/** Copy the AUTO_INCREMENT and version attribute if exist.
@param[in]	src	dd::Table::se_private_data to copy from
@param[out]	dest	dd::Table::se_private_data to copy to */
void
dd_copy_autoinc(
	const dd::Properties&	src,
	dd::Properties&		dest)
{
	uint64_t	autoinc = 0;
	uint64_t	version = 0;

	if (!src.exists(dd_table_key_strings[DD_TABLE_AUTOINC])) {
		return;
	}

	if (src.get_uint64(dd_table_key_strings[DD_TABLE_AUTOINC],
			   reinterpret_cast<uint64*>(&autoinc))
	    || src.get_uint64(dd_table_key_strings[DD_TABLE_VERSION],
			      reinterpret_cast<uint64*>(&version))) {
		ut_ad(0);
		return;
	}

	dest.set_uint64(dd_table_key_strings[DD_TABLE_VERSION], version);
	dest.set_uint64(dd_table_key_strings[DD_TABLE_AUTOINC], autoinc);
}

/** Copy the engine-private parts of a table definition
when the change does not affect InnoDB. Keep the already set
AUTOINC counter related information if exist
@tparam		Table		dd::Table or dd::Partition
@param[in,out]	new_table	Copy of old table or partition definition
@param[in]	old_table	Old table or partition definition */
template<typename Table>
void
dd_copy_private(
	Table&		new_table,
	const Table&	old_table)
{
	uint64		autoinc = 0;
	uint64		version = 0;
	bool		reset = false;
	dd::Properties&	se_private_data = new_table.se_private_data();

	/* AUTOINC metadata could be set at the beginning for
	non-partitioned tables. So already set metadata should be kept */
	if (se_private_data.exists(dd_table_key_strings[DD_TABLE_AUTOINC])) {
		se_private_data.get_uint64(
			dd_table_key_strings[DD_TABLE_AUTOINC], &autoinc);
		se_private_data.get_uint64(
			dd_table_key_strings[DD_TABLE_VERSION], &version);
		reset = true;
	}

	new_table.se_private_data().clear();

	new_table.set_se_private_id(old_table.se_private_id());
	new_table.set_se_private_data(old_table.se_private_data());

	if (reset) {
		se_private_data.set_uint64(
			dd_table_key_strings[DD_TABLE_VERSION], version);
		se_private_data.set_uint64(
			dd_table_key_strings[DD_TABLE_AUTOINC], autoinc);
	}

	ut_ad(new_table.indexes()->size() == old_table.indexes().size());

	/* Note that server could provide old and new dd::Table with
	different index order in this case, so always do a double loop */
	for (const auto old_index : old_table.indexes()) {
		auto idx = new_table.indexes()->begin();
		for (; (*idx)->name() != old_index->name(); ++idx)
			;
		ut_ad(idx != new_table.indexes()->end());

		auto new_index = *idx;
		ut_ad(!old_index->se_private_data().empty());
		ut_ad(new_index != nullptr);
		ut_ad(new_index->se_private_data().empty());
		ut_ad(new_index->name() == old_index->name());

		new_index->set_se_private_data(old_index->se_private_data());
		new_index->set_tablespace_id(old_index->tablespace_id());

		dd::Properties&	new_options = new_index->options();
		new_options.clear();
		new_options.assign(old_index->options());
	}

	new_table.table().set_row_format(old_table.table().row_format());
	dd::Properties&	new_options = new_table.options();
	new_options.clear();
	new_options.assign(old_table.options());
}

template void dd_copy_private<dd::Table>(dd::Table&, const dd::Table&);
template void dd_copy_private<dd::Partition>(
	dd::Partition&, const dd::Partition&);

/** Write metadata of a index to dd::Index
@param[in]	dd_space_id	Tablespace id, which server allocates
@param[in,out]	dd_index	dd::Index
@param[in]	index		InnoDB index object */
template<typename Index>
static
void
dd_write_index(
	dd::Object_id		dd_space_id,
	Index*			dd_index,
	const dict_index_t*	index)
{
	ut_ad(index->id != 0);
	ut_ad(index->page >= FSP_FIRST_INODE_PAGE_NO);

	dd_index->set_tablespace_id(dd_space_id);

	dd::Properties& p = dd_index->se_private_data();
	p.set_uint64(dd_index_key_strings[DD_INDEX_ID], index->id);
	p.set_uint64(dd_index_key_strings[DD_INDEX_SPACE_ID], index->space);
	p.set_uint64(dd_index_key_strings[DD_TABLE_ID], index->table->id);
	p.set_uint32(dd_index_key_strings[DD_INDEX_ROOT], index->page);
	p.set_uint64(dd_index_key_strings[DD_INDEX_TRX_ID], index->trx_id);
}

template void dd_write_index<dd::Index>(
	dd::Object_id, dd::Index*, const dict_index_t*);
template void dd_write_index<dd::Partition_index>(
	dd::Object_id, dd::Partition_index*, const dict_index_t*);

/** Write metadata of a table to dd::Table
@tparam		Table		dd::Table or dd::Partition
@param[in]	dd_space_id	Tablespace id, which server allocates
@param[in,out]	dd_table	dd::Table
@param[in]	table		InnoDB table object */
template<typename Table>
void
dd_write_table(
	dd::Object_id		dd_space_id,
	Table*			dd_table,
	const dict_table_t*	table)
{
	/* Only set the tablespace id for tables in innodb_system tablespace */
	if (dd_space_id == dict_sys_t::s_dd_sys_space_id) {
		dd_table->set_tablespace_id(dd_space_id);
	}

	dd_table->set_se_private_id(table->id);

	if (DICT_TF_HAS_DATA_DIR(table->flags)) {
		ut_ad(dict_table_is_file_per_table(table));
		dd_table->se_private_data().set_bool(
			dd_table_key_strings[DD_TABLE_DATA_DIRECTORY], true);
	}

	for (auto dd_index : *dd_table->indexes()) {
		/* Don't assume the index orders are the same, even on
		CREATE TABLE. This could be called from TRUNCATE path,
		which would do some adjustment on FULLTEXT index, thus
		the out-of-sync order */
		const dict_index_t*	index = dd_find_index(table, dd_index);
		ut_ad(index != nullptr);
		dd_write_index(dd_space_id, dd_index, index);
	}

	for (auto dd_column : *dd_table->table().columns()) {
		dd_column->se_private_data().set_uint64(
			dd_index_key_strings[DD_TABLE_ID], table->id);
	}
}

template void dd_write_table<dd::Table>(
	dd::Object_id, dd::Table*, const dict_table_t*);
template void dd_write_table<dd::Partition>(
	dd::Object_id, dd::Partition*, const dict_table_t*);

/** Set options of dd::Table according to InnoDB table object
@param[in,out]	dd_table	dd::Table
@param[in]	table		InnoDB table object */
void
dd_set_table_options(
	dd::Table*		dd_table,
	const dict_table_t*	table)
{
	enum row_type	type;
	dd::Table::enum_row_format	format;
	dd::Properties& options = dd_table->options();

	if (auto zip_ssize = DICT_TF_GET_ZIP_SSIZE(table->flags)) {
		uint32	old_size;
		if (!options.get_uint32("key_block_size", &old_size)
		    && old_size != 0) {
			options.set_uint32("key_block_size",
					   1 << (zip_ssize - 1));
		}
	} else {
		options.set_uint32("key_block_size", 0);
		/* It's possible that InnoDB ignores the specified
		key_block_size, so check the block_size for every index.
		Server assumes if block_size = 0, there should be no
		option found, so remove it when found */
		for (auto dd_index : *dd_table->indexes()) {
			if (dd_index->options().exists("block_size")) {
				dd_index->options().remove("block_size");
			}
		}
	}

	switch (dict_tf_get_rec_format(table->flags)) {
	case REC_FORMAT_REDUNDANT:
		format = dd::Table::RF_REDUNDANT;
		type = ROW_TYPE_REDUNDANT;
		break;
	case REC_FORMAT_COMPACT:
		format = dd::Table::RF_COMPACT;
		type = ROW_TYPE_COMPACT;
		break;
	case REC_FORMAT_COMPRESSED:
		format = dd::Table::RF_COMPRESSED;
		type = ROW_TYPE_COMPRESSED;
		break;
	case REC_FORMAT_DYNAMIC:
		format = dd::Table::RF_DYNAMIC;
		type = ROW_TYPE_DYNAMIC;
		break;
	default:
		ut_ad(0);
	}

	dd_table->set_row_format(format);
	if (options.exists("row_type")) {
		options.set_uint32("row_type", type);
	}
}

/** Write metadata of a tablespace to dd::Tablespace
@param[in,out]	dd_space	dd::Tablespace
@param[in]	tablespace	InnoDB tablespace object */
void
dd_write_tablespace(
	dd::Tablespace*		dd_space,
	const Tablespace&	tablespace)
{
	dd::Properties& p = dd_space->se_private_data();
	p.set_uint32(dd_space_key_strings[DD_SPACE_ID], tablespace.space_id());
	p.set_uint32(dd_space_key_strings[DD_SPACE_FLAGS],
		     static_cast<uint32>(tablespace.flags()));
}

/** Add fts doc id column and index to new table
when old table has hidden fts doc id without fulltext index
@param[in,out]	new_table	New dd table
@param[in]	old_table	Old dd table */
void
dd_add_fts_doc_id_index(
	dd::Table&		new_table,
	const dd::Table&	old_table)
{
	if (new_table.columns()->size() == old_table.columns().size()) {
		ut_ad(new_table.indexes()->size() == old_table.indexes().size());
		return;
	}

	ut_ad(new_table.columns()->size() + 1 == old_table.columns().size());
	ut_ad(new_table.indexes()->size() + 1 == old_table.indexes().size());

	/* Add hidden FTS_DOC_ID column */
	dd::Column* col = new_table.add_column();
	col->set_hidden(true);
	col->set_name(FTS_DOC_ID_COL_NAME);
	col->set_type(dd::enum_column_types::LONGLONG);
	col->set_nullable(false);
	col->set_unsigned(true);
	col->set_collation_id(1);

	/* Add hidden FTS_DOC_ID index */
	dd_set_hidden_unique_index(new_table.add_index(),
				   FTS_DOC_ID_INDEX_NAME, col);

	return;
}

/** Find the specified dd::Index or dd::Partition_index in an InnoDB table
@tparam		Index			dd::Index or dd::Partition_index
@param[in]	table			InnoDB table object
@param[in]	dd_index		Index to search
@return	the dict_index_t object related to the index */
template<typename Index>
const dict_index_t*
dd_find_index(
	const dict_table_t*	table,
	Index*			dd_index)
{
	/* If the name is PRIMARY, return the first index directly,
	because the internal index name could be 'GEN_CLUST_INDEX'.
	It could be possible that the primary key name is not PRIMARY,
	because it's an implicitly upgraded unique index. We have to
	search all the indexes */
	if (dd_index->name() == "PRIMARY") {
		return(table->first_index());
	}

	/* The order could be different because all unique dd::Index(es)
	would be in front of other indexes. */
	const dict_index_t*   index;
	for (index = table->first_index();
	     (index != nullptr
	      && (dd_index->name() != index->name()
		  || !index->is_committed()));
	     index = index->next()) {}

	ut_ad(index != nullptr);

#ifdef UNIV_DEBUG
	/* Never find another index with the same name */
	const dict_index_t*	next_index = index->next();
	for (;
	     (next_index != nullptr
	      && (dd_index->name() != next_index->name()
		  || !next_index->is_committed()));
	     next_index = next_index->next()) {}
	ut_ad(next_index == nullptr);
#endif /* UNIV_DEBUG */

	return(index);
}

template const dict_index_t* dd_find_index<dd::Index>(
	const dict_table_t*, dd::Index*);
template const dict_index_t* dd_find_index<dd::Partition_index>(
	const dict_table_t*, dd::Partition_index*);

/** Create an index.
@param[in]	dd_index	DD Index
@param[in,out]	table		InnoDB table
@param[in]	strict		whether to be strict about the max record size
@param[in]	form		MySQL table structure
@param[in]	key_num		key_info[] offset
@return		error code
@retval		0 on success
@retval		HA_ERR_INDEX_COL_TOO_LONG if a column is too long
@retval		HA_ERR_TOO_BIG_ROW if the record is too long */
static MY_ATTRIBUTE((warn_unused_result))
int
dd_fill_one_dict_index(
	const dd::Index*	dd_index,
	dict_table_t*		table,
	bool			strict,
	const TABLE_SHARE*	form,
	uint			key_num)
{
	const KEY&		key		= form->key_info[key_num];
	ulint			type = 0;
	unsigned		n_fields	= key.user_defined_key_parts;
	unsigned		n_uniq		= n_fields;
	std::bitset<REC_MAX_N_FIELDS>	indexed;

	/* This name cannot be used for a non-primary index */
	ut_ad(key_num == form->primary_key
	      || my_strcasecmp(system_charset_info,
			       key.name, primary_key_name) != 0);
	/* PARSER is only valid for FULLTEXT INDEX */
	ut_ad((key.flags & (HA_FULLTEXT | HA_USES_PARSER)) != HA_USES_PARSER);
	ut_ad(form->fields > 0);
	ut_ad(n_fields > 0);

	if (key.flags & HA_SPATIAL) {
		ut_ad(!table->is_intrinsic());
		type = DICT_SPATIAL;
		ut_ad(n_fields == 1);
	} else if (key.flags & HA_FULLTEXT) {
		ut_ad(!table->is_intrinsic());
		type = DICT_FTS;
		n_uniq = 0;
	} else if (key_num == form->primary_key) {
		ut_ad(key.flags & HA_NOSAME);
		ut_ad(n_uniq > 0);
		type = DICT_CLUSTERED | DICT_UNIQUE;
	} else {
		type = (key.flags & HA_NOSAME)
			? DICT_UNIQUE
			: 0;
	}

	ut_ad(!!(type & DICT_FTS) == (n_uniq == 0));

	dict_index_t*	index = dict_mem_index_create(
		table->name.m_name, key.name, 0, type, n_fields);

	index->n_uniq = n_uniq;

	const ulint	max_len	= DICT_MAX_FIELD_LEN_BY_FORMAT(table);
	DBUG_EXECUTE_IF("ib_create_table_fail_at_create_index",
			dict_mem_index_free(index);
			my_error(ER_INDEX_COLUMN_TOO_LONG, MYF(0), max_len);
			return(HA_ERR_TOO_BIG_ROW););

	for (unsigned i = 0; i < key.user_defined_key_parts; i++) {
		const KEY_PART_INFO*	key_part	= &key.key_part[i];
		unsigned		prefix_len	= 0;
		const Field*		field		= key_part->field;
		ut_ad(field == form->field[key_part->fieldnr - 1]);
		ut_ad(field == form->field[field->field_index]);

		if (field->is_virtual_gcol()) {
			index->type |= DICT_VIRTUAL;
		}

		bool	is_asc = true;

		if (key_part->key_part_flag & HA_REVERSE_SORT) {
			is_asc = false;
		}

		if (key.flags & HA_SPATIAL) {
			prefix_len = 0;
		} else if (key.flags & HA_FULLTEXT) {
			prefix_len = 0;
		} else if (key_part->key_part_flag & HA_PART_KEY_SEG) {
			/* SPATIAL and FULLTEXT index always are on
			full columns. */
			ut_ad(!(key.flags & (HA_SPATIAL | HA_FULLTEXT)));
			prefix_len = key_part->length;
			ut_ad(prefix_len > 0);
		} else {
			ut_ad(key.flags & (HA_SPATIAL | HA_FULLTEXT)
			      || (!is_blob(field->real_type())
				  && field->real_type()
				  != MYSQL_TYPE_GEOMETRY)
			      || key_part->length
			      >= (field->type() == MYSQL_TYPE_VARCHAR
				  ? field->key_length()
				  : field->pack_length()));
			prefix_len = 0;
		}

		if ((key_part->length > max_len || prefix_len > max_len)
		    && !(key.flags & (HA_FULLTEXT))) {

			dict_mem_index_free(index);
			my_error(ER_INDEX_COLUMN_TOO_LONG, MYF(0), max_len);
			return(HA_ERR_INDEX_COL_TOO_LONG);
		}

		dict_col_t*	col = nullptr;

		if (innobase_is_v_fld(field)) {
			dict_v_col_t*	v_col = dict_table_get_nth_v_col_mysql(
					table, field->field_index);
			col = reinterpret_cast<dict_col_t*>(v_col);
		} else {
			ulint	t_num_v = 0;
			for (ulint z = 0; z < field->field_index; z++) {
				if (innobase_is_v_fld(form->field[z])) {
					t_num_v++;
				}
			}

			col = &table->cols[field->field_index - t_num_v];
		}

		dict_index_add_col(index, table, col, prefix_len, is_asc);
	}

	ut_ad(((key.flags & HA_FULLTEXT) == HA_FULLTEXT)
	      == !!(index->type & DICT_FTS));

	index->n_user_defined_cols = key.user_defined_key_parts;

	if (dict_index_add_to_cache(table, index, 0, FALSE) != DB_SUCCESS) {
		ut_ad(0);
		return(HA_ERR_GENERIC);
	}

	index = UT_LIST_GET_LAST(table->indexes);

	if (index->type & DICT_FTS) {
		ut_ad((key.flags & HA_FULLTEXT) == HA_FULLTEXT);
		ut_ad(index->n_uniq == 0);
		ut_ad(n_uniq == 0);

		if (table->fts->cache == nullptr) {
			DICT_TF2_FLAG_SET(table, DICT_TF2_FTS);
			table->fts->cache = fts_cache_create(table);

			rw_lock_x_lock(&table->fts->cache->init_lock);
			/* Notify the FTS cache about this index. */
			fts_cache_index_cache_create(table, index);
			rw_lock_x_unlock(&table->fts->cache->init_lock);
		}
	}

	if (strcmp(index->name, FTS_DOC_ID_INDEX_NAME) == 0) {
		ut_ad(table->fts_doc_id_index == nullptr);
		table->fts_doc_id_index = index;
	}

	if (dict_index_is_spatial(index)) {
		const dd::Column& col = dd_index->elements()[0]->column();
		bool srid_has_value = col.srs_id().has_value();
		index->fill_srid_value(
			srid_has_value ? col.srs_id().value() : 0,
			srid_has_value);
	}

	return(0);
}

/** Parse MERGE_THRESHOLD value from a comment string.
@param[in]      thd     connection
@param[in]      str     string which might include 'MERGE_THRESHOLD='
@return value parsed
@retval dict_index_t::MERGE_THRESHOLD_DEFAULT for missing or invalid value. */
static
ulint
dd_parse_merge_threshold(THD* thd, const char* str)
{
	static constexpr char   label[] = "MERGE_THRESHOLD=";
	const char* pos = strstr(str, label);

	if (pos != nullptr) {
		pos += (sizeof label) - 1;

		int ret = atoi(pos);

		if (ret > 0
		    && unsigned(ret) <= DICT_INDEX_MERGE_THRESHOLD_DEFAULT) {
			return(static_cast<ulint>(ret));
		}

		push_warning_printf(
			thd, Sql_condition::SL_WARNING,
			WARN_OPTION_IGNORED,
			ER_DEFAULT(WARN_OPTION_IGNORED),
			"MERGE_THRESHOLD");
	}

	return(DICT_INDEX_MERGE_THRESHOLD_DEFAULT);
}

/** Copy attributes from MySQL TABLE_SHARE into an InnoDB table object.
@param[in,out]	thd		thread context
@param[in,out]	table		InnoDB table
@param[in]	table_share	TABLE_SHARE */
inline
void
dd_copy_from_table_share(
	THD*			thd,
	dict_table_t*		table,
	const TABLE_SHARE*	table_share)
{
	if (table->is_temporary()) {
		dict_stats_set_persistent(table, false, true);
	} else {
		switch (table_share->db_create_options
			& (HA_OPTION_STATS_PERSISTENT
			   | HA_OPTION_NO_STATS_PERSISTENT)) {
		default:
			/* If a CREATE or ALTER statement contains
			STATS_PERSISTENT=0 STATS_PERSISTENT=1,
			it will be interpreted as STATS_PERSISTENT=1. */
		case HA_OPTION_STATS_PERSISTENT:
			dict_stats_set_persistent(table, true, false);
			break;
		case HA_OPTION_NO_STATS_PERSISTENT:
			dict_stats_set_persistent(table, false, true);
			break;
		case 0:
			break;
		}
	}

	dict_stats_auto_recalc_set(
		table,
		table_share->stats_auto_recalc == HA_STATS_AUTO_RECALC_ON,
		table_share->stats_auto_recalc == HA_STATS_AUTO_RECALC_OFF);


	table->stats_sample_pages = table_share->stats_sample_pages;

	const ulint	merge_threshold_table = table_share->comment.str
		? dd_parse_merge_threshold(thd, table_share->comment.str)
		: DICT_INDEX_MERGE_THRESHOLD_DEFAULT;
	dict_index_t*	index	= table->first_index();

	index->merge_threshold = merge_threshold_table;

	if (dict_index_is_auto_gen_clust(index)) {
		index = index->next();
	}

	for (uint i = 0; i < table_share->keys; i++) {
		const KEY*	key_info = &table_share->key_info[i];

		ut_ad(index != nullptr);

		if (key_info->flags & HA_USES_COMMENT
		    && key_info->comment.str != nullptr) {
			index->merge_threshold = dd_parse_merge_threshold(
				thd, key_info->comment.str);
		} else {
			index->merge_threshold = merge_threshold_table;
		}

		index = index->next();

		/* Skip hidden FTS_DOC_ID index */
		if (index != nullptr && index->hidden) {
			ut_ad(strcmp(index->name, FTS_DOC_ID_INDEX_NAME) == 0);
			index = index->next();
		}
	}

#ifdef UNIV_DEBUG
	if (index != nullptr) {
		ut_ad(table_share->keys == 0);
		ut_ad(index->hidden);
		ut_ad(strcmp(index->name, FTS_DOC_ID_INDEX_NAME) == 0);
	}
#endif
}

/** Instantiate index related metadata
@param[in,out]	dd_table	Global DD table metadata
@param[in]	m_form		MySQL table definition
@param[in,out]	m_table		InnoDB table definition
@param[in]	create_info	create table information
@param[in]	zip_allowed	if compression is allowed
@param[in]	strict		if report error in strict mode
@param[in]	m_thd		THD instance
@return 0 if successful, otherwise error number */
inline
int
dd_fill_dict_index(
	const dd::Table&	dd_table,
	const TABLE*		m_form,
	dict_table_t*		m_table,
	HA_CREATE_INFO*		create_info,
	bool			zip_allowed,
	bool			strict,
	THD*			m_thd)
{
	int		error = 0;

	/* Create the keys */
	if (m_form->s->keys == 0 || m_form->s->primary_key == MAX_KEY) {
		/* Create an index which is used as the clustered index;
		order the rows by the hidden InnoDB column DB_ROW_ID. */
		dict_index_t*	index = dict_mem_index_create(
			m_table->name.m_name, "GEN_CLUST_INDEX",
			0, DICT_CLUSTERED, 0);
		index->n_uniq = 0;

		dberr_t	new_err = dict_index_add_to_cache(
			m_table, index, index->page, FALSE);
		if (new_err != DB_SUCCESS) {
			error = HA_ERR_GENERIC;
			goto dd_error;
		}
	} else {
		/* In InnoDB, the clustered index must always be
		created first. */
		error = dd_fill_one_dict_index(
			dd_table.indexes()[m_form->s->primary_key], m_table,
			strict, m_form->s, m_form->s->primary_key);
		if (error != 0) {
			goto dd_error;
		}
	}

	for (uint i = !m_form->s->primary_key; i < m_form->s->keys; i++) {
		error = dd_fill_one_dict_index(
			dd_table.indexes()[i], m_table, strict, m_form->s, i);
		if (error != 0) {
			goto dd_error;
		}
	}

	if (dict_table_has_fts_index(m_table)) {
		ut_ad(DICT_TF2_FLAG_IS_SET(m_table, DICT_TF2_FTS));
	}

	/* Create the ancillary tables that are common to all FTS indexes on
	this table. */
	if (DICT_TF2_FLAG_IS_SET(m_table, DICT_TF2_FTS_HAS_DOC_ID)
	    || DICT_TF2_FLAG_IS_SET(m_table, DICT_TF2_FTS)) {
		fts_doc_id_index_enum	ret;

		ut_ad(!m_table->is_intrinsic());
		/* Check whether there already exists FTS_DOC_ID_INDEX */
		ret = innobase_fts_check_doc_id_index_in_def(
			m_form->s->keys, m_form->key_info);

		switch (ret) {
		case FTS_INCORRECT_DOC_ID_INDEX:
			push_warning_printf(m_thd,
					    Sql_condition::SL_WARNING,
					    ER_WRONG_NAME_FOR_INDEX,
					    " InnoDB: Index name %s is reserved"
					    " for the unique index on"
					    " FTS_DOC_ID column for FTS"
					    " Document ID indexing"
					    " on table %s. Please check"
					    " the index definition to"
					    " make sure it is of correct"
					    " type\n",
					    FTS_DOC_ID_INDEX_NAME,
					    m_table->name.m_name);

			if (m_table->fts) {
				fts_free(m_table);
			}

			my_error(ER_WRONG_NAME_FOR_INDEX, MYF(0),
				 FTS_DOC_ID_INDEX_NAME);
			return(HA_ERR_GENERIC);
		case FTS_EXIST_DOC_ID_INDEX:
			break;
		case FTS_NOT_EXIST_DOC_ID_INDEX:
			dict_index_t*	doc_id_index;
			doc_id_index = dict_mem_index_create(
				m_table->name.m_name,
				FTS_DOC_ID_INDEX_NAME,
				0, DICT_UNIQUE, 1);
			doc_id_index->add_field(FTS_DOC_ID_COL_NAME, 0, true);

			dberr_t	new_err = dict_index_add_to_cache(
				m_table, doc_id_index,
				doc_id_index->page, FALSE);
			if (new_err != DB_SUCCESS) {
				error = HA_ERR_GENERIC;
				goto dd_error;
			}

			doc_id_index = UT_LIST_GET_LAST(m_table->indexes);
			doc_id_index->hidden = true;
		}

		/* Cache all the FTS indexes on this table in the FTS
		specific structure. They are used for FTS indexed
		column update handling. */
		if (dict_table_has_fts_index(m_table)) {

			fts_t*	fts = m_table->fts;
			ut_a(fts != nullptr);

			dict_table_get_all_fts_indexes(
				m_table, m_table->fts->indexes);
		}

		ulint	fts_doc_id_col = ULINT_UNDEFINED;

		ret = innobase_fts_check_doc_id_index(
			m_table, nullptr, &fts_doc_id_col);

		if (ret != FTS_INCORRECT_DOC_ID_INDEX) {
			ut_ad(m_table->fts->doc_col == ULINT_UNDEFINED);
			m_table->fts->doc_col = fts_doc_id_col;
			ut_ad(m_table->fts->doc_col != ULINT_UNDEFINED);

			m_table->fts_doc_id_index =
				dict_table_get_index_on_name(
					m_table, FTS_DOC_ID_INDEX_NAME);
		}
	}

	if (error == 0) {
		dd_copy_from_table_share(m_thd, m_table, m_form->s);
		ut_ad(!m_table->is_temporary()
		      || !dict_table_page_size(m_table).is_compressed());
		if (!m_table->is_temporary()) {
			dict_table_stats_latch_create(m_table, true);
		}
	} else {
dd_error:
		for (dict_index_t* f_index = UT_LIST_GET_LAST(m_table->indexes);
		     f_index != nullptr;
		     f_index = UT_LIST_GET_LAST(m_table->indexes)) {

			dict_index_remove_from_cache(m_table, f_index);
		}

		dict_mem_table_free(m_table);
	}

	return(error);
}

/** Determine if a table contains a fulltext index.
@param[in]      table		dd::Table
@return whether the table contains any fulltext index */
inline
bool
dd_table_contains_fulltext(const dd::Table& table)
{
	for (const dd::Index* index : table.indexes()) {
		if (index->type() == dd::Index::IT_FULLTEXT) {
			return(true);
		}
	}
	return(false);
}

/** Instantiate in-memory InnoDB table metadata (dict_table_t),
without any indexes.
@tparam		Table		dd::Table or dd::Partition
@param[in]	dd_tab		Global Data Dictionary metadata,
				or NULL for internal temporary table
@param[in]	m_form		MySQL TABLE for current table
@param[in]	norm_name	normalized table name
@param[in]	create_info	create info
@param[in]	zip_allowed	whether ROW_FORMAT=COMPRESSED is OK
@param[in]	strict		whether to use innodb_strict_mode=ON
@param[in]	m_thd		thread THD
@param[in]	is_implicit	if it is an implicit tablespace
@return created dict_table_t on success or nullptr */
template<typename Table>
inline
dict_table_t*
dd_fill_dict_table(
	const Table*		dd_tab,
	const TABLE*		m_form,
	const char*		norm_name,
	HA_CREATE_INFO*		create_info,
	bool			zip_allowed,
	bool			strict,
	THD*			m_thd,
	bool			is_implicit)
{
	mem_heap_t*	heap;
	bool		is_encrypted = false;
	bool		is_discard = false;

	ut_ad(dd_tab != nullptr);
	ut_ad(m_thd != nullptr);
	ut_ad(norm_name != nullptr);
	ut_ad(create_info == nullptr
	      || m_form->s->row_type == create_info->row_type);
	ut_ad(create_info == nullptr
	      || m_form->s->key_block_size == create_info->key_block_size);
	ut_ad(dd_tab != nullptr);

	if (m_form->s->fields > REC_MAX_N_USER_FIELDS) {
		my_error(ER_TOO_MANY_FIELDS, MYF(0));
		return(nullptr);
	}

	/* Set encryption option. */
	dd::String_type	encrypt;
	if (dd_tab->table().options().exists("encrypt_type")) {
		dd_tab->table().options().get("encrypt_type", encrypt);
		if (!Encryption::is_none(encrypt.c_str())) {
			ut_ad(innobase_strcasecmp(encrypt.c_str(), "y") == 0);
			is_encrypted = true;
		}

	}

	/* Check discard flag. */
	const dd::Properties& p = dd_tab->table().se_private_data();
	if (p.exists(dd_table_key_strings[DD_TABLE_DISCARD])) {
		p.get_bool(dd_table_key_strings[DD_TABLE_DISCARD], &is_discard);
	}

	const unsigned	n_mysql_cols = m_form->s->fields;

	bool	has_doc_id = false;

	/* First check if dd::Table contains the right hidden column
	as FTS_DOC_ID */
	const dd::Column*	doc_col;
	doc_col = dd_find_column(&dd_tab->table(), FTS_DOC_ID_COL_NAME);

	/* Check weather this is a proper typed FTS_DOC_ID */
	if (doc_col && doc_col->type() == dd::enum_column_types::LONGLONG
	    && !doc_col->is_nullable()) {
		has_doc_id = true;
	}

	const bool	fulltext = dd_tab != nullptr
		&& dd_table_contains_fulltext(dd_tab->table());

	/* If there is a fulltext index, then it must have a FTS_DOC_ID */
	if (fulltext) {
		ut_ad(has_doc_id);
	}

	bool	add_doc_id = false;

	/* Need to add FTS_DOC_ID column if it is not defined by user,
	since TABLE_SHARE::fields does not contain it if it is a hidden col */
	if (has_doc_id && doc_col->is_hidden()) {
#ifdef UNIV_DEBUG
		ulint	doc_id_col;
		ut_ad(!create_table_check_doc_id_col(
			m_thd, m_form, &doc_id_col));
#endif
		add_doc_id = true;
	}

	const unsigned	n_cols = n_mysql_cols + add_doc_id;

	bool	is_redundant;
	bool	blob_prefix;
	ulint	zip_ssize;

	/* Validate the table format options */
	if (format_validate(m_thd, m_form, zip_allowed, strict,
			    &is_redundant, &blob_prefix, &zip_ssize,
			    is_implicit)) {
		return(nullptr);
	}

	ulint	n_v_cols = 0;

	/* Find out the number of virtual columns */
	for (ulint i = 0; i < m_form->s->fields; i++) {
		Field*  field = m_form->field[i];

		if (innobase_is_v_fld(field)) {
			n_v_cols++;
		}
	}

	ut_ad(n_v_cols <= n_cols);

	/* Create the dict_table_t */
	dict_table_t*	m_table = dict_mem_table_create(
		norm_name, 0, n_cols, n_v_cols, 0, 0);

	/* Set up the field in the newly allocated dict_table_t */
	m_table->id = dd_tab->se_private_id();

	if (dd_tab->se_private_data().exists(
		dd_table_key_strings[DD_TABLE_DATA_DIRECTORY])) {
		m_table->flags |= DICT_TF_MASK_DATA_DIR;
	}

	/* Check if this table is FTS AUX table, if so, set DICT_TF2_AUX flag */
	fts_aux_table_t aux_table;
	if (fts_is_aux_table_name(&aux_table, norm_name, strlen(norm_name))) {
		DICT_TF2_FLAG_SET(m_table, DICT_TF2_AUX);
		m_table->parent_id = aux_table.parent_id;
	}

	if (is_discard) {
		m_table->ibd_file_missing = true;
		m_table->flags2 |= DICT_TF2_DISCARDED;
	}

	if (!is_redundant) {
		m_table->flags |= DICT_TF_COMPACT;
	}

	if (is_implicit) {
		m_table->flags2 |= DICT_TF2_USE_FILE_PER_TABLE;
	} else {
		m_table->flags |= (1 << DICT_TF_POS_SHARED_SPACE);
	}

	if (!blob_prefix) {
		m_table->flags |= (1 << DICT_TF_POS_ATOMIC_BLOBS);
	}

	if (zip_ssize != 0) {
		m_table->flags |= (zip_ssize << DICT_TF_POS_ZIP_SSIZE);
	}

	m_table->fts = nullptr;
	if (has_doc_id) {
		if (fulltext) {
			DICT_TF2_FLAG_SET(m_table, DICT_TF2_FTS);
		}

		if (add_doc_id) {
			DICT_TF2_FLAG_SET(m_table, DICT_TF2_FTS_HAS_DOC_ID);
		}

		if (fulltext || add_doc_id) {
			m_table->fts = fts_create(m_table);
			m_table->fts->cache = fts_cache_create(m_table);
		}
	}

	bool	is_temp = !dd_tab->is_persistent()
		&& (dd_tab->se_private_id()
		    >= dict_sys_t::s_num_hard_coded_tables);
	if (is_temp) {
		m_table->flags2 |= DICT_TF2_TEMPORARY;
	}

	if (is_encrypted) {
		/* We don't support encrypt intrinsic and temporary table.  */
		ut_ad(!m_table->is_intrinsic() && !m_table->is_temporary());
		DICT_TF2_FLAG_SET(m_table, DICT_TF2_ENCRYPTION);
	}

	heap = mem_heap_create(1000);

	/* Fill out each column info */
	for (unsigned i = 0; i < n_mysql_cols; i++) {
		const Field*	field = m_form->field[i];
		ulint		prtype = 0;
		unsigned	col_len = field->pack_length();

		/* The MySQL type code has to fit in 8 bits
		in the metadata stored in the InnoDB change buffer. */
		ut_ad(field->charset() == nullptr
		      || field->charset()->number <= MAX_CHAR_COLL_NUM);
		ut_ad(field->charset() == nullptr
		      || field->charset()->number > 0);

		ulint	nulls_allowed;
		ulint	unsigned_type;
		ulint	binary_type;
		ulint	long_true_varchar;
		ulint	charset_no;
		ulint	mtype = get_innobase_type_from_mysql_type(
			&unsigned_type, field);

		nulls_allowed = field->real_maybe_null() ? 0 : DATA_NOT_NULL;

		/* Convert non nullable fields in FTS AUX tables as nullable.
		This is because in 5.7, we created FTS AUX tables clustered
		index with nullable field, although NULLS are not inserted.
		When fields are nullable, the record layout is dependent on
		that. When registering FTS AUX Tables with new DD, we cannot
		register nullable fields as part of Primary Key. Hence we register
		them as non-nullabe in DD but treat as nullable in InnoDB.
		This way the compatibility with 5.7 FTS AUX tables is also
		maintained. */
		if (m_table->is_fts_aux()) {
			  if ((strcmp(field->field_name, "doc_id") == 0)
			      || (strcmp(field->field_name, "key") == 0)) {
				nulls_allowed = 0;
			}
		}

		binary_type = field->binary() ? DATA_BINARY_TYPE : 0;

		charset_no = 0;
		if (dtype_is_string_type(mtype)) {
			charset_no = static_cast<ulint>(
				field->charset()->number);
		}

		long_true_varchar = 0;
		if (field->type() == MYSQL_TYPE_VARCHAR) {
			col_len -= ((Field_varstring*) field)->length_bytes;

			if (((Field_varstring*) field)->length_bytes == 2) {
				long_true_varchar = DATA_LONG_TRUE_VARCHAR;
			}
		}

		ulint	is_virtual = (innobase_is_v_fld(field))
					? DATA_VIRTUAL : 0;

		bool    is_stored = innobase_is_s_fld(field);

		if (!is_virtual) {
			prtype = dtype_form_prtype(
				(ulint) field->type() | nulls_allowed
				| unsigned_type | binary_type
				| long_true_varchar, charset_no);
			dict_mem_table_add_col(m_table, heap, field->field_name,
					       mtype, prtype, col_len);
		} else {
			prtype = dtype_form_prtype(
				(ulint) field->type() | nulls_allowed
				| unsigned_type | binary_type
				| long_true_varchar | is_virtual, charset_no);
			dict_mem_table_add_v_col(
				m_table, heap, field->field_name, mtype,
				prtype, col_len, i,
				field->gcol_info->non_virtual_base_columns());
		}

		if (is_stored) {
			ut_ad(!is_virtual);
			/* Added stored column in m_s_cols list. */
			dict_mem_table_add_s_col(
				m_table,
				field->gcol_info->non_virtual_base_columns());
		}
	}

	ulint	j = 0;

	/* For each virtual column, we will need to set up its base column
	info */
	if (m_table->n_v_cols > 0) {
		for (unsigned i = 0; i < n_mysql_cols; i++) {
			dict_v_col_t*	v_col;

			Field*  field = m_form->field[i];

			if (!innobase_is_v_fld(field)) {
				continue;
			}

			v_col = dict_table_get_nth_v_col(m_table, j);

			j++;

			innodb_base_col_setup(m_table, field, v_col);
		}
	}

	if (add_doc_id) {
		/* Add the hidden FTS_DOC_ID column. */
		fts_add_doc_id_column(m_table, heap);
	}

	/* Add system columns to make adding index work */
	dict_table_add_system_columns(m_table, heap);

	mem_heap_free(heap);

	return(m_table);
}

/* Create metadata for specified tablespace, acquiring exlcusive MDL first
@param[in,out]	dd_client	data dictionary client
@param[in,out]	thd		THD
@param[in,out]	dd_space_name	dd tablespace name
@param[in]	space		InnoDB tablespace ID
@param[in]	flags		InnoDB tablespace flags
@param[in]	filename	filename of this tablespace
@param[in]	discarded	true if this tablespace was discarded
@param[in,out]	dd_space_id	dd_space_id
@retval false on success
@retval true on failure */
bool
create_dd_tablespace(
	dd::cache::Dictionary_client*	dd_client,
	THD*				thd,
	const char*			dd_space_name,
	space_id_t			space_id,
	ulint				flags,
	const char*			filename,
	bool				discarded,
	dd::Object_id&			dd_space_id)
{
	std::unique_ptr<dd::Tablespace> dd_space(
		dd::create_object<dd::Tablespace>());

	if (dd_space_name != nullptr) {
		dd_space->set_name(dd_space_name);
	}

	if (dd::acquire_exclusive_tablespace_mdl(
		thd, dd_space->name().c_str(), true)) {
		return(true);
	}

	dd_space->set_engine(innobase_hton_name);
	dd::Properties& p       = dd_space->se_private_data();
	p.set_uint32(dd_space_key_strings[DD_SPACE_ID],
		     static_cast<uint32>(space_id));
	p.set_uint32(dd_space_key_strings[DD_SPACE_FLAGS],
		     static_cast<uint32>(flags));
	if (discarded) {
		p.set_bool(dd_space_key_strings[DD_SPACE_DISCARD],
			   discarded);
	}

	dd::Tablespace_file*    dd_file = dd_space->add_file();
	dd_file->set_filename(filename);
	dd_file->se_private_data().set_uint32(
		dd_space_key_strings[DD_SPACE_ID],
		static_cast<uint32>(space_id));

	if (dd_client->store(dd_space.get())) {
		return(true);
	}

	dd_space_id = dd_space.get()->id();

	return(false);
}

/** Create metadata for implicit tablespace
@param[in,out]	dd_client	data dictionary client
@param[in,out]	thd		THD
@param[in]	space		InnoDB tablespace ID
@param[in]	filename	tablespace filename
@param[in]	discarded	true if this tablespace was discarded
@param[in,out]	dd_space_id	dd tablespace id
@retval false	on success
@retval true	on failure */
bool
dd_create_implicit_tablespace(
	dd::cache::Dictionary_client*	dd_client,
	THD*				thd,
	space_id_t			space,
	const char*			filename,
	bool				discarded,
	dd::Object_id&			dd_space_id)
{
	char	space_name[11 + sizeof reserved_implicit_name];

	snprintf(space_name, sizeof space_name, "%s.%u",
		 dict_sys_t::s_file_per_table_name, space);

	ulint flags = fil_space_get_flags(space);

	bool fail = create_dd_tablespace(
		dd_client, thd, space_name, space,
		flags, filename, discarded, dd_space_id);

	return(fail);
}

/** Drop a tablespace
@param[in,out]  dd_client       data dictionary client
@param[in,out]  thd             THD object
@param[in]      dd_space_id     dd tablespace id
@retval false   On success
@retval true    On failure */
bool
dd_drop_tablespace(
	dd::cache::Dictionary_client*	dd_client,
	THD*				thd,
	dd::Object_id			dd_space_id)
{
	dd::Tablespace*	dd_space;

	if (dd_client->acquire_uncached_uncommitted(dd_space_id, &dd_space)) {
		my_error(ER_INTERNAL_ERROR, MYF(0),
			 " InnoDB can't get tablespace object"
			 " for space ", dd_space_id);

		return(true);
	}

	ut_a(dd_space != nullptr);

	if (dd::acquire_exclusive_tablespace_mdl(
		thd, dd_space->name().c_str(), false)) {
		my_error(ER_INTERNAL_ERROR, MYF(0),
			 " InnoDB can't set exclusive MDL on"
			 " tablespace ", dd_space->name().c_str());

		return(true);
	}

	bool error = dd_client->drop(dd_space);
	DBUG_EXECUTE_IF("fail_while_dropping_dd_object",
			error = true;);

	if (error) {
		my_error(ER_INTERNAL_ERROR, MYF(0),
			 " InnoDB can't drop tablespace object",
			 dd_space->name().c_str());
	}

	return(error);
}

/** Check if a tablespace is implicit.
@param[in]	dd_space	tablespace metadata
@param[in]	space_id	InnoDB tablespace ID
@retval true	if the tablespace is implicit (file per table or partition)
@retval false	if the tablespace is shared (predefined or user-created) */
bool
dd_tablespace_is_implicit(const dd::Tablespace* dd_space, space_id_t space_id)
{
	const char*	name = dd_space->name().c_str();
	const char*	suffix = &name[sizeof reserved_implicit_name];
	char*		end;

	ut_d(uint32 id);
	ut_ad(!dd_space->se_private_data().get_uint32(
		      dd_space_key_strings[DD_SPACE_ID], &id));
	ut_ad(id == space_id);

	/* TODO: NewDD: WL#10436  NewDD: Implicit tablespace name
	should be same as table name.
	Once the tablespace name is same with the table name,
	this becomes invalid */
	if (strncmp(name,
		    dict_sys_t::s_file_per_table_name, suffix - name - 1)) {
		/* Not starting with innodb_file_per_table. */
		return(false);
	}

	if (suffix[-1] != '.' || suffix[0] == '\0'
	    || strtoul(suffix, &end, 10) != space_id
	    || *end != '\0') {
		ut_ad(!"invalid implicit tablespace name");
		return(false);
	}

	return(true);
}

/** Determine if a tablespace is implicit.
@param[in,out]	client		data dictionary client
@param[in]	dd_space_id	dd tablespace id
@param[out]	implicit	whether the tablespace is implicit tablespace
@param[out]	dd_space	DD space object
@retval false	on success
@retval true	on failure */
bool
dd_tablespace_is_implicit(
	dd::cache::Dictionary_client*	client,
	dd::Object_id			dd_space_id,
	bool*				implicit,
	dd::Tablespace**		dd_space)
{
	uint32			id = 0;

	const bool	fail
		= client->acquire_uncached_uncommitted<dd::Tablespace>(
			dd_space_id, dd_space)
		|| (*dd_space) == nullptr
		|| (*dd_space)->se_private_data().get_uint32(
			dd_space_key_strings[DD_SPACE_ID], &id);

	if (!fail) {
		*implicit = dd_tablespace_is_implicit(*dd_space, id);
	}

	return(fail);
}

/** Load foreign key constraint info for the dd::Table object.
@param[out]	m_table		InnoDB table handle
@param[in]	dd_table	Global DD table
@param[in]	col_names	column names, or NULL
@param[in]	ignore_err	DICT_ERR_IGNORE_FK_NOKEY or DICT_ERR_IGNORE_NONE
@param[in]	dict_locked	True if dict_sys->mutex is already held,
				otherwise false
@return DB_SUCCESS	if successfully load FK constraint */
dberr_t
dd_table_load_fk_from_dd(
	dict_table_t*			m_table,
	const dd::Table*		dd_table,
	const char**			col_names,
	dict_err_ignore_t		ignore_err,
	bool				dict_locked)
{
	dberr_t	err = DB_SUCCESS;

	/* Now fill in the foreign key info */
	for (const dd::Foreign_key* key : dd_table->foreign_keys()) {
		char	buf[MAX_FULL_NAME_LEN + 1];

		if (*(key->name().c_str()) == '#'
		    && *(key->name().c_str() + 1) == 'f') {
			continue;
		}

		dd::String_type	db_name = key->referenced_table_schema_name();
		dd::String_type	tb_name = key->referenced_table_name();

		bool	truncated;
		build_table_filename(buf, sizeof(buf),
				     db_name.c_str(), tb_name.c_str(),
				     NULL, 0, &truncated);
		ut_ad(!truncated);
		char	norm_name[FN_REFLEN];
		normalize_table_name(norm_name, buf);

		dict_foreign_t* foreign = dict_mem_foreign_create();
		foreign->foreign_table_name = mem_heap_strdup(
			foreign->heap, m_table->name.m_name);

		dict_mem_foreign_table_name_lookup_set(foreign, TRUE);

		if (innobase_get_lower_case_table_names() == 2) {
			innobase_casedn_str(norm_name);
		} else {
#ifndef _WIN32
			if (innobase_get_lower_case_table_names() == 1) {
				innobase_casedn_str(norm_name);
			}
#endif /* !_WIN32 */
		}

		foreign->referenced_table_name = mem_heap_strdup(
			foreign->heap, norm_name);
		dict_mem_referenced_table_name_lookup_set(foreign, TRUE);
		ulint	db_len = dict_get_db_name_len(m_table->name.m_name);

		ut_ad(db_len > 0);

		memcpy(buf, m_table->name.m_name, db_len);

		buf[db_len] = '\0';

		snprintf(norm_name, sizeof norm_name, "%s/%s",
			 buf, key->name().c_str());

		foreign->id = mem_heap_strdup(
			foreign->heap, norm_name);

		switch (key->update_rule()) {
		case dd::Foreign_key::RULE_NO_ACTION:
			foreign->type = DICT_FOREIGN_ON_UPDATE_NO_ACTION;
			break;
		case dd::Foreign_key::RULE_RESTRICT:
		case dd::Foreign_key::RULE_SET_DEFAULT:
			foreign->type = 0;
			break;
		case dd::Foreign_key::RULE_CASCADE:
			foreign->type = DICT_FOREIGN_ON_UPDATE_CASCADE;
			break;
		case dd::Foreign_key::RULE_SET_NULL:
			foreign->type = DICT_FOREIGN_ON_UPDATE_SET_NULL;
			break;
		default:
			ut_ad(0);
		}

		switch (key->delete_rule()) {
		case dd::Foreign_key::RULE_NO_ACTION:
			foreign->type |= DICT_FOREIGN_ON_DELETE_NO_ACTION;
		case dd::Foreign_key::RULE_RESTRICT:
		case dd::Foreign_key::RULE_SET_DEFAULT:
			break;
		case dd::Foreign_key::RULE_CASCADE:
			foreign->type |= DICT_FOREIGN_ON_DELETE_CASCADE;
			break;
		case dd::Foreign_key::RULE_SET_NULL:
			foreign->type |= DICT_FOREIGN_ON_DELETE_SET_NULL;
			break;
		default:
			ut_ad(0);
		}

		foreign->n_fields = key->elements().size();

		foreign->foreign_col_names = static_cast<const char**>(
			mem_heap_alloc(foreign->heap,
				       foreign->n_fields * sizeof(void*)));

		foreign->referenced_col_names = static_cast<const char**>(
			mem_heap_alloc(foreign->heap,
				       foreign->n_fields * sizeof(void*)));

		ulint	num_ref = 0;

		for (const dd::Foreign_key_element* key_e : key->elements()) {
			dd::String_type	ref_col_name
				 = key_e->referenced_column_name();

			foreign->referenced_col_names[num_ref]
				= mem_heap_strdup(foreign->heap,
						  ref_col_name.c_str());
			ut_ad(ref_col_name.c_str());

			const dd::Column*	f_col =  &key_e->column();
			foreign->foreign_col_names[num_ref]
				= mem_heap_strdup(
					foreign->heap, f_col->name().c_str());
			num_ref++;
		}

		if (!dict_locked) {
			mutex_enter(&dict_sys->mutex);
		}
#ifdef UNIV_DEBUG
		dict_table_t*   for_table;

		for_table = dict_table_check_if_in_cache_low(
			foreign->foreign_table_name_lookup);

		ut_ad(for_table);
#endif
		/* Fill in foreign->foreign_table and index, then add to
		dict_table_t */
		err = dict_foreign_add_to_cache(
			foreign, col_names, FALSE, true, ignore_err);
		if (!dict_locked) {
			mutex_exit(&dict_sys->mutex);
		}

		if (err != DB_SUCCESS) {
			break;
		}

		/* Set up the FK virtual column info */
		dict_mem_table_free_foreign_vcol_set(m_table);
		dict_mem_table_fill_foreign_vcol_set(m_table);
	}
	return(err);
}

/** Load foreign key constraint for the table. Note, it could also open
the foreign table, if this table is referenced by the foreign table
@param[in,out]	client		data dictionary client
@param[in]	tbl_name	Table Name
@param[in]	col_names	column names, or NULL
@param[out]	m_table		InnoDB table handle
@param[in]	dd_table	Global DD table
@param[in]	thd		thread THD
@param[in]	dict_locked	True if dict_sys->mutex is already held,
				otherwise false
@param[in]	check_charsets	whether to check charset compatibility
@param[in,out]	fk_tables	name list for tables that refer to this table
@return DB_SUCCESS	if successfully load FK constraint */
dberr_t
dd_table_load_fk(
	dd::cache::Dictionary_client*	client,
	const char*			tbl_name,
	const char**			col_names,
	dict_table_t*			m_table,
	const dd::Table*		dd_table,
	THD*				thd,
	bool				dict_locked,
	bool				check_charsets,
	dict_names_t*			fk_tables)
{
	dberr_t			err = DB_SUCCESS;
	dict_err_ignore_t	ignore_err = DICT_ERR_IGNORE_NONE;

	/* Check whether FOREIGN_KEY_CHECKS is set to 0. If so, the table
	can be opened even if some FK indexes are missing. If not, the table
	can't be opened in the same situation */
	if (thd_test_options(thd, OPTION_NO_FOREIGN_KEY_CHECKS)) {
		ignore_err = DICT_ERR_IGNORE_FK_NOKEY;
	}

	err = dd_table_load_fk_from_dd(m_table, dd_table, col_names,
				       ignore_err, dict_locked);

	if (err != DB_SUCCESS) {
		return(err);
	}

	if (dict_locked) {
		mutex_exit(&dict_sys->mutex);
	}

	err = dd_table_check_for_child(client, tbl_name, col_names, m_table,
				       dd_table, thd, check_charsets,
				       ignore_err, fk_tables);

	if (dict_locked) {
		mutex_enter(&dict_sys->mutex);
	}

	return(err);
}

/** Load foreign key constraint for the table. Note, it could also open
the foreign table, if this table is referenced by the foreign table
@param[in,out]	client		data dictionary client
@param[in]	tbl_name	Table Name
@param[in]	col_names	column names, or NULL
@param[out]	m_table		InnoDB table handle
@param[in]	dd_table	Global DD table
@param[in]	thd		thread THD
@param[in]	check_charsets	whether to check charset compatibility
@param[in]	ignore_err	DICT_ERR_IGNORE_FK_NOKEY or DICT_ERR_IGNORE_NONE
@param[in,out]	fk_tables	name list for tables that refer to this table
@return DB_SUCCESS	if successfully load FK constraint */
dberr_t
dd_table_check_for_child(
	dd::cache::Dictionary_client*	client,
	const char*			tbl_name,
	const char**			col_names,
	dict_table_t*			m_table,
	const dd::Table*		dd_table,
	THD*				thd,
	bool				check_charsets,
	dict_err_ignore_t		ignore_err,
	dict_names_t*			fk_tables)
{
	dberr_t	err = DB_SUCCESS;

	/* TODO: NewDD: Temporary ignore DD system table until
	WL#6049 inplace */
	if (!dict_sys_t::is_hardcoded(m_table->id) && fk_tables != nullptr) {
		std::vector<dd::String_type>	child_schema;
		std::vector<dd::String_type>	child_name;

		char    name_buf1[MAX_DATABASE_NAME_LEN + 1];
		char    name_buf2[MAX_TABLE_NAME_LEN + 1];

		dd_parse_tbl_name(m_table->name.m_name,
				  name_buf1, name_buf2, nullptr, nullptr);

		if (client->fetch_fk_children_uncached(
			name_buf1, name_buf2, &child_schema, &child_name)) {
			return(DB_ERROR);
		}

		std::vector<dd::String_type>::iterator it = child_name.begin();
		for (auto& db_name : child_schema) {
			dd::String_type	tb_name = *it;
			char	buf[2 * NAME_CHAR_LEN * 5 + 2 + 1];
			bool	truncated;
			build_table_filename(
				buf, sizeof(buf), db_name.c_str(),
				tb_name.c_str(), NULL, 0, &truncated);
			ut_ad(!truncated);
			char	full_name[FN_REFLEN];
			normalize_table_name(full_name, buf);

			if (innobase_get_lower_case_table_names() == 2) {
				innobase_casedn_str(full_name);
			} else {
#ifndef _WIN32
				if (innobase_get_lower_case_table_names() == 1) {
				       innobase_casedn_str(full_name);
				}
#endif /* !_WIN32 */
			}

			mutex_enter(&dict_sys->mutex);

			/* Load the foreign table first */
			dict_table_t*	foreign_table =
				dd_table_open_on_name_in_mem(
					full_name, true);

			if (foreign_table) {
				for (auto &fk : foreign_table->foreign_set) {
					if (strcmp(fk->referenced_table_name,
						   tbl_name) != 0) {
						continue;
					}

					if (fk->referenced_table) {
						ut_ad(fk->referenced_table == m_table);
					} else {
						err = dict_foreign_add_to_cache(
							fk, col_names,
							check_charsets,
							false,
							ignore_err);
						if (err != DB_SUCCESS) {
							foreign_table->release();
							mutex_exit(
							&dict_sys->mutex);
							return(err);
						}
					}
				}
				foreign_table->release();
			} else {
				/* To avoid recursively loading the tables
				related through the foreign key constraints,
				the child table name is saved here. The child
				table will be loaded later, along with its
				foreign key constraint. */
				lint old_size = mem_heap_get_size(
					m_table->heap);

				fk_tables->push_back(
					mem_heap_strdupl(m_table->heap,
						full_name,
						strlen(full_name)));

				lint new_size = mem_heap_get_size(
					m_table->heap);
				dict_sys->size += new_size - old_size;
			}

			mutex_exit(&dict_sys->mutex);

			ut_ad(it != child_name.end());
			++it;
		}
	}

	return(err);
}

/** Get tablespace name of dd::Table
@tparam		Table		dd::Table or dd::Partition
@param[in]	dd_table	dd table object
@return the tablespace name. */
template<typename Table>
const char*
dd_table_get_space_name(
	const Table*		dd_table)
{
	dd::Tablespace*		dd_space = nullptr;
	THD*			thd = current_thd;
	const char*		space_name;

	DBUG_ENTER("dd_table_get_space_name");
	ut_ad(!srv_is_being_shutdown);

	dd::cache::Dictionary_client*	client = dd::get_dd_client(thd);
	dd::cache::Dictionary_client::Auto_releaser	releaser(client);

	dd::Object_id   dd_space_id = (*dd_table->indexes().begin())
		->tablespace_id();

	if (client->acquire_uncached_uncommitted<dd::Tablespace>(
		dd_space_id, &dd_space)) {
		ut_ad(false);
		DBUG_RETURN(nullptr);
	}

	ut_a(dd_space != nullptr);
	space_name = dd_space->name().c_str();

	DBUG_RETURN(space_name);
}

/** Using the table->heap, copy the null-terminated filepath into
table->data_dir_path and replace the 'databasename/tablename.ibd'
portion with 'tablename'.
This allows SHOW CREATE TABLE to return the correct DATA DIRECTORY path.
Make this data directory path only if it has not yet been saved.
@param[in,out]	table		table obj
@param[in]	filepath	filepath of tablespace */
static
void
dd_save_data_dir_path(
       dict_table_t*   table,
       char*           filepath)
{
       ut_ad(mutex_own(&dict_sys->mutex));
       ut_ad(DICT_TF_HAS_DATA_DIR(table->flags));

       ut_ad(!table->data_dir_path);
       ut_ad(filepath);

       /* Be sure this filepath is not the default filepath. */
       char*   default_filepath = fil_make_filepath(
                       NULL, table->name.m_name, IBD, false);
       if (default_filepath) {
               if (0 != strcmp(filepath, default_filepath)) {
                       ulint pathlen = strlen(filepath);
                       ut_a(pathlen < OS_FILE_MAX_PATH);
                       ut_a(0 == strcmp(filepath + pathlen - 4, DOT_IBD));

                       table->data_dir_path = mem_heap_strdup(
                               table->heap, filepath);
                       os_file_make_data_dir_path(table->data_dir_path);
               }

               ut_free(default_filepath);
       }
}

/** Get the first filepath from mysql.tablespace_datafiles for a given space_id.
@tparam		Table		dd::Table or dd::Partition
@param[in,out]	heap		heap for store file name.
@param[in]	table		dict table
@param[in]	dd_table	dd table obj
@return First filepath (caller must invoke ut_free() on it)
@retval NULL if no mysql.tablespace_datafilesentry was found. */
template<typename Table>
char*
dd_get_first_path(
	mem_heap_t*	heap,
	dict_table_t*	table,
	Table*		dd_table)
{
	char*		filepath = nullptr;
	dd::Tablespace*	dd_space = nullptr;
	THD*		thd = current_thd;
	MDL_ticket*     mdl = nullptr;
	dd::Object_id   dd_space_id;

	ut_ad(!srv_is_being_shutdown);
	ut_ad(!mutex_own(&dict_sys->mutex));

	dd::cache::Dictionary_client*	client = dd::get_dd_client(thd);
	dd::cache::Dictionary_client::Auto_releaser	releaser(client);

	if (dd_table == nullptr) {
		char		db_buf[MAX_DATABASE_NAME_LEN + 1];
		char		tbl_buf[MAX_TABLE_NAME_LEN + 1];
		const dd::Table*	table_def = nullptr;

		if (!dd_parse_tbl_name(
<<<<<<< HEAD
				table->name.m_name, db_buf, tbl_buf, NULL, NULL)
=======
				table->name.m_name, db_buf, tbl_buf, nullptr)
>>>>>>> 61b2f909
		    || dd_mdl_acquire(thd, &mdl, db_buf, tbl_buf)) {
			return(filepath);
		}

		if (client->acquire(db_buf, tbl_buf, &table_def)
			|| table_def == nullptr) {
			dd_mdl_release(thd, &mdl);
			return(filepath);
		}

		dd_space_id = dd_first_index(table_def)->tablespace_id();

		dd_mdl_release(thd, &mdl);
	} else {
		dd_space_id = dd_first_index(dd_table)->tablespace_id();
	}

	if (client->acquire_uncached_uncommitted<dd::Tablespace>(
		dd_space_id, &dd_space)) {
		ut_a(false);
	}

	ut_a(dd_space != nullptr);
	dd::Tablespace_file*	dd_file = const_cast<
		dd::Tablespace_file*>(*(dd_space->files().begin()));

	filepath = mem_heap_strdup(heap, dd_file->filename().c_str());

	return(filepath);
}

/** Make sure the data_dir_path is saved in dict_table_t if DATA DIRECTORY
was used. Try to read it from the fil_system first, then from NEW DD.
@tparam		Table		dd::Table or dd::Partition
@param[in,out]	table		Table object
@param[in]	dd_table	DD table object
@param[in]	dict_mutex_own	true if dict_sys->mutex is owned already */
template<typename Table>
void
dd_get_and_save_data_dir_path(
	dict_table_t*	table,
	const Table*	dd_table,
	bool		dict_mutex_own)
{
	mem_heap_t*		heap = NULL;

	if (DICT_TF_HAS_DATA_DIR(table->flags)
	    && (!table->data_dir_path)) {
		char*	path = fil_space_get_first_path(table->space);

		if (!dict_mutex_own) {
			dict_mutex_enter_for_mysql();
		}

		if (path == NULL) {
			heap = mem_heap_create(1000);
			dict_mutex_exit_for_mysql();
			path = dd_get_first_path(heap, table, dd_table);
			dict_mutex_enter_for_mysql();
		}

		if (path != NULL) {
			dd_save_data_dir_path(table, path);
		}

		if (table->data_dir_path == NULL) {
			/* Since we did not set the table data_dir_path,
			unset the flag. */
			table->flags &= ~DICT_TF_MASK_DATA_DIR;
		}

		if (!dict_mutex_own) {
			dict_mutex_exit_for_mysql();
		}

		if (heap) {
			mem_heap_free(heap);
		} else {
			ut_free(path);
		}
	}
}

template void dd_get_and_save_data_dir_path<dd::Table>(
	dict_table_t*, const dd::Table*, bool);

template void dd_get_and_save_data_dir_path<dd::Partition>(
	dict_table_t*, const dd::Partition*, bool);

/** Get the meta-data filename from the table name for a
single-table tablespace.
@param[in,out]	table		table object
@param[in]	dd_table	DD table object
@param[out]	filename	filename
@param[in]	max_len		filename max length */
void
dd_get_meta_data_filename(
	dict_table_t*		table,
	dd::Table*		dd_table,
	char*			filename,
	ulint			max_len)
{
	ulint		len;
	char*		path;

	/* Make sure the data_dir_path is set. */
	dd_get_and_save_data_dir_path(table, dd_table, false);

	if (DICT_TF_HAS_DATA_DIR(table->flags)) {
		ut_a(table->data_dir_path);

		path = fil_make_filepath(
			table->data_dir_path, table->name.m_name, CFG, true);
	} else {
		path = fil_make_filepath(NULL, table->name.m_name, CFG, false);
	}

	ut_a(path);
	len = ut_strlen(path);
	ut_a(max_len >= len);

	strcpy(filename, path);

	ut_free(path);
}

/** Opens a tablespace for dd_load_table_one()
@tparam		Table		dd::Table or dd::Partition
@param[in,out]	dd_table	dd table
@param[in,out]	table		A table that refers to the tablespace to open
@param[in,out]	heap		A memory heap
@param[in]	ignore_err	Whether to ignore an error. */
template<typename Table>
void
dd_load_tablespace(
	const Table*			dd_table,
	dict_table_t*			table,
	mem_heap_t*			heap,
	dict_err_ignore_t		ignore_err)
{
	bool	alloc_from_heap = false;

	ut_ad(!table->is_temporary());
	ut_ad(mutex_own(&dict_sys->mutex));

	/* The system and temporary tablespaces are preloaded and always available. */
	if (fsp_is_system_or_temp_tablespace(table->space)) {
		return;
	}

	if (table->flags2 & DICT_TF2_DISCARDED) {
		ib::warn() << "Tablespace for table " << table->name
			<< " is set as discarded.";
		table->ibd_file_missing = TRUE;
		return;
	}

	/* A file-per-table table name is also the tablespace name.
	A general tablespace name is not the same as the table name.
	Use the general tablespace name if it can be read from the
	dictionary, if not use 'innodb_general_##. */
	char*	shared_space_name = nullptr;
	char*	space_name;
	if (DICT_TF_HAS_SHARED_SPACE(table->flags)) {
		if (table->space == dict_sys_t::s_space_id) {
			shared_space_name = mem_strdup(
				dict_sys_t::s_dd_space_name);
		}
		else if (srv_sys_tablespaces_open) {
			/* For avoiding deadlock, we need to exit
			dict_sys->mutex. */
			mutex_exit(&dict_sys->mutex);
			shared_space_name = mem_strdup(
				dd_table_get_space_name(dd_table));
			mutex_enter(&dict_sys->mutex);
		}
		else {
			/* Make the temporary tablespace name. */
			shared_space_name = static_cast<char*>(
				ut_malloc_nokey(
					strlen(general_space_name) + 20));

			sprintf(shared_space_name, "%s_" ULINTPF,
				general_space_name,
				static_cast<ulint>(table->space));
		}
		space_name = shared_space_name;
	}
	else {
		space_name = table->name.m_name;
	}

	/* The tablespace may already be open. */
	if (fil_space_for_table_exists_in_mem(
		table->space, space_name, false,
		true, heap, table->id)) {
		ut_free(shared_space_name);
		return;
	}

	if (!(ignore_err & DICT_ERR_IGNORE_RECOVER_LOCK)) {
		ib::error() << "Failed to find tablespace for table "
			<< table->name << " in the cache. Attempting"
			" to load the tablespace with space id "
			<< table->space;
	}

	/* Use the remote filepath if needed. This parameter is optional
	in the call to fil_ibd_open(). If not supplied, it will be built
	from the space_name. */
	char* filepath = nullptr;
	if (DICT_TF_HAS_DATA_DIR(table->flags)) {
		/* This will set table->data_dir_path from either
		fil_system */
		dd_get_and_save_data_dir_path(table, dd_table, true);

		if (table->data_dir_path) {
			filepath = fil_make_filepath(
				table->data_dir_path,
				table->name.m_name, IBD, true);
		}

	}
	else if (DICT_TF_HAS_SHARED_SPACE(table->flags)) {

		mutex_exit(&dict_sys->mutex);
		filepath = dd_get_first_path(heap, table, dd_table);
		mutex_enter(&dict_sys->mutex);
		if (filepath == nullptr) {
			ib::warn() << "Could not find the filepath"
				" for table " << table->name <<
				", space ID " << table->space;
		} else {
			alloc_from_heap = true;
		}
	}

	/* Try to open the tablespace.  We set the 2nd param (fix_dict) to
	false because we do not have an x-lock on dict_operation_lock */
	bool is_encrypted = dict_table_is_encrypted(table);
	ulint fsp_flags = dict_tf_to_fsp_flags(table->flags,
		is_encrypted);

	dberr_t err = fil_ibd_open(
		true, FIL_TYPE_TABLESPACE, table->space,
		fsp_flags, space_name, filepath, true);

	if (err != DB_SUCCESS) {
		/* We failed to find a sensible tablespace file */
		table->ibd_file_missing = TRUE;
	}

	ut_free(shared_space_name);
	if (!alloc_from_heap && filepath) {
		ut_free(filepath);
	}
}

/** Open or load a table definition based on a Global DD object.
@tparam		Table		dd::Table or dd::Partition
@param[in,out]	client		data dictionary client
@param[in]	table		MySQL table definition
@param[in]	norm_name	Table Name
@param[in]	dd_table	Global DD table or partition object
@param[in]	thd		thread THD
@param[in,out]	fk_list		stack of table names which neet to load
@return ptr to dict_table_t filled, otherwise, nullptr */
template<typename Table>
dict_table_t*
dd_open_table_one(
	dd::cache::Dictionary_client*	client,
	const TABLE*			table,
	const char*			norm_name,
	const Table*			dd_table,
	THD*				thd,
	dict_names_t&			fk_list)
{
	ut_ad(dd_table != nullptr);

	bool		implicit;
	dd::Tablespace*	dd_space = nullptr;

	if (dd_table->tablespace_id() == dict_sys_t::s_dd_space_id) {
		/* DD tables are in shared DD tablespace */
		implicit = false;
	} else if (dd_tablespace_is_implicit(
		client, dd_first_index(dd_table)->tablespace_id(),
		&implicit, &dd_space)) {
		/* Tablespace no longer exist, it could be already dropped */
		return(nullptr);
	}

	const bool      zip_allowed = srv_page_size <= UNIV_ZIP_SIZE_MAX;
	const bool	strict = false;
	bool		first_index = true;

	/* Create dict_table_t for the table */
	dict_table_t* m_table = dd_fill_dict_table(
		dd_table, table, norm_name,
		NULL, zip_allowed, strict, thd, implicit);

	if (m_table == nullptr) {
		return(nullptr);
	}

	/* Create dict_index_t for the table */
	mutex_enter(&dict_sys->mutex);
	int	ret;
	ret = dd_fill_dict_index(
		dd_table->table(), table, m_table, NULL, zip_allowed,
		strict, thd);
	mutex_exit(&dict_sys->mutex);

	if (ret != 0) {
		return(nullptr);
	}

	if (dd_space && !implicit) {
		const char*     name = dd_space->name().c_str();
		if (name) {
			m_table->tablespace = mem_heap_strdupl(
				m_table->heap, name, strlen(name));
		}
	}

	if (Field** autoinc_col = table->s->found_next_number_field) {
		const dd::Properties& p = dd_table->table().se_private_data();
		dict_table_autoinc_set_col_pos(
			m_table, (*autoinc_col)->field_index);
		uint64	version, autoinc = 0;
		if (p.get_uint64(dd_table_key_strings[DD_TABLE_VERSION],
				 &version)
		    || p.get_uint64(dd_table_key_strings[DD_TABLE_AUTOINC],
				    &autoinc)) {
			ut_ad(!"problem setting AUTO_INCREMENT");
			return(nullptr);
		}

		m_table->version = version;
		dict_table_autoinc_lock(m_table);
		dict_table_autoinc_initialize(m_table, autoinc + 1);
		dict_table_autoinc_unlock(m_table);
		m_table->autoinc_persisted = autoinc;
	}

	mem_heap_t*	heap = mem_heap_create(1000);
	bool		fail = false;

	/* Now fill the space ID and Root page number for each index */
	dict_index_t*	index = m_table->first_index();
	for (const auto dd_index : dd_table->indexes()) {
		ut_ad(index != nullptr);

		const dd::Properties&	se_private_data
			= dd_index->se_private_data();
		uint64			id = 0;
		uint32			root = 0;
		uint32			sid = 0;
		uint64			trx_id = 0;
		dd::Object_id		index_space_id =
			dd_index->tablespace_id();
		dd::Tablespace*	index_space = nullptr;

		if (dd_table->tablespace_id() == dict_sys_t::s_dd_space_id) {
			sid = dict_sys_t::s_space_id;
		} else if (dd_table->tablespace_id()
			   == dict_sys_t::s_dd_temp_space_id) {
			sid = dict_sys_t::s_temp_space_id;
		} else {
			if (client->acquire_uncached_uncommitted<
			    dd::Tablespace>(index_space_id, &index_space)) {
				my_error(ER_TABLESPACE_MISSING, MYF(0),
					 m_table->name.m_name);
				fail = true;
				break;
			}

			if (index_space->se_private_data().get_uint32(
				dd_space_key_strings[DD_SPACE_ID],
				&sid)) {
				fail = true;
				break;
			}
		}

		if (first_index) {
			ut_ad(m_table->space == 0);
			m_table->space = sid;
			m_table->dd_space_id = index_space_id;

			mutex_enter(&dict_sys->mutex);
			dd_load_tablespace(dd_table, m_table, heap,
				DICT_ERR_IGNORE_RECOVER_LOCK);
			mutex_exit(&dict_sys->mutex);
			first_index = false;
		}

		if (se_private_data.get_uint64(
			    dd_index_key_strings[DD_INDEX_ID], &id)
		    || se_private_data.get_uint32(
			    dd_index_key_strings[DD_INDEX_ROOT], &root)
		    || se_private_data.get_uint64(
			    dd_index_key_strings[DD_INDEX_TRX_ID], &trx_id)) {
			fail = true;
			break;
		}

		ut_ad(root > 1);
		ut_ad(index->type & DICT_FTS || root != FIL_NULL
			|| dict_table_is_discarded(m_table));
		ut_ad(id != 0);
		index->page = root;
		index->space = sid;
		index->id = id;
		index->trx_id = trx_id;
		index = index->next();
	}

	mutex_enter(&dict_sys->mutex);

	if (fail) {
		for (dict_index_t* index = UT_LIST_GET_LAST(m_table->indexes);
		     index != nullptr;
		     index = UT_LIST_GET_LAST(m_table->indexes)) {
			dict_index_remove_from_cache(m_table, index);
		}
		dict_mem_table_free(m_table);
		mutex_exit(&dict_sys->mutex);
		mem_heap_free(heap);

		return(nullptr);
	}

	/* Re-check if the table has been opened/added by a concurrent
	thread */
	dict_table_t*	exist = dict_table_check_if_in_cache_low(norm_name);
	if (exist != nullptr) {
		for (dict_index_t* index = UT_LIST_GET_LAST(m_table->indexes);
		     index != nullptr;
		     index = UT_LIST_GET_LAST(m_table->indexes)) {
			dict_index_remove_from_cache(m_table, index);
		}
		dict_mem_table_free(m_table);

		m_table = exist;
	} else {
		dict_table_add_to_cache(m_table, TRUE, heap);

		if (dict_sys->dynamic_metadata != nullptr) {
			dict_table_load_dynamic_metadata(m_table);
		}
	}

	m_table->acquire();

	mutex_exit(&dict_sys->mutex);

	/* Check if this is a DD system table */
	if (m_table != nullptr) {
<<<<<<< HEAD
		char db_buf[MAX_DATABASE_NAME_LEN];
		char tbl_buf[MAX_TABLE_NAME_LEN];
		dd_parse_tbl_name(m_table->name.m_name, db_buf, tbl_buf,
				  nullptr, nullptr);
=======
		char db_buf[MAX_DATABASE_NAME_LEN + 1];
		char tbl_buf[MAX_TABLE_NAME_LEN + 1];
		dd_parse_tbl_name(m_table->name.m_name, db_buf, tbl_buf, NULL);
>>>>>>> 61b2f909
		m_table->is_dd_table = dd::get_dictionary()->is_dd_table_name(
			db_buf, tbl_buf);
	}

	/* Load foreign key info. It could also register child table(s) that
	refers to current table */
	if (exist == nullptr) {
		dd_table_load_fk(client, norm_name, nullptr,
				 m_table, &dd_table->table(), thd, false,
				 true, &fk_list);
	}
	mem_heap_free(heap);

	return(m_table);
}

/** Open single table with name
@param[in,out]	client		data dictionary client
@param[in]	name		table name
@param[in]	dict_locked	dict_sys mutex is held or not
@param[in,out]	fk_list		foreign key name list
@param[in]	thd		thread THD */
static
void
dd_open_table_one_on_name(
	dd::cache::Dictionary_client*	client,
	const char*			name,
	bool				dict_locked,
	dict_names_t&			fk_list,
	THD*				thd)
{
	dict_table_t*		table = nullptr;
	const dd::Table*	dd_table = nullptr;

	if (!dict_locked) {
		mutex_enter(&dict_sys->mutex);
	}

	table = dict_table_check_if_in_cache_low(name);

	/* Exit sys mutex to access server info */
	mutex_exit(&dict_sys->mutex);

	if (!table) {
		MDL_ticket*     mdl = nullptr;
		char		db_buf[MAX_DATABASE_NAME_LEN + 1];
		char		tbl_buf[MAX_TABLE_NAME_LEN + 1];

		if (!dd_parse_tbl_name(
			name, db_buf, tbl_buf, nullptr, nullptr)) {
			goto func_exit;
		}

		if (dd_mdl_acquire(thd, &mdl, db_buf, tbl_buf)) {
			goto func_exit;
		}

		if (client->acquire(db_buf, tbl_buf, &dd_table)
		    || dd_table == nullptr) {
			dd_mdl_release(thd, &mdl);
			goto func_exit;
		}

		ut_ad(dd_table->se_private_id()
		      != dd::INVALID_OBJECT_ID);

		TABLE_SHARE	ts;

		init_tmp_table_share(thd,
			&ts, db_buf, strlen(db_buf),
			dd_table->name().c_str(),
			""/* file name */, nullptr);

		ulint error = open_table_def_suppress_invalid_meta_data(
				thd, &ts, *dd_table);

		if (error != 0) {
			dd_mdl_release(thd, &mdl);
			goto func_exit;
		}

		TABLE	td;

		error = open_table_from_share(thd, &ts,
			dd_table->name().c_str(),
			0, OPEN_FRM_FILE_ONLY, 0,
			&td, false, dd_table);

		if (error != 0) {
			free_table_share(&ts);
			dd_mdl_release(thd, &mdl);
			goto func_exit;
		}

		table = dd_open_table_one(
			client, &td, name, dd_table, thd, fk_list);

		closefrm(&td, false);
		free_table_share(&ts);
		if (table != NULL) {
			dd_table_close(table, thd, &mdl, false);
		} else {
			dd_mdl_release(thd, &mdl);
		}
	}

func_exit:

	if (dict_locked) {
		mutex_enter(&dict_sys->mutex);
	}
}

/** Open foreign tables reference a table.
@param[in,out]	client		data dictionary client
@param[in]	fk_list		foreign key name list
@param[in]	dict_locked	dict_sys mutex is locked or not
@param[in]	thd		thread THD */
void
dd_open_fk_tables(
	dd::cache::Dictionary_client*	client,
	dict_names_t&			fk_list,
	bool				dict_locked,
	THD*				thd)
{
	while (!fk_list.empty()) {
		char*	name  = const_cast<char*>(fk_list.front());

		if (innobase_get_lower_case_table_names() == 2) {
			innobase_casedn_str(name);
		} else {
#ifndef _WIN32
			if (innobase_get_lower_case_table_names() == 1) {
			       innobase_casedn_str(name);
			}
#endif /* !_WIN32 */
		}

		dd_open_table_one_on_name(client, name, dict_locked,
					  fk_list, thd);

		fk_list.pop_front();
	}
}

extern const char* fts_common_tables[];

/** Open FTS AUX tables
@param[in,out]	client		data dictionary client
@param[in]	table		fts table
@param[in]	dict_locked	dict_sys mutex id held or not
@param[in]	thd		thread THD */
static
void
dd_open_fts_aux_tables(
	dd::cache::Dictionary_client*	client,
	const dict_table_t*		table,
	bool				dict_locked,
	THD*				thd)
{
	ulint		i;
	fts_table_t	fts_table;
	dict_names_t	fk_list;

	FTS_INIT_FTS_TABLE(&fts_table, NULL, FTS_COMMON_TABLE, table);

	/* Rename common auxiliary tables */
	for (i = 0; fts_common_tables[i] != nullptr; ++i) {
		char    table_name[MAX_FULL_NAME_LEN + 1];

		fts_table.suffix = fts_common_tables[i];

		fts_get_table_name(&fts_table, table_name);
		dd_open_table_one_on_name(client, table_name,
					  dict_locked, fk_list, thd);
	}

	fts_t* fts = table->fts;

	/* Rename index specific auxiliary tables */
	for (i = 0; fts->indexes != 0 && i < ib_vector_size(fts->indexes);
	     ++i) {
		dict_index_t* index;

		index = static_cast<dict_index_t*>(
			ib_vector_getp(fts->indexes, i));

		FTS_INIT_INDEX_TABLE(&fts_table, NULL, FTS_INDEX_TABLE, index);

		for (ulint j = 0; j < FTS_NUM_AUX_INDEX; ++j) {
			char table_name[MAX_FULL_NAME_LEN + 1];

			fts_table.suffix = fts_get_suffix(j);

			fts_get_table_name(&fts_table, table_name);
			dd_open_table_one_on_name(client, table_name,
						  dict_locked, fk_list, thd);
		}
	}
}

/** Open or load a table definition based on a Global DD object.
@tparam		Table		dd::Table or dd::Partition
@param[in,out]	client		data dictionary client
@param[in]	table		MySQL table definition
@param[in]	norm_name	Table Name
@param[in]	dd_table	Global DD table or partition object
@param[in]	thd		thread THD
@return ptr to dict_table_t filled, otherwise, nullptr */
template<typename Table>
dict_table_t*
dd_open_table(
	dd::cache::Dictionary_client*	client,
	const TABLE*			table,
	const char*			norm_name,
	const Table*			dd_table,
	THD*				thd)
{
	dict_table_t*			m_table = nullptr;
	dict_names_t			fk_list;

	m_table = dd_open_table_one(client, table, norm_name,
				    dd_table, thd, fk_list);

	/* If there is foreign table references to this table, we will
	try to open them */
	if (m_table != nullptr && !fk_list.empty()) {
		dd::cache::Dictionary_client*	client
			= dd::get_dd_client(thd);
		dd::cache::Dictionary_client::Auto_releaser
			releaser(client);

		dd_open_fk_tables(client, fk_list, false, thd);
	}

	if (m_table && m_table->fts) {
		dd_open_fts_aux_tables(client, m_table, false, thd);
	}

	return(m_table);
}

template dict_table_t* dd_open_table<dd::Table>(
	dd::cache::Dictionary_client*, const TABLE*, const char*,
	const dd::Table*, THD*);

template dict_table_t* dd_open_table<dd::Partition>(
	dd::cache::Dictionary_client*, const TABLE*, const char*,
	const dd::Partition*, THD*);

/** Get next record from a new dd system table, like mysql.tables...
@param[in,out] pcur            persistent cursor
@param[in]     mtr             the mini-transaction
@return the next rec of the dd system table */
static
const rec_t*
dd_getnext_system_low(
       btr_pcur_t*     pcur,
       mtr_t*          mtr)
{
       rec_t*  rec = NULL;
       bool    is_comp = dict_table_is_comp(pcur->index()->table);

       while (!rec || rec_get_deleted_flag(rec, is_comp)) {
               btr_pcur_move_to_next_user_rec(pcur, mtr);

               rec = btr_pcur_get_rec(pcur);

               if (!btr_pcur_is_on_user_rec(pcur)) {
                       /* end of index */
                       btr_pcur_close(pcur);

                       return(NULL);
               }
       }

       /* Get a record, let's save the position */
       btr_pcur_store_position(pcur, mtr);

       return(rec);
}


/** Get next record of new DD system tables
@param[in,out]	pcur		persistent cursor
@param[in]	mtr		the mini-transaction
@retval next record */
const rec_t*
dd_getnext_system_rec(
	btr_pcur_t*	pcur,
	mtr_t*		mtr)
{
	/* Restore the position */
	btr_pcur_restore_position(BTR_SEARCH_LEAF, pcur, mtr);

	return(dd_getnext_system_low(pcur, mtr));
}

/** Scan a new dd system table, like mysql.tables...
@param[in]	thd		thd
@param[in,out]	mdl		mdl lock
@param[in,out]	pcur		persistent cursor
@param[in,out]	mtr		the mini-transaction
@param[in]	system_id	which dd system table to open
@param[in,out]	table		dict_table_t obj of dd system table
@retval the first rec of the dd system table */
const rec_t*
dd_startscan_system(
	THD*			thd,
	MDL_ticket**		mdl,
	btr_pcur_t*		pcur,
	mtr_t*			mtr,
	dd_system_id_t		system_id,
	dict_table_t**		table)
{
	dict_index_t*	clust_index;
	const rec_t*	rec = nullptr;

	ut_a(system_id < DD_LAST_ID);

	*table = dd_table_open_on_id(system_id, thd, mdl, true, true);
	mtr_commit(mtr);

	clust_index = UT_LIST_GET_FIRST((*table)->indexes);

	mtr_start(mtr);
	btr_pcur_open_at_index_side(true, clust_index, BTR_SEARCH_LEAF, pcur,
				    true, 0, mtr);

	rec = dd_getnext_system_low(pcur, mtr);

	return(rec);
}

/** Process one mysql.tables record and get the dict_table_t
@param[in]	heap		temp memory heap
@param[in,out]	rec		mysql.tables record
@param[in,out]	table		dict_table_t to fill
@param[in]	dd_tables	dict_table_t obj of dd system table
@param[in]	mdl		mdl on the table
@param[in]	mtr		the mini-transaction
@retval error message, or NULL on success */
const char*
dd_process_dd_tables_rec_and_mtr_commit(
	mem_heap_t*	heap,
	const rec_t*	rec,
	dict_table_t**	table,
	dict_table_t*	dd_tables,
	MDL_ticket**	mdl,
	mtr_t*		mtr)
{
	ulint		len;
	const byte*	field;
	const char*	err_msg = NULL;
	ulint		table_id;

	ut_ad(!rec_get_deleted_flag(rec, dict_table_is_comp(dd_tables)));
	ut_ad(mtr_memo_contains_page(mtr, rec, MTR_MEMO_PAGE_S_FIX));

	ulint*	offsets = rec_get_offsets(rec, dd_tables->first_index(), NULL,
					  ULINT_UNDEFINED, &heap);

	field = rec_get_nth_field(rec, offsets, 6, &len);

	/* If "engine" field is not "innodb", return. */
	if (strncmp((const char*)field, "InnoDB", 6) != 0) {
		*table = NULL;
		mtr_commit(mtr);
		return(err_msg);
	}

	/* Get the se_private_id field. */
	field = (const byte*)rec_get_nth_field(rec, offsets, 14, &len);

	if (len != 8) {
		*table = NULL;
		mtr_commit(mtr);
		return(err_msg);
	}

	/* Get the table id */
	table_id = mach_read_from_8(field);

	/* Skip mysql.* tables. */
	if (table_id <= dict_sys_t::INNODB_DD_TABLE_ID_MAX) {
		*table = NULL;
		mtr_commit(mtr);
		return(err_msg);
	}

	/* Commit before load the table again */
	mtr_commit(mtr);
	THD*		thd = current_thd;

	*table = dd_table_open_on_id(table_id, thd, mdl, true, false);

	if (!(*table)) {
		err_msg = "Table not found";
	}

	return(err_msg);
}

/** Process one mysql.table_partitions record and get the dict_table_t
@param[in]	heap		temp memory heap
@param[in,out]	rec		mysql.table_partitions record
@param[in,out]	table		dict_table_t to fill
@param[in]	dd_tables	dict_table_t obj of dd partition table
@param[in]	mdl		mdl on the table
@param[in]	mtr		the mini-transaction
@retval error message, or NULL on success */
const char*
dd_process_dd_partitions_rec_and_mtr_commit(
	mem_heap_t*	heap,
	const rec_t*	rec,
	dict_table_t**	table,
	dict_table_t*	dd_tables,
	MDL_ticket**	mdl,
	mtr_t*		mtr)
{
	ulint		len;
	const byte*	field;
	const char*	err_msg = NULL;
	ulint		table_id;

	ut_ad(mtr_memo_contains_page(mtr, rec, MTR_MEMO_PAGE_S_FIX));

	ut_ad(!rec_get_deleted_flag(rec, dict_table_is_comp(dd_tables)));

	ulint*	offsets = rec_get_offsets(rec, dd_tables->first_index(), NULL,
					  ULINT_UNDEFINED, &heap);

	field = rec_get_nth_field(rec, offsets, 7, &len);

	/* If "engine" field is not "innodb", return. */
	if (strncmp((const char*)field, "InnoDB", 6) != 0) {
		*table = NULL;
		mtr_commit(mtr);
		return(err_msg);
	}

	/* Get the se_private_id field. */
	field = (const byte*)rec_get_nth_field(rec, offsets, 11, &len);
	/* When table is partitioned table, the se_private_id is null. */
	if (len != 8) {
		*table = NULL;
		mtr_commit(mtr);
		return(err_msg);
	}

	/* Get the table id */
	table_id = mach_read_from_8(field);

	/* Skip mysql.* tables. */
	if (table_id <= dict_sys_t::INNODB_DD_TABLE_ID_MAX) {
		*table = NULL;
		mtr_commit(mtr);
		return(err_msg);
	}

	/* Commit before load the table again */
	mtr_commit(mtr);
	THD*		thd = current_thd;

	*table = dd_table_open_on_id(table_id, thd, mdl, true, false);

	if (!(*table)) {
		err_msg = "Table not found";
	}

	return(err_msg);
}

/** Process one mysql.columns record and get info to dict_col_t
@param[in]	heap		temp memory heap
@param[in,out]	rec		mysql.columns record
@param[in,out]	col		dict_col_t to fill
@param[in,out]	table_id	table id
@param[in,out]	col_name	column name
@param[in,out]	nth_v_col	nth v column
@param[in]	dd_columns	dict_table_t obj of mysql.columns
@param[in]	mtr		the mini-transaction
@retval true if column is filled */
bool
dd_process_dd_columns_rec(
	mem_heap_t*		heap,
	const rec_t*		rec,
	dict_col_t*		col,
	table_id_t*		table_id,
	char**			col_name,
	ulint*			nth_v_col,
	dict_table_t*		dd_columns,
	mtr_t*			mtr)
{
	ulint		len;
	const byte*	field;
	dict_col_t*	t_col;
	ulint		pos;
	bool		is_hidden;

	ut_ad(!rec_get_deleted_flag(rec, dict_table_is_comp(dd_columns)));

	ulint*	offsets = rec_get_offsets(rec, dd_columns->first_index(), NULL,
					  ULINT_UNDEFINED, &heap);

	/* Get the hidden attibute, and skip if it's a hidden column. */
	field = (const byte*)rec_get_nth_field(rec, offsets, 25, &len);
	is_hidden = mach_read_from_1(field) & 0x01;
	if (is_hidden) {
		mtr_commit(mtr);
		return(false);
	}

	/* Get the column name. */
	field = (const byte*)rec_get_nth_field(rec, offsets, 4, &len);
	*col_name = mem_heap_strdupl(heap, (const char*) field, len);

	/* Get the position. */
	field = (const byte*)rec_get_nth_field(rec, offsets, 5, &len);
	pos = mach_read_from_4(field) - 1;

	/* Get the se_private_data field. */
	field = (const byte*)rec_get_nth_field(rec, offsets, 27, &len);

	if (len == 0 || len == UNIV_SQL_NULL) {
		mtr_commit(mtr);
		return(false);
	}

	char* p_ptr = (char*)mem_heap_strdupl(heap, (const char*) field, len);
	dd::String_type prop((char*)p_ptr);
	dd::Properties* p = dd::Properties::parse_properties(prop);

	/* Load the table and get the col. */
	if (!p || !p->exists(dd_index_key_strings[DD_TABLE_ID])) {
		if (p) {
			delete p;
		}
		mtr_commit(mtr);
		return(false);
	}

	if (!p->get_uint64(dd_index_key_strings[DD_TABLE_ID], (uint64*)table_id)) {
		THD*		thd = current_thd;
		dict_table_t*	table;
		MDL_ticket*	mdl = NULL;

		/* Commit before we try to load the table. */
		mtr_commit(mtr);
		table = dd_table_open_on_id(*table_id, thd, &mdl, true, true);

		if (!table) {
			return(false);
		}

		t_col = table->get_col(pos);

		/* Copy info. */
		col->ind = t_col->ind;
		col->mtype = t_col->mtype;
		col->prtype = t_col->prtype;
		col->len = t_col->len;

		dd_table_close(table, thd, &mdl, true);
		delete p;
	} else {
		delete p;
		mtr_commit(mtr);
		return(false);
	}

	/* Report the virtual column number */
	if (col->prtype & DATA_VIRTUAL) {
		*nth_v_col = dict_get_v_col_pos(col->ind);
	}

	return(true);
}

/** Process one mysql.columns record for virtual columns
@param[in]	heap		temp memory heap
@param[in,out]	rec		mysql.columns record
@param[in,out]	table_id	table id
@param[in,out]	pos		position
@param[in,out]	base_pos	base column position
@param[in,out]	n_row		number of rows
@param[in]	dd_columns	dict_table_t obj of mysql.columns
@param[in]	mtr		the mini-transaction
@retval true if virtual info is filled */
bool
dd_process_dd_virtual_columns_rec(
	mem_heap_t*		heap,
	const rec_t*		rec,
	table_id_t*		table_id,
	ulint**			pos,
	ulint**			base_pos,
	ulint*			n_row,
	dict_table_t*		dd_columns,
	mtr_t*			mtr)
{
	ulint		len;
	const byte*	field;
	ulint		origin_pos;
	bool		is_hidden;
	bool		is_virtual;

	ut_ad(!rec_get_deleted_flag(rec, dict_table_is_comp(dd_columns)));

	ulint*	offsets = rec_get_offsets(rec, dd_columns->first_index(), NULL,
					  ULINT_UNDEFINED, &heap);

	/* Get the is_virtual attibute, and skip if it's not a virtual column. */
	field = (const byte*)rec_get_nth_field(rec, offsets, 21, &len);
	is_virtual = mach_read_from_1(field) & 0x01;
	if (!is_virtual) {
		mtr_commit(mtr);
		return(false);
	}

	/* Get the hidden attibute, and skip if it's a hidden column. */
	field = (const byte*)rec_get_nth_field(rec, offsets, 25, &len);
	is_hidden = mach_read_from_1(field) & 0x01;
	if (is_hidden) {
		mtr_commit(mtr);
		return(false);
	}

	/* Get the position. */
	field = (const byte*)rec_get_nth_field(rec, offsets, 5, &len);
	origin_pos = mach_read_from_4(field) - 1;

	/* Get the se_private_data field. */
	field = (const byte*)rec_get_nth_field(rec, offsets, 27, &len);

	if (len == 0 || len == UNIV_SQL_NULL) {
		mtr_commit(mtr);
		return(false);
	}

	char* p_ptr = (char*)mem_heap_strdupl(heap, (const char*) field, len);
	dd::String_type prop((char*)p_ptr);
	dd::Properties* p = dd::Properties::parse_properties(prop);

	/* Load the table and get the col. */
	if (!p || !p->exists(dd_index_key_strings[DD_TABLE_ID])) {
		if (p) {
			delete p;
		}
		mtr_commit(mtr);
		return(false);
	}

	if (!p->get_uint64(dd_index_key_strings[DD_TABLE_ID], (uint64*)table_id)) {
		THD*		thd = current_thd;
		dict_table_t*	table;
		MDL_ticket*	mdl = NULL;
		dict_v_col_t*	vcol = NULL;

		/* Commit before we try to load the table. */
		mtr_commit(mtr);
		table = dd_table_open_on_id(*table_id, thd, &mdl, true, true);

		if (!table) {
			delete p;
			return(false);
		}

		vcol = dict_table_get_nth_v_col_mysql(table, origin_pos);

		if (vcol == NULL || vcol->num_base == 0) {
			dd_table_close(table, thd, &mdl, true);
			delete p;
			return(false);
		}

		*pos = static_cast<ulint*>(
			mem_heap_alloc(heap, vcol->num_base * sizeof(ulint)));
		*base_pos = static_cast<ulint*>(
			mem_heap_alloc(heap, vcol->num_base * sizeof(ulint)));
		*n_row = vcol->num_base;
		for (ulint i = 0; i < *n_row; i++) {
			(*pos)[i] = dict_create_v_col_pos(vcol->v_pos,
							  vcol->m_col.ind);
			(*base_pos)[i] = vcol->base_col[i]->ind;
		}

		dd_table_close(table, thd, &mdl, true);
		delete p;
	} else {
		delete p;
		mtr_commit(mtr);
		return(false);
	}

	return(true);
}
/** Process one mysql.indexes record and get dict_index_t
@param[in]	heap		temp memory heap
@param[in,out]	rec		mysql.indexes record
@param[in,out]	index		dict_index_t to fill
@param[in]	mdl		mdl on index->table
@param[in,out]	parent		parent table if it's fts aux table.
@param[in,out]	parent_mdl	mdl on parent if it's fts aux table.
@param[in]	dd_indexes	dict_table_t obj of mysql.indexes
@param[in]	mtr		the mini-transaction
@retval true if index is filled */
bool
dd_process_dd_indexes_rec(
	mem_heap_t*		heap,
	const rec_t*		rec,
	const dict_index_t**	index,
	MDL_ticket**		mdl,
	dict_table_t**		parent,
	MDL_ticket**		parent_mdl,
	dict_table_t*		dd_indexes,
	mtr_t*			mtr)
{
	ulint		len;
	const byte*	field;
	uint32		index_id;
	uint32		space_id;
	uint32		table_id;

	*index = nullptr;

	ut_ad(!rec_get_deleted_flag(rec, dict_table_is_comp(dd_indexes)));

	ulint*	offsets = rec_get_offsets(rec, dd_indexes->first_index(), NULL,
					  ULINT_UNDEFINED, &heap);

	field = rec_get_nth_field(rec, offsets, 16, &len);

	/* If "engine" field is not "innodb", return. */
	if (strncmp((const char*)field, "InnoDB", 6) != 0) {
		mtr_commit(mtr);
		return(false);
	}

	/* Get the se_private_data field. */
	field = (const byte*)rec_get_nth_field(rec, offsets, 14, &len);

	if (len == 0 || len == UNIV_SQL_NULL) {
		mtr_commit(mtr);
		return(false);
	}

	/* Get index id. */
	dd::String_type prop((char*)field);
	dd::Properties* p = dd::Properties::parse_properties(prop);

	if (!p || !p->exists(dd_index_key_strings[DD_INDEX_ID])
	    || !p->exists(dd_index_key_strings[DD_INDEX_SPACE_ID])) {
		if (p) {
			delete p;
		}
		mtr_commit(mtr);
		return(false);
	}

	if (p->get_uint32(dd_index_key_strings[DD_INDEX_ID], &index_id)) {
		delete p;
		mtr_commit(mtr);
		return(false);
	}

	/* Get the tablespace id. */
	if (p->get_uint32(dd_index_key_strings[DD_INDEX_SPACE_ID],
			  &space_id)) {
		delete p;
		mtr_commit(mtr);
		return(false);
	}

	/* Skip mysql.* indexes. */
	if (space_id == dict_sys->s_space_id) {
		delete p;
		mtr_commit(mtr);
		return(false);
	}

	/* Load the table and get the index. */
	if (!p->exists(dd_index_key_strings[DD_TABLE_ID])) {
		delete p;
		mtr_commit(mtr);
		return(false);
	}

	if (!p->get_uint32(dd_index_key_strings[DD_TABLE_ID], &table_id)) {
		THD*		thd = current_thd;
		dict_table_t*	table;

		/* Commit before load the table */
		mtr_commit(mtr);
		table = dd_table_open_on_id(table_id, thd, mdl, true, true);

		if (!table) {
			delete p;
			return(false);
		}

		/* For fts aux table, we need to acuqire mdl lock on parent. */
		if (table->is_fts_aux()) {
			fts_aux_table_t	fts_table;
			fts_is_aux_table_name(&fts_table, table->name.m_name,
					      strlen(table->name.m_name));
			table_id_t	parent_id = fts_table.parent_id;

			dd_table_close(table, thd, mdl, true);

			*parent = dd_table_open_on_id(
				parent_id, thd, parent_mdl, true, true);

			if (*parent == nullptr) {
				delete p;
				return(false);
			}

			table = dd_table_open_on_id(table_id, thd, mdl,
						    true, true);

			if (!table) {
				dd_table_close(*parent, thd,
					       parent_mdl, true);
				delete p;
				return(false);
			}
		}

		for (const dict_index_t* t_index = table->first_index();
		     t_index != NULL;
		     t_index = t_index->next()) {
			if (t_index->space == space_id
			    && t_index->id == index_id) {
				*index = t_index;
			}
		}

		if (*index == nullptr) {
			dd_table_close(table, thd, mdl, true);
			if (table->is_fts_aux() && *parent) {
				dd_table_close(*parent, thd,
					       parent_mdl, true);
			}
			delete p;
			return(false);
		}

		delete p;
	} else {
		delete p;
		mtr_commit(mtr);
		return(false);
	}

	return(true);
}

/** Process one mysql.indexes record and get breif info to dict_index_t
@param[in]	heap		temp memory heap
@param[in,out]	rec		mysql.indexes record
@param[in,out]	index_id	index id
@param[in,out]	space_id	space id
@param[in]	dd_indexes	dict_table_t obj of mysql.indexes
@retval true if index is filled */
bool
dd_process_dd_indexes_rec_simple(
	mem_heap_t*	heap,
	const rec_t*	rec,
	space_index_t*	index_id,
	space_id_t*	space_id,
	dict_table_t*	dd_indexes)
{
	ulint		len;
	const byte*	field;
	uint32		idx_id;

	ut_ad(!rec_get_deleted_flag(rec, dict_table_is_comp(dd_indexes)));

	ulint*	offsets = rec_get_offsets(rec, dd_indexes->first_index(), NULL,
					  ULINT_UNDEFINED, &heap);

	field = rec_get_nth_field(rec, offsets, 16, &len);

	/* If "engine" field is not "innodb", return. */
	if (strncmp((const char*)field, "InnoDB", 6) != 0) {
		return(false);
	}

	/* Get the se_private_data field. */
	field = (const byte*)rec_get_nth_field(rec, offsets, 14, &len);

	if (len == 0 || len == UNIV_SQL_NULL) {
		return(false);
	}

	/* Get index id. */
	dd::String_type prop((char*)field);
	dd::Properties* p = dd::Properties::parse_properties(prop);

	if (!p || !p->exists(dd_index_key_strings[DD_INDEX_ID])
	    || !p->exists(dd_index_key_strings[DD_INDEX_SPACE_ID])) {
		if (p) {
			delete p;
		}
		return(false);
	}

	if (p->get_uint32(dd_index_key_strings[DD_INDEX_ID], &idx_id)) {
		delete p;
		return(false);
	}
	*index_id = idx_id;

	/* Get the tablespace_id. */
	if (p->get_uint32(dd_index_key_strings[DD_INDEX_SPACE_ID], space_id)) {
		delete p;
		return(false);
	}

	delete p;

	return(true);
}

/** Process one mysql.tablespaces record and get info
@param[in]	heap		temp memory heap
@param[in,out]	rec		mysql.tablespaces record
@param[in,out]	space_id	space id
@param[in,out]	name		space name
@param[in,out]	flags		space flags
@param[in]	dd_spaces	dict_table_t obj of mysql.tablespaces
@return true if data is retrived */
bool
dd_process_dd_tablespaces_rec(
	mem_heap_t*	heap,
	const rec_t*	rec,
	space_id_t*	space_id,
	char**		name,
	uint*		flags,
	dict_table_t*	dd_spaces)
{
	ulint		len;
	const byte*	field;
	char*		prop_str;

	ut_ad(!rec_get_deleted_flag(rec, dict_table_is_comp(dd_spaces)));

	ulint*	offsets = rec_get_offsets(rec, dd_spaces->first_index(), NULL,
		ULINT_UNDEFINED, &heap);

	field = rec_get_nth_field(rec, offsets, 7, &len);

	/* If "engine" field is not "innodb", return. */
	if (strncmp((const char*)field, "InnoDB", 6) != 0) {
		return(false);
	}

	/* Get name field. */
	field = rec_get_nth_field(rec, offsets, 3, &len);
	*name = reinterpret_cast<char*>(mem_heap_zalloc(heap, len + 1));
	memcpy(*name, field, len);

	/* Get the se_private_data field. */
	field = (const byte*)rec_get_nth_field(rec, offsets, 5, &len);

	if (len == 0 || len == UNIV_SQL_NULL) {
		return(false);
	}

	prop_str = static_cast<char*>(mem_heap_zalloc(heap, len + 1));
	memcpy(prop_str, field, len);
	dd::String_type prop(prop_str);
	dd::Properties* p = dd::Properties::parse_properties(prop);

	if (!p || !p->exists(dd_space_key_strings[DD_SPACE_ID])
	    || !p->exists(dd_index_key_strings[DD_SPACE_FLAGS])) {
		if (p) {
			delete p;
		}
		return(false);
	}

	/* Get space id. */
	if (p->get_uint32(dd_space_key_strings[DD_SPACE_ID], space_id)) {
		delete p;
		return(false);
	}

	/* Get space flag. */
	if (p->get_uint32(dd_space_key_strings[DD_SPACE_FLAGS], flags)) {
		delete p;
		return(false);
	}

	delete p;

	return(true);
}

/** Get dd tablespace id for fts table
@param[in]	parent_table	parent table of fts table
@param[in]	table		fts table
@param[in,out]	dd_space_id	dd table space id
@return true on success, false on failure. */
bool
dd_get_fts_tablespace_id(
	const dict_table_t*	parent_table,
	const dict_table_t*	table,
	dd::Object_id&		dd_space_id)
{
	char	db_name[MAX_DATABASE_NAME_LEN + 1];
	char	table_name[MAX_TABLE_NAME_LEN + 1];

	dd_parse_tbl_name(parent_table->name.m_name, db_name,
				table_name, nullptr, nullptr);

	THD*	thd = current_thd;
	dd::cache::Dictionary_client*	client = dd::get_dd_client(thd);
	dd::cache::Dictionary_client::Auto_releaser	releaser(client);

	dd::Object_id	space_id = parent_table->dd_space_id;

	dd_space_id = dd::INVALID_OBJECT_ID;

	if (dict_table_is_file_per_table(table)) {
		/* This means user table and file_per_table */
		bool	ret;
		char*	filename =
			fil_space_get_first_path(table->space);

		ret = dd_create_implicit_tablespace(
			client, thd, table->space, filename,
			false, dd_space_id);

		ut_free(filename);
		if (ret) {
			return(false);
		}

	} else if (table->space != TRX_SYS_SPACE
		   && table->space != srv_tmp_space.space_id()) {
		/* This is a user table that resides in shared tablespace */
		ut_ad(!dict_table_is_file_per_table(table));
		ut_ad(DICT_TF_HAS_SHARED_SPACE(table->flags));

		/* Currently the tablespace id is hard coded as 0 */
		dd_space_id = space_id;

		const dd::Tablespace*	index_space = NULL;
		if (client->acquire<dd::Tablespace>(space_id, &index_space)) {
			return(false);
		}

		uint32	id;
		if (index_space == NULL) {
			return(false);
		} else if (index_space->se_private_data().get_uint32(
				    dd_space_key_strings[DD_SPACE_ID], &id)
			   || id != table->space) {
			ut_ad(!"missing or incorrect tablespace id");
			return(false);
		}
	} else if (table->space == TRX_SYS_SPACE) {
		/* This is a user table that resides in innodb_system
		tablespace */
		ut_ad(!dict_table_is_file_per_table(table));
		dd_space_id = dict_sys_t::s_dd_sys_space_id;
	}

	return(true);
}

/** Set table options for fts dd tables according to dict table
@param[in,out]	dd_table	dd table instance
@param[in]	table		dict table instance */
void
dd_set_fts_table_options(
	dd::Table*		dd_table,
	const	dict_table_t*	table)
{
	dd_table->set_engine(innobase_hton_name);
	dd_table->set_hidden(dd::Abstract_table::HT_HIDDEN_SE);
	dd_table->set_collation_id(my_charset_bin.number);

	dd::Table::enum_row_format row_format;
	switch (dict_tf_get_rec_format(table->flags)) {
	case REC_FORMAT_REDUNDANT:
		row_format = dd::Table::RF_REDUNDANT;
		break;
	case REC_FORMAT_COMPACT:
		row_format = dd::Table::RF_COMPACT;
		break;
	case REC_FORMAT_COMPRESSED:
		row_format = dd::Table::RF_COMPRESSED;
		break;
	case REC_FORMAT_DYNAMIC:
		row_format = dd::Table::RF_DYNAMIC;
		break;
	default:
		ut_ad(0);
	}

	dd_table->set_row_format(row_format);

	/* FTS AUX tables are always not encrypted/compressed
	as it is designed now. So both "compress" and "encrypt_type"
	option are not set */

	dd::Properties *table_options= &dd_table->options();
	table_options->set_bool("pack_record", true);
	table_options->set_bool("checksum", false);
	table_options->set_bool("delay_key_write", false);
	table_options->set_uint32("avg_row_length", 0);
	table_options->set_uint32("stats_sample_pages", 0);
	table_options->set_uint32("stats_auto_recalc",
				  HA_STATS_AUTO_RECALC_DEFAULT);

	if (auto zip_ssize = DICT_TF_GET_ZIP_SSIZE(table->flags)) {
		table_options->set_uint32(
			"key_block_size", 1 << (zip_ssize - 1));
	} else {
		table_options->set_uint32("key_block_size", 0);
	}
}

/** Create dd table for fts aux index table
@param[in]	parent_table	parent table of fts table
@param[in,out]	table		fts table
@param[in]	charset		fts index charset
@return true on success, false on failure */
bool
dd_create_fts_index_table(
	const dict_table_t*	parent_table,
	dict_table_t*		table,
	const CHARSET_INFO*	charset)
{
	ut_ad(charset != nullptr);

	char	db_name[MAX_DATABASE_NAME_LEN + 1];
	char	table_name[MAX_TABLE_NAME_LEN + 1];

	dd_parse_tbl_name(table->name.m_name, db_name, table_name, NULL, NULL);

	/* Create dd::Table object */
	THD*	thd = current_thd;
	dd::Schema_MDL_locker	mdl_locker(thd);
	dd::cache::Dictionary_client*	client = dd::get_dd_client(thd);
	dd::cache::Dictionary_client::Auto_releaser	releaser(client);

	const dd::Schema*	schema = nullptr;
	if (mdl_locker.ensure_locked(db_name)
	    || client->acquire<dd::Schema>(db_name, &schema)) {
		return(false);
	}

	/* Check if schema is nullptr? */
	if (schema == nullptr) {
		my_error(ER_BAD_DB_ERROR, MYF(0), db_name);
		return(false);
	}

	std::unique_ptr<dd::Table>	dd_table_obj(dd::create_object<dd::Table>());
	dd::Table*			dd_table = dd_table_obj.get();

	dd_table->set_name(table_name);
	dd_table->set_schema_id(schema->id());

	dd_set_fts_table_options(dd_table, table);

	/* FTS AUX tables are always not encrypted/compressed
	as it is designed now. So both "compress" and "encrypt_type"
	option are not set */

	/* Fill columns */
	/* 1st column: word */
	dd::Column*	col = dd_table->add_column();
	col->set_name("word");
	col->set_type(dd::enum_column_types::VARCHAR);
	col->set_char_length(FTS_INDEX_WORD_LEN);
	col->set_nullable(false);
	col->set_collation_id(charset->number);

	dd::Column*	key_col1 = col;

	/* 2nd column: first_doc_id */
	col = dd_table->add_column();
	col->set_name("first_doc_id");
	col->set_type(dd::enum_column_types::LONGLONG);
	col->set_char_length(20);
	col->set_numeric_scale(0);
	col->set_nullable(false);
	col->set_unsigned(true);
	col->set_collation_id(charset->number);

	dd::Column*	key_col2 = col;

	/* 3rd column: last_doc_id */
	col = dd_table->add_column();
	col->set_name("last_doc_id");
	col->set_type(dd::enum_column_types::LONGLONG);
	col->set_char_length(20);
	col->set_numeric_scale(0);
	col->set_nullable(false);
	col->set_unsigned(true);
	col->set_collation_id(charset->number);

	/* 4th column: doc_count */
	col = dd_table->add_column();
	col->set_name("doc_count");
	col->set_type(dd::enum_column_types::LONG);
	col->set_char_length(4);
	col->set_numeric_scale(0);
	col->set_nullable(false);
	col->set_unsigned(true);
	col->set_collation_id(charset->number);

	/* 5th column: ilist */
	col = dd_table->add_column();
	col->set_name("ilist");
	col->set_type(dd::enum_column_types::BLOB);
	col->set_char_length(8);
	col->set_nullable(false);
	col->set_collation_id(my_charset_bin.number);

	/* Fill index */
	dd::Index*	index = dd_table->add_index();
	index->set_name("FTS_INDEX_TABLE_IND");
	index->set_algorithm(dd::Index::IA_BTREE);
	index->set_algorithm_explicit(false);
	index->set_visible(true);
	index->set_type(dd::Index::IT_PRIMARY);
	index->set_ordinal_position(1);
	index->set_generated(false);
	index->set_engine(dd_table->engine());

	index->options().set_uint32("flags", 32);

	dd::Index_element*	index_elem;
	index_elem = index->add_element(key_col1);
	index_elem->set_length(FTS_INDEX_WORD_LEN);

	index_elem = index->add_element(key_col2);
	index_elem->set_length(FTS_INDEX_FIRST_DOC_ID_LEN);

	/* Fill table space info, etc */
	dd::Object_id	dd_space_id;
	if (!dd_get_fts_tablespace_id(
			parent_table, table, dd_space_id)) {
		return(false);
	}

	table->dd_space_id = dd_space_id;

	dd_write_table(dd_space_id, dd_table, table);

	MDL_ticket *mdl_ticket= NULL;
	if (dd::acquire_exclusive_table_mdl(
		thd, db_name, table_name, false, &mdl_ticket)) {
		ut_ad(0);
		return(false);
	}

	/* Store table to dd */
	bool	fail = client->store(dd_table);
	if (fail) {
		ut_ad(0);
		return(false);
	}

	return(true);
}

/** Create dd table for fts aux common table
@param[in]	parent_table	parent table of fts table
@param[in,out]	table		fts table
@param[in]	is_config	flag whether it's fts aux configure table
@return true on success, false on failure */
bool
dd_create_fts_common_table(
	const dict_table_t*	parent_table,
	dict_table_t*		table,
	bool			is_config)
{
	char	db_name[MAX_DATABASE_NAME_LEN + 1];
	char	table_name[MAX_TABLE_NAME_LEN + 1];

	dd_parse_tbl_name(table->name.m_name, db_name, table_name, NULL, NULL);

	/* Create dd::Table object */
	THD*	thd = current_thd;
	dd::Schema_MDL_locker	mdl_locker(thd);
	dd::cache::Dictionary_client*	client = dd::get_dd_client(thd);
	dd::cache::Dictionary_client::Auto_releaser releaser(client);

	const dd::Schema*	schema = nullptr;
	if (mdl_locker.ensure_locked(db_name)
	    || client->acquire<dd::Schema>(db_name, &schema)) {
		return(false);
	}

	/* Check if schema is nullptr */
	if (schema == nullptr) {
		my_error(ER_BAD_DB_ERROR, MYF(0), db_name);
		return(false);
	}

	std::unique_ptr<dd::Table>	dd_table_obj(dd::create_object<dd::Table>());
	dd::Table*			dd_table = dd_table_obj.get();

	dd_table->set_name(table_name);
	dd_table->set_schema_id(schema->id());

	dd_set_fts_table_options(dd_table, table);

	/* Fill columns */
	if (!is_config) {
		/* 1st column: doc_id */
		dd::Column*	col = dd_table->add_column();
		col->set_name("doc_id");
		col->set_type(dd::enum_column_types::LONGLONG);
		col->set_char_length(20);
		col->set_numeric_scale(0);
		col->set_nullable(false);
		col->set_unsigned(true);
		col->set_collation_id(my_charset_bin.number);

		dd::Column*	key_col1 = col;

		/* Fill index */
		dd::Index*	index = dd_table->add_index();
		index->set_name("FTS_COMMON_TABLE_IND");
		index->set_algorithm(dd::Index::IA_BTREE);
		index->set_algorithm_explicit(false);
		index->set_visible(true);
		index->set_type(dd::Index::IT_PRIMARY);
		index->set_ordinal_position(1);
		index->set_generated(false);
		index->set_engine(dd_table->engine());

		index->options().set_uint32("flags", 32);

		dd::Index_element*	index_elem;
		index_elem = index->add_element(key_col1);
		index_elem->set_length(FTS_INDEX_FIRST_DOC_ID_LEN);
	} else {
		/* Fill columns */
		/* 1st column: key */
		dd::Column*	col = dd_table->add_column();
		col->set_name("key");
		col->set_type(dd::enum_column_types::VARCHAR);
		col->set_char_length(FTS_CONFIG_TABLE_KEY_COL_LEN);
		col->set_nullable(false);
		col->set_collation_id(my_charset_latin1.number);

		dd::Column*	key_col1 = col;

		/* 2nd column: value */
		col = dd_table->add_column();
		col->set_name("value");
		col->set_type(dd::enum_column_types::VARCHAR);
		col->set_char_length(FTS_CONFIG_TABLE_VALUE_COL_LEN);
		col->set_nullable(false);
		col->set_collation_id(my_charset_latin1.number);

		/* Fill index */
		dd::Index*	index = dd_table->add_index();
		index->set_name("FTS_COMMON_TABLE_IND");
		index->set_algorithm(dd::Index::IA_BTREE);
		index->set_algorithm_explicit(false);
		index->set_visible(true);
		index->set_type(dd::Index::IT_PRIMARY);
		index->set_ordinal_position(1);
		index->set_generated(false);
		index->set_engine(dd_table->engine());

		index->options().set_uint32("flags", 32);

		dd::Index_element*	index_elem;
		index_elem = index->add_element(key_col1);
		index_elem->set_length(FTS_CONFIG_TABLE_KEY_COL_LEN);
	}

	/* Fill table space info, etc */
	dd::Object_id	dd_space_id;
	if (!dd_get_fts_tablespace_id(
			parent_table, table, dd_space_id)) {
		ut_ad(0);
		return(false);
	}

	table->dd_space_id = dd_space_id;

	dd_write_table(dd_space_id, dd_table, table);

	MDL_ticket*	mdl_ticket= NULL;
	if (dd::acquire_exclusive_table_mdl(
		thd, db_name, table_name, false, &mdl_ticket)) {
		return(false);
	}

	/* Store table to dd */
	bool	fail = client->store(dd_table);
	if (fail) {
		ut_ad(0);
		return(false);
	}

	return(true);
}

/** Drop dd table & tablespace for fts aux table
@param[in]	name		table name
@param[in]	file_per_table	flag whether use file per table
@return true on success, false on failure. */
bool
dd_drop_fts_table(
	const char*	name,
	bool		file_per_table)
{
	char	db_name[MAX_DATABASE_NAME_LEN + 1];
	char	table_name[MAX_TABLE_NAME_LEN + 1];

	dd_parse_tbl_name(name, db_name, table_name, NULL, NULL);

	/* Create dd::Table object */
	THD*	thd = current_thd;
	dd::Schema_MDL_locker	mdl_locker(thd);
	dd::cache::Dictionary_client*	client = dd::get_dd_client(thd);
	dd::cache::Dictionary_client::Auto_releaser releaser(client);

	MDL_ticket*	mdl_ticket= NULL;
	if (dd::acquire_exclusive_table_mdl(
		thd, db_name, table_name, false, &mdl_ticket)) {
		return(false);
	}

	const dd::Table*	dd_table = nullptr;
	if (client->acquire<dd::Table>(
			db_name, table_name, &dd_table)) {
		return(false);
	}

	if (dd_table == nullptr) {
		return(false);
	}

	if (file_per_table) {
		dd::Object_id   dd_space_id = (*dd_table->indexes().begin())
			->tablespace_id();
		bool	error;
		error = dd_drop_tablespace(client, thd, dd_space_id);
		ut_a(!error);
	}

	if (client->drop(dd_table)) {
		return(false);
	}

	return(true);
}

/** Rename dd table & tablespace files for fts aux table
@param[in]	table		dict table
@param[in]	old_name	old innodb table name
@return true on success, false on failure. */
bool
dd_rename_fts_table(
	const dict_table_t*	table,
	const char*		old_name)
{
	char	new_db_name[MAX_DATABASE_NAME_LEN + 1];
	char	new_table_name[MAX_TABLE_NAME_LEN + 1];
	char	old_db_name[MAX_DATABASE_NAME_LEN + 1];
	char	old_table_name[MAX_TABLE_NAME_LEN + 1];
	char*	new_name = table->name.m_name;

	dd_parse_tbl_name(new_name, new_db_name, new_table_name,
			  nullptr, nullptr);
	dd_parse_tbl_name(old_name, old_db_name, old_table_name,
			  nullptr, nullptr);

	ut_ad(strcmp(new_db_name, old_db_name) != 0);
	ut_ad(strcmp(new_table_name, old_table_name) == 0);

	/* Create dd::Table object */
	THD*	thd = current_thd;
	dd::Schema_MDL_locker	mdl_locker(thd);
	dd::cache::Dictionary_client*	client = dd::get_dd_client(thd);
	dd::cache::Dictionary_client::Auto_releaser releaser(client);

	const dd::Schema*	to_sch = nullptr;
	if (client->acquire<dd::Schema>(new_db_name, &to_sch)) {
		return(false);
	}

	MDL_ticket*	mdl_ticket = nullptr;
	if (dd::acquire_exclusive_table_mdl(
		thd, old_db_name, old_table_name, false, &mdl_ticket)) {
		return(false);
	}

	MDL_ticket*	mdl_ticket2 = nullptr;
	if (dd::acquire_exclusive_table_mdl(
		thd, new_db_name, new_table_name, false, &mdl_ticket2)) {
		return(false);
	}

	dd::Table*	dd_table = nullptr;
	if (client->acquire_for_modification<dd::Table>(
		old_db_name, old_table_name, &dd_table)) {
		return(false);
	}

	// Set schema id
	dd_table->set_schema_id(to_sch->id());

	/* Rename dd tablespace file */
	if (dict_table_is_file_per_table(table)) {
		char* new_path = fil_space_get_first_path(table->space);

		if (dd_tablespace_update_filename(
			    table->dd_space_id, new_path)) {
			ut_a(false);
		}

		ut_free(new_path);

	}

	if (client->update(dd_table)) {
		ut_ad(0);
		return(false);
	}

	return(true);
}

/** Set Discard attribute in se_private_data of tablespace
@param[in,out]	dd_space	dd::Tablespace object
@param[in]	discard		true if discarded, else false */
void
dd_tablespace_set_discard(
	dd::Tablespace*		dd_space,
	bool			discard)
{
	dd::Properties& p = dd_space->se_private_data();
	p.set_bool(dd_space_key_strings[DD_SPACE_DISCARD], discard);
}

/** Get discard attribute value stored in se_private_dat of tablespace
@param[in]	dd_space	dd::Tablespace object
@retval		true		if Tablespace is discarded
@retval		false		if attribute doesn't exist or if the
				tablespace is not discarded */
bool
dd_tablespace_get_discard(
	const dd::Tablespace*	dd_space)
{
	const dd::Properties& p = dd_space->se_private_data();
	if (p.exists(dd_space_key_strings[DD_SPACE_DISCARD])) {
		bool	is_discarded;
		p.get_bool(dd_space_key_strings[DD_SPACE_DISCARD],
			   &is_discarded);
		return(is_discarded);
	}
	return(false);
}

#ifdef UNIV_DEBUG
/** @return total number of indexes of all DD tables */
uint32_t dd_get_total_indexes_num()
{
	uint32_t	indexes_count = 0;
	for (uint32_t idx = 0; idx < innodb_dd_table_size; idx++) {
		indexes_count += innodb_dd_table[idx].n_indexes;
	}
	return(indexes_count);
}
#endif /* UNIV_DEBUG */

/** Open a table from its database and table name, this is currently used by
foreign constraint parser to get the referenced table.
@param[in]	name			foreign key table name
@param[in]	database_name		table db name
@param[in]	database_name_len	db name length
@param[in]	table_name		table db name
@param[in]	table_name_len		table name length
@param[in,out]	table			table object or NULL
@param[in,out]	mdl			mdl on table
@param[in,out]	heap			heap memory
@return complete table name with database and table name, allocated from
heap memory passed in */
char*
dd_get_referenced_table(
	const char*	name,
	const char*	database_name,
	ulint		database_name_len,
	const char*	table_name,
	ulint		table_name_len,
	dict_table_t**	table,
	MDL_ticket**	mdl,
	mem_heap_t*	heap)
{
	char*		ref;
	const char*	db_name;
	bool		is_part = (strstr(name, part_sep) != nullptr);

	*table = nullptr;

	if (!database_name) {
		/* Use the database name of the foreign key table */

		db_name = name;
		database_name_len = dict_get_db_name_len(name);
	} else {
		db_name = database_name;
	}

	/* Copy database_name, '/', table_name, '\0' */
	ref = static_cast<char*>(
		mem_heap_alloc(heap, database_name_len + table_name_len + 2));

	memcpy(ref, db_name, database_name_len);
	ref[database_name_len] = '/';
	memcpy(ref + database_name_len + 1, table_name, table_name_len + 1);

	/* Values;  0 = Store and compare as given; case sensitive
		    1 = Store and compare in lower; case insensitive
		    2 = Store as given, compare in lower; case semi-sensitive */
	if (innobase_get_lower_case_table_names() == 2) {
		innobase_casedn_str(ref);
		if (!is_part) {
			*table = dd_table_open_on_name(
				current_thd, mdl, ref, true,
				DICT_ERR_IGNORE_NONE);
		}
		memcpy(ref, db_name, database_name_len);
		ref[database_name_len] = '/';
		memcpy(ref + database_name_len + 1, table_name, table_name_len + 1);

	} else {
#ifndef _WIN32
		if (innobase_get_lower_case_table_names() == 1) {
			innobase_casedn_str(ref);
		}
#else
		innobase_casedn_str(ref);
#endif /* !_WIN32 */
		if (!is_part) {
			*table = dd_table_open_on_name(
				current_thd, mdl, ref, true,
				DICT_ERR_IGNORE_NONE);
		}
	}

	return(ref);
}<|MERGE_RESOLUTION|>--- conflicted
+++ resolved
@@ -232,25 +232,6 @@
 		       != dd::Table::ST_NONE)
 			  == (dd_part->parent() != nullptr)));
 	}
-<<<<<<< HEAD
-=======
-
-	/* If this is a internal temporary table, it's impossible
-	to verify the MDL against the table name, because both the
-	database name and table name may be invalid for MDL */
-	if (tbl_name && !row_is_mysql_tmp_table_name(tbl_name)) {
-		char	db_buf[MAX_DATABASE_NAME_LEN + 1];
-		char	tbl_buf[MAX_TABLE_NAME_LEN + 1];
-
-		dd_parse_tbl_name(tbl_name, db_buf, tbl_buf, nullptr);
-		if (dd_part == nullptr) {
-			ut_ad(innobase_strcasecmp(dd_table.name().c_str(),
-						  tbl_buf) == 0);
-		} else {
-			ut_ad(innobase_strcasecmp(dd_table.name().c_str(),							  tbl_buf) == 0);
-		}
-	}
->>>>>>> 61b2f909
 #endif /* UNIV_DEBUG */
 
 	int			error		= 0;
@@ -576,16 +557,9 @@
 {
 	dict_table_t*   ib_table;
 	const ulint     fold = ut_fold_ull(table_id);
-<<<<<<< HEAD
-	char		db_buf[MAX_DATABASE_NAME_LEN];
-	char		tbl_buf[MAX_TABLE_NAME_LEN];
-	char		full_name[MAX_FULL_NAME_LEN];
-=======
 	char		db_buf[MAX_DATABASE_NAME_LEN + 1];
 	char		tbl_buf[MAX_TABLE_NAME_LEN + 1];
 	char		full_name[MAX_FULL_NAME_LEN + 1];
-	ib_uint64_t	autoinc = 0;
->>>>>>> 61b2f909
 
 	if (!dict_locked) {
 		mutex_enter(&dict_sys->mutex);
@@ -645,14 +619,9 @@
 	} else {
 		for (;;) {
 			bool ret = dd_parse_tbl_name(
-<<<<<<< HEAD
 				ib_table->name.m_name, db_buf, tbl_buf,
 				nullptr, nullptr);
-			memset(full_name, 0, MAX_FULL_NAME_LEN);
-=======
-				ib_table->name.m_name, db_buf, tbl_buf, nullptr);
 			memset(full_name, 0, MAX_FULL_NAME_LEN + 1);
->>>>>>> 61b2f909
 			strcpy(full_name, ib_table->name.m_name);
 
 			ut_ad(!ib_table->is_temporary());
@@ -850,11 +819,8 @@
 
 	char		db_buf[MAX_DATABASE_NAME_LEN + 1];
 	char		tbl_buf[MAX_TABLE_NAME_LEN + 1];
-<<<<<<< HEAD
 	char		part_buf[MAX_TABLE_NAME_LEN + 1];
 	char		sub_buf[MAX_TABLE_NAME_LEN + 1];
-=======
->>>>>>> 61b2f909
 	bool		skip_mdl = !(thd && mdl);
 	dict_table_t*	table = nullptr;
 
@@ -3163,11 +3129,7 @@
 		const dd::Table*	table_def = nullptr;
 
 		if (!dd_parse_tbl_name(
-<<<<<<< HEAD
-				table->name.m_name, db_buf, tbl_buf, NULL, NULL)
-=======
-				table->name.m_name, db_buf, tbl_buf, nullptr)
->>>>>>> 61b2f909
+			table->name.m_name, db_buf, tbl_buf, NULL, NULL)
 		    || dd_mdl_acquire(thd, &mdl, db_buf, tbl_buf)) {
 			return(filepath);
 		}
@@ -3627,16 +3589,10 @@
 
 	/* Check if this is a DD system table */
 	if (m_table != nullptr) {
-<<<<<<< HEAD
-		char db_buf[MAX_DATABASE_NAME_LEN];
-		char tbl_buf[MAX_TABLE_NAME_LEN];
+		char db_buf[MAX_DATABASE_NAME_LEN + 1];
+		char tbl_buf[MAX_TABLE_NAME_LEN + 1];
 		dd_parse_tbl_name(m_table->name.m_name, db_buf, tbl_buf,
 				  nullptr, nullptr);
-=======
-		char db_buf[MAX_DATABASE_NAME_LEN + 1];
-		char tbl_buf[MAX_TABLE_NAME_LEN + 1];
-		dd_parse_tbl_name(m_table->name.m_name, db_buf, tbl_buf, NULL);
->>>>>>> 61b2f909
 		m_table->is_dd_table = dd::get_dictionary()->is_dd_table_name(
 			db_buf, tbl_buf);
 	}
