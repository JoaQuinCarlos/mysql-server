/*****************************************************************************

Copyright (c) 1996, 2017, Oracle and/or its affiliates. All Rights Reserved.
Copyright (c) 2012, Facebook Inc.

This program is free software; you can redistribute it and/or modify it under
the terms of the GNU General Public License as published by the Free Software
Foundation; version 2 of the License.

This program is distributed in the hope that it will be useful, but WITHOUT
ANY WARRANTY; without even the implied warranty of MERCHANTABILITY or FITNESS
FOR A PARTICULAR PURPOSE. See the GNU General Public License for more details.

You should have received a copy of the GNU General Public License along with
this program; if not, write to the Free Software Foundation, Inc.,
51 Franklin Street, Suite 500, Boston, MA 02110-1335 USA

*****************************************************************************/

/******************************************************************//**
@file dict/dict0dict.cc
Data dictionary system

Created 1/8/1996 Heikki Tuuri
***********************************************************************/

#include "my_config.h"

#include <stdlib.h>
#include <strfunc.h>
#include <sys/types.h>
#include <algorithm>
#include <string>

#include "current_thd.h"
#include "dict0dict.h"
#include "fil0fil.h"
#include "fts0fts.h"
#include "ha_prototypes.h"
#include "my_dbug.h"
#include "my_inttypes.h"
#include "mysqld.h"			// system_charset_info
#include "que0types.h"
#include "row0sel.h"

/** dummy index for ROW_FORMAT=REDUNDANT supremum and infimum records */
dict_index_t*	dict_ind_redundant;

#if defined UNIV_DEBUG || defined UNIV_IBUF_DEBUG
/** Flag to control insert buffer debugging. */
extern uint	ibuf_debug;
#endif /* UNIV_DEBUG || UNIV_IBUF_DEBUG */

#ifndef UNIV_HOTBACKUP
#include <algorithm>
#include <vector>

#include "btr0btr.h"
#include "btr0cur.h"
#include "btr0sea.h"
#include "buf0buf.h"
#include "data0type.h"
#include "dict0boot.h"
#include "dict0crea.h"
#include "dict0dd.h"
#include "dict0mem.h"
#include "dict0priv.h"
#include "dict0stats.h"
#include "fsp0sysspace.h"
#include "fts0fts.h"
#include "fts0types.h"
#include "lock0lock.h"
#include "mach0data.h"
#include "mem0mem.h"
#include "os0once.h"
#include "page0page.h"
#include "page0zip.h"
#include "pars0pars.h"
#include "pars0sym.h"
#include "que0que.h"
#include "rem0cmp.h"
#include "row0ins.h"
#include "row0log.h"
#include "row0merge.h"
#include "row0mysql.h"
#include "row0upd.h"
#include "srv0mon.h"
#include "srv0start.h"
#include "sync0sync.h"
#include "trx0undo.h"
#include "ut0new.h"

/** the dictionary system */
dict_sys_t*	dict_sys	= NULL;

/** The name of the data dictionary tablespace. */
const char*	dict_sys_t::dd_space_name = "mysql";

/** The file name of the data dictionary tablespace */
const char*	dict_sys_t::dd_space_file_name = "mysql.ibd";

/** The name of the hard-coded system tablespace. */
const char*	dict_sys_t::sys_space_name = "innodb_system";

/** The name of the predefined temporary tablespace. */
const char*	dict_sys_t::temp_space_name = "innodb_temporary";

/** The file name of the predefined temporary tablespace */
const char*	dict_sys_t::temp_space_file_name = "ibtmp1";

/** The hard-coded tablespace name innodb_file_per_table. */
const char*	dict_sys_t::file_per_table_name = "innodb_file_per_table";

/** the dictionary persisting structure */
dict_persist_t*	dict_persist	= NULL;

/** @brief the data dictionary rw-latch protecting dict_sys

table create, drop, etc. reserve this in X-mode; implicit or
backround operations purge, rollback, foreign key checks reserve this
in S-mode; we cannot trust that MySQL protects implicit or background
operations a table drop since MySQL does not know of them; therefore
we need this; NOTE: a transaction which reserves this must keep book
on the mode in trx_t::dict_operation_lock_mode */
rw_lock_t*	dict_operation_lock;

/** Percentage of compression failures that are allowed in a single
round */
ulong	zip_failure_threshold_pct = 5;

/** Maximum percentage of a page that can be allowed as a pad to avoid
compression failures */
ulong	zip_pad_max = 50;

#define DICT_POOL_PER_TABLE_HASH 512	/*!< buffer pool max size per table
					hash table fixed size in bytes */

/** Identifies generated InnoDB foreign key names */
static char	dict_ibfk[] = "_ibfk_";

/** Array to store table_ids of INNODB_SYS_* TABLES */
static table_id_t	dict_sys_table_id[SYS_NUM_SYSTEM_TABLES];

/** Tries to find column names for the index and sets the col field of the
index.
@param[in]	table	table
@param[in]	index	index
@param[in]	add_v	new virtual columns added along with an add index call
@return TRUE if the column names were found */
static
ibool
dict_index_find_cols(
	const dict_table_t*	table,
	dict_index_t*		index,
	const dict_add_v_col_t*	add_v);
/*******************************************************************//**
Builds the internal dictionary cache representation for a clustered
index, containing also system fields not defined by the user.
@return own: the internal representation of the clustered index */
static
dict_index_t*
dict_index_build_internal_clust(
/*============================*/
	const dict_table_t*	table,	/*!< in: table */
	dict_index_t*		index);	/*!< in: user representation of
					a clustered index */
/*******************************************************************//**
Builds the internal dictionary cache representation for a non-clustered
index, containing also system fields not defined by the user.
@return own: the internal representation of the non-clustered index */
static
dict_index_t*
dict_index_build_internal_non_clust(
/*================================*/
	const dict_table_t*	table,	/*!< in: table */
	dict_index_t*		index);	/*!< in: user representation of
					a non-clustered index */
/**********************************************************************//**
Builds the internal dictionary cache representation for an FTS index.
@return own: the internal representation of the FTS index */
static
dict_index_t*
dict_index_build_internal_fts(
/*==========================*/
	dict_table_t*	table,	/*!< in: table */
	dict_index_t*	index);	/*!< in: user representation of an FTS index */

/**********************************************************************//**
Removes an index from the dictionary cache. */
static
void
dict_index_remove_from_cache_low(
/*=============================*/
	dict_table_t*	table,		/*!< in/out: table */
	dict_index_t*	index,		/*!< in, own: index */
	ibool		lru_evict);	/*!< in: TRUE if page being evicted
					to make room in the table LRU list */
/**********************************************************************//**
Removes a table object from the dictionary cache. */
static
void
dict_table_remove_from_cache_low(
	dict_table_t*	table,		/*!< in, own: table */
	ibool		lru_evict);	/*!< in: TRUE if evicting from LRU */

#ifdef UNIV_DEBUG
/**********************************************************************//**
Validate the dictionary table LRU list.
@return TRUE if validate OK */
static
ibool
dict_lru_validate(void);
/*===================*/
/**********************************************************************//**
Check if table is in the dictionary table LRU list.
@return TRUE if table found */
static
ibool
dict_lru_find_table(
/*================*/
	const dict_table_t*	find_table);	/*!< in: table to find */
/**********************************************************************//**
Check if a table exists in the dict table non-LRU list.
@return TRUE if table found */
static
ibool
dict_non_lru_find_table(
/*====================*/
	const dict_table_t*	find_table);	/*!< in: table to find */
#endif /* UNIV_DEBUG */

/* Stream for storing detailed information about the latest foreign key
and unique key errors. Only created if !srv_read_only_mode */
FILE*	dict_foreign_err_file		= NULL;
/* mutex protecting the foreign and unique error buffers */
ib_mutex_t	dict_foreign_err_mutex;

/********************************************************************//**
Checks if the database name in two table names is the same.
@return TRUE if same db name */
ibool
dict_tables_have_same_db(
/*=====================*/
	const char*	name1,	/*!< in: table name in the form
				dbname '/' tablename */
	const char*	name2)	/*!< in: table name in the form
				dbname '/' tablename */
{
	for (; *name1 == *name2; name1++, name2++) {
		if (*name1 == '/') {
			return(TRUE);
		}
		ut_a(*name1); /* the names must contain '/' */
	}
	return(FALSE);
}

/********************************************************************//**
Return the end of table name where we have removed dbname and '/'.
@return table name */
const char*
dict_remove_db_name(
/*================*/
	const char*	name)	/*!< in: table name in the form
				dbname '/' tablename */
{
	const char*	s = strchr(name, '/');
	ut_a(s);

	return(s + 1);
}

/********************************************************************//**
Get the database name length in a table name.
@return database name length */
ulint
dict_get_db_name_len(
/*=================*/
	const char*	name)	/*!< in: table name in the form
				dbname '/' tablename */
{
	const char*	s;
	s = strchr(name, '/');
	if (s == nullptr) {
		return(0);
	}
	return(s - name);
}

/********************************************************************//**
Reserves the dictionary system mutex for MySQL. */
void
dict_mutex_enter_for_mysql(void)
/*============================*/
{
	mutex_enter(&dict_sys->mutex);
}

/********************************************************************//**
Releases the dictionary system mutex for MySQL. */
void
dict_mutex_exit_for_mysql(void)
/*===========================*/
{
	mutex_exit(&dict_sys->mutex);
}

/** Allocate and init a dict_table_t's stats latch.
This function must not be called concurrently on the same table object.
@param[in,out]	table_void	table whose stats latch to create */
static
void
dict_table_stats_latch_alloc(
	void*	table_void)
{
	dict_table_t*	table = static_cast<dict_table_t*>(table_void);

	/* Note: rw_lock_create() will call the constructor */

	table->stats_latch = static_cast<rw_lock_t*>(
		ut_malloc_nokey(sizeof(rw_lock_t)));

	ut_a(table->stats_latch != NULL);

	rw_lock_create(dict_table_stats_key, table->stats_latch,
		       SYNC_INDEX_TREE);
}

/** Deinit and free a dict_table_t's stats latch.
This function must not be called concurrently on the same table object.
@param[in,out]	table	table whose stats latch to free */
static
void
dict_table_stats_latch_free(
	dict_table_t*	table)
{
	rw_lock_free(table->stats_latch);
	ut_free(table->stats_latch);
}

/** Create a dict_table_t's stats latch or delay for lazy creation.
This function is only called from either single threaded environment
or from a thread that has not shared the table object with other threads.
@param[in,out]	table	table whose stats latch to create
@param[in]	enabled	if false then the latch is disabled
and dict_table_stats_lock()/unlock() become noop on this table. */
void
dict_table_stats_latch_create(
	dict_table_t*	table,
	bool		enabled)
{
	if (!enabled) {
		table->stats_latch = NULL;
		table->stats_latch_created = os_once::DONE;
		return;
	}

	/* We create this lazily the first time it is used. */
	table->stats_latch = NULL;
	table->stats_latch_created = os_once::NEVER_DONE;
}

/** Destroy a dict_table_t's stats latch.
This function is only called from either single threaded environment
or from a thread that has not shared the table object with other threads.
@param[in,out]	table	table whose stats latch to destroy */
void
dict_table_stats_latch_destroy(
	dict_table_t*	table)
{
	if (table->stats_latch_created == os_once::DONE
	    && table->stats_latch != NULL) {

		dict_table_stats_latch_free(table);
	}
}

/** Lock the appropriate latch to protect a given table's statistics.
@param[in]	table		table whose stats to lock
@param[in]	latch_mode	RW_S_LATCH or RW_X_LATCH */
void
dict_table_stats_lock(
	dict_table_t*	table,
	ulint		latch_mode)
{
	ut_ad(table != NULL);
	ut_ad(table->magic_n == DICT_TABLE_MAGIC_N);

	os_once::do_or_wait_for_done(
		&table->stats_latch_created,
		dict_table_stats_latch_alloc, table);

	if (table->stats_latch == NULL) {
		/* This is a dummy table object that is private in the current
		thread and is not shared between multiple threads, thus we
		skip any locking. */
		return;
	}

	switch (latch_mode) {
	case RW_S_LATCH:
		rw_lock_s_lock(table->stats_latch);
		break;
	case RW_X_LATCH:
		rw_lock_x_lock(table->stats_latch);
		break;
	case RW_NO_LATCH:
		/* fall through */
	default:
		ut_error;
	}
}

/** Unlock the latch that has been locked by dict_table_stats_lock().
@param[in]	table		table whose stats to unlock
@param[in]	latch_mode	RW_S_LATCH or RW_X_LATCH */
void
dict_table_stats_unlock(
	dict_table_t*	table,
	ulint		latch_mode)
{
	ut_ad(table != NULL);
	ut_ad(table->magic_n == DICT_TABLE_MAGIC_N);

	if (table->stats_latch == NULL) {
		/* This is a dummy table object that is private in the current
		thread and is not shared between multiple threads, thus we
		skip any locking. */
		return;
	}

	switch (latch_mode) {
	case RW_S_LATCH:
		rw_lock_s_unlock(table->stats_latch);
		break;
	case RW_X_LATCH:
		rw_lock_x_unlock(table->stats_latch);
		break;
	case RW_NO_LATCH:
		/* fall through */
	default:
		ut_error;
	}
}

/**********************************************************************//**
Try to drop any indexes after an aborted index creation.
This can also be after a server kill during DROP INDEX. */
static
void
dict_table_try_drop_aborted(
/*========================*/
	dict_table_t*	table,		/*!< in: table, or NULL if it
					needs to be looked up again */
	table_id_t	table_id,	/*!< in: table identifier */
	ulint		ref_count)	/*!< in: expected table->n_ref_count */
{
	trx_t*		trx;

	trx = trx_allocate_for_background();
	trx->op_info = "try to drop any indexes after an aborted index creation";
	row_mysql_lock_data_dictionary(trx);
	trx_set_dict_operation(trx, TRX_DICT_OP_INDEX);

	if (table == NULL) {
<<<<<<< HEAD
		table = dd_table_open_on_id(table_id, nullptr, nullptr, false);
=======
		table = dd_table_open_on_id(table_id, nullptr, nullptr, true);
>>>>>>> 7cecc90f

		/* Decrement the ref count. The table is MDL locked, so should
		not be dropped */
		if (table) {
<<<<<<< HEAD
			dd_table_close(table, nullptr, nullptr, false);
=======
			dd_table_close(table, nullptr, nullptr, true);
>>>>>>> 7cecc90f
		}
	} else {
		ut_ad(table->id == table_id);
	}

	if (table && table->get_ref_count() == ref_count && table->drop_aborted) {
		/* Silence a debug assertion in row_merge_drop_indexes(). */
		ut_d(table->acquire());
		row_merge_drop_indexes(trx, table, TRUE);
		ut_d(table->release());
		ut_ad(table->get_ref_count() == ref_count);
		trx_commit_for_mysql(trx);
	}

	row_mysql_unlock_data_dictionary(trx);
	trx_free_for_background(trx);
}

/**********************************************************************//**
When opening a table,
try to drop any indexes after an aborted index creation.
Release the dict_sys->mutex. */
static
void
dict_table_try_drop_aborted_and_mutex_exit(
/*=======================================*/
	dict_table_t*	table,		/*!< in: table (may be NULL) */
	ibool		try_drop)	/*!< in: FALSE if should try to
					drop indexes whose online creation
					was aborted */
{
	if (try_drop
	    && table != NULL
	    && table->drop_aborted
	    && table->get_ref_count() == 1
	    && table->first_index()) {

		/* Attempt to drop the indexes whose online creation
		was aborted. */
		table_id_t	table_id = table->id;

		mutex_exit(&dict_sys->mutex);

		dict_table_try_drop_aborted(table, table_id, 1);
	} else {
		mutex_exit(&dict_sys->mutex);
	}
}

/********************************************************************//**
Decrements the count of open handles to a table. */
void
dict_table_close(
/*=============*/
	dict_table_t*	table,		/*!< in/out: table */
	ibool		dict_locked,	/*!< in: TRUE=data dictionary locked */
	ibool		try_drop)	/*!< in: TRUE=try to drop any orphan
					indexes after an aborted online
					index creation */
{
	if (!dict_locked && !table->is_intrinsic()) {
		mutex_enter(&dict_sys->mutex);
	}

	ut_ad(mutex_own(&dict_sys->mutex) || table->is_intrinsic());
	ut_a(table->get_ref_count() > 0);

	table->release();

	/* Intrinsic table is not added to dictionary cache so skip other
	cache specific actions. */
	if (table->is_intrinsic()) {
		return;
	}

	/* Force persistent stats re-read upon next open of the table
	so that FLUSH TABLE can be used to forcibly fetch stats from disk
	if they have been manually modified. We reset table->stat_initialized
	only if table reference count is 0 because we do not want too frequent
	stats re-reads (e.g. in other cases than FLUSH TABLE). */
	if (strchr(table->name.m_name, '/') != NULL
	    && table->get_ref_count() == 0
	    && dict_stats_is_persistent_enabled(table)) {

		dict_stats_deinit(table);
	}

	MONITOR_DEC(MONITOR_TABLE_REFERENCE);

	ut_ad(dict_lru_validate());

#ifdef UNIV_DEBUG
	if (table->can_be_evicted) {
		ut_ad(dict_lru_find_table(table));
	} else {
		ut_ad(dict_non_lru_find_table(table));
	}
#endif /* UNIV_DEBUG */

	if (!dict_locked) {
		table_id_t	table_id	= table->id;
		ibool		drop_aborted;

		drop_aborted = try_drop
			&& table->drop_aborted
			&& table->get_ref_count() == 1
			&& table->first_index();

		mutex_exit(&dict_sys->mutex);

		if (drop_aborted) {
			dict_table_try_drop_aborted(NULL, table_id, 0);
		}
	}
}
#endif /* !UNIV_HOTBACKUP */

/********************************************************************//**
Closes the only open handle to a table and drops a table while assuring
that dict_sys->mutex is held the whole time.  This assures that the table
is not evicted after the close when the count of open handles goes to zero.
Because dict_sys->mutex is held, we do not need to call
dict_table_prevent_eviction().  */
void
dict_table_close_and_drop(
/*======================*/
	trx_t*		trx,		/*!< in: data dictionary transaction */
	dict_table_t*	table)		/*!< in/out: table */
{
	ut_ad(mutex_own(&dict_sys->mutex));
	ut_ad(rw_lock_own(dict_operation_lock, RW_LOCK_X));
	ut_ad(trx->dict_operation != TRX_DICT_OP_NONE);
	ut_ad(trx_state_eq(trx, TRX_STATE_ACTIVE));

	dict_table_close(table, TRUE, FALSE);

#if defined UNIV_DEBUG || defined UNIV_DDL_DEBUG
	/* Nobody should have initialized the stats of the newly created
	table when this is called. So we know that it has not been added
	for background stats gathering. */
	ut_a(!table->stat_initialized);
#endif /* UNIV_DEBUG || UNIV_DDL_DEBUG */

	row_merge_drop_table(trx, table);
}

/** Check if the table has a given (non_virtual) column.
@param[in]	table		table object
@param[in]	col_name	column name
@param[in]	col_nr		column number guessed, 0 as default
@return column number if the table has the specified column,
otherwise table->n_def */
ulint
dict_table_has_column(
	const dict_table_t*	table,
	const char*		col_name,
	ulint			col_nr)
{
	ulint		col_max = table->n_def;

	ut_ad(table);
	ut_ad(col_name);
	ut_ad(table->magic_n == DICT_TABLE_MAGIC_N);

	if (col_nr < col_max
		&& innobase_strcasecmp(
			col_name, table->get_col_name(col_nr)) == 0) {
		return(col_nr);
	}

	/** The order of column may changed, check it with other columns */
	for (ulint i = 0; i < col_max; i++) {
		if (i != col_nr
			&& innobase_strcasecmp(
				col_name, table->get_col_name(i)) == 0) {

			return(i);
		}
	}

	return(col_max);
}

/** Returns a virtual column's name.
@param[in]	table	target table
@param[in]	col_nr	virtual column number (nth virtual column)
@return column name or NULL if column number out of range. */
const char*
dict_table_get_v_col_name(
	const dict_table_t*	table,
	ulint			col_nr)
{
	const char*	s;

	ut_ad(table);
	ut_ad(col_nr < table->n_v_def);
	ut_ad(table->magic_n == DICT_TABLE_MAGIC_N);

	if (col_nr >= table->n_v_def) {
		return(NULL);
	}

	s = table->v_col_names;

	if (s != NULL) {
		for (ulint i = 0; i < col_nr; i++) {
			s += strlen(s) + 1;
		}
	}

	return(s);
}

/** Search virtual column's position in InnoDB according to its position
in original table's position
@param[in]	table	target table
@param[in]	col_nr	column number (nth column in the MySQL table)
@return virtual column's position in InnoDB, ULINT_UNDEFINED if not find */
static
ulint
dict_table_get_v_col_pos_for_mysql(
	const dict_table_t*	table,
	ulint			col_nr)
{
	ulint	i;

	ut_ad(table);
	ut_ad(col_nr < static_cast<ulint>(table->n_t_def));
	ut_ad(table->magic_n == DICT_TABLE_MAGIC_N);

	for (i = 0; i < table->n_v_def; i++) {
		if (col_nr == dict_get_v_col_mysql_pos(
				table->v_cols[i].m_col.ind)) {
			break;
		}
	}

	if (i == table->n_v_def) {
		return(ULINT_UNDEFINED);
	}

	return(i);
}

/** Returns a virtual column's name according to its original
MySQL table position.
@param[in]	table	target table
@param[in]	col_nr	column number (nth column in the table)
@return column name. */
const char*
dict_table_get_v_col_name_mysql(
	const dict_table_t*	table,
	ulint			col_nr)
{
	ulint	i = dict_table_get_v_col_pos_for_mysql(table, col_nr);

	if (i == ULINT_UNDEFINED) {
		return(NULL);
	}

	return(dict_table_get_v_col_name(table, i));
}

/** Get nth virtual column according to its original MySQL table position
@param[in]	table	target table
@param[in]	col_nr	column number in MySQL Table definition
@return dict_v_col_t ptr */
dict_v_col_t*
dict_table_get_nth_v_col_mysql(
	const dict_table_t*	table,
	ulint			col_nr)
{
	ulint	i = dict_table_get_v_col_pos_for_mysql(table, col_nr);

	if (i == ULINT_UNDEFINED) {
		return(NULL);
	}

	return(dict_table_get_nth_v_col(table, i));
}

#ifndef UNIV_HOTBACKUP
/** Allocate and init the autoinc latch of a given table.
This function must not be called concurrently on the same table object.
@param[in,out]	table_void	table whose autoinc latch to create */
static
void
dict_table_autoinc_alloc(
	void*	table_void)
{
	dict_table_t*	table = static_cast<dict_table_t*>(table_void);

	table->autoinc_mutex = UT_NEW_NOKEY(ib_mutex_t());
	ut_a(table->autoinc_mutex != nullptr);
	mutex_create(LATCH_ID_AUTOINC, table->autoinc_mutex);

	table->autoinc_persisted_mutex = UT_NEW_NOKEY(ib_mutex_t());
	ut_a(table->autoinc_persisted_mutex != nullptr);
	mutex_create(LATCH_ID_PERSIST_AUTOINC,
		     table->autoinc_persisted_mutex);
}

/** Allocate and init the zip_pad_mutex of a given index.
This function must not be called concurrently on the same index object.
@param[in,out]	index_void	index whose zip_pad_mutex to create */
static
void
dict_index_zip_pad_alloc(
	void*	index_void)
{
	dict_index_t*	index = static_cast<dict_index_t*>(index_void);
	index->zip_pad.mutex = UT_NEW_NOKEY(SysMutex());
	ut_a(index->zip_pad.mutex != NULL);
	mutex_create(LATCH_ID_ZIP_PAD_MUTEX, index->zip_pad.mutex);
}


/********************************************************************//**
Acquire the autoinc lock. */
void
dict_table_autoinc_lock(
/*====================*/
	dict_table_t*	table)	/*!< in/out: table */
{
	os_once::do_or_wait_for_done(
		&table->autoinc_mutex_created,
		dict_table_autoinc_alloc, table);

	mutex_enter(table->autoinc_mutex);
}

/** Acquire the zip_pad_mutex latch.
@param[in,out]	index	the index whose zip_pad_mutex to acquire.*/
static
void
dict_index_zip_pad_lock(
	dict_index_t*	index)
{
	os_once::do_or_wait_for_done(
		&index->zip_pad.mutex_created,
		dict_index_zip_pad_alloc, index);

	mutex_enter(index->zip_pad.mutex);
}

/********************************************************************//**
Unconditionally set the autoinc counter. */
void
dict_table_autoinc_initialize(
/*==========================*/
	dict_table_t*	table,	/*!< in/out: table */
	ib_uint64_t	value)	/*!< in: next value to assign to a row */
{
	ut_ad(dict_table_autoinc_own(table));

	table->autoinc = value;
}

/** Get all the FTS indexes on a table.
@param[in]	table	table
@param[out]	indexes	all FTS indexes on this table
@return number of FTS indexes */
ulint
dict_table_get_all_fts_indexes(
	dict_table_t*		table,
	ib_vector_t*		indexes)
{
	dict_index_t* index;

	ut_a(ib_vector_size(indexes) == 0);

	for (index = table->first_index(); index; index = index->next()) {

		if (index->type == DICT_FTS) {
			ib_vector_push(indexes, &index);
		}
	}

	return(ib_vector_size(indexes));
}

/********************************************************************//**
Reads the next autoinc value (== autoinc counter value), 0 if not yet
initialized.
@return value for a new row, or 0 */
ib_uint64_t
dict_table_autoinc_read(
/*====================*/
	const dict_table_t*	table)	/*!< in: table */
{
	ut_ad(dict_table_autoinc_own(table));

	return(table->autoinc);
}

/********************************************************************//**
Updates the autoinc counter if the value supplied is greater than the
current value. */
void
dict_table_autoinc_update_if_greater(
/*=================================*/

	dict_table_t*	table,	/*!< in/out: table */
	ib_uint64_t	value)	/*!< in: value which was assigned to a row */
{
	ut_ad(dict_table_autoinc_own(table));

	if (value > table->autoinc) {

		table->autoinc = value;
	}
}

/********************************************************************//**
Release the autoinc lock. */
void
dict_table_autoinc_unlock(
/*======================*/
	dict_table_t*	table)	/*!< in/out: table */
{
	mutex_exit(table->autoinc_mutex);
}

/** Set the persisted autoinc value of the table to the new counter,
and write the table's dynamic metadata back to DDTableBuffer. This function
should only be used in DDL operation functions like
1. create_table_info_t::initialize_autoinc()
2. ha_innobase::commit_inplace_alter_table()
3. row_rename_table_for_mysql()
4. When we do TRUNCATE TABLE
WL#9536 TODO: We should reconsider the solution here. Once the DDL
becomes crash-safe, we could not only reset the counter in DDTableBuffer
in this simple way. We also have to make sure the update on this table
is crash-safe, but not forget the old value because it doesn't support
UNDO logging.
@param[in,out]	table		table
@param[in]	counter		new autoinc counter
@param[in]	log_reset	if true, it means that the persisted
				autoinc is updated to a smaller one,
				an autoinc change log with value of 0
				would be written, otherwise nothing to do */
void
dict_table_set_and_persist_autoinc(
	dict_table_t*	table,
	ib_uint64_t	counter,
	bool		log_reset)
{
	ut_ad(dict_table_has_autoinc_col(table));

	mutex_enter(table->autoinc_persisted_mutex);

	if (table->autoinc_persisted == counter
	    && table->dirty_status != METADATA_DIRTY) {

		/* If the counter has already been written back to
		DDTableBuffer, we don't need to write back again.
		This could happen during ALTER TABLE, which doesn't
		change the AUTOINC counter value. */
		mutex_exit(table->autoinc_persisted_mutex);

		return;
	}

	/* Even now, we could be not sure if the counter has already been
	persisted. It could be some other dynamic persistent metadata makes
	the dirty_status as METADATA_DIRTY. However, we still have to try
	to write back. */
	table->autoinc_persisted = counter;

	dict_table_mark_dirty(table);

	mutex_exit(table->autoinc_persisted_mutex);

	/* Here the dirty_status would be set to METADATA_BUFFERED, but
	this function is only called for DDL operations when there is no
	any other DML. See comments in AutoIncLogMtr::log(). */
	dict_table_persist_to_dd_table_buffer(table);

	if (log_reset) {

		mtr_t		mtr;
		AutoIncLogMtr	autoinc_mtr(&mtr);
		autoinc_mtr.start();

		/* We write a redo log with counter value of 0 to indicate
		that all redo logs logged before would be discarded, so that we
		won't apply old bigger counter to the table during recovery,
		which is incorrect if we update the counter to a smaller one. */
		autoinc_mtr.log(table, 0);

		autoinc_mtr.commit();
	}
}

/** Returns TRUE if the index contains a column or a prefix of that column.
@param[in]	index		index
@param[in]	n		column number
@param[in]	is_virtual	whether it is a virtual col
@return TRUE if contains the column or its prefix */
ibool
dict_index_contains_col_or_prefix(
	const dict_index_t*	index,
	ulint			n,
	bool			is_virtual)
{
	const dict_field_t*	field;
	const dict_col_t*	col;
	ulint			pos;
	ulint			n_fields;

	ut_ad(index);
	ut_ad(index->magic_n == DICT_INDEX_MAGIC_N);

	if (index->is_clustered()) {

		return(TRUE);
	}

	if (is_virtual) {
		col = &dict_table_get_nth_v_col(index->table, n)->m_col;
	} else {
		col = index->table->get_col(n);
	}

	n_fields = dict_index_get_n_fields(index);

	for (pos = 0; pos < n_fields; pos++) {
		field = index->get_field(pos);

		if (col == field->col) {

			return(TRUE);
		}
	}

	return(FALSE);
}

/********************************************************************//**
Looks for a matching field in an index. The column has to be the same. The
column in index must be complete, or must contain a prefix longer than the
column in index2. That is, we must be able to construct the prefix in index2
from the prefix in index.
@return position in internal representation of the index;
ULINT_UNDEFINED if not contained */
ulint
dict_index_get_nth_field_pos(
/*=========================*/
	const dict_index_t*	index,	/*!< in: index from which to search */
	const dict_index_t*	index2,	/*!< in: index */
	ulint			n)	/*!< in: field number in index2 */
{
	const dict_field_t*	field;
	const dict_field_t*	field2;
	ulint			n_fields;
	ulint			pos;

	ut_ad(index);
	ut_ad(index->magic_n == DICT_INDEX_MAGIC_N);

	field2 = index2->get_field(n);

	n_fields = dict_index_get_n_fields(index);

	/* Are we looking for a MBR (Minimum Bound Box) field of
	a spatial index */
	bool	is_mbr_fld = (n == 0 && dict_index_is_spatial(index2));

	for (pos = 0; pos < n_fields; pos++) {
		field = index->get_field(pos);

		/* The first field of a spatial index is a transformed
		MBR (Minimum Bound Box) field made out of original column,
		so its field->col still points to original cluster index
		col, but the actual content is different. So we cannot
		consider them equal if neither of them is MBR field */
		if (pos == 0 && dict_index_is_spatial(index) && !is_mbr_fld) {
			continue;
		}

		if (field->col == field2->col
		    && (field->prefix_len == 0
			|| (field->prefix_len >= field2->prefix_len
			    && field2->prefix_len != 0))) {

			return(pos);
		}
	}

	return(ULINT_UNDEFINED);
}

/**********************************************************************//**
Returns a table object based on table id.
@return table, NULL if does not exist */
dict_table_t*
dict_table_open_on_id(
/*==================*/
	table_id_t	table_id,	/*!< in: table id */
	ibool		dict_locked,	/*!< in: TRUE=data dictionary locked */
	dict_table_op_t	table_op)	/*!< in: operation to perform */
{
	dict_table_t*	table;

	if (!dict_locked) {
		mutex_enter(&dict_sys->mutex);
	}

	ut_ad(mutex_own(&dict_sys->mutex));

	table = dict_table_open_on_id_low(
		table_id,
		table_op == DICT_TABLE_OP_LOAD_TABLESPACE
		? DICT_ERR_IGNORE_RECOVER_LOCK
		: DICT_ERR_IGNORE_NONE);

	if (table != NULL) {

		if (table->can_be_evicted) {
			dict_move_to_mru(table);
		}

		table->acquire();

		MONITOR_INC(MONITOR_TABLE_REFERENCE);
	} else if (dict_table_is_sdi(table_id)) {

		/* The table is SDI table */
		space_id_t	space_id = dict_sdi_get_space_id(table_id);
		uint32_t	copy_num = dict_sdi_get_copy_num(table_id);

		/* Create in-memory table oject for SDI table */
		dict_index_t*	sdi_index = dict_sdi_create_idx_in_mem(
			space_id, copy_num, false, 0);

		if (sdi_index == NULL) {
			if (!dict_locked) {
				mutex_exit(&dict_sys->mutex);
			}
			return(NULL);
		}

		table = sdi_index->table;

		ut_ad(table != NULL);
		table->acquire();
	}

	if (!dict_locked) {
		dict_table_try_drop_aborted_and_mutex_exit(
			table, table_op == DICT_TABLE_OP_DROP_ORPHAN);
	}

	return(table);
}

/********************************************************************//**
Looks for non-virtual column n position in the clustered index.
@return position in internal representation of the clustered index */
ulint
dict_table_get_nth_col_pos(
/*=======================*/
	const dict_table_t*	table,	/*!< in: table */
	ulint			n)	/*!< in: column number */
{
	return(table->first_index()->get_col_pos(n));
}

/** Get the innodb column position for a non-virtual column according to
its original MySQL table position n
@param[in]	table	table
@param[in]	n	MySQL column position
@return column position in InnoDB */
ulint
dict_table_mysql_pos_to_innodb(
	const dict_table_t*	table,
	ulint			n)
{
	ut_ad(n < table->n_t_cols);

	if (table->n_v_def == 0) {
		/* No virtual columns, the MySQL position is the same
		as InnoDB position */
		return(n);
	}

	/* Find out how many virtual columns are stored in front of 'n' */
	ulint	v_before = 0;
	for (ulint i = 0; i < table->n_v_def; ++i) {

		if (table->v_cols[i].m_col.ind > n) {
			break;
		}

		++v_before;
	}

	ut_ad(n >= v_before);

	return(n - v_before);
}

/********************************************************************//**
Checks if a column is in the ordering columns of the clustered index of a
table. Column prefixes are treated like whole columns.
@return TRUE if the column, or its prefix, is in the clustered key */
ibool
dict_table_col_in_clustered_key(
/*============================*/
	const dict_table_t*	table,	/*!< in: table */
	ulint			n)	/*!< in: column number */
{
	const dict_index_t*	index;
	const dict_field_t*	field;
	const dict_col_t*	col;
	ulint			pos;
	ulint			n_fields;

	ut_ad(table);

	col = table->get_col(n);

	index = table->first_index();

	n_fields = dict_index_get_n_unique(index);

	for (pos = 0; pos < n_fields; pos++) {
		field = index->get_field(pos);

		if (col == field->col) {

			return(TRUE);
		}
	}

	return(FALSE);
}

/**********************************************************************//**
Inits the data dictionary module. */
void
dict_init(void)
/*===========*/
{
	dict_operation_lock = static_cast<rw_lock_t*>(
		ut_zalloc_nokey(sizeof(*dict_operation_lock)));

	dict_sys = static_cast<dict_sys_t*>(ut_zalloc_nokey(sizeof(*dict_sys)));

	UT_LIST_INIT(dict_sys->table_LRU, &dict_table_t::table_LRU);
	UT_LIST_INIT(dict_sys->table_non_LRU, &dict_table_t::table_LRU);

	mutex_create(LATCH_ID_DICT_SYS, &dict_sys->mutex);

	dict_sys->table_hash = hash_create(
		buf_pool_get_curr_size()
		/ (DICT_POOL_PER_TABLE_HASH * UNIV_WORD_SIZE));

	dict_sys->table_id_hash = hash_create(
		buf_pool_get_curr_size()
		/ (DICT_POOL_PER_TABLE_HASH * UNIV_WORD_SIZE));

	rw_lock_create(dict_operation_lock_key,
		       dict_operation_lock, SYNC_DICT_OPERATION);

	if (!srv_read_only_mode) {
		dict_foreign_err_file = os_file_create_tmpfile(NULL);
		ut_a(dict_foreign_err_file);
	}

	mutex_create(LATCH_ID_DICT_FOREIGN_ERR, &dict_foreign_err_mutex);
}

/**********************************************************************//**
Move to the most recently used segment of the LRU list. */
void
dict_move_to_mru(
/*=============*/
	dict_table_t*	table)		/*!< in: table to move to MRU */
{
	ut_ad(mutex_own(&dict_sys->mutex));
	ut_ad(dict_lru_validate());
	ut_ad(dict_lru_find_table(table));

	ut_a(table->can_be_evicted);

	UT_LIST_REMOVE(dict_sys->table_LRU, table);

	UT_LIST_ADD_FIRST(dict_sys->table_LRU, table);

	ut_ad(dict_lru_validate());
}

/**********************************************************************//**
Returns a table object and increment its open handle count.
NOTE! This is a high-level function to be used mainly from outside the
'dict' module. Inside this directory dict_table_get_low
is usually the appropriate function.
@return table, NULL if does not exist */
dict_table_t*
dict_table_open_on_name(
/*====================*/
	const char*	table_name,	/*!< in: table name */
	ibool		dict_locked,	/*!< in: TRUE=data dictionary locked */
	ibool		try_drop,	/*!< in: TRUE=try to drop any orphan
					indexes after an aborted online
					index creation */
	dict_err_ignore_t
			ignore_err)	/*!< in: error to be ignored when
					loading a table definition */
{
	dict_table_t*	table;
	DBUG_ENTER("dict_table_open_on_name");
	DBUG_PRINT("dict_table_open_on_name", ("table: '%s'", table_name));

	if (!dict_locked) {
		mutex_enter(&dict_sys->mutex);
	}

	ut_ad(table_name);
	ut_ad(mutex_own(&dict_sys->mutex));

	table = dict_table_check_if_in_cache_low(table_name);

	if (table == NULL) {
		table = dict_load_table(table_name, true, ignore_err);
	}

	ut_ad(!table || table->cached);

	if (table != NULL) {
		if (ignore_err == DICT_ERR_IGNORE_NONE
		    && table->is_corrupted()) {
			/* Make life easy for drop table. */
			dict_table_prevent_eviction(table);

			if (!dict_locked) {
				mutex_exit(&dict_sys->mutex);
			}

			ib::info() << "Table "
				<< table->name
				<< " is corrupted. Please drop the table"
				" and recreate it";
			DBUG_RETURN(NULL);
		}

		if (table->can_be_evicted) {
			dict_move_to_mru(table);
		}

		table->acquire();

		MONITOR_INC(MONITOR_TABLE_REFERENCE);
	}

	ut_ad(dict_lru_validate());

	if (!dict_locked) {
		dict_table_try_drop_aborted_and_mutex_exit(table, try_drop);
	}

	DBUG_RETURN(table);
}
#endif /* !UNIV_HOTBACKUP */

/**********************************************************************//**
Adds system columns to a table object. */
void
dict_table_add_system_columns(
/*==========================*/
	dict_table_t*	table,	/*!< in/out: table */
	mem_heap_t*	heap)	/*!< in: temporary heap */
{
	ut_ad(table);
	ut_ad(table->n_def == (table->n_cols - table->get_n_sys_cols()));
	ut_ad(table->magic_n == DICT_TABLE_MAGIC_N);
	ut_ad(!table->cached);

	/* NOTE: the system columns MUST be added in the following order
	(so that they can be indexed by the numerical value of DATA_ROW_ID,
	etc.) and as the last columns of the table memory object.
	The clustered index will not always physically contain all system
	columns.
	Intrinsic table don't need DB_ROLL_PTR as UNDO logging is turned off
	for these tables. */

	dict_mem_table_add_col(table, heap, "DB_ROW_ID", DATA_SYS,
			       DATA_ROW_ID | DATA_NOT_NULL,
			       DATA_ROW_ID_LEN);

#if (DATA_ITT_N_SYS_COLS != 2)
#error "DATA_ITT_N_SYS_COLS != 2"
#endif

#if DATA_ROW_ID != 0
#error "DATA_ROW_ID != 0"
#endif
	dict_mem_table_add_col(table, heap, "DB_TRX_ID", DATA_SYS,
			       DATA_TRX_ID | DATA_NOT_NULL,
			       DATA_TRX_ID_LEN);
#if DATA_TRX_ID != 1
#error "DATA_TRX_ID != 1"
#endif

	if (!table->is_intrinsic()) {
		dict_mem_table_add_col(table, heap, "DB_ROLL_PTR", DATA_SYS,
				       DATA_ROLL_PTR | DATA_NOT_NULL,
				       DATA_ROLL_PTR_LEN);
#if DATA_ROLL_PTR != 2
#error "DATA_ROLL_PTR != 2"
#endif

		/* This check reminds that if a new system column is added to
		the program, it should be dealt with here */
#if DATA_N_SYS_COLS != 3
#error "DATA_N_SYS_COLS != 3"
#endif
	}
}

#ifndef UNIV_HOTBACKUP
/** Mark if table has big rows.
@param[in,out]	table	table handler */
void
dict_table_set_big_rows(
	dict_table_t*	table)
{
	ulint	row_len = 0;
	for (ulint i = 0; i < table->n_def; i++) {
		ulint	col_len = table->get_col(i)->get_max_size();

		row_len += col_len;

		/* If we have a single unbounded field, or several gigantic
		fields, mark the maximum row size as BIG_ROW_SIZE. */
		if (row_len >= BIG_ROW_SIZE || col_len >= BIG_ROW_SIZE) {
			row_len = BIG_ROW_SIZE;

			break;
		}
	}

	table->big_rows = (row_len >= BIG_ROW_SIZE) ? TRUE : FALSE;
}

/** Adds a table object to the dictionary cache.
@param[in,out]	table		table
@param[in]	can_be_evicted	true if can be evicted
@param[in,out]	heap		temporary heap
*/
void
dict_table_add_to_cache(
	dict_table_t*	table,
	ibool		can_be_evicted,
	mem_heap_t*	heap)
{
	ulint	fold;
	ulint	id_fold;

	ut_ad(dict_lru_validate());
	ut_ad(mutex_own(&dict_sys->mutex));

	table->cached = true;

	fold = ut_fold_string(table->name.m_name);
	id_fold = ut_fold_ull(table->id);

	dict_table_set_big_rows(table);

	/* Look for a table with the same name: error if such exists */
	{
		dict_table_t*	table2;
		HASH_SEARCH(name_hash, dict_sys->table_hash, fold,
			    dict_table_t*, table2, ut_ad(table2->cached),
			    !strcmp(table2->name.m_name, table->name.m_name));
		ut_a(table2 == NULL);

#ifdef UNIV_DEBUG
		/* Look for the same table pointer with a different name */
		HASH_SEARCH_ALL(name_hash, dict_sys->table_hash,
				dict_table_t*, table2, ut_ad(table2->cached),
				table2 == table);
		ut_ad(table2 == NULL);
#endif /* UNIV_DEBUG */
	}

	/* Look for a table with the same id: error if such exists */
	{
		dict_table_t*	table2;
		HASH_SEARCH(id_hash, dict_sys->table_id_hash, id_fold,
			    dict_table_t*, table2, ut_ad(table2->cached),
			    table2->id == table->id);
		ut_a(table2 == NULL);

#ifdef UNIV_DEBUG
		/* Look for the same table pointer with a different id */
		HASH_SEARCH_ALL(id_hash, dict_sys->table_id_hash,
				dict_table_t*, table2, ut_ad(table2->cached),
				table2 == table);
		ut_ad(table2 == NULL);
#endif /* UNIV_DEBUG */
	}

	/* Add table to hash table of tables */
	HASH_INSERT(dict_table_t, name_hash, dict_sys->table_hash, fold,
		    table);

	/* Add table to hash table of tables based on table id */
	HASH_INSERT(dict_table_t, id_hash, dict_sys->table_id_hash, id_fold,
		    table);

	table->can_be_evicted = can_be_evicted;

	if (table->can_be_evicted) {
		UT_LIST_ADD_FIRST(dict_sys->table_LRU, table);
	} else {
		UT_LIST_ADD_FIRST(dict_sys->table_non_LRU, table);
	}

	ut_ad(dict_lru_validate());

	table->dirty_status = METADATA_CLEAN;

	dict_sys->size += mem_heap_get_size(table->heap)
		+ strlen(table->name.m_name) + 1;
	DBUG_EXECUTE_IF("dd_upgrade",
		if (srv_is_upgrade_mode && srv_upgrade_old_undo_found) {
			ib::info() << "Adding table to cache: " << table->name;
		}
	);
}

/**********************************************************************//**
Test whether a table can be evicted from the LRU cache.
@return TRUE if table can be evicted. */
static
ibool
dict_table_can_be_evicted(
/*======================*/
	const dict_table_t*	table)		/*!< in: table to test */
{
	ut_ad(mutex_own(&dict_sys->mutex));
	ut_ad(rw_lock_own(dict_operation_lock, RW_LOCK_X));

	ut_a(table->can_be_evicted);
	ut_a(table->foreign_set.empty());
	ut_a(table->referenced_set.empty());

	if (table->get_ref_count() == 0) {
		const dict_index_t*	index;

		/* The transaction commit and rollback are called from
		outside the handler interface. This means that there is
		a window where the table->n_ref_count can be zero but
		the table instance is in "use". */

		if (lock_table_has_locks(table)) {
			return(FALSE);
		}

		for (index = table->first_index();
		     index != NULL;
		     index = index->next()) {

			const btr_search_t* info = btr_search_get_info(index);

			/* We are not allowed to free the in-memory index
			struct dict_index_t until all entries in the adaptive
			hash index that point to any of the page belonging to
			his b-tree index are dropped. This is so because
			dropping of these entries require access to
			dict_index_t struct. To avoid such scenario we keep
			a count of number of such pages in the search_info and
			only free the dict_index_t struct when this count
			drops to zero.

			See also: dict_index_remove_from_cache_low() */

			if (btr_search_info_get_ref_count(info, index) > 0) {
				return(FALSE);
			}
		}

		return(TRUE);
	}

	return(FALSE);
}

/**********************************************************************//**
Make room in the table cache by evicting an unused table. The unused table
should not be part of FK relationship and currently not used in any user
transaction. There is no guarantee that it will remove a table.
@return number of tables evicted. If the number of tables in the dict_LRU
is less than max_tables it will not do anything. */
ulint
dict_make_room_in_cache(
/*====================*/
	ulint		max_tables,	/*!< in: max tables allowed in cache */
	ulint		pct_check)	/*!< in: max percent to check */
{
	ulint		i;
	ulint		len;
	dict_table_t*	table;
	ulint		check_up_to;
	ulint		n_evicted = 0;

	ut_a(pct_check > 0);
	ut_a(pct_check <= 100);
	ut_ad(mutex_own(&dict_sys->mutex));
	ut_ad(rw_lock_own(dict_operation_lock, RW_LOCK_X));
	ut_ad(dict_lru_validate());

	i = len = UT_LIST_GET_LEN(dict_sys->table_LRU);

	if (len < max_tables) {
		return(0);
	}

	check_up_to = len - ((len * pct_check) / 100);

	/* Check for overflow */
	ut_a(i == 0 || check_up_to <= i);

	/* Find a suitable candidate to evict from the cache. Don't scan the
	entire LRU list. Only scan pct_check list entries. */

	for (table = UT_LIST_GET_LAST(dict_sys->table_LRU);
	     table != NULL
	     && i > check_up_to
	     && (len - n_evicted) > max_tables;
	     --i) {

		dict_table_t*	prev_table;

		prev_table = UT_LIST_GET_PREV(table_LRU, table);

		if (dict_table_can_be_evicted(table)) {

			dict_table_remove_from_cache_low(table, TRUE);

			++n_evicted;
		}

		table = prev_table;
	}

	return(n_evicted);
}

/**********************************************************************//**
Move a table to the non-LRU list from the LRU list. */
void
dict_table_move_from_lru_to_non_lru(
/*================================*/
	dict_table_t*	table)	/*!< in: table to move from LRU to non-LRU */
{
	ut_ad(mutex_own(&dict_sys->mutex));
	ut_ad(dict_lru_find_table(table));

	ut_a(table->can_be_evicted);

	UT_LIST_REMOVE(dict_sys->table_LRU, table);

	UT_LIST_ADD_LAST(dict_sys->table_non_LRU, table);

	table->can_be_evicted = FALSE;
}

/** Move a table to the LRU end from the non LRU list.
@param[in]	table	InnoDB table object */
void
dict_table_move_from_non_lru_to_lru(
	dict_table_t*	table)
{
	ut_ad(mutex_own(&dict_sys->mutex));
	ut_ad(dict_non_lru_find_table(table));

	ut_a(!table->can_be_evicted);

	UT_LIST_REMOVE(dict_sys->table_non_LRU, table);

	UT_LIST_ADD_LAST(dict_sys->table_LRU, table);

	table->can_be_evicted = TRUE;
}

/** Look up an index in a table.
@param[in]	table	table
@param[in]	id	index identifier
@return index
@retval NULL if not found */
static
const dict_index_t*
dict_table_find_index_on_id(
	const dict_table_t*	table,
	const index_id_t&	id)
{
	for (const dict_index_t* index = table->first_index();
	     index != NULL;
	     index = index->next()) {
		if (index->space == id.m_space_id
		    && index->id == id.m_index_id) {
			return(index);
		}
	}

	return(NULL);
}

/** Look up an index.
@param[in]	id	index identifier
@return index or NULL if not found */
const dict_index_t*
dict_index_find(
	const index_id_t&	id)
{
	const dict_table_t*	table;

	ut_ad(mutex_own(&dict_sys->mutex));

	for (table = UT_LIST_GET_FIRST(dict_sys->table_LRU);
	     table != NULL;
	     table = UT_LIST_GET_NEXT(table_LRU, table)) {
		const dict_index_t* index = dict_table_find_index_on_id(
			table, id);
		if (index != NULL) {
			return(index);
		}
	}

	for (table = UT_LIST_GET_FIRST(dict_sys->table_non_LRU);
	     table != NULL;
	     table = UT_LIST_GET_NEXT(table_LRU, table)) {
		const dict_index_t* index = dict_table_find_index_on_id(
			table, id);
		if (index != NULL) {
			return(index);
		}
	}

	return(NULL);
}

/** Function object to remove a foreign key constraint from the
referenced_set of the referenced table.  The foreign key object is
also removed from the dictionary cache.  The foreign key constraint
is not removed from the foreign_set of the table containing the
constraint. */
struct dict_foreign_remove_partial
{
	void operator()(dict_foreign_t* foreign) {
		dict_table_t*	table = foreign->referenced_table;
		if (table != NULL) {
			table->referenced_set.erase(foreign);
		}
		dict_foreign_free(foreign);
	}
};

/**********************************************************************//**
Renames a table object.
@return TRUE if success */
dberr_t
dict_table_rename_in_cache(
/*=======================*/
	dict_table_t*	table,		/*!< in/out: table */
	const char*	new_name,	/*!< in: new name */
	ibool		rename_also_foreigns)/*!< in: in ALTER TABLE we want
					to preserve the original table name
					in constraints which reference it */
{
	dberr_t		err;
	dict_foreign_t*	foreign;
	dict_index_t*	index;
	ulint		fold;
	char		old_name[MAX_FULL_NAME_LEN + 1];
	os_file_type_t	ftype;
	bool		exists;

	ut_ad(mutex_own(&dict_sys->mutex));

	/* store the old/current name to an automatic variable */
	if (strlen(table->name.m_name) + 1 <= sizeof(old_name)) {
		strcpy(old_name, table->name.m_name);
	} else {
		ib::fatal() << "Too long table name: "
			<< table->name
			<< ", max length is " << MAX_FULL_NAME_LEN;
	}

	fold = ut_fold_string(new_name);

	/* Look for a table with the same name: error if such exists */
	dict_table_t*	table2;
	HASH_SEARCH(name_hash, dict_sys->table_hash, fold,
			dict_table_t*, table2, ut_ad(table2->cached),
			(ut_strcmp(table2->name.m_name, new_name) == 0));
	DBUG_EXECUTE_IF("dict_table_rename_in_cache_failure",
		if (table2 == NULL) {
			table2 = (dict_table_t*) -1;
		} );
	if (table2) {
		ib::error() << "Cannot rename table '" << old_name
			<< "' to '" << new_name << "' since the"
			" dictionary cache already contains '" << new_name << "'.";
		return(DB_ERROR);
	}

	/* If the table is stored in a single-table tablespace,
	rename the tablespace file. */

	if (dict_table_is_discarded(table)) {
		char*		filepath;

		ut_ad(dict_table_is_file_per_table(table));
		ut_ad(!table->is_temporary());

		/* Make sure the data_dir_path is set. */
		dd_get_and_save_data_dir_path<dd::Table>(table, NULL, true);

		if (DICT_TF_HAS_DATA_DIR(table->flags)) {
			ut_a(table->data_dir_path);

			filepath = fil_make_filepath(
				table->data_dir_path, table->name.m_name,
				IBD, true);
		} else {
			filepath = fil_make_filepath(
				NULL, table->name.m_name, IBD, false);
		}

		if (filepath == NULL) {
			return(DB_OUT_OF_MEMORY);
		}

		fil_delete_tablespace(table->space, BUF_REMOVE_ALL_NO_WRITE);

		/* Delete any temp file hanging around. */
		if (os_file_status(filepath, &exists, &ftype)
		    && exists
		    && !os_file_delete_if_exists(innodb_temp_file_key,
						 filepath, NULL)) {

			ib::info() << "Delete of " << filepath << " failed.";
		}

		ut_free(filepath);

	} else if (dict_table_is_file_per_table(table)) {
		char*	new_path = NULL;
		char*	old_path = fil_space_get_first_path(table->space);

		ut_ad(!table->is_temporary());

		if (DICT_TF_HAS_DATA_DIR(table->flags)) {
			new_path = os_file_make_new_pathname(
				old_path, new_name);
		} else {
			new_path = fil_make_filepath(
				NULL, new_name, IBD, false);
		}

		/* New filepath must not exist. */
		err = fil_rename_tablespace_check(
			table->space, old_path, new_path, false);
		if (err != DB_SUCCESS) {
			ut_free(old_path);
			ut_free(new_path);
			return(err);
		}

		bool	success = fil_rename_tablespace(
			table->space, old_path, new_name, new_path);

		ut_free(old_path);
		ut_free(new_path);

		if (!success) {
			return(DB_ERROR);
		}
	}

	/* Remove table from the hash tables of tables */
	HASH_DELETE(dict_table_t, name_hash, dict_sys->table_hash,
		    ut_fold_string(old_name), table);

	if (strlen(new_name) > strlen(table->name.m_name)) {
		/* We allocate MAX_FULL_NAME_LEN + 1 bytes here to avoid
		memory fragmentation, we assume a repeated calls of
		ut_realloc() with the same size do not cause fragmentation */
		ut_a(strlen(new_name) <= MAX_FULL_NAME_LEN);

		table->name.m_name = static_cast<char*>(
			ut_realloc(table->name.m_name, MAX_FULL_NAME_LEN + 1));
	}
	strcpy(table->name.m_name, new_name);

	/* Add table to hash table of tables */
	HASH_INSERT(dict_table_t, name_hash, dict_sys->table_hash, fold,
		    table);

	dict_sys->size += strlen(new_name) - strlen(old_name);
	ut_a(dict_sys->size > 0);

	/* Update the table_name field in indexes */
	for (index = table->first_index();
	     index != NULL;
	     index = index->next()) {

		index->table_name = table->name.m_name;
	}

	if (!rename_also_foreigns) {
		/* In ALTER TABLE we think of the rename table operation
		in the direction table -> temporary table (#sql...)
		as dropping the table with the old name and creating
		a new with the new name. Thus we kind of drop the
		constraints from the dictionary cache here. The foreign key
		constraints will be inherited to the new table from the
		system tables through a call of dict_load_foreigns. */

		/* Remove the foreign constraints from the cache */
		std::for_each(table->foreign_set.begin(),
			      table->foreign_set.end(),
			      dict_foreign_remove_partial());
		table->foreign_set.clear();

		/* Reset table field in referencing constraints */
		for (dict_foreign_set::iterator it
			= table->referenced_set.begin();
		     it != table->referenced_set.end();
		     ++it) {

			foreign = *it;
			foreign->referenced_table = NULL;
			foreign->referenced_index = NULL;

		}

		/* Make the set of referencing constraints empty */
		table->referenced_set.clear();

		return(DB_SUCCESS);
	}

	/* Update the table name fields in foreign constraints, and update also
	the constraint id of new format >= 4.0.18 constraints. Note that at
	this point we have already changed table->name to the new name. */

	dict_foreign_set	fk_set;

	for (;;) {

		dict_foreign_set::iterator	it
			= table->foreign_set.begin();

		if (it == table->foreign_set.end()) {
			break;
		}

		foreign = *it;

		if (foreign->referenced_table) {
			foreign->referenced_table->referenced_set.erase(foreign);
		}

		if (ut_strlen(foreign->foreign_table_name)
		    < ut_strlen(table->name.m_name)) {
			/* Allocate a longer name buffer;
			TODO: store buf len to save memory */

			foreign->foreign_table_name = mem_heap_strdup(
				foreign->heap, table->name.m_name);
			dict_mem_foreign_table_name_lookup_set(foreign, TRUE);
		} else {
			strcpy(foreign->foreign_table_name,
			       table->name.m_name);
			dict_mem_foreign_table_name_lookup_set(foreign, FALSE);
		}
		if (strchr(foreign->id, '/')) {
			/* This is a >= 4.0.18 format id */

			ulint	db_len;
			char*	old_id;
			char    old_name_cs_filename[MAX_TABLE_NAME_LEN+20];
			uint    errors = 0;

			/* All table names are internally stored in charset
			my_charset_filename (except the temp tables and the
			partition identifier suffix in partition tables). The
			foreign key constraint names are internally stored
			in UTF-8 charset.  The variable fkid here is used
			to store foreign key constraint name in charset
			my_charset_filename for comparison further below. */
			char    fkid[MAX_TABLE_NAME_LEN+20];
			ibool	on_tmp = FALSE;

			/* The old table name in my_charset_filename is stored
			in old_name_cs_filename */

			strncpy(old_name_cs_filename, old_name,
				MAX_TABLE_NAME_LEN);
			if (strstr(old_name, TEMP_TABLE_PATH_PREFIX) == NULL) {

				innobase_convert_to_system_charset(
					strchr(old_name_cs_filename, '/') + 1,
					strchr(old_name, '/') + 1,
					MAX_TABLE_NAME_LEN, &errors);

				if (errors) {
					/* There has been an error to convert
					old table into UTF-8.  This probably
					means that the old table name is
					actually in UTF-8. */
					innobase_convert_to_filename_charset(
						strchr(old_name_cs_filename,
						       '/') + 1,
						strchr(old_name, '/') + 1,
						MAX_TABLE_NAME_LEN);
				} else {
					/* Old name already in
					my_charset_filename */
					strncpy(old_name_cs_filename, old_name,
						MAX_TABLE_NAME_LEN);
				}
			}

			strncpy(fkid, foreign->id, MAX_TABLE_NAME_LEN);

			if (strstr(fkid, TEMP_TABLE_PATH_PREFIX) == NULL) {
				innobase_convert_to_filename_charset(
					strchr(fkid, '/') + 1,
					strchr(foreign->id, '/') + 1,
					MAX_TABLE_NAME_LEN+20);
			} else {
				on_tmp = TRUE;
			}

			old_id = mem_strdup(foreign->id);

			if (ut_strlen(fkid) > ut_strlen(old_name_cs_filename)
			    + ((sizeof dict_ibfk) - 1)
			    && !memcmp(fkid, old_name_cs_filename,
				       ut_strlen(old_name_cs_filename))
			    && !memcmp(fkid + ut_strlen(old_name_cs_filename),
				       dict_ibfk, (sizeof dict_ibfk) - 1)) {

				/* This is a generated >= 4.0.18 format id */

				char	table_name[MAX_TABLE_NAME_LEN] = "";
				uint	errors = 0;

				if (strlen(table->name.m_name)
				    > strlen(old_name)) {
					foreign->id = static_cast<char*>(
						mem_heap_alloc(
						foreign->heap,
						strlen(table->name.m_name)
						+ strlen(old_id) + 1));
				}

				/* Convert the table name to UTF-8 */
				strncpy(table_name, table->name.m_name,
					MAX_TABLE_NAME_LEN);
				innobase_convert_to_system_charset(
					strchr(table_name, '/') + 1,
					strchr(table->name.m_name, '/') + 1,
					MAX_TABLE_NAME_LEN, &errors);

				if (errors) {
					/* Table name could not be converted
					from charset my_charset_filename to
					UTF-8. This means that the table name
					is already in UTF-8 (#mysql#50). */
					strncpy(table_name, table->name.m_name,
						MAX_TABLE_NAME_LEN);
				}

				/* Replace the prefix 'databasename/tablename'
				with the new names */
				strcpy(foreign->id, table_name);
				if (on_tmp) {
					strcat(foreign->id,
					       old_id + ut_strlen(old_name));
				} else {
					sprintf(strchr(foreign->id, '/') + 1,
						"%s%s",
						strchr(table_name, '/') +1,
						strstr(old_id, "_ibfk_") );
				}

			} else {
				/* This is a >= 4.0.18 format id where the user
				gave the id name */
				db_len = dict_get_db_name_len(
					table->name.m_name) + 1;

				if (db_len - 1
				    > dict_get_db_name_len(foreign->id)) {

					foreign->id = static_cast<char*>(
						mem_heap_alloc(
						foreign->heap,
						db_len + strlen(old_id) + 1));
				}

				/* Replace the database prefix in id with the
				one from table->name */

				ut_memcpy(foreign->id,
					  table->name.m_name, db_len);

				strcpy(foreign->id + db_len,
				       dict_remove_db_name(old_id));
			}

			ut_free(old_id);
		}

		table->foreign_set.erase(it);
		fk_set.insert(foreign);

		if (foreign->referenced_table) {
			foreign->referenced_table->referenced_set.insert(foreign);
		}
	}

	ut_a(table->foreign_set.empty());
	table->foreign_set.swap(fk_set);

	for (dict_foreign_set::iterator it = table->referenced_set.begin();
	     it != table->referenced_set.end();
	     ++it) {

		foreign = *it;

		if (ut_strlen(foreign->referenced_table_name)
		    < ut_strlen(table->name.m_name)) {
			/* Allocate a longer name buffer;
			TODO: store buf len to save memory */

			foreign->referenced_table_name = mem_heap_strdup(
				foreign->heap, table->name.m_name);

			dict_mem_referenced_table_name_lookup_set(
				foreign, TRUE);
		} else {
			/* Use the same buffer */
			strcpy(foreign->referenced_table_name,
			       table->name.m_name);

			dict_mem_referenced_table_name_lookup_set(
				foreign, FALSE);
		}
	}

	return(DB_SUCCESS);
}

/**********************************************************************//**
Change the id of a table object in the dictionary cache. This is used in
DISCARD TABLESPACE. */
void
dict_table_change_id_in_cache(
/*==========================*/
	dict_table_t*	table,	/*!< in/out: table object already in cache */
	table_id_t	new_id)	/*!< in: new id to set */
{
	ut_ad(table);
	ut_ad(mutex_own(&dict_sys->mutex));
	ut_ad(table->magic_n == DICT_TABLE_MAGIC_N);

	/* Remove the table from the hash table of id's */

	HASH_DELETE(dict_table_t, id_hash, dict_sys->table_id_hash,
		    ut_fold_ull(table->id), table);
	table->id = new_id;

	/* Add the table back to the hash table */
	HASH_INSERT(dict_table_t, id_hash, dict_sys->table_id_hash,
		    ut_fold_ull(table->id), table);
}

/**********************************************************************//**
Removes a table object from the dictionary cache. */
static
void
dict_table_remove_from_cache_low(
	dict_table_t*	table,		/*!< in, own: table */
	ibool		lru_evict)	/*!< in: TRUE if table being evicted
					to make room in the table LRU list */
{
	dict_foreign_t*	foreign;
	dict_index_t*	index;
	lint		size;

	ut_ad(table);
	ut_ad(dict_lru_validate());
	ut_a(table->get_ref_count() == 0);
	ut_a(table->n_rec_locks == 0);
	ut_ad(mutex_own(&dict_sys->mutex));
	ut_ad(table->magic_n == DICT_TABLE_MAGIC_N);

	/* We first dirty read the status which could be changed from
	METADATA_DIRTY to METADATA_BUFFERED by checkpoint, and check again
	when persistence is necessary */
	switch (table->dirty_status) {
	case METADATA_DIRTY:
		/* Write back the dirty metadata to DDTableBuffer */
		dict_table_persist_to_dd_table_buffer(table);
		ut_ad(table->dirty_status != METADATA_DIRTY);
		/* Fall through */
	case METADATA_BUFFERED:
		/* We have to remove it away here, since it's evicted.
		And we will add it again once it's re-loaded if possible */
		mutex_enter(&dict_persist->mutex);
		ut_ad(table->in_dirty_dict_tables_list);
		UT_LIST_REMOVE(dict_persist->dirty_dict_tables, table);
		mutex_exit(&dict_persist->mutex);
		break;
	case METADATA_CLEAN:
		break;
	}

	/* Remove the foreign constraints from the cache */
	std::for_each(table->foreign_set.begin(), table->foreign_set.end(),
		      dict_foreign_remove_partial());
	table->foreign_set.clear();

	/* Reset table field in referencing constraints */
	for (dict_foreign_set::iterator it = table->referenced_set.begin();
	     it != table->referenced_set.end();
	     ++it) {

		foreign = *it;
		foreign->referenced_table = NULL;
		foreign->referenced_index = NULL;
	}

	/* Remove the indexes from the cache */

	for (index = UT_LIST_GET_LAST(table->indexes);
	     index != NULL;
	     index = UT_LIST_GET_LAST(table->indexes)) {

		dict_index_remove_from_cache_low(table, index, lru_evict);
	}

	/* Remove table from the hash tables of tables */

	HASH_DELETE(dict_table_t, name_hash, dict_sys->table_hash,
		    ut_fold_string(table->name.m_name), table);

	HASH_DELETE(dict_table_t, id_hash, dict_sys->table_id_hash,
		    ut_fold_ull(table->id), table);

	/* Remove table from LRU or non-LRU list. */
	if (table->can_be_evicted) {
		ut_ad(dict_lru_find_table(table));
		UT_LIST_REMOVE(dict_sys->table_LRU, table);
	} else {
		ut_ad(dict_non_lru_find_table(table));
		UT_LIST_REMOVE(dict_sys->table_non_LRU, table);
	}

	ut_ad(dict_lru_validate());

	if (lru_evict && table->drop_aborted) {
		/* Do as dict_table_try_drop_aborted() does. */

		trx_t* trx = trx_allocate_for_background();

		ut_ad(mutex_own(&dict_sys->mutex));
		ut_ad(rw_lock_own(dict_operation_lock, RW_LOCK_X));

		/* Mimic row_mysql_lock_data_dictionary(). */
		trx->dict_operation_lock_mode = RW_X_LATCH;

		trx_set_dict_operation(trx, TRX_DICT_OP_INDEX);

		/* Silence a debug assertion in row_merge_drop_indexes(). */
		ut_d(table->acquire());
		row_merge_drop_indexes(trx, table, TRUE);
		ut_d(table->release());
		ut_ad(table->get_ref_count() == 0);
		trx_commit_for_mysql(trx);
		trx->dict_operation_lock_mode = 0;
		trx_free_for_background(trx);
	}

	/* Free virtual column template if any */
	if (table->vc_templ != NULL) {
		dict_free_vc_templ(table->vc_templ);
		UT_DELETE(table->vc_templ);
	}

	size = mem_heap_get_size(table->heap) + strlen(table->name.m_name) + 1;

	ut_ad(dict_sys->size >= size);

	dict_sys->size -= size;

	dict_mem_table_free(table);
}

/**********************************************************************//**
Removes a table object from the dictionary cache. */
void
dict_table_remove_from_cache(
/*=========================*/
	dict_table_t*	table)	/*!< in, own: table */
{
	dict_table_remove_from_cache_low(table, FALSE);
}

#ifdef UNIV_DEBUG
/** Removes a table object from the dictionary cache, for debug purpose
@param[in,out]	table		table object
@param[in]	lru_evict	true if table being evicted to make room
				in the table LRU list */
void
dict_table_remove_from_cache_debug(
	dict_table_t*	table,
	bool		lru_evict)
{
	dict_table_remove_from_cache_low(table, lru_evict);
}
#endif /* UNIV_DEBUG */

/****************************************************************//**
If the given column name is reserved for InnoDB system columns, return
TRUE.
@return TRUE if name is reserved */
ibool
dict_col_name_is_reserved(
/*======================*/
	const char*	name)	/*!< in: column name */
{
	/* This check reminds that if a new system column is added to
	the program, it should be dealt with here. */
#if DATA_N_SYS_COLS != 3
#error "DATA_N_SYS_COLS != 3"
#endif

	static const char*	reserved_names[] = {
		"DB_ROW_ID", "DB_TRX_ID", "DB_ROLL_PTR"
	};

	ulint			i;

	for (i = 0; i < UT_ARR_SIZE(reserved_names); i++) {
		if (innobase_strcasecmp(name, reserved_names[i]) == 0) {

			return(TRUE);
		}
	}

	return(FALSE);
}

/****************************************************************//**
Return maximum size of the node pointer record.
@return maximum size of the record in bytes */
ulint
dict_index_node_ptr_max_size(
/*=========================*/
	const dict_index_t*	index)	/*!< in: index */
{
	ulint	comp;
	ulint	i;
	/* maximum possible storage size of a record */
	ulint	rec_max_size;

	if (dict_index_is_ibuf(index)) {
		/* cannot estimate accurately */
		/* This is universal index for change buffer.
		The max size of the entry is about max key length * 2.
		(index key + primary key to be inserted to the index)
		(The max key length is UNIV_PAGE_SIZE / 16 * 3 at
		 ha_innobase::max_supported_key_length(),
		 considering MAX_KEY_LENGTH = 3072 at MySQL imposes
		 the 3500 historical InnoDB value for 16K page size case.)
		For the universal index, node_ptr contains most of the entry.
		And 512 is enough to contain ibuf columns and meta-data */
		return(UNIV_PAGE_SIZE / 8 * 3 + 512);
	}

	comp = dict_table_is_comp(index->table);

	/* Each record has page_no, length of page_no and header. */
	rec_max_size = comp
		? REC_NODE_PTR_SIZE + 1 + REC_N_NEW_EXTRA_BYTES
		: REC_NODE_PTR_SIZE + 2 + REC_N_OLD_EXTRA_BYTES;

	if (comp) {
		/* Include the "null" flags in the
		maximum possible record size. */
		rec_max_size += UT_BITS_IN_BYTES(index->n_nullable);
	} else {
		/* For each column, include a 2-byte offset and a
		"null" flag. */
		rec_max_size += 2 * index->n_fields;
	}

	/* Compute the maximum possible record size. */
	for (i = 0; i < dict_index_get_n_unique_in_tree(index); i++) {
		const dict_field_t*	field
			= index->get_field(i);
		const dict_col_t*	col = field->col;
		ulint			field_max_size;
		ulint			field_ext_max_size;

		/* Determine the maximum length of the index field. */

		field_max_size = col->get_fixed_size(comp);
		if (field_max_size) {
			/* dict_index_add_col() should guarantee this */
			ut_ad(!field->prefix_len
			      || field->fixed_len == field->prefix_len);
			/* Fixed lengths are not encoded
			in ROW_FORMAT=COMPACT. */
			rec_max_size += field_max_size;
			continue;
		}

		field_max_size = col->get_max_size();
		field_ext_max_size = field_max_size < 256 ? 1 : 2;

		if (field->prefix_len
		    && field->prefix_len < field_max_size) {
			field_max_size = field->prefix_len;
		}

		if (comp) {
			/* Add the extra size for ROW_FORMAT=COMPACT.
			For ROW_FORMAT=REDUNDANT, these bytes were
			added to rec_max_size before this loop. */
			rec_max_size += field_ext_max_size;
		}

		rec_max_size += field_max_size;
	}

	return(rec_max_size);
}

/****************************************************************//**
If a record of this index might not fit on a single B-tree page,
return TRUE.
@return TRUE if the index record could become too big */
<<<<<<< HEAD
=======
static
>>>>>>> 7cecc90f
bool
dict_index_too_big_for_tree(
/*========================*/
	const dict_table_t*	table,		/*!< in: table */
	const dict_index_t*	new_index,	/*!< in: index */
	bool			strict)		/*!< in: TRUE=report error if
						records could be too big to
						fit in an B-tree page */
{
	ulint	comp;
	ulint	i;
	/* maximum possible storage size of a record */
	ulint	rec_max_size;
	/* maximum allowed size of a record on a leaf page */
	ulint	page_rec_max;
	/* maximum allowed size of a node pointer record */
	ulint	page_ptr_max;

	/* FTS index consists of auxiliary tables, they shall be excluded from
	index row size check */
	if (new_index->type & DICT_FTS) {
		return(false);
	}

	DBUG_EXECUTE_IF(
		"ib_force_create_table",
		return(FALSE););

	comp = dict_table_is_comp(table);

	const page_size_t	page_size(dict_table_page_size(table));

	if (page_size.is_compressed()
	    && page_size.physical() < univ_page_size.physical()) {
		/* On a compressed page, two records must fit in the
		uncompressed page modification log. On compressed pages
		with size.physical() == univ_page_size.physical(),
		this limit will never be reached. */
		ut_ad(comp);
		/* The maximum allowed record size is the size of
		an empty page, minus a byte for recoding the heap
		number in the page modification log.  The maximum
		allowed node pointer size is half that. */
		page_rec_max = page_zip_empty_size(new_index->n_fields,
						   page_size.physical());
		if (page_rec_max) {
			page_rec_max--;
		}
		page_ptr_max = page_rec_max / 2;
		/* On a compressed page, there is a two-byte entry in
		the dense page directory for every record.  But there
		is no record header. */
		rec_max_size = 2;
	} else {
		/* The maximum allowed record size is half a B-tree
		page(16k for 64k page size).  No additional sparse
		page directory entry will be generated for the first
		few user records. */
		page_rec_max = srv_page_size == UNIV_PAGE_SIZE_MAX
			? REC_MAX_DATA_SIZE - 1
			: page_get_free_space_of_empty(comp) / 2;
		page_ptr_max = page_rec_max;
		/* Each record has a header. */
		rec_max_size = comp
			? REC_N_NEW_EXTRA_BYTES
			: REC_N_OLD_EXTRA_BYTES;
	}

	if (comp) {
		/* Include the "null" flags in the
		maximum possible record size. */
		rec_max_size += UT_BITS_IN_BYTES(new_index->n_nullable);
	} else {
		/* For each column, include a 2-byte offset and a
		"null" flag.  The 1-byte format is only used in short
		records that do not contain externally stored columns.
		Such records could never exceed the page limit, even
		when using the 2-byte format. */
		rec_max_size += 2 * new_index->n_fields;
	}

	/* Compute the maximum possible record size. */
	for (i = 0; i < new_index->n_fields; i++) {
		const dict_field_t*	field
			= new_index->get_field(i);
		const dict_col_t*	col = field->col;
		ulint			field_max_size;
		ulint			field_ext_max_size;

		/* In dtuple_convert_big_rec(), variable-length columns
		that are longer than BTR_EXTERN_LOCAL_STORED_MAX_SIZE
		may be chosen for external storage.

		Fixed-length columns, and all columns of secondary
		index records are always stored inline. */

		/* Determine the maximum length of the index field.
		The field_ext_max_size should be computed as the worst
		case in rec_get_converted_size_comp() for
		REC_STATUS_ORDINARY records. */

		field_max_size = col->get_fixed_size(comp);
		if (field_max_size && field->fixed_len != 0) {
			/* dict_index_add_col() should guarantee this */
			ut_ad(!field->prefix_len
			      || field->fixed_len == field->prefix_len);
			/* Fixed lengths are not encoded
			in ROW_FORMAT=COMPACT. */
			field_ext_max_size = 0;
			goto add_field_size;
		}

		field_max_size = col->get_max_size();
		field_ext_max_size = field_max_size < 256 ? 1 : 2;

		if (field->prefix_len) {
			if (field->prefix_len < field_max_size) {
				field_max_size = field->prefix_len;
			}
		} else if (field_max_size > BTR_EXTERN_LOCAL_STORED_MAX_SIZE
			   && new_index->is_clustered()) {

			/* In the worst case, we have a locally stored
			column of BTR_EXTERN_LOCAL_STORED_MAX_SIZE bytes.
			The length can be stored in one byte.  If the
			column were stored externally, the lengths in
			the clustered index page would be
			BTR_EXTERN_FIELD_REF_SIZE and 2. */
			field_max_size = BTR_EXTERN_LOCAL_STORED_MAX_SIZE;
			field_ext_max_size = 1;
		}

		if (comp) {
			/* Add the extra size for ROW_FORMAT=COMPACT.
			For ROW_FORMAT=REDUNDANT, these bytes were
			added to rec_max_size before this loop. */
			rec_max_size += field_ext_max_size;
		}
add_field_size:
		rec_max_size += field_max_size;

		/* Check the size limit on leaf pages. */
		if (rec_max_size >= page_rec_max) {
			ib::error_or_warn(strict)
				<< "Cannot add field " << field->name
				<< " in table " << table->name
				<< " because after adding it, the row size is "
				<< rec_max_size
				<< " which is greater than maximum allowed"
				" size (" << page_rec_max
				<< ") for a record on index leaf page.";

			return(true);
		}

		/* Check the size limit on non-leaf pages.  Records
		stored in non-leaf B-tree pages consist of the unique
		columns of the record (the key columns of the B-tree)
		and a node pointer field.  When we have processed the
		unique columns, rec_max_size equals the size of the
		node pointer record minus the node pointer column. */
		if (i + 1 == dict_index_get_n_unique_in_tree(new_index)
		    && rec_max_size + REC_NODE_PTR_SIZE >= page_ptr_max) {

			return(true);
		}
	}

	return(false);
}

/** Adds an index to the dictionary cache.
@param[in,out]	table	table on which the index is
@param[in,out]	index	index; NOTE! The index memory
			object is freed in this function!
@param[in]	page_no	root page number of the index
@param[in]	strict	TRUE=refuse to create the index
			if records could be too big to fit in
			an B-tree page
@return DB_SUCCESS, DB_TOO_BIG_RECORD, or DB_CORRUPTION */
dberr_t
dict_index_add_to_cache(
	dict_table_t*	table,
	dict_index_t*	index,
	page_no_t	page_no,
	ibool		strict)
{
	return(dict_index_add_to_cache_w_vcol(
		table, index, NULL, page_no, strict));
}

/** Adds an index to the dictionary cache, with possible indexing newly
added column.
@param[in,out]	table	table on which the index is
@param[in,out]	index	index; NOTE! The index memory
			object is freed in this function!
@param[in]	add_v	new virtual column that being added along with
			an add index call
@param[in]	page_no	root page number of the index
@param[in]	strict	TRUE=refuse to create the index
			if records could be too big to fit in
			an B-tree page
@return DB_SUCCESS, DB_TOO_BIG_RECORD, or DB_CORRUPTION */
dberr_t
dict_index_add_to_cache_w_vcol(
	dict_table_t*		table,
	dict_index_t*		index,
	const dict_add_v_col_t* add_v,
	page_no_t		page_no,
	ibool			strict)
{
	dict_index_t*	new_index;
	ulint		n_ord;
	ulint		i;

	ut_ad(index);
	ut_ad(mutex_own(&dict_sys->mutex) || table->is_intrinsic());
	ut_ad(index->n_def == index->n_fields);
	ut_ad(index->magic_n == DICT_INDEX_MAGIC_N);
	ut_ad(!dict_index_is_online_ddl(index));
	ut_ad(!dict_index_is_ibuf(index));

	ut_d(mem_heap_validate(index->heap));
	ut_a(!index->is_clustered()
	     || UT_LIST_GET_LEN(table->indexes) == 0);

	if (!dict_index_find_cols(table, index, add_v)) {

		dict_mem_index_free(index);
		return(DB_CORRUPTION);
	}

	/* Build the cache internal representation of the index,
	containing also the added system fields */

	if (index->type == DICT_FTS) {
		new_index = dict_index_build_internal_fts(table, index);
	} else if (index->is_clustered()) {
		new_index = dict_index_build_internal_clust(table, index);
	} else {
		new_index = dict_index_build_internal_non_clust(table, index);
	}

	/* Set the n_fields value in new_index to the actual defined
	number of fields in the cache internal representation */

	new_index->n_fields = new_index->n_def;
	new_index->trx_id = index->trx_id;
	new_index->set_committed(index->is_committed());
	new_index->allow_duplicates = index->allow_duplicates;
	new_index->nulls_equal = index->nulls_equal;
	new_index->disable_ahi = index->disable_ahi;

	if (dict_index_too_big_for_tree(table, new_index, strict)) {

		if (strict) {
			dict_mem_index_free(new_index);
			dict_mem_index_free(index);
			return(DB_TOO_BIG_RECORD);
		} else if (current_thd != NULL) {
			/* Avoid the warning to be printed
			during recovery. */
			ib_warn_row_too_big(table);
		}
	}

	n_ord = new_index->n_uniq;

	/* Flag the ordering columns and also set column max_prefix */

	for (i = 0; i < n_ord; i++) {
		const dict_field_t*	field
			= new_index->get_field(i);

		/* Check the column being added in the index for
		the first time and flag the ordering column. */
		if (field->col->ord_part == 0 ) {
			field->col->max_prefix = field->prefix_len;
			field->col->ord_part = 1;
		} else if (field->prefix_len == 0) {
			/* Set the max_prefix for a column to 0 if
			its prefix length is 0 (for this index)
			even if it was a part of any other index
			with some prefix length. */
			field->col->max_prefix = 0;
		} else if (field->col->max_prefix != 0
			   && field->prefix_len
			   > field->col->max_prefix) {
			/* Set the max_prefix value based on the
			prefix_len. */
			field->col->max_prefix = field->prefix_len;
		}
		ut_ad(field->col->ord_part == 1);
	}

	new_index->stat_n_diff_key_vals =
		static_cast<ib_uint64_t*>(mem_heap_zalloc(
			new_index->heap,
			dict_index_get_n_unique(new_index)
			* sizeof(*new_index->stat_n_diff_key_vals)));

	new_index->stat_n_sample_sizes =
		static_cast<ib_uint64_t*>(mem_heap_zalloc(
			new_index->heap,
			dict_index_get_n_unique(new_index)
			* sizeof(*new_index->stat_n_sample_sizes)));

	new_index->stat_n_non_null_key_vals =
		static_cast<ib_uint64_t*>(mem_heap_zalloc(
			new_index->heap,
			dict_index_get_n_unique(new_index)
			* sizeof(*new_index->stat_n_non_null_key_vals)));

	new_index->stat_index_size = 1;
	new_index->stat_n_leaf_pages = 1;

	/* Add the new index as the last index for the table */

	UT_LIST_ADD_LAST(table->indexes, new_index);
	new_index->table = table;
	new_index->table_name = table->name.m_name;
	new_index->search_info = btr_search_info_create(new_index->heap);

	new_index->page = page_no;
	rw_lock_create(index_tree_rw_lock_key, &new_index->lock,
		       SYNC_INDEX_TREE);

	/* Intrinsic table are not added to dictionary cache instead are
	cached to session specific thread cache. */
	if (!table->is_intrinsic()) {
		dict_sys->size += mem_heap_get_size(new_index->heap);
	}

	/* Check if key part of the index is unique. */
	if (table->is_intrinsic()) {

		new_index->rec_cache.fixed_len_key = true;
		for (i = 0; i < new_index->n_uniq; i++) {

			const dict_field_t*	field;
			field = new_index->get_field(i);

			if (!field->fixed_len) {
				new_index->rec_cache.fixed_len_key = false;
				break;
			}
		}

		new_index->rec_cache.key_has_null_cols = false;
		for (i = 0; i < new_index->n_uniq; i++) {

			const dict_field_t*	field;
			field = new_index->get_field(i);

			if (!(field->col->prtype & DATA_NOT_NULL)) {
				new_index->rec_cache.key_has_null_cols = true;
				break;
			}
		}
	}

	if (dict_index_has_virtual(index)) {
		const dict_col_t*	col;
		const dict_v_col_t*	vcol;

		for (ulint i = 0; i < dict_index_get_n_fields(index); i++) {
			col =  index->get_col(i);
			if (col->is_virtual()) {
				vcol = reinterpret_cast<const dict_v_col_t*>(
					col);

				/* This could be NULL, when we do add virtual
				column, add index together. We do not need to
				track this virtual column's index */
				if (vcol->v_indexes == NULL) {
					continue;
				}

				dict_v_idx_list::iterator	it;

				for (it = vcol->v_indexes->begin();
				     it != vcol->v_indexes->end();) {
					dict_v_idx_t	v_index = *it;
					if (v_index.index == index) {
						vcol->v_indexes->erase(it++);
					}
					else {
						it++;
					}
				}
			}
		}
	}

	dict_mem_index_free(index);

	return(DB_SUCCESS);
}

/**********************************************************************//**
Removes an index from the dictionary cache. */
static
void
dict_index_remove_from_cache_low(
/*=============================*/
	dict_table_t*	table,		/*!< in/out: table */
	dict_index_t*	index,		/*!< in, own: index */
	ibool		lru_evict)	/*!< in: TRUE if index being evicted
					to make room in the table LRU list */
{
	lint		size;
	ulint		retries = 0;
	btr_search_t*	info;

	ut_ad(table && index);
	ut_ad(table->magic_n == DICT_TABLE_MAGIC_N);
	ut_ad(index->magic_n == DICT_INDEX_MAGIC_N);
	ut_ad(mutex_own(&dict_sys->mutex));

	/* No need to acquire the dict_index_t::lock here because
	there can't be any active operations on this index (or table). */

	if (index->online_log) {
		ut_ad(index->online_status == ONLINE_INDEX_CREATION);
		row_log_free(index->online_log);
	}

	/* We always create search info whether or not adaptive
	hash index is enabled or not. */
	info = btr_search_get_info(index);
	ut_ad(info);

	/* We are not allowed to free the in-memory index struct
	dict_index_t until all entries in the adaptive hash index
	that point to any of the page belonging to his b-tree index
	are dropped. This is so because dropping of these entries
	require access to dict_index_t struct. To avoid such scenario
	We keep a count of number of such pages in the search_info and
	only free the dict_index_t struct when this count drops to
	zero. See also: dict_table_can_be_evicted() */

	do {
		ulint ref_count = btr_search_info_get_ref_count(info, index);

		if (ref_count == 0) {
			break;
		}

		/* Sleep for 10ms before trying again. */
		os_thread_sleep(10000);
		++retries;

		if (retries % 500 == 0) {
			/* No luck after 5 seconds of wait. */
			ib::error() << "Waited for " << retries / 100
				<< " secs for hash index"
				" ref_count (" << ref_count << ") to drop to 0."
				" index: " << index->name
				<< " table: " << table->name;
		}

		/* To avoid a hang here we commit suicide if the
		ref_count doesn't drop to zero in 600 seconds. */
		if (retries >= 60000) {
			ut_error;
		}
	} while (srv_shutdown_state == SRV_SHUTDOWN_NONE || !lru_evict);

	rw_lock_free(&index->lock);

	/* The index is being dropped, remove any compression stats for it. */
	if (!lru_evict && DICT_TF_GET_ZIP_SSIZE(index->table->flags)
	    && !index->table->discard_after_ddl) {
		index_id_t	id(index->space, index->id);
		mutex_enter(&page_zip_stat_per_index_mutex);
		page_zip_stat_per_index.erase(id);
		mutex_exit(&page_zip_stat_per_index_mutex);
	}

	/* Remove the index from the list of indexes of the table */
	UT_LIST_REMOVE(table->indexes, index);

	/* Remove the index from affected virtual column index list */
	if (dict_index_has_virtual(index)) {
		const dict_col_t*	col;
		const dict_v_col_t*	vcol;

		for (ulint i = 0; i < dict_index_get_n_fields(index); i++) {
			col =  index->get_col(i);
			if (col->is_virtual()) {
				vcol = reinterpret_cast<const dict_v_col_t*>(
					col);

				/* This could be NULL, when we do add virtual
				column, add index together. We do not need to
				track this virtual column's index */
				if (vcol->v_indexes == NULL) {
					continue;
				}

				dict_v_idx_list::iterator	it;

				for (it = vcol->v_indexes->begin();
				     it != vcol->v_indexes->end(); ++it) {
					dict_v_idx_t	v_index = *it;
					if (v_index.index == index) {
						vcol->v_indexes->erase(it);
						break;
					}
				}
			}

		}
	}

	size = mem_heap_get_size(index->heap);

	ut_ad(!table->is_intrinsic());
	ut_ad(dict_sys->size >= size);

	dict_sys->size -= size;

	dict_mem_index_free(index);
}

/**********************************************************************//**
Removes an index from the dictionary cache. */
void
dict_index_remove_from_cache(
/*=========================*/
	dict_table_t*	table,	/*!< in/out: table */
	dict_index_t*	index)	/*!< in, own: index */
{
	dict_index_remove_from_cache_low(table, index, FALSE);
}

/** Tries to find column names for the index and sets the col field of the
index.
@param[in]	table	table
@param[in,out]	index	index
@param[in]	add_v	new virtual columns added along with an add index call
@return TRUE if the column names were found */
static
ibool
dict_index_find_cols(
	const dict_table_t*	table,
	dict_index_t*		index,
	const dict_add_v_col_t*	add_v)
{
	std::vector<ulint, ut_allocator<ulint> >	col_added;
	std::vector<ulint, ut_allocator<ulint> >	v_col_added;

	ut_ad(table != NULL && index != NULL);
	ut_ad(table->magic_n == DICT_TABLE_MAGIC_N);
	ut_ad(mutex_own(&dict_sys->mutex) || table->is_intrinsic());

	for (ulint i = 0; i < index->n_fields; i++) {
		ulint		j;
		dict_field_t*	field = index->get_field(i);

		for (j = 0; j < table->n_cols; j++) {
			if (!strcmp(table->get_col_name(j), field->name)) {

				/* Check if same column is being assigned again
				which suggest that column has duplicate name. */
				bool exists =
					std::find(col_added.begin(),
						  col_added.end(), j)
					!= col_added.end();

				if (exists) {
					/* Duplicate column found. */
					goto dup_err;
				}

				field->col = table->get_col(j);

				col_added.push_back(j);

				goto found;
			}
		}

		/* Let's check if it is a virtual column */
		for (j = 0; j < table->n_v_cols; j++) {
			if (!strcmp(dict_table_get_v_col_name(table, j),
				    field->name)) {

				/* Check if same column is being assigned again
				which suggest that column has duplicate name. */
				bool exists =
					std::find(v_col_added.begin(),
						  v_col_added.end(), j)
					!= v_col_added.end();

				if (exists) {
					/* Duplicate column found. */
					break;
				}

				field->col = reinterpret_cast<dict_col_t*>(
					dict_table_get_nth_v_col(table, j));

				v_col_added.push_back(j);

				goto found;
			}
		}

		if (add_v) {
			for (j = 0; j < add_v->n_v_col; j++) {
				if (!strcmp(add_v->v_col_name[j],
					    field->name)) {
					field->col = const_cast<dict_col_t*>(
						&add_v->v_col[j].m_col);
					goto found;
				}
			}
		}

dup_err:
#ifdef UNIV_DEBUG
		/* It is an error not to find a matching column. */
		ib::error() << "No matching column for " << field->name
			<< " in index " << index->name
			<< " of table " << table->name;
#endif /* UNIV_DEBUG */
		return(FALSE);

found:
		;
	}

	return(TRUE);
}

/*******************************************************************//**
Copies fields contained in index2 to index1. */
static
void
dict_index_copy(
/*============*/
	dict_index_t*		index1,	/*!< in: index to copy to */
	dict_index_t*		index2,	/*!< in: index to copy from */
	const dict_table_t*	table,	/*!< in: table */
	ulint			start,	/*!< in: first position to copy */
	ulint			end)	/*!< in: last position to copy */
{
	dict_field_t*	field;
	ulint		i;

	/* Copy fields contained in index2 */

	for (i = start; i < end; i++) {

		field = index2->get_field(i);

		dict_index_add_col(index1, table, field->col,
				   field->prefix_len, field->is_ascending);
	}
}

/*******************************************************************//**
Copies types of fields contained in index to tuple. */
void
dict_index_copy_types(
/*==================*/
	dtuple_t*		tuple,		/*!< in/out: data tuple */
	const dict_index_t*	index,		/*!< in: index */
	ulint			n_fields)	/*!< in: number of
						field types to copy */
{
	ulint		i;

	if (dict_index_is_ibuf(index)) {
		dtuple_set_types_binary(tuple, n_fields);

		return;
	}

	for (i = 0; i < n_fields; i++) {
		const dict_field_t*	ifield;
		dtype_t*		dfield_type;

		ifield = index->get_field(i);
		dfield_type = dfield_get_type(dtuple_get_nth_field(tuple, i));
		ifield->col->copy_type(dfield_type);
		if (dict_index_is_spatial(index)
		    && DATA_GEOMETRY_MTYPE(dfield_type->mtype)) {
			dfield_type->prtype |= DATA_GIS_MBR;
		}
	}
}

/** Copies types of virtual columns contained in table to tuple and sets all
fields of the tuple to the SQL NULL value.  This function should
be called right after dtuple_create().
@param[in,out]	tuple	data tuple
@param[in]	table	table
*/
void
dict_table_copy_v_types(
	dtuple_t*		tuple,
	const dict_table_t*	table)
{
	/* tuple could have more virtual columns than existing table,
	if we are calling this for creating index along with adding
	virtual columns */
	ulint	n_fields = ut_min(dtuple_get_n_v_fields(tuple),
				  static_cast<ulint>(table->n_v_def));

	for (ulint i = 0; i < n_fields; i++) {

		dfield_t*	dfield	= dtuple_get_nth_v_field(tuple, i);
		dtype_t*	dtype	= dfield_get_type(dfield);

		dfield_set_null(dfield);
		dict_table_get_nth_v_col(table, i)->m_col.copy_type(dtype);
	}
}
/*******************************************************************//**
Copies types of columns contained in table to tuple and sets all
fields of the tuple to the SQL NULL value.  This function should
be called right after dtuple_create(). */
void
dict_table_copy_types(
/*==================*/
	dtuple_t*		tuple,	/*!< in/out: data tuple */
	const dict_table_t*	table)	/*!< in: table */
{
	ulint		i;

	for (i = 0; i < dtuple_get_n_fields(tuple); i++) {

		dfield_t*	dfield	= dtuple_get_nth_field(tuple, i);
		dtype_t*	dtype	= dfield_get_type(dfield);

		dfield_set_null(dfield);
		table->get_col(i)->copy_type(dtype);
	}

	dict_table_copy_v_types(tuple, table);
}

/********************************************************************
Wait until all the background threads of the given table have exited, i.e.,
bg_threads == 0. Note: bg_threads_mutex must be reserved when
calling this. */
void
dict_table_wait_for_bg_threads_to_exit(
/*===================================*/
	dict_table_t*	table,	/*!< in: table */
	ulint		delay)	/*!< in: time in microseconds to wait between
				checks of bg_threads. */
{
	fts_t*		fts = table->fts;

	ut_ad(mutex_own(&fts->bg_threads_mutex));

	while (fts->bg_threads > 0) {
		mutex_exit(&fts->bg_threads_mutex);

		os_thread_sleep(delay);

		mutex_enter(&fts->bg_threads_mutex);
	}
}

/*******************************************************************//**
Builds the internal dictionary cache representation for a clustered
index, containing also system fields not defined by the user.
@return own: the internal representation of the clustered index */
static
dict_index_t*
dict_index_build_internal_clust(
/*============================*/
	const dict_table_t*	table,	/*!< in: table */
	dict_index_t*		index)	/*!< in: user representation of
					a clustered index */
{
	dict_index_t*	new_index;
	dict_field_t*	field;
	ulint		trx_id_pos;
	ulint		i;
	ibool*		indexed;

	ut_ad(table && index);
	ut_ad(index->is_clustered());
	ut_ad(!dict_index_is_ibuf(index));

	ut_ad(mutex_own(&dict_sys->mutex) || table->is_intrinsic());
	ut_ad(table->magic_n == DICT_TABLE_MAGIC_N);

	/* Create a new index object with certainly enough fields */
	new_index = dict_mem_index_create(table->name.m_name,
					  index->name, table->space,
					  index->type,
					  index->n_fields + table->n_cols);

	/* Copy other relevant data from the old index struct to the new
	struct: it inherits the values */

	new_index->n_user_defined_cols = index->n_fields;

	new_index->id = index->id;

	/* Copy the fields of index */
	dict_index_copy(new_index, index, table, 0, index->n_fields);

	if (dict_index_is_unique(index)) {
		/* Only the fields defined so far are needed to identify
		the index entry uniquely */

		new_index->n_uniq = new_index->n_def;
	} else {
		/* Also the row id is needed to identify the entry */
		new_index->n_uniq = 1 + new_index->n_def;
	}

	new_index->trx_id_offset = 0;

	/* Add system columns, trx id first */

	trx_id_pos = new_index->n_def;

#if DATA_ROW_ID != 0
# error "DATA_ROW_ID != 0"
#endif
#if DATA_TRX_ID != 1
# error "DATA_TRX_ID != 1"
#endif
#if DATA_ROLL_PTR != 2
# error "DATA_ROLL_PTR != 2"
#endif

	if (!dict_index_is_unique(index)) {
		dict_index_add_col(new_index, table,
				   table->get_sys_col(DATA_ROW_ID), 0, true);
		trx_id_pos++;
	}

	dict_index_add_col(
		new_index, table,
		table->get_sys_col(DATA_TRX_ID), 0, true);


	for (i = 0; i < trx_id_pos; i++) {

		ulint	fixed_size = new_index->get_col(i)->get_fixed_size(
			dict_table_is_comp(table));

		if (fixed_size == 0) {
			new_index->trx_id_offset = 0;

			break;
		}

		dict_field_t* field = new_index->get_field(i);
		if (field->prefix_len > 0) {
			new_index->trx_id_offset = 0;

			break;
		}

		/* Add fixed_size to new_index->trx_id_offset.
		Because the latter is a bit-field, an overflow
		can theoretically occur. Check for it. */
		fixed_size += new_index->trx_id_offset;

		new_index->trx_id_offset = fixed_size;

		if (new_index->trx_id_offset != fixed_size) {
			/* Overflow. Pretend that this is a
			variable-length PRIMARY KEY. */
			ut_ad(0);
			new_index->trx_id_offset = 0;
			break;
		}
	}

	/* UNDO logging is turned-off for intrinsic table and so
	DATA_ROLL_PTR system columns are not added as default system
	columns to such tables. */
	if (!table->is_intrinsic()) {

		dict_index_add_col(
			new_index, table,
			table->get_sys_col(DATA_ROLL_PTR), 0, true);
	}

	/* Remember the table columns already contained in new_index */
	indexed = static_cast<ibool*>(
		ut_zalloc_nokey(table->n_cols * sizeof *indexed));

	/* Mark the table columns already contained in new_index */
	for (i = 0; i < new_index->n_def; i++) {

		field = new_index->get_field(i);

		/* If there is only a prefix of the column in the index
		field, do not mark the column as contained in the index */

		if (field->prefix_len == 0) {

			indexed[field->col->ind] = TRUE;
		}
	}

	/* Add to new_index non-system columns of table not yet included
	there */
	ulint n_sys_cols = table->get_n_sys_cols();
	for (i = 0; i + n_sys_cols < (ulint) table->n_cols; i++) {

		dict_col_t*	col = table->get_col(i);
		ut_ad(col->mtype != DATA_SYS);

		if (!indexed[col->ind]) {
			dict_index_add_col(new_index, table, col, 0, true);
		}
	}

	ut_free(indexed);

	ut_ad(UT_LIST_GET_LEN(table->indexes) == 0);

	new_index->cached = TRUE;

	return(new_index);
}

/*******************************************************************//**
Builds the internal dictionary cache representation for a non-clustered
index, containing also system fields not defined by the user.
@return own: the internal representation of the non-clustered index */
static
dict_index_t*
dict_index_build_internal_non_clust(
/*================================*/
	const dict_table_t*	table,	/*!< in: table */
	dict_index_t*		index)	/*!< in: user representation of
					a non-clustered index */
{
	dict_field_t*	field;
	dict_index_t*	new_index;
	dict_index_t*	clust_index;
	ulint		i;
	ibool*		indexed;

	ut_ad(table && index);
	ut_ad(!index->is_clustered());
	ut_ad(!dict_index_is_ibuf(index));
	ut_ad(mutex_own(&dict_sys->mutex) || table->is_intrinsic());
	ut_ad(table->magic_n == DICT_TABLE_MAGIC_N);

	/* The clustered index should be the first in the list of indexes */
	clust_index = UT_LIST_GET_FIRST(table->indexes);

	ut_ad(clust_index);
	ut_ad(clust_index->is_clustered());
	ut_ad(!dict_index_is_ibuf(clust_index));

	/* Create a new index */
	new_index = dict_mem_index_create(
		table->name.m_name, index->name, index->space, index->type,
		index->n_fields + 1 + clust_index->n_uniq);

	/* Copy other relevant data from the old index
	struct to the new struct: it inherits the values */

	new_index->n_user_defined_cols = index->n_fields;

	new_index->id = index->id;

	/* Copy fields from index to new_index */
	dict_index_copy(new_index, index, table, 0, index->n_fields);

	/* Remember the table columns already contained in new_index */
	indexed = static_cast<ibool*>(
		ut_zalloc_nokey(table->n_cols * sizeof *indexed));

	/* Mark the table columns already contained in new_index */
	for (i = 0; i < new_index->n_def; i++) {

		field = new_index->get_field(i);

		if (field->col->is_virtual()) {
			continue;
		}

		/* If there is only a prefix of the column in the index
		field, do not mark the column as contained in the index */

		if (field->prefix_len == 0) {

			indexed[field->col->ind] = TRUE;
		}
	}

	/* Add to new_index the columns necessary to determine the clustered
	index entry uniquely */

	for (i = 0; i < clust_index->n_uniq; i++) {

		field = clust_index->get_field(i);

		if (!indexed[field->col->ind]) {
			dict_index_add_col(new_index, table, field->col,
					   field->prefix_len,
					   field->is_ascending);
		} else if (dict_index_is_spatial(index)) {
			/*For spatial index, we still need to add the
			field to index. */
			dict_index_add_col(new_index, table, field->col,
					   field->prefix_len,
					   field->is_ascending);
		}
	}

	ut_free(indexed);

	if (dict_index_is_unique(index)) {
		new_index->n_uniq = index->n_fields;
	} else {
		new_index->n_uniq = new_index->n_def;
	}

	/* Set the n_fields value in new_index to the actual defined
	number of fields */

	new_index->n_fields = new_index->n_def;

	new_index->cached = TRUE;

	return(new_index);
}

/***********************************************************************
Builds the internal dictionary cache representation for an FTS index.
@return own: the internal representation of the FTS index */
static
dict_index_t*
dict_index_build_internal_fts(
/*==========================*/
	dict_table_t*	table,	/*!< in: table */
	dict_index_t*	index)	/*!< in: user representation of an FTS index */
{
	dict_index_t*	new_index;

	ut_ad(table && index);
	ut_ad(index->type == DICT_FTS);
	ut_ad(mutex_own(&dict_sys->mutex));
	ut_ad(table->magic_n == DICT_TABLE_MAGIC_N);

	/* Create a new index */
	new_index = dict_mem_index_create(
		table->name.m_name, index->name, index->space, index->type,
		index->n_fields);

	/* Copy other relevant data from the old index struct to the new
	struct: it inherits the values */

	new_index->n_user_defined_cols = index->n_fields;

	new_index->id = index->id;

	/* Copy fields from index to new_index */
	dict_index_copy(new_index, index, table, 0, index->n_fields);

	new_index->n_uniq = 0;
	new_index->cached = TRUE;

	if (table->fts->cache == NULL) {
		table->fts->cache = fts_cache_create(table);
	}

	rw_lock_x_lock(&table->fts->cache->init_lock);
	/* Notify the FTS cache about this index. */
	fts_cache_index_cache_create(table, new_index);
	rw_lock_x_unlock(&table->fts->cache->init_lock);

	return(new_index);
}
/*====================== FOREIGN KEY PROCESSING ========================*/

/*********************************************************************//**
Checks if a table is referenced by foreign keys.
@return TRUE if table is referenced by a foreign key */
ibool
dict_table_is_referenced_by_foreign_key(
/*====================================*/
	const dict_table_t*	table)	/*!< in: InnoDB table */
{
	return(!table->referenced_set.empty());
}

/**********************************************************************//**
Removes a foreign constraint struct from the dictionary cache. */
void
dict_foreign_remove_from_cache(
/*===========================*/
	dict_foreign_t*	foreign)	/*!< in, own: foreign constraint */
{
	ut_ad(mutex_own(&dict_sys->mutex));
	ut_a(foreign);

	if (foreign->referenced_table != NULL) {
		foreign->referenced_table->referenced_set.erase(foreign);
	}

	if (foreign->foreign_table != NULL) {
		foreign->foreign_table->foreign_set.erase(foreign);
	}

	dict_foreign_free(foreign);
}

/**********************************************************************//**
Looks for the foreign constraint from the foreign and referenced lists
of a table.
@return foreign constraint */
static
dict_foreign_t*
dict_foreign_find(
/*==============*/
	dict_table_t*	table,		/*!< in: table object */
	dict_foreign_t*	foreign)	/*!< in: foreign constraint */
{
	ut_ad(mutex_own(&dict_sys->mutex));

	ut_ad(dict_foreign_set_validate(table->foreign_set));
	ut_ad(dict_foreign_set_validate(table->referenced_set));

	dict_foreign_set::iterator it = table->foreign_set.find(foreign);

	if (it != table->foreign_set.end()) {
		return(*it);
	}

	it = table->referenced_set.find(foreign);

	if (it != table->referenced_set.end()) {
		return(*it);
	}

	return(NULL);
}


/*********************************************************************//**
Tries to find an index whose first fields are the columns in the array,
in the same order and is not marked for deletion and is not the same
as types_idx.
@return matching index, NULL if not found */
dict_index_t*
dict_foreign_find_index(
/*====================*/
	const dict_table_t*	table,	/*!< in: table */
	const char**		col_names,
					/*!< in: column names, or NULL
					to use table->col_names */
	const char**		columns,/*!< in: array of column names */
	ulint			n_cols,	/*!< in: number of columns */
	const dict_index_t*	types_idx,
					/*!< in: NULL or an index
					whose types the column types
					must match */
	bool			check_charsets,
					/*!< in: whether to check
					charsets.  only has an effect
					if types_idx != NULL */
	ulint			check_null)
					/*!< in: nonzero if none of
					the columns must be declared
					NOT NULL */
{
	const dict_index_t*	index;

	ut_ad(mutex_own(&dict_sys->mutex));

	index = table->first_index();

	while (index != NULL) {
		if (types_idx != index
		    && !(index->type & DICT_FTS)
		    && !dict_index_is_spatial(index)
		    && !index->to_be_dropped
		    && dict_foreign_qualify_index(
			    table, col_names, columns, n_cols,
			    index, types_idx,
			    check_charsets, check_null)) {
			return const_cast<dict_index_t*>(index);
		}

		index = index->next();
	}

	return(NULL);
}

/**********************************************************************//**
Report an error in a foreign key definition. */
static
void
dict_foreign_error_report_low(
/*==========================*/
	FILE*		file,	/*!< in: output stream */
	const char*	name)	/*!< in: table name */
{
	rewind(file);
	ut_print_timestamp(file);
	fprintf(file, " Error in foreign key constraint of table %s:\n",
		name);
}

/**********************************************************************//**
Report an error in a foreign key definition. */
static
void
dict_foreign_error_report(
/*======================*/
	FILE*		file,	/*!< in: output stream */
	dict_foreign_t*	fk,	/*!< in: foreign key constraint */
	const char*	msg)	/*!< in: the error message */
{
	mutex_enter(&dict_foreign_err_mutex);
	dict_foreign_error_report_low(file, fk->foreign_table_name);
	fputs(msg, file);
	fputs(" Constraint:\n", file);
	dict_print_info_on_foreign_key_in_create_format(file, NULL, fk, TRUE);
	putc('\n', file);
	if (fk->foreign_index) {
		fprintf(file, "The index in the foreign key in table is"
			" %s\n%s\n", fk->foreign_index->name(),
			FOREIGN_KEY_CONSTRAINTS_MSG);
	}
	mutex_exit(&dict_foreign_err_mutex);
}

/**********************************************************************//**
Adds a foreign key constraint object to the dictionary cache. May free
the object if there already is an object with the same identifier in.
At least one of the foreign table and the referenced table must already
be in the dictionary cache!
@return DB_SUCCESS or error code */
dberr_t
dict_foreign_add_to_cache(
/*======================*/
	dict_foreign_t*		foreign,
				/*!< in, own: foreign key constraint */
	const char**		col_names,
				/*!< in: column names, or NULL to use
				foreign->foreign_table->col_names */
	bool			check_charsets,
				/*!< in: whether to check charset
				compatibility */
	bool			can_free_fk,
				/*!< in: whether free existing FK */
	dict_err_ignore_t	ignore_err)
				/*!< in: error to be ignored */
{
	dict_table_t*	for_table;
	dict_table_t*	ref_table;
	dict_foreign_t*	for_in_cache		= NULL;
	dict_index_t*	index;
	ibool		added_to_referenced_list= FALSE;
	FILE*		ef			= dict_foreign_err_file;
	ulint		found_in_cache		= false;

	DBUG_ENTER("dict_foreign_add_to_cache");
	DBUG_PRINT("dict_foreign_add_to_cache", ("id: %s", foreign->id));

	ut_ad(mutex_own(&dict_sys->mutex));

	for_table = dict_table_check_if_in_cache_low(
		foreign->foreign_table_name_lookup);

	ref_table = dict_table_check_if_in_cache_low(
		foreign->referenced_table_name_lookup);
	ut_a(for_table || ref_table);

	if (for_table) {
		for_in_cache = dict_foreign_find(for_table, foreign);
		found_in_cache = true;
	}

	if (!for_in_cache && ref_table) {
		for_in_cache = dict_foreign_find(ref_table, foreign);
	}

	if (for_in_cache && for_in_cache != foreign) {
		/* Free the foreign object */
		dict_foreign_free(foreign);
	} else {
		for_in_cache = foreign;

	}

	if (ref_table && !for_in_cache->referenced_table) {
		index = dict_foreign_find_index(
			ref_table, NULL,
			for_in_cache->referenced_col_names,
			for_in_cache->n_fields, for_in_cache->foreign_index,
			check_charsets, false);

		if (index == NULL
		    && !(ignore_err & DICT_ERR_IGNORE_FK_NOKEY)) {
			dict_foreign_error_report(
				ef, for_in_cache,
				"there is no index in referenced table"
				" which would contain\n"
				"the columns as the first columns,"
				" or the data types in the\n"
				"referenced table do not match"
				" the ones in table.");

<<<<<<< HEAD
			if (for_in_cache == foreign && !found_in_cache) {
=======
			if (for_in_cache == foreign && can_free_fk) {
>>>>>>> 7cecc90f
				mem_heap_free(foreign->heap);
			}

			DBUG_RETURN(DB_CANNOT_ADD_CONSTRAINT);
		}

		for_in_cache->referenced_table = ref_table;
		for_in_cache->referenced_index = index;

		std::pair<dict_foreign_set::iterator, bool>	ret
			= ref_table->referenced_set.insert(for_in_cache);

		ut_a(ret.second);	/* second is true if the insertion
					took place */
		added_to_referenced_list = TRUE;
	}

	if (for_table && !for_in_cache->foreign_table) {
		index = dict_foreign_find_index(
			for_table, col_names,
			for_in_cache->foreign_col_names,
			for_in_cache->n_fields,
			for_in_cache->referenced_index, check_charsets,
			for_in_cache->type
			& (DICT_FOREIGN_ON_DELETE_SET_NULL
			   | DICT_FOREIGN_ON_UPDATE_SET_NULL));

		if (index == NULL
		    && !(ignore_err & DICT_ERR_IGNORE_FK_NOKEY)) {
			dict_foreign_error_report(
				ef, for_in_cache,
				"there is no index in the table"
				" which would contain\n"
				"the columns as the first columns,"
				" or the data types in the\n"
				"table do not match"
				" the ones in the referenced table\n"
				"or one of the ON ... SET NULL columns"
				" is declared NOT NULL.");

			if (for_in_cache == foreign && !found_in_cache) {
				if (added_to_referenced_list) {
					const dict_foreign_set::size_type
						n = ref_table->referenced_set
						  .erase(for_in_cache);

					ut_a(n == 1);	/* the number of
							elements removed must
							be one */
				}
				mem_heap_free(foreign->heap);
			}

			DBUG_RETURN(DB_CANNOT_ADD_CONSTRAINT);
		}

		for_in_cache->foreign_table = for_table;
		for_in_cache->foreign_index = index;

		std::pair<dict_foreign_set::iterator, bool>	ret
			= for_table->foreign_set.insert(for_in_cache);

		ut_a(ret.second);	/* second is true if the insertion
					took place */
	}

	/* We need to move the table to the non-LRU end of the table LRU
	list. Otherwise it will be evicted from the cache. */

	if (ref_table != NULL) {
		dict_table_prevent_eviction(ref_table);
	}

	if (for_table != NULL) {
		dict_table_prevent_eviction(for_table);
	}

	ut_ad(dict_lru_validate());
	DBUG_RETURN(DB_SUCCESS);
}

/*********************************************************************//**
Scans from pointer onwards. Stops if is at the start of a copy of
'string' where characters are compared without case sensitivity, and
only outside `` or "" quotes. Stops also at NUL.
@return scanned up to this */
static
const char*
dict_scan_to(
/*=========*/
	const char*	ptr,	/*!< in: scan from */
	const char*	string)	/*!< in: look for this */
{
	char	quote	= '\0';
	bool	escape	= false;

	for (; *ptr; ptr++) {
		if (*ptr == quote) {
			/* Closing quote character: do not look for
			starting quote or the keyword. */

			/* If the quote character is escaped by a
			backslash, ignore it. */
			if (escape) {
				escape = false;
			} else {
				quote = '\0';
			}
		} else if (quote) {
			/* Within quotes: do nothing. */
			if (escape) {
				escape = false;
			} else if (*ptr == '\\') {
				escape = true;
			}
		} else if (*ptr == '`' || *ptr == '"' || *ptr == '\'') {
			/* Starting quote: remember the quote character. */
			quote = *ptr;
		} else {
			/* Outside quotes: look for the keyword. */
			ulint	i;
			for (i = 0; string[i]; i++) {
				if (toupper((int)(unsigned char)(ptr[i]))
				    != toupper((int)(unsigned char)
					       (string[i]))) {
					goto nomatch;
				}
			}
			break;
nomatch:
			;
		}
	}

	return(ptr);
}

/*********************************************************************//**
Accepts a specified string. Comparisons are case-insensitive.
@return if string was accepted, the pointer is moved after that, else
ptr is returned */
static
const char*
dict_accept(
/*========*/
	const CHARSET_INFO*	cs,	/*!< in: the character set of ptr */
	const char*		ptr,	/*!< in: scan from this */
	const char*		string,	/*!< in: accept only this string as the next
					non-whitespace string */
	ibool*			success)/*!< out: TRUE if accepted */
{
	const char*	old_ptr = ptr;
	const char*	old_ptr2;

	*success = FALSE;

	while (my_isspace(cs, *ptr)) {
		ptr++;
	}

	old_ptr2 = ptr;

	ptr = dict_scan_to(ptr, string);

	if (*ptr == '\0' || old_ptr2 != ptr) {
		return(old_ptr);
	}

	*success = TRUE;

	return(ptr + ut_strlen(string));
}

/*********************************************************************//**
Scans an id. For the lexical definition of an 'id', see the code below.
Strips backquotes or double quotes from around the id.
@return scanned to */
static
const char*
dict_scan_id(
/*=========*/
	const CHARSET_INFO*	cs,	/*!< in: the character set of ptr */
	const char*		ptr,	/*!< in: scanned to */
	mem_heap_t*		heap,	/*!< in: heap where to allocate the id
					(NULL=id will not be allocated, but it
					will point to string near ptr) */
	const char**		id,	/*!< out,own: the id; NULL if no id was
					scannable */
	ibool			table_id,/*!< in: TRUE=convert the allocated id
					as a table name; FALSE=convert to UTF-8 */
	ibool			accept_also_dot)
					/*!< in: TRUE if also a dot can appear in a
					non-quoted id; in a quoted id it can appear
					always */
{
	char		quote	= '\0';
	ulint		len	= 0;
	const char*	s;
	char*		str;
	char*		dst;

	*id = NULL;

	while (my_isspace(cs, *ptr)) {
		ptr++;
	}

	if (*ptr == '\0') {

		return(ptr);
	}

	if (*ptr == '`' || *ptr == '"') {
		quote = *ptr++;
	}

	s = ptr;

	if (quote) {
		for (;;) {
			if (!*ptr) {
				/* Syntax error */
				return(ptr);
			}
			if (*ptr == quote) {
				ptr++;
				if (*ptr != quote) {
					break;
				}
			}
			ptr++;
			len++;
		}
	} else {
		while (!my_isspace(cs, *ptr) && *ptr != '(' && *ptr != ')'
		       && (accept_also_dot || *ptr != '.')
		       && *ptr != ',' && *ptr != '\0') {

			ptr++;
		}

		len = ptr - s;
	}

	if (heap == NULL) {
		/* no heap given: id will point to source string */
		*id = s;
		return(ptr);
	}

	if (quote) {
		char*	d;

		str = d = static_cast<char*>(
			mem_heap_alloc(heap, len + 1));

		while (len--) {
			if ((*d++ = *s++) == quote) {
				s++;
			}
		}
		*d++ = 0;
		len = d - str;
		ut_ad(*s == quote);
		ut_ad(s + 1 == ptr);
	} else {
		str = mem_heap_strdupl(heap, s, len);
	}

	if (!table_id) {
		/* Convert the identifier from connection character set
		to UTF-8. */
		len = 3 * len + 1;
		*id = dst = static_cast<char*>(mem_heap_alloc(heap, len));

		innobase_convert_from_id(cs, dst, str, len);
	} else {
		/* Encode using filename-safe characters. */
		len = 5 * len + 1;
		*id = dst = static_cast<char*>(mem_heap_alloc(heap, len));

		innobase_convert_from_table_id(cs, dst, str, len);
	}

	return(ptr);
}

/*********************************************************************//**
Tries to scan a column name.
@return scanned to */
static
const char*
dict_scan_col(
/*==========*/
	const CHARSET_INFO*	cs,	/*!< in: the character set of ptr */
	const char*		ptr,	/*!< in: scanned to */
	ibool*			success,/*!< out: TRUE if success */
	dict_table_t*		table,	/*!< in: table in which the column is */
	const dict_col_t**	column,	/*!< out: pointer to column if success */
	mem_heap_t*		heap,	/*!< in: heap where to allocate */
	const char**		name)	/*!< out,own: the column name;
					NULL if no name was scannable */
{
	ulint		i;

	*success = FALSE;

	ptr = dict_scan_id(cs, ptr, heap, name, FALSE, TRUE);

	if (*name == NULL) {

		return(ptr);	/* Syntax error */
	}

	if (table == NULL) {
		*success = TRUE;
		*column = NULL;
	} else {
		for (i = 0; i < table->get_n_cols(); i++) {

			const char*	col_name =  table->get_col_name(i);

			if (0 == innobase_strcasecmp(col_name, *name)) {
				/* Found */

				*success = TRUE;
				*column = table->get_col(i);
				strcpy((char*) *name, col_name);

				break;
			}
		}
	}

	return(ptr);
}


/*********************************************************************//**
Open a table from its database and table name, this is currently used by
foreign constraint parser to get the referenced table.
@return complete table name with database and table name, allocated from
heap memory passed in */
char*
dict_get_referenced_table(
/*======================*/
	const char*	name,		/*!< in: foreign key table name */
	const char*	database_name,	/*!< in: table db name */
	ulint		database_name_len, /*!< in: db name length */
	const char*	table_name,	/*!< in: table name */
	ulint		table_name_len, /*!< in: table name length */
	dict_table_t**	table,		/*!< out: table object or NULL */
	mem_heap_t*	heap)		/*!< in/out: heap memory */
{
	char*		ref;
	const char*	db_name;

	if (!database_name) {
		/* Use the database name of the foreign key table */

		db_name = name;
		database_name_len = dict_get_db_name_len(name);
	} else {
		db_name = database_name;
	}

	/* Copy database_name, '/', table_name, '\0' */
	ref = static_cast<char*>(
		mem_heap_alloc(heap, database_name_len + table_name_len + 2));

	memcpy(ref, db_name, database_name_len);
	ref[database_name_len] = '/';
	memcpy(ref + database_name_len + 1, table_name, table_name_len + 1);

	/* Values;  0 = Store and compare as given; case sensitive
		    1 = Store and compare in lower; case insensitive
		    2 = Store as given, compare in lower; case semi-sensitive */
	if (innobase_get_lower_case_table_names() == 2) {
		innobase_casedn_str(ref);
		*table = dict_table_get_low(ref);
		memcpy(ref, db_name, database_name_len);
		ref[database_name_len] = '/';
		memcpy(ref + database_name_len + 1, table_name, table_name_len + 1);

	} else {
#ifndef _WIN32
		if (innobase_get_lower_case_table_names() == 1) {
			innobase_casedn_str(ref);
		}
#else
		innobase_casedn_str(ref);
#endif /* !_WIN32 */
		*table = dict_table_get_low(ref);
	}

	return(ref);
}
/*********************************************************************//**
Scans a table name from an SQL string.
@return scanned to */
static
const char*
dict_scan_table_name(
/*=================*/
	const CHARSET_INFO*	cs,	/*!< in: the character set of ptr */
	const char*		ptr,	/*!< in: scanned to */
	dict_table_t**		table,	/*!< out: table object or NULL */
	const char*		name,	/*!< in: foreign key table name */
	ibool*			success,/*!< out: TRUE if ok name found */
	mem_heap_t*		heap,	/*!< in: heap where to allocate the id */
	const char**		ref_name)/*!< out,own: the table name;
					NULL if no name was scannable */
{
	const char*	database_name	= NULL;
	ulint		database_name_len = 0;
	const char*	table_name	= NULL;
	const char*	scan_name;

	*success = FALSE;
	*table = NULL;

	ptr = dict_scan_id(cs, ptr, heap, &scan_name, TRUE, FALSE);

	if (scan_name == NULL) {

		return(ptr);	/* Syntax error */
	}

	if (*ptr == '.') {
		/* We scanned the database name; scan also the table name */

		ptr++;

		database_name = scan_name;
		database_name_len = strlen(database_name);

		ptr = dict_scan_id(cs, ptr, heap, &table_name, TRUE, FALSE);

		if (table_name == NULL) {

			return(ptr);	/* Syntax error */
		}
	} else {
		/* To be able to read table dumps made with InnoDB-4.0.17 or
		earlier, we must allow the dot separator between the database
		name and the table name also to appear within a quoted
		identifier! InnoDB used to print a constraint as:
		... REFERENCES `databasename.tablename` ...
		starting from 4.0.18 it is
		... REFERENCES `databasename`.`tablename` ... */
		const char* s;

		for (s = scan_name; *s; s++) {
			if (*s == '.') {
				database_name = scan_name;
				database_name_len = s - scan_name;
				scan_name = ++s;
				break;/* to do: multiple dots? */
			}
		}

		table_name = scan_name;
	}

	*ref_name = dict_get_referenced_table(
		name, database_name, database_name_len,
		table_name, strlen(table_name), table, heap);

	*success = TRUE;
	return(ptr);
}

/*********************************************************************//**
Skips one id. The id is allowed to contain also '.'.
@return scanned to */
static
const char*
dict_skip_word(
/*===========*/
	const CHARSET_INFO*	cs,	/*!< in: the character set of ptr */
	const char*		ptr,	/*!< in: scanned to */
	ibool*			success)/*!< out: TRUE if success, FALSE if just spaces
					left in string or a syntax error */
{
	const char*	start;

	*success = FALSE;

	ptr = dict_scan_id(cs, ptr, NULL, &start, FALSE, TRUE);

	if (start) {
		*success = TRUE;
	}

	return(ptr);
}

/*********************************************************************//**
Removes MySQL comments from an SQL string. A comment is either
(a) '#' to the end of the line,
(b) '--[space]' to the end of the line, or
(c) '[slash][asterisk]' till the next '[asterisk][slash]' (like the familiar
C comment syntax).
@return own: SQL string stripped from comments; the caller must free
this with ut_free()! */
static
char*
dict_strip_comments(
/*================*/
	const char*	sql_string,	/*!< in: SQL string */
	size_t		sql_length)	/*!< in: length of sql_string */
{
	char*		str;
	const char*	sptr;
	const char*	eptr	= sql_string + sql_length;
	char*		ptr;
	/* unclosed quote character (0 if none) */
	char		quote	= 0;
	bool		escape = false;

	DBUG_ENTER("dict_strip_comments");

	DBUG_PRINT("dict_strip_comments", ("%s", sql_string));

	str = static_cast<char*>(ut_malloc_nokey(sql_length + 1));

	sptr = sql_string;
	ptr = str;

	for (;;) {
scan_more:
		if (sptr >= eptr || *sptr == '\0') {
end_of_string:
			*ptr = '\0';

			ut_a(ptr <= str + sql_length);

			DBUG_PRINT("dict_strip_comments", ("%s", str));
			DBUG_RETURN(str);
		}

		if (*sptr == quote) {
			/* Closing quote character: do not look for
			starting quote or comments. */

			/* If the quote character is escaped by a
			backslash, ignore it. */
			if (escape) {
				escape = false;
			} else {
				quote = 0;
			}
		} else if (quote) {
			/* Within quotes: do not look for
			starting quotes or comments. */
			if (escape) {
				escape = false;
			} else if (*sptr == '\\') {
				escape = true;
			}
		} else if (*sptr == '"' || *sptr == '`' || *sptr == '\'') {
			/* Starting quote: remember the quote character. */
			quote = *sptr;
		} else if (*sptr == '#'
			   || (sptr[0] == '-' && sptr[1] == '-'
			       && sptr[2] == ' ')) {
			for (;;) {
				if (++sptr >= eptr) {
					goto end_of_string;
				}

				/* In Unix a newline is 0x0A while in Windows
				it is 0x0D followed by 0x0A */

				switch (*sptr) {
				case (char) 0X0A:
				case (char) 0x0D:
				case '\0':
					goto scan_more;
				}
			}
		} else if (!quote && *sptr == '/' && *(sptr + 1) == '*') {
			sptr += 2;
			for (;;) {
				if (sptr >= eptr) {
					goto end_of_string;
				}

				switch (*sptr) {
				case '\0':
					goto scan_more;
				case '*':
					if (sptr[1] == '/') {
						sptr += 2;
						goto scan_more;
					}
				}

				sptr++;
			}
		}

		*ptr = *sptr;

		ptr++;
		sptr++;
	}
}

/*********************************************************************//**
Finds the highest [number] for foreign key constraints of the table. Looks
only at the >= 4.0.18-format id's, which are of the form
databasename/tablename_ibfk_[number].
@return highest number, 0 if table has no new format foreign key constraints */
ulint
dict_table_get_highest_foreign_id(
/*==============================*/
	dict_table_t*	table)	/*!< in: table in the dictionary memory cache */
{
	dict_foreign_t*	foreign;
	char*		endp;
	ulint		biggest_id	= 0;
	ulint		id;
	ulint		len;

	DBUG_ENTER("dict_table_get_highest_foreign_id");

	ut_a(table);

	len = ut_strlen(table->name.m_name);

	for (dict_foreign_set::iterator it = table->foreign_set.begin();
	     it != table->foreign_set.end();
	     ++it) {
		foreign = *it;

		if (ut_strlen(foreign->id) > ((sizeof dict_ibfk) - 1) + len
		    && 0 == ut_memcmp(foreign->id, table->name.m_name, len)
		    && 0 == ut_memcmp(foreign->id + len,
				      dict_ibfk, (sizeof dict_ibfk) - 1)
		    && foreign->id[len + ((sizeof dict_ibfk) - 1)] != '0') {
			/* It is of the >= 4.0.18 format */

			id = strtoul(foreign->id + len
				     + ((sizeof dict_ibfk) - 1),
				     &endp, 10);
			if (*endp == '\0') {
				ut_a(id != biggest_id);

				if (id > biggest_id) {
					biggest_id = id;
				}
			}
		}
	}

	ulint size = table->foreign_set.size();

	biggest_id = (size > biggest_id) ? size : biggest_id;

	DBUG_PRINT("dict_table_get_highest_foreign_id",
		   ("id: %lu", biggest_id));

	DBUG_RETURN(biggest_id);
}

/*********************************************************************//**
Reports a simple foreign key create clause syntax error. */
static
void
dict_foreign_report_syntax_err(
/*===========================*/
	const char*	name,		/*!< in: table name */
	const char*	start_of_latest_foreign,
					/*!< in: start of the foreign key clause
					in the SQL string */
	const char*	ptr)		/*!< in: place of the syntax error */
{
	ut_ad(!srv_read_only_mode);

	FILE*	ef = dict_foreign_err_file;

	mutex_enter(&dict_foreign_err_mutex);
	dict_foreign_error_report_low(ef, name);
	fprintf(ef, "%s:\nSyntax error close to:\n%s\n",
		start_of_latest_foreign, ptr);
	mutex_exit(&dict_foreign_err_mutex);
}

/*********************************************************************//**
Scans a table create SQL string and adds to the data dictionary the foreign key
constraints declared in the string. This function should be called after the
indexes for a table have been created. Each foreign key constraint must be
accompanied with indexes in bot participating tables. The indexes are allowed
to contain more fields than mentioned in the constraint.

@param[in]	trx		transaction
@param[in]	heap		memory heap
@param[in]	cs		the character set of sql_string
@param[in]	sql_string	table create statement where
				foreign keys are declared like:
				FOREIGN KEY (a, b) REFERENCES table2(c, d),
				table2 can be written also with the database
				name before it: test.table2; the default
				database id the database of parameter name
@param[in]	name		table full name in normalized form
@param[in]	reject_fks	if TRUE, fail with error code
				DB_CANNOT_ADD_CONSTRAINT if any
				foreign keys are found.
@return error code or DB_SUCCESS */
static
dberr_t
dict_create_foreign_constraints_low(
	trx_t*			trx,
	mem_heap_t*		heap,
	const CHARSET_INFO*	cs,
	const char*		sql_string,
	const char*		name,
	ibool			reject_fks)
{
	dict_table_t*	table			= NULL;
	dict_table_t*	referenced_table;
	dict_table_t*	table_to_alter;
	ulint		highest_id_so_far	= 0;
	ulint		number			= 1;
	dict_index_t*	index;
	dict_foreign_t*	foreign;
	const char*	ptr			= sql_string;
	const char*	start_of_latest_foreign	= sql_string;
	FILE*		ef			= dict_foreign_err_file;
	const char*	constraint_name;
	ibool		success;
	dberr_t		error;
	const char*	ptr1;
	const char*	ptr2;
	ulint		i;
	ulint		j;
	ibool		is_on_delete;
	ulint		n_on_deletes;
	ulint		n_on_updates;
	const dict_col_t*columns[500];
	const char*	column_names[500];
	const char*	referenced_table_name;
	dict_foreign_set	local_fk_set;
	dict_foreign_set_free	local_fk_set_free(local_fk_set);

	ut_ad(!srv_read_only_mode);
	ut_ad(mutex_own(&dict_sys->mutex));

	table = dict_table_get_low(name);

	if (table == NULL) {
		mutex_enter(&dict_foreign_err_mutex);
		dict_foreign_error_report_low(ef, name);
		fprintf(ef,
			"Cannot find the table in the internal"
			" data dictionary of InnoDB.\n"
			"Create table statement:\n%s\n", sql_string);
		mutex_exit(&dict_foreign_err_mutex);

		return(DB_ERROR);
	}

	/* First check if we are actually doing an ALTER TABLE, and in that
	case look for the table being altered */

	ptr = dict_accept(cs, ptr, "ALTER", &success);

	if (!success) {

		goto loop;
	}

	ptr = dict_accept(cs, ptr, "TABLE", &success);

	if (!success) {

		goto loop;
	}

	/* We are doing an ALTER TABLE: scan the table name we are altering */

	ptr = dict_scan_table_name(cs, ptr, &table_to_alter, name,
				   &success, heap, &referenced_table_name);
	if (!success) {
		ib::error() << "Could not find the table being ALTERED in: "
			<< sql_string;

		return(DB_ERROR);
	}

	/* Starting from 4.0.18 and 4.1.2, we generate foreign key id's in the
	format databasename/tablename_ibfk_[number], where [number] is local
	to the table; look for the highest [number] for table_to_alter, so
	that we can assign to new constraints higher numbers. */

	/* If we are altering a temporary table, the table name after ALTER
	TABLE does not correspond to the internal table name, and
	table_to_alter is NULL. TODO: should we fix this somehow? */

	if (table_to_alter == NULL) {
		highest_id_so_far = 0;
	} else {
		highest_id_so_far = dict_table_get_highest_foreign_id(
			table_to_alter);
	}

	number = highest_id_so_far + 1;
	/* Scan for foreign key declarations in a loop */
loop:
	/* Scan either to "CONSTRAINT" or "FOREIGN", whichever is closer */

	ptr1 = dict_scan_to(ptr, "CONSTRAINT");
	ptr2 = dict_scan_to(ptr, "FOREIGN");

	constraint_name = NULL;

	if (ptr1 < ptr2) {
		/* The user may have specified a constraint name. Pick it so
		that we can store 'databasename/constraintname' as the id of
		of the constraint to system tables. */
		ptr = ptr1;

		ptr = dict_accept(cs, ptr, "CONSTRAINT", &success);

		ut_a(success);

		if (!my_isspace(cs, *ptr) && *ptr != '"' && *ptr != '`') {
			goto loop;
		}

		while (my_isspace(cs, *ptr)) {
			ptr++;
		}

		/* read constraint name unless got "CONSTRAINT FOREIGN" */
		if (ptr != ptr2) {
			ptr = dict_scan_id(cs, ptr, heap,
					   &constraint_name, FALSE, FALSE);
		}
	} else {
		ptr = ptr2;
	}

	if (*ptr == '\0') {
		/* The proper way to reject foreign keys for temporary
		tables would be to split the lexing and syntactical
		analysis of foreign key clauses from the actual adding
		of them, so that ha_innodb.cc could first parse the SQL
		command, determine if there are any foreign keys, and
		if so, immediately reject the command if the table is a
		temporary one. For now, this kludge will work. */
		if (reject_fks && !local_fk_set.empty()) {

			return(DB_CANNOT_ADD_CONSTRAINT);
		}

		if (dict_foreigns_has_s_base_col(local_fk_set, table)) {
			return(DB_NO_FK_ON_S_BASE_COL);
		}

<<<<<<< HEAD
#ifndef NO_NEW_DD_FK
		std::for_each(local_fk_set.begin(),
				  local_fk_set.end(),
				  dict_foreign_free);
#endif /* NO_NEW_DD_FK */
		local_fk_set.clear();
		return(DB_SUCCESS);
=======
		/**********************************************************/
		/* The following call adds the foreign key constraints
		to the data dictionary system tables on disk
		TODO: NewDD: WL#9535, remove following call when we
		actually removed InnoDB system tables */

		if (!srv_is_upgrade_mode) {
			error = dict_create_add_foreigns_to_dictionary(
				local_fk_set, table, trx);
		} else {
			error = DB_SUCCESS;
		}

		/* This function no longer added FK to tables. The FK will
		be added by server, and installed to InnoDB dict_table_t
		during load.
		TODO: NewDD: WL#9535, Also remove following code with
		WL#9535 */
		if (error == DB_SUCCESS) {
#ifndef NO_NEW_DD_FK
			std::for_each(local_fk_set.begin(),
				      local_fk_set.end(),
				      dict_foreign_free);
#endif /* NO_NEW_DD_FK */
			local_fk_set.clear();
		}
		return(error);
>>>>>>> 7cecc90f
	}

	start_of_latest_foreign = ptr;

	ptr = dict_accept(cs, ptr, "FOREIGN", &success);

	if (!success) {
		goto loop;
	}

	if (!my_isspace(cs, *ptr)) {
		goto loop;
	}

	ptr = dict_accept(cs, ptr, "KEY", &success);

	if (!success) {
		goto loop;
	}

	ptr = dict_accept(cs, ptr, "(", &success);

	if (!success) {
		/* MySQL allows also an index id before the '('; we
		skip it */
		ptr = dict_skip_word(cs, ptr, &success);

		if (!success) {
			dict_foreign_report_syntax_err(
				name, start_of_latest_foreign, ptr);

			return(DB_CANNOT_ADD_CONSTRAINT);
		}

		ptr = dict_accept(cs, ptr, "(", &success);

		if (!success) {
			/* We do not flag a syntax error here because in an
			ALTER TABLE we may also have DROP FOREIGN KEY abc */

			goto loop;
		}
	}

	i = 0;

	/* Scan the columns in the first list */
col_loop1:
	ut_a(i < (sizeof column_names) / sizeof *column_names);
	ptr = dict_scan_col(cs, ptr, &success, table, columns + i,
			    heap, column_names + i);
	if (!success) {
		mutex_enter(&dict_foreign_err_mutex);
		dict_foreign_error_report_low(ef, name);
		fprintf(ef, "%s:\nCannot resolve column name close to:\n%s\n",
			start_of_latest_foreign, ptr);
		mutex_exit(&dict_foreign_err_mutex);

		return(DB_CANNOT_ADD_CONSTRAINT);
	}

	i++;

	ptr = dict_accept(cs, ptr, ",", &success);

	if (success) {
		goto col_loop1;
	}

	ptr = dict_accept(cs, ptr, ")", &success);

	if (!success) {
		dict_foreign_report_syntax_err(
			name, start_of_latest_foreign, ptr);
		return(DB_CANNOT_ADD_CONSTRAINT);
	}

	/* Try to find an index which contains the columns
	as the first fields and in the right order. There is
	no need to check column type match (on types_idx), since
	the referenced table can be NULL if foreign_key_checks is
	set to 0 */

	index = dict_foreign_find_index(
		table, NULL, column_names, i, NULL, TRUE, FALSE);

	if (!index) {
		mutex_enter(&dict_foreign_err_mutex);
		dict_foreign_error_report_low(ef, name);
		fputs("There is no index in table ", ef);
		ut_print_name(ef, NULL, name);
		fprintf(ef, " where the columns appear\n"
			"as the first columns. Constraint:\n%s\n%s",
			start_of_latest_foreign,
			FOREIGN_KEY_CONSTRAINTS_MSG);
		mutex_exit(&dict_foreign_err_mutex);

		return(DB_CHILD_NO_INDEX);
	}
	ptr = dict_accept(cs, ptr, "REFERENCES", &success);

	if (!success || !my_isspace(cs, *ptr)) {
		dict_foreign_report_syntax_err(
			name, start_of_latest_foreign, ptr);
		return(DB_CANNOT_ADD_CONSTRAINT);
	}

	/* Don't allow foreign keys on partitioned tables yet. */
	ptr1 = dict_scan_to(ptr, "PARTITION");
	if (ptr1) {
		ptr1 = dict_accept(cs, ptr1, "PARTITION", &success);
		if (success && my_isspace(cs, *ptr1)) {
			ptr2 = dict_accept(cs, ptr1, "BY", &success);
			if (success) {
				my_error(ER_FOREIGN_KEY_ON_PARTITIONED,MYF(0));
				return(DB_CANNOT_ADD_CONSTRAINT);
			}
		}
	}
	if (dict_table_is_partition(table)) {
		my_error(ER_FOREIGN_KEY_ON_PARTITIONED,MYF(0));
		return(DB_CANNOT_ADD_CONSTRAINT);
	}

	/* Let us create a constraint struct */

	foreign = dict_mem_foreign_create();

	if (constraint_name) {
		ulint	db_len;

		/* Catenate 'databasename/' to the constraint name specified
		by the user: we conceive the constraint as belonging to the
		same MySQL 'database' as the table itself. We store the name
		to foreign->id. */

		db_len = dict_get_db_name_len(table->name.m_name);

		foreign->id = static_cast<char*>(mem_heap_alloc(
			foreign->heap, db_len + strlen(constraint_name) + 2));

		ut_memcpy(foreign->id, table->name.m_name, db_len);
		foreign->id[db_len] = '/';
		strcpy(foreign->id + db_len + 1, constraint_name);
	}

	if (foreign->id == NULL) {
		error = dict_create_add_foreign_id(
			&number, table->name.m_name, foreign);
		if (error != DB_SUCCESS) {
			dict_foreign_free(foreign);
			return(error);
		}
	}

	std::pair<dict_foreign_set::iterator, bool>	ret
		= local_fk_set.insert(foreign);

	if (!ret.second) {
		/* A duplicate foreign key name has been found */
		dict_foreign_free(foreign);
		return(DB_CANNOT_ADD_CONSTRAINT);
	}

	foreign->foreign_table = table;
	foreign->foreign_table_name = mem_heap_strdup(
		foreign->heap, table->name.m_name);
	dict_mem_foreign_table_name_lookup_set(foreign, TRUE);

	foreign->foreign_index = index;
	foreign->n_fields = (unsigned int) i;

	foreign->foreign_col_names = static_cast<const char**>(
		mem_heap_alloc(foreign->heap, i * sizeof(void*)));

	for (i = 0; i < foreign->n_fields; i++) {
		foreign->foreign_col_names[i] = mem_heap_strdup(
			foreign->heap,
			table->get_col_name(dict_col_get_no(columns[i])));
	}

	ptr = dict_scan_table_name(cs, ptr, &referenced_table, name,
				   &success, heap, &referenced_table_name);

	/* Note that referenced_table can be NULL if the user has suppressed
	checking of foreign key constraints! */

	if (!success || (!referenced_table && trx->check_foreigns)) {
		mutex_enter(&dict_foreign_err_mutex);
		dict_foreign_error_report_low(ef, name);
		fprintf(ef, "%s:\nCannot resolve table name close to:\n"
			"%s\n",
			start_of_latest_foreign, ptr);
		mutex_exit(&dict_foreign_err_mutex);

		return(DB_CANNOT_ADD_CONSTRAINT);
	}

	/* Don't allow foreign keys on partitioned tables yet. */
	if (referenced_table && dict_table_is_partition(referenced_table)) {
		/* How could one make a referenced table to be a partition? */
		ut_ad(0);
		my_error(ER_FOREIGN_KEY_ON_PARTITIONED,MYF(0));
		return(DB_CANNOT_ADD_CONSTRAINT);
	}

	ptr = dict_accept(cs, ptr, "(", &success);

	if (!success) {
		dict_foreign_report_syntax_err(name, start_of_latest_foreign,
					       ptr);
		return(DB_CANNOT_ADD_CONSTRAINT);
	}

	/* Scan the columns in the second list */
	i = 0;

col_loop2:
	ptr = dict_scan_col(cs, ptr, &success, referenced_table, columns + i,
			    heap, column_names + i);
	i++;

	if (!success) {

		mutex_enter(&dict_foreign_err_mutex);
		dict_foreign_error_report_low(ef, name);
		fprintf(ef, "%s:\nCannot resolve column name close to:\n"
			"%s\n",
			start_of_latest_foreign, ptr);
		mutex_exit(&dict_foreign_err_mutex);

		return(DB_CANNOT_ADD_CONSTRAINT);
	}

	ptr = dict_accept(cs, ptr, ",", &success);

	if (success) {
		goto col_loop2;
	}

	ptr = dict_accept(cs, ptr, ")", &success);

	if (!success || foreign->n_fields != i) {

		dict_foreign_report_syntax_err(name, start_of_latest_foreign,
					       ptr);
		return(DB_CANNOT_ADD_CONSTRAINT);
	}

	n_on_deletes = 0;
	n_on_updates = 0;

scan_on_conditions:
	/* Loop here as long as we can find ON ... conditions */

	ptr = dict_accept(cs, ptr, "ON", &success);

	if (!success) {

		goto try_find_index;
	}

	ptr = dict_accept(cs, ptr, "DELETE", &success);

	if (!success) {
		ptr = dict_accept(cs, ptr, "UPDATE", &success);

		if (!success) {

			dict_foreign_report_syntax_err(
				name, start_of_latest_foreign, ptr);
			return(DB_CANNOT_ADD_CONSTRAINT);
		}

		is_on_delete = FALSE;
		n_on_updates++;
	} else {
		is_on_delete = TRUE;
		n_on_deletes++;
	}

	ptr = dict_accept(cs, ptr, "RESTRICT", &success);

	if (success) {
		goto scan_on_conditions;
	}

	ptr = dict_accept(cs, ptr, "CASCADE", &success);

	if (success) {
		if (is_on_delete) {
			foreign->type |= DICT_FOREIGN_ON_DELETE_CASCADE;
		} else {
			foreign->type |= DICT_FOREIGN_ON_UPDATE_CASCADE;
		}

		goto scan_on_conditions;
	}

	ptr = dict_accept(cs, ptr, "NO", &success);

	if (success) {
		ptr = dict_accept(cs, ptr, "ACTION", &success);

		if (!success) {
			dict_foreign_report_syntax_err(
				name, start_of_latest_foreign, ptr);

			return(DB_CANNOT_ADD_CONSTRAINT);
		}

		if (is_on_delete) {
			foreign->type |= DICT_FOREIGN_ON_DELETE_NO_ACTION;
		} else {
			foreign->type |= DICT_FOREIGN_ON_UPDATE_NO_ACTION;
		}

		goto scan_on_conditions;
	}

	ptr = dict_accept(cs, ptr, "SET", &success);

	if (!success) {
		dict_foreign_report_syntax_err(name, start_of_latest_foreign,
					       ptr);
		return(DB_CANNOT_ADD_CONSTRAINT);
	}

	ptr = dict_accept(cs, ptr, "NULL", &success);

	if (!success) {
		dict_foreign_report_syntax_err(name, start_of_latest_foreign,
					       ptr);
		return(DB_CANNOT_ADD_CONSTRAINT);
	}

	for (j = 0; j < foreign->n_fields; j++) {
		if ((foreign->foreign_index->get_col(j)->prtype)
		    & DATA_NOT_NULL) {

			/* It is not sensible to define SET NULL
			if the column is not allowed to be NULL! */

			mutex_enter(&dict_foreign_err_mutex);
			dict_foreign_error_report_low(ef, name);
			fprintf(ef, "%s:\n"
				"You have defined a SET NULL condition"
				" though some of the\n"
				"columns are defined as NOT NULL.\n",
				start_of_latest_foreign);
			mutex_exit(&dict_foreign_err_mutex);

			return(DB_CANNOT_ADD_CONSTRAINT);
		}
	}

	if (is_on_delete) {
		foreign->type |= DICT_FOREIGN_ON_DELETE_SET_NULL;
	} else {
		foreign->type |= DICT_FOREIGN_ON_UPDATE_SET_NULL;
	}

	goto scan_on_conditions;

try_find_index:
	if (n_on_deletes > 1 || n_on_updates > 1) {
		/* It is an error to define more than 1 action */

		mutex_enter(&dict_foreign_err_mutex);
		dict_foreign_error_report_low(ef, name);
		fprintf(ef, "%s:\n"
			"You have twice an ON DELETE clause"
			" or twice an ON UPDATE clause.\n",
			start_of_latest_foreign);
		mutex_exit(&dict_foreign_err_mutex);

		return(DB_CANNOT_ADD_CONSTRAINT);
	}

	/* Try to find an index which contains the columns as the first fields
	and in the right order, and the types are the same as in
	foreign->foreign_index */

	if (referenced_table) {
		index = dict_foreign_find_index(referenced_table, NULL,
						column_names, i,
						foreign->foreign_index,
						TRUE, FALSE);
		if (!index) {
			mutex_enter(&dict_foreign_err_mutex);
			dict_foreign_error_report_low(ef, name);
			fprintf(ef, "%s:\n"
				"Cannot find an index in the"
				" referenced table where the\n"
				"referenced columns appear as the"
				" first columns, or column types\n"
				"in the table and the referenced table"
				" do not match for constraint.\n"
				"Note that the internal storage type of"
				" ENUM and SET changed in\n"
				"tables created with >= InnoDB-4.1.12,"
				" and such columns in old tables\n"
				"cannot be referenced by such columns"
				" in new tables.\n%s\n",
				start_of_latest_foreign,
				FOREIGN_KEY_CONSTRAINTS_MSG);
			mutex_exit(&dict_foreign_err_mutex);

			return(DB_PARENT_NO_INDEX);
		}
	} else {
		ut_a(trx->check_foreigns == FALSE);
		index = NULL;
	}

	foreign->referenced_index = index;
	foreign->referenced_table = referenced_table;

	foreign->referenced_table_name = mem_heap_strdup(
		foreign->heap, referenced_table_name);
	dict_mem_referenced_table_name_lookup_set(foreign, TRUE);

	foreign->referenced_col_names = static_cast<const char**>(
		mem_heap_alloc(foreign->heap, i * sizeof(void*)));

	for (i = 0; i < foreign->n_fields; i++) {
		foreign->referenced_col_names[i]
			= mem_heap_strdup(foreign->heap, column_names[i]);
	}

	goto loop;
}

/** Scans a table create SQL string and adds to the data dictionary
the foreign key constraints declared in the string. This function
should be called after the indexes for a table have been created.
Each foreign key constraint must be accompanied with indexes in
bot participating tables. The indexes are allowed to contain more
fields than mentioned in the constraint.

@param[in]	trx		transaction
@param[in]	sql_string	table create statement where
				foreign keys are declared like:
				FOREIGN KEY (a, b) REFERENCES table2(c, d),
				table2 can be written also with the database
				name before it: test.table2; the default
				database id the database of parameter name
@param[in]	sql_length	length of sql_string
@param[in]	name		table full name in normalized form
@param[in]	reject_fks	if TRUE, fail with error code
				DB_CANNOT_ADD_CONSTRAINT if any
				foreign keys are found.
@return error code or DB_SUCCESS */
dberr_t
dict_create_foreign_constraints(
	trx_t*			trx,
	const char*		sql_string,
	size_t			sql_length,
	const char*		name,
	ibool			reject_fks)
{
	char*		str;
	dberr_t		err;
	mem_heap_t*	heap;

	ut_a(trx);
	ut_a(trx->mysql_thd);

	str = dict_strip_comments(sql_string, sql_length);
	heap = mem_heap_create(10000);

	err = dict_create_foreign_constraints_low(
		trx, heap, innobase_get_charset(trx->mysql_thd),
		str, name, reject_fks);

	mem_heap_free(heap);
	ut_free(str);

	return(err);
}

/**********************************************************************//**
Parses the CONSTRAINT id's to be dropped in an ALTER TABLE statement.
@return DB_SUCCESS or DB_CANNOT_DROP_CONSTRAINT if syntax error or the
constraint id does not match */
dberr_t
dict_foreign_parse_drop_constraints(
/*================================*/
	mem_heap_t*	heap,			/*!< in: heap from which we can
						allocate memory */
	trx_t*		trx,			/*!< in: transaction */
	dict_table_t*	table,			/*!< in: table */
	ulint*		n,			/*!< out: number of constraints
						to drop */
	const char***	constraints_to_drop)	/*!< out: id's of the
						constraints to drop */
{
	ibool			success;
	char*			str;
	size_t			len;
	const char*		ptr;
	const char*		id;
	const CHARSET_INFO*	cs;

	ut_a(trx);
	ut_a(trx->mysql_thd);

	cs = innobase_get_charset(trx->mysql_thd);

	*n = 0;

	*constraints_to_drop = static_cast<const char**>(
		mem_heap_alloc(heap, 1000 * sizeof(char*)));

	ptr = innobase_get_stmt_unsafe(trx->mysql_thd, &len);

	str = dict_strip_comments(ptr, len);

	ptr = str;

	ut_ad(mutex_own(&dict_sys->mutex));
loop:
	ptr = dict_scan_to(ptr, "DROP");

	if (*ptr == '\0') {
		ut_free(str);

		return(DB_SUCCESS);
	}

	ptr = dict_accept(cs, ptr, "DROP", &success);

	if (!my_isspace(cs, *ptr)) {

		goto loop;
	}

	ptr = dict_accept(cs, ptr, "FOREIGN", &success);

	if (!success || !my_isspace(cs, *ptr)) {

		goto loop;
	}

	ptr = dict_accept(cs, ptr, "KEY", &success);

	if (!success) {

		goto syntax_error;
	}

	ptr = dict_scan_id(cs, ptr, heap, &id, FALSE, TRUE);

	if (id == NULL) {

		goto syntax_error;
	}

	ut_a(*n < 1000);
	(*constraints_to_drop)[*n] = id;
	(*n)++;

	if (std::find_if(table->foreign_set.begin(),
			 table->foreign_set.end(),
			 dict_foreign_matches_id(id))
	    == table->foreign_set.end()) {

		if (!srv_read_only_mode) {
			FILE*	ef = dict_foreign_err_file;

			mutex_enter(&dict_foreign_err_mutex);
			rewind(ef);
			ut_print_timestamp(ef);
			fputs(" Error in dropping of a foreign key"
			      " constraint of table ", ef);
			ut_print_name(ef, NULL, table->name.m_name);
			fprintf(ef, ",\nin SQL command\n%s"
				"\nCannot find a constraint with the"
				" given id %s.\n", str, id);
			mutex_exit(&dict_foreign_err_mutex);
		}

		ut_free(str);

		return(DB_CANNOT_DROP_CONSTRAINT);
	}

	goto loop;

syntax_error:
	if (!srv_read_only_mode) {
		FILE*	ef = dict_foreign_err_file;

		mutex_enter(&dict_foreign_err_mutex);
		rewind(ef);
		ut_print_timestamp(ef);
		fputs(" Syntax error in dropping of a"
		      " foreign key constraint of table ", ef);
		ut_print_name(ef, NULL, table->name.m_name);
		fprintf(ef, ",\n"
			"close to:\n%s\n in SQL command\n%s\n", ptr, str);
		mutex_exit(&dict_foreign_err_mutex);
	}

	ut_free(str);

	return(DB_CANNOT_DROP_CONSTRAINT);
}

/*==================== END OF FOREIGN KEY PROCESSING ====================*/

#ifdef UNIV_DEBUG
/**********************************************************************//**
Checks that a tuple has n_fields_cmp value in a sensible range, so that
no comparison can occur with the page number field in a node pointer.
@return TRUE if ok */
ibool
dict_index_check_search_tuple(
/*==========================*/
	const dict_index_t*	index,	/*!< in: index tree */
	const dtuple_t*		tuple)	/*!< in: tuple used in a search */
{
	ut_a(index);
	ut_a(dtuple_get_n_fields_cmp(tuple)
	     <= dict_index_get_n_unique_in_tree(index));
	ut_ad(index->page != FIL_NULL);
	ut_ad(index->page >= FSP_FIRST_INODE_PAGE_NO);
	ut_ad(dtuple_check_typed(tuple));
	ut_ad(!(index->type & DICT_FTS));
	return(TRUE);
}
#endif /* UNIV_DEBUG */

/**********************************************************************//**
Builds a node pointer out of a physical record and a page number.
@return own: node pointer */
dtuple_t*
dict_index_build_node_ptr(
/*======================*/
	const dict_index_t*	index,	/*!< in: index */
	const rec_t*		rec,	/*!< in: record for which to build node
					pointer */
	page_no_t		page_no,/*!< in: page number to put in node
					pointer */
	mem_heap_t*		heap,	/*!< in: memory heap where pointer
					created */
	ulint			level)	/*!< in: level of rec in tree:
					0 means leaf level */
{
	dtuple_t*	tuple;
	dfield_t*	field;
	byte*		buf;
	ulint		n_unique;

	if (dict_index_is_ibuf(index)) {
		/* In a universal index tree, we take the whole record as
		the node pointer if the record is on the leaf level,
		on non-leaf levels we remove the last field, which
		contains the page number of the child page */

		ut_a(!dict_table_is_comp(index->table));
		n_unique = rec_get_n_fields_old(rec);

		if (level > 0) {
			ut_a(n_unique > 1);
			n_unique--;
		}
	} else {
		n_unique = dict_index_get_n_unique_in_tree_nonleaf(index);
	}

	tuple = dtuple_create(heap, n_unique + 1);

	/* When searching in the tree for the node pointer, we must not do
	comparison on the last field, the page number field, as on upper
	levels in the tree there may be identical node pointers with a
	different page number; therefore, we set the n_fields_cmp to one
	less: */

	dtuple_set_n_fields_cmp(tuple, n_unique);

	dict_index_copy_types(tuple, index, n_unique);

	buf = static_cast<byte*>(mem_heap_alloc(heap, 4));

	mach_write_to_4(buf, page_no);

	field = dtuple_get_nth_field(tuple, n_unique);
	dfield_set_data(field, buf, 4);

	dtype_set(dfield_get_type(field), DATA_SYS_CHILD, DATA_NOT_NULL, 4);

	rec_copy_prefix_to_dtuple(tuple, rec, index, n_unique, heap);
	dtuple_set_info_bits(tuple, dtuple_get_info_bits(tuple)
			     | REC_STATUS_NODE_PTR);

	ut_ad(dtuple_check_typed(tuple));

	return(tuple);
}

/**********************************************************************//**
Copies an initial segment of a physical record, long enough to specify an
index entry uniquely.
@return pointer to the prefix record */
rec_t*
dict_index_copy_rec_order_prefix(
/*=============================*/
	const dict_index_t*	index,	/*!< in: index */
	const rec_t*		rec,	/*!< in: record for which to
					copy prefix */
	ulint*			n_fields,/*!< out: number of fields copied */
	byte**			buf,	/*!< in/out: memory buffer for the
					copied prefix, or NULL */
	ulint*			buf_size)/*!< in/out: buffer size */
{
	ulint		n;

	UNIV_PREFETCH_R(rec);

	if (dict_index_is_ibuf(index)) {
		ut_a(!dict_table_is_comp(index->table));
		n = rec_get_n_fields_old(rec);
	} else {
		if (page_is_leaf(page_align(rec))) {
			n = dict_index_get_n_unique_in_tree(index);
		} else {
			n = dict_index_get_n_unique_in_tree_nonleaf(index);
			/* For internal node of R-tree, since we need to
			compare the page no field, so, we need to copy this
			field as well. */
			if (dict_index_is_spatial(index)) {
				n++;
			}
		}
	}

	*n_fields = n;
	return(rec_copy_prefix_to_buf(rec, index, n, buf, buf_size));
}

/**********************************************************************//**
Builds a typed data tuple out of a physical record.
@return own: data tuple */
dtuple_t*
dict_index_build_data_tuple(
/*========================*/
	dict_index_t*	index,	/*!< in: index tree */
	rec_t*		rec,	/*!< in: record for which to build data tuple */
	ulint		n_fields,/*!< in: number of data fields */
	mem_heap_t*	heap)	/*!< in: memory heap where tuple created */
{
	dtuple_t*	tuple;

	ut_ad(dict_table_is_comp(index->table)
	      || n_fields <= rec_get_n_fields_old(rec));

	tuple = dtuple_create(heap, n_fields);

	dict_index_copy_types(tuple, index, n_fields);

	rec_copy_prefix_to_dtuple(tuple, rec, index, n_fields, heap);

	ut_ad(dtuple_check_typed(tuple));

	return(tuple);
}

/*********************************************************************//**
Calculates the minimum record length in an index. */
ulint
dict_index_calc_min_rec_len(
/*========================*/
	const dict_index_t*	index)	/*!< in: index */
{
	ulint	sum	= 0;
	ulint	i;
	ulint	comp	= dict_table_is_comp(index->table);

	if (comp) {
		ulint nullable = 0;
		sum = REC_N_NEW_EXTRA_BYTES;
		for (i = 0; i < dict_index_get_n_fields(index); i++) {
			const dict_col_t*	col
				= index->get_col(i);
			ulint	size = col->get_fixed_size(comp);
			sum += size;
			if (!size) {
				size = col->len;
				sum += size < 128 ? 1 : 2;
			}
			if (!(col->prtype & DATA_NOT_NULL)) {
				nullable++;
			}
		}

		/* round the NULL flags up to full bytes */
		sum += UT_BITS_IN_BYTES(nullable);

		return(sum);
	}

	for (i = 0; i < dict_index_get_n_fields(index); i++) {
		sum += index->get_col(i)->get_fixed_size(comp);
	}

	if (sum > 127) {
		sum += 2 * dict_index_get_n_fields(index);
	} else {
		sum += dict_index_get_n_fields(index);
	}

	sum += REC_N_OLD_EXTRA_BYTES;

	return(sum);
}

/**********************************************************************//**
Outputs info on a foreign key of a table in a format suitable for
CREATE TABLE. */
void
dict_print_info_on_foreign_key_in_create_format(
/*============================================*/
	FILE*		file,		/*!< in: file where to print */
	trx_t*		trx,		/*!< in: transaction */
	dict_foreign_t*	foreign,	/*!< in: foreign key constraint */
	ibool		add_newline)	/*!< in: whether to add a newline */
{
	const char*	stripped_id;
	ulint	i;

	if (strchr(foreign->id, '/')) {
		/* Strip the preceding database name from the constraint id */
		stripped_id = foreign->id + 1
			+ dict_get_db_name_len(foreign->id);
	} else {
		stripped_id = foreign->id;
	}

	putc(',', file);

	if (add_newline) {
		/* SHOW CREATE TABLE wants constraints each printed nicely
		on its own line, while error messages want no newlines
		inserted. */
		fputs("\n ", file);
	}

	fputs(" CONSTRAINT ", file);
	innobase_quote_identifier(file, trx, stripped_id);
	fputs(" FOREIGN KEY (", file);

	for (i = 0;;) {
		innobase_quote_identifier(
			file, trx, foreign->foreign_col_names[i]);
		if (++i < foreign->n_fields) {
			fputs(", ", file);
		} else {
			break;
		}
	}

	fputs(") REFERENCES ", file);

	if (dict_tables_have_same_db(foreign->foreign_table_name_lookup,
				     foreign->referenced_table_name_lookup)) {
		/* Do not print the database name of the referenced table */
		ut_print_name(file, trx,
			      dict_remove_db_name(
				      foreign->referenced_table_name));
	} else {
		ut_print_name(file, trx,
			      foreign->referenced_table_name);
	}

	putc(' ', file);
	putc('(', file);

	for (i = 0;;) {
		innobase_quote_identifier(file, trx,
					  foreign->referenced_col_names[i]);
		if (++i < foreign->n_fields) {
			fputs(", ", file);
		} else {
			break;
		}
	}

	putc(')', file);

	if (foreign->type & DICT_FOREIGN_ON_DELETE_CASCADE) {
		fputs(" ON DELETE CASCADE", file);
	}

	if (foreign->type & DICT_FOREIGN_ON_DELETE_SET_NULL) {
		fputs(" ON DELETE SET NULL", file);
	}

#ifdef HAS_RUNTIME_WL6049
	if (foreign->type & DICT_FOREIGN_ON_DELETE_NO_ACTION) {
		fputs(" ON DELETE NO ACTION", file);
	}
#endif /* HAS_RUNTIME_WL6049 */

	if (foreign->type & DICT_FOREIGN_ON_UPDATE_CASCADE) {
		fputs(" ON UPDATE CASCADE", file);
	}

	if (foreign->type & DICT_FOREIGN_ON_UPDATE_SET_NULL) {
		fputs(" ON UPDATE SET NULL", file);
	}

#ifdef HAS_RUNTIME_WL6049
	if (foreign->type & DICT_FOREIGN_ON_UPDATE_NO_ACTION) {
		fputs(" ON UPDATE NO ACTION", file);
	}
#endif /* HAS_RUNTIME_WL6049 */
}

/**********************************************************************//**
Outputs info on foreign keys of a table. */
void
dict_print_info_on_foreign_keys(
/*============================*/
	ibool		create_table_format, /*!< in: if TRUE then print in
				a format suitable to be inserted into
				a CREATE TABLE, otherwise in the format
				of SHOW TABLE STATUS */
	FILE*		file,	/*!< in: file where to print */
	trx_t*		trx,	/*!< in: transaction */
	dict_table_t*	table)	/*!< in: table */
{
	dict_foreign_t*	foreign;

	mutex_enter(&dict_sys->mutex);

	for (dict_foreign_set::iterator it = table->foreign_set.begin();
	     it != table->foreign_set.end();
	     ++it) {

		foreign = *it;

		if (create_table_format) {
			dict_print_info_on_foreign_key_in_create_format(
				file, trx, foreign, TRUE);
		} else {
			ulint	i;
			fputs("; (", file);

			for (i = 0; i < foreign->n_fields; i++) {
				if (i) {
					putc(' ', file);
				}

				innobase_quote_identifier(
					file, trx,
					foreign->foreign_col_names[i]);
			}

			fputs(") REFER ", file);
			ut_print_name(file, trx,
				      foreign->referenced_table_name);
			putc('(', file);

			for (i = 0; i < foreign->n_fields; i++) {
				if (i) {
					putc(' ', file);
				}
				innobase_quote_identifier(
					file, trx,
					foreign->referenced_col_names[i]);
			}

			putc(')', file);

			if (foreign->type == DICT_FOREIGN_ON_DELETE_CASCADE) {
				fputs(" ON DELETE CASCADE", file);
			}

			if (foreign->type == DICT_FOREIGN_ON_DELETE_SET_NULL) {
				fputs(" ON DELETE SET NULL", file);
			}

			if (foreign->type & DICT_FOREIGN_ON_DELETE_NO_ACTION) {
				fputs(" ON DELETE NO ACTION", file);
			}

			if (foreign->type & DICT_FOREIGN_ON_UPDATE_CASCADE) {
				fputs(" ON UPDATE CASCADE", file);
			}

			if (foreign->type & DICT_FOREIGN_ON_UPDATE_SET_NULL) {
				fputs(" ON UPDATE SET NULL", file);
			}

			if (foreign->type & DICT_FOREIGN_ON_UPDATE_NO_ACTION) {
				fputs(" ON UPDATE NO ACTION", file);
			}
		}
	}

	mutex_exit(&dict_sys->mutex);
}

/** Inits the structure for persisting dynamic metadata */
void
dict_persist_init(void)
{
	dict_persist = static_cast<dict_persist_t*>(
		ut_zalloc_nokey(sizeof(*dict_persist)));

	mutex_create(LATCH_ID_DICT_PERSIST_DIRTY_TABLES, &dict_persist->mutex);

	rw_lock_create(dict_persist_checkpoint_key, &dict_persist->lock,
		       SYNC_PERSIST_CHECKPOINT);

	UT_LIST_INIT(dict_persist->dirty_dict_tables,
		     &dict_table_t::dirty_dict_tables);

	dict_persist->persisters = UT_NEW_NOKEY(Persisters());
	dict_persist->persisters->add(PM_INDEX_CORRUPTED);
	dict_persist->persisters->add(PM_TABLE_AUTO_INC);
}

/** Clear the structure */
void
dict_persist_close(void)
{
	UT_DELETE(dict_persist->persisters);

	UT_DELETE(dict_persist->table_buffer);

	mutex_free(&dict_persist->mutex);

	rw_lock_free(&dict_persist->lock);

	ut_free(dict_persist);
}

/** Initialize the dynamic metadata according to the table object
@param[in]	table		table object
@param[in,out]	metadata	metadata to be initialized */
static
void
dict_init_dynamic_metadata(
	dict_table_t*	table,
	PersistentTableMetadata*metadata)
{
	ut_ad(mutex_own(&dict_persist->mutex));

	ut_ad(metadata->get_table_id() == table->id);

	metadata->reset();

	for (const dict_index_t* index = table->first_index();
	     index != NULL;
	     index = index->next()) {

		if (index->is_corrupted()) {
			metadata->add_corrupted_index(
				index_id_t(index->space, index->id));
		}
	}

	if (table->autoinc_persisted != 0) {
		metadata->set_autoinc(table->autoinc_persisted);
	}

	/* Will initialize other metadata here */
}

/** Apply the persistent dynamic metadata read from redo logs or
DDTableBuffer to corresponding table during recovery.
@param[in,out]	table		table
@param[in]	metadata	structure of persistent metadata
@return true if we do apply something to the in-memory table object,
otherwise false */
bool
dict_table_apply_dynamic_metadata(
	dict_table_t*			table,
	const PersistentTableMetadata*	metadata)
{
	bool	get_dirty = false;

	ut_ad(mutex_own(&dict_sys->mutex));

	/* Apply corrupted index ids first */
	const corrupted_ids_t corrupted_ids =
		metadata->get_corrupted_indexes();

	for (corrupted_ids_t::const_iterator iter = corrupted_ids.begin();
	     iter != corrupted_ids.end();
	     ++iter) {

		const index_id_t	index_id = *iter;
		dict_index_t*		index;

		index = const_cast<dict_index_t*>(
			dict_table_find_index_on_id(table, index_id));

		if (index != NULL) {
			ut_ad(index->space == index_id.m_space_id);

			if (!index->is_corrupted()) {
				index->type |= DICT_CORRUPT;
				get_dirty = true;
			}

		} else {
			/* In some cases, we could only load some indexes
			of a table but not all(See dict_load_indexes()).
			So we might not find it here */
			ib::info() << "Failed to find the index: "
				<< index_id.m_index_id << " in space: "
				<< index_id.m_space_id << " of table: "
				<< table->name << "(table id: " << table->id
				<< "). The index should have been dropped"
				<< " or couldn't be loaded.";
		}
	}

	ib_uint64_t	autoinc = metadata->get_autoinc();

	/* This happens during recovery, so no locks are needed. */
	if (autoinc > table->autoinc_persisted) {

		get_dirty = true;

		table->autoinc = autoinc;
		table->autoinc_persisted = autoinc;
	}

	/* Will apply other persistent metadata here */

	return(get_dirty);
}

/** Read persistent dynamic metadata stored in a buffer
@param[in]	buffer		buffer to read
@param[in]	size		size of data in buffer
@param[in]	metadata	where we store the metadata from buffer */
static
void
dict_table_read_dynamic_metadata(
	const byte*		buffer,
	ulint			size,
	PersistentTableMetadata*metadata)
{
	const byte*		pos = buffer;
	persistent_type_t	type;
	Persister*		persister;
	ulint			consumed;
	bool			corrupt;

	while (size > 0) {
		type = static_cast<persistent_type_t>(pos[0]);
		ut_ad(type > PM_SMALLEST_TYPE
		      && type < PM_BIGGEST_TYPE);

		persister = dict_persist->persisters->get(type);
		ut_ad(persister != NULL);

		consumed = persister->read(*metadata, pos, size, &corrupt);
		ut_ad(consumed != 0);
		ut_ad(size >= consumed);
		ut_ad(!corrupt);

		size -= consumed;
		pos += consumed;
	}

	ut_ad(size == 0);
}

/** Check if there is any latest persistent dynamic metadata recorded
in DDTableBuffer table of the specific table. If so, read the metadata and
update the table object accordingly. It's used when loading table.
@param[in]	table		table object */
void
dict_table_load_dynamic_metadata(
	dict_table_t*	table)
{
	DDTableBuffer*	table_buffer;

	ut_ad(dict_sys != NULL);
	ut_ad(mutex_own(&dict_sys->mutex));
	ut_ad(!table->is_temporary());

	table_buffer = dict_persist->table_buffer;

	mutex_enter(&dict_persist->mutex);

	std::string*	readmeta;
	readmeta = table_buffer->get(table->id);

	if (readmeta->length() != 0) {
		/* Persistent dynamic metadata of this table have changed
		recently, we need to update them to in-memory table */
		PersistentTableMetadata	metadata(table->id);

		dict_table_read_dynamic_metadata(
			reinterpret_cast<const byte*>(readmeta->data()),
			readmeta->length(), &metadata);

		bool is_dirty = dict_table_apply_dynamic_metadata(
			table, &metadata);

		/* If !is_dirty, it could be either:
		1. It's first time to load this table, and the corrupted
		index marked has been dropped. Current dirty_status should
		be METADATA_CLEAN.
		2. It's the second time to apply dynamic metadata to this
		table, current in-memory dynamic metadata is up-to-date.
		Current dirty_status should be METADATA_BUFFERED.
		In both cases, we don't have to change the dirty_status */
		if (is_dirty) {
			UT_LIST_ADD_LAST(dict_persist->dirty_dict_tables,
					 table);
			table->dirty_status = METADATA_BUFFERED;
			ut_d(table->in_dirty_dict_tables_list = true);
		}
		/* If !is_dirty, it could be either:
		1. It's first time to load this table, and the corrupted
		index marked has been dropped. Current dirty_status should
		be METADATA_CLEAN.
		2. It's the second time to apply dynamic metadata to this
		table, current in-memory dynamic metadata is up-to-date.
		Current dirty_status should be METADATA_BUFFERED.
		In both cases, we don't have to change the dirty_status */
	}

	mutex_exit(&dict_persist->mutex);

	UT_DELETE(readmeta);
}

/** Mark the dirty_status of a table as METADATA_DIRTY, and add it to the
dirty_dict_tables list if necessary.
@param[in,out]	table		table */
void
dict_table_mark_dirty(
	dict_table_t*	table)
{
	ut_ad(!table->is_temporary());

	mutex_enter(&dict_persist->mutex);

	switch (table->dirty_status) {
	case METADATA_DIRTY:
		break;
	case METADATA_CLEAN:
		/* Not in dirty_tables list, add it now */
		UT_LIST_ADD_LAST(dict_persist->dirty_dict_tables, table);
		ut_d(table->in_dirty_dict_tables_list = true);
		/* Fall through */
	case METADATA_BUFFERED:
		table->dirty_status = METADATA_DIRTY;
	}

	ut_ad(table->in_dirty_dict_tables_list);

	mutex_exit(&dict_persist->mutex);
}

/** Flags an index corrupted in the data dictionary cache only. This
is used to mark a corrupted index when index's own dictionary
is corrupted, and we would force to load such index for repair purpose.
Besides, we have to write a redo log.
We don't want to hold dict_sys->mutex here, so that we can set index as
corrupted in some low-level functions. We would only set the flags from
not corrupted to corrupted when server is running, so it should be safe
to set it directly.
@param[in,out]	index		index, must not be NULL */
void
dict_set_corrupted(
	dict_index_t*	index)
{
	dict_table_t*	table = index->table;

<<<<<<< HEAD
	if (srv_missing_dd_table_buffer) {

		index->type |= DICT_CORRUPT;
		return;
	}
=======
	ut_ad(!dict_table_is_comp(dict_sys->sys_tables));
	ut_ad(!dict_table_is_comp(dict_sys->sys_indexes));
>>>>>>> 7cecc90f

	/* Acquire lock at first, so that setting index as corrupted would be
	protected, in case that some checkpoint would flush the table to
	DDTableBuffer right after setting corrupted and mark the table as
	METADATA_BUFFERED, but here we would set it to METADATA_DIRTY again. */
	rw_lock_s_lock(&dict_persist->lock);

	if (!(index->type & DICT_CORRUPT)) {

		index->type |= DICT_CORRUPT;

		if (!srv_read_only_mode
		    && !table->is_temporary()) {
			/* In RO mode, we should be able to mark the
			in memory indexes as corrupted but do not log it.
			Also, no need to log for temporary table */
			PersistentTableMetadata	metadata(table->id);
			metadata.add_corrupted_index(
				index_id_t(index->space, index->id));

			Persister*	persister =
				dict_persist->persisters->get(
					PM_INDEX_CORRUPTED);
			ut_ad(persister != NULL);

			mtr_t		mtr;

			mtr.start();
			persister->write_log(table->id, metadata, &mtr);
			mtr.commit();

			/* Try to flush the log immediately, so that
			in most cases the corrupted bit would be
			persisted in redo log */
			log_write_up_to(mtr.commit_lsn(), true);

			dict_table_mark_dirty(table);
		}
	}

	/* Release the lock after adding the table to dirty table list, so
	a checkpoint happens after the mtr commits could always write back
	the table's metadata. Otherwise, checkpoint could not find the table
	in dirty table's list and not write it back, after the checkpoint
	finishes and then a crash, the corrupted bit written here would
	get lost. */
	rw_lock_s_unlock(&dict_persist->lock);
}

/** Write the dirty persistent dynamic metadata for a table to
DD TABLE BUFFER table. This is the low level function to write back.
@param[in,out]	table	table to write */
static
void
dict_table_persist_to_dd_table_buffer_low(
	dict_table_t*	table)
{
	ut_ad(dict_sys != NULL);
	ut_ad(mutex_own(&dict_persist->mutex));
	ut_ad(table->dirty_status == METADATA_DIRTY);
	ut_ad(table->in_dirty_dict_tables_list);
	ut_ad(!table->is_temporary());

	DDTableBuffer*		table_buffer = dict_persist->table_buffer;
	PersistentTableMetadata	metadata(table->id);
	byte			buffer[REC_MAX_DATA_SIZE];
	ulint			size = 0;
	byte*			pos = buffer;
	persistent_type_t	type;

	dict_init_dynamic_metadata(table, &metadata);

	/* Write all the persistent metadata of the table as a blob */
	for (type = static_cast<persistent_type_t>(PM_SMALLEST_TYPE + 1);
	     type < PM_BIGGEST_TYPE;
	     type = static_cast<persistent_type_t>(type + 1)) {

		ut_ad(size <= REC_MAX_DATA_SIZE);

		Persister*	persister =
			dict_persist->persisters->get(type);
		ulint		consumed =
			persister->write(metadata, pos,
					 REC_MAX_DATA_SIZE - size);

		pos += consumed;
		size += consumed;
	}

	dberr_t error = table_buffer->replace(table->id, buffer, size);
	ut_a(error == DB_SUCCESS);

	table->dirty_status = METADATA_BUFFERED;
}

/** Write back the dirty persistent dynamic metadata of the table
to DDTableBuffer
@param[in,out]	table	table object */
void
dict_table_persist_to_dd_table_buffer(
	dict_table_t*	table)
{
	ut_ad(dict_sys != NULL);
	ut_ad(mutex_own(&dict_sys->mutex));

	mutex_enter(&dict_persist->mutex);

	if (table->dirty_status != METADATA_DIRTY) {
		/* This is a double check, since we call this function
		without holding dict_sys->mutex by
		dict_index_remove_from_cache_low() and the dirty_status
		maybe changed by checkpoint etc. */
		mutex_exit(&dict_persist->mutex);
		return;
	}

	ut_ad(table->in_dirty_dict_tables_list);

	dict_table_persist_to_dd_table_buffer_low(table);

	mutex_exit(&dict_persist->mutex);
}

/** Check if any table has any dirty persistent data, if so
write dirty persistent data of table to DD TABLE BUFFER table accordingly */
void
dict_persist_to_dd_table_buffer(void)
{
	if (dict_sys == NULL) {
		/* We don't have dict_sys now, so just return.
		This only happen during recovery.
		TODO: remove in WL#7488 */
		return;
	}

	mutex_enter(&dict_persist->mutex);

	if (UT_LIST_GET_LEN(dict_persist->dirty_dict_tables) == 0) {

		mutex_exit(&dict_persist->mutex);
		return;
	}

	for (dict_table_t* table = UT_LIST_GET_FIRST(
			dict_persist->dirty_dict_tables);
	     table != NULL; ) {

		ut_ad(table->dirty_status == METADATA_DIRTY
		      || table->dirty_status == METADATA_BUFFERED);

		dict_table_t*	next = UT_LIST_GET_NEXT(
			dirty_dict_tables, table);

#ifdef UNIV_DEBUG
		ut_a(next == NULL || next->magic_n == DICT_TABLE_MAGIC_N);
#endif /* UNIV_DEBUG */

		if (table->dirty_status == METADATA_DIRTY) {
			dict_table_persist_to_dd_table_buffer_low(table);
		}

		table = next;
	}

	mutex_exit(&dict_persist->mutex);
}

<<<<<<< HEAD
=======
/** Sets merge_threshold in the SYS_INDEXES
@param[in,out]	index		index
@param[in]	merge_threshold	value to set */
void
dict_index_set_merge_threshold(
	dict_index_t*	index,
	ulint		merge_threshold)
{
	mem_heap_t*	heap;
	mtr_t		mtr;
	dict_index_t*	sys_index;
	dtuple_t*	tuple;
	dfield_t*	dfield;
	byte*		buf;
	btr_cur_t	cursor;

	ut_ad(index != NULL);
	ut_ad(!dict_table_is_comp(dict_sys->sys_tables));
	ut_ad(!dict_table_is_comp(dict_sys->sys_indexes));

	rw_lock_x_lock(dict_operation_lock);
	mutex_enter(&(dict_sys->mutex));

	heap = mem_heap_create(sizeof(dtuple_t) + 2 * (sizeof(dfield_t)
			       + sizeof(que_fork_t) + sizeof(upd_node_t)
			       + sizeof(upd_t) + 12));

	mtr_start(&mtr);

	sys_index = UT_LIST_GET_FIRST(dict_sys->sys_indexes->indexes);

	/* Find the index row in SYS_INDEXES */
	tuple = dtuple_create(heap, 2);

	dfield = dtuple_get_nth_field(tuple, 0);
	buf = static_cast<byte*>(mem_heap_alloc(heap, 8));
	mach_write_to_8(buf, index->table->id);
	dfield_set_data(dfield, buf, 8);

	dfield = dtuple_get_nth_field(tuple, 1);
	buf = static_cast<byte*>(mem_heap_alloc(heap, 8));
	mach_write_to_8(buf, index->id);
	dfield_set_data(dfield, buf, 8);

	dict_index_copy_types(tuple, sys_index, 2);

	btr_cur_search_to_nth_level(sys_index, 0, tuple, PAGE_CUR_GE,
				    BTR_MODIFY_LEAF,
				    &cursor, 0, __FILE__, __LINE__, &mtr);

	if (cursor.up_match == dtuple_get_n_fields(tuple)
	    && rec_get_n_fields_old(btr_cur_get_rec(&cursor))
	       == DICT_NUM_FIELDS__SYS_INDEXES) {
		ulint	len;
		byte*	field	= rec_get_nth_field_old(
			btr_cur_get_rec(&cursor),
			DICT_FLD__SYS_INDEXES__MERGE_THRESHOLD, &len);

		ut_ad(len == 4);

		if (len == 4) {
			mlog_write_ulint(field, merge_threshold,
					 MLOG_4BYTES, &mtr);
		}
	}

	mtr_commit(&mtr);
	mem_heap_free(heap);

	mutex_exit(&(dict_sys->mutex));
	rw_lock_x_unlock(dict_operation_lock);
}

>>>>>>> 7cecc90f
#ifdef UNIV_DEBUG
/** Sets merge_threshold for all indexes in the list of tables
@param[in]	list			pointer to the list of tables
@param[in]	merge_threshold_all	value to set for all indexes */
inline
void
dict_set_merge_threshold_list_debug(
	UT_LIST_BASE_NODE_T(dict_table_t)*	list,
	uint					merge_threshold_all)
{
	for (dict_table_t* table = UT_LIST_GET_FIRST(*list);
	     table != NULL;
	     table = UT_LIST_GET_NEXT(table_LRU, table)) {
		for (dict_index_t* index = UT_LIST_GET_FIRST(table->indexes);
		     index != NULL;
		     index = UT_LIST_GET_NEXT(indexes, index)) {
			rw_lock_x_lock(dict_index_get_lock(index));
			index->merge_threshold = merge_threshold_all;
			rw_lock_x_unlock(dict_index_get_lock(index));
		}
	}
}

/** Sets merge_threshold for all indexes in dictionary cache for debug.
@param[in]	merge_threshold_all	value to set for all indexes */
void
dict_set_merge_threshold_all_debug(
	uint	merge_threshold_all)
{
	mutex_enter(&dict_sys->mutex);

	dict_set_merge_threshold_list_debug(
		&dict_sys->table_LRU, merge_threshold_all);
	dict_set_merge_threshold_list_debug(
		&dict_sys->table_non_LRU, merge_threshold_all);

	mutex_exit(&dict_sys->mutex);
}
#endif /* UNIV_DEBUG */
#endif /* !UNIV_HOTBACKUP */

/**********************************************************************//**
Inits dict_ind_redundant. */
void
dict_ind_init(void)
/*===============*/
{
	dict_table_t*		table;

	/* create dummy table and index for REDUNDANT infimum and supremum */
	table = dict_mem_table_create("SYS_DUMMY1", DICT_HDR_SPACE, 1, 0, 0, 0);
	dict_mem_table_add_col(table, NULL, NULL, DATA_CHAR,
			       DATA_ENGLISH | DATA_NOT_NULL, 8);

	dict_ind_redundant = dict_mem_index_create("SYS_DUMMY1", "SYS_DUMMY1",
						   DICT_HDR_SPACE, 0, 1);
	dict_index_add_col(dict_ind_redundant, table, table->get_col(0), 0,
			   true);
	dict_ind_redundant->table = table;
	/* avoid ut_ad(index->cached) in dict_index_get_n_unique_in_tree */
	dict_ind_redundant->cached = TRUE;
}

#ifndef UNIV_HOTBACKUP
/**********************************************************************//**
Frees dict_ind_redundant. */
static
void
dict_ind_free(void)
/*===============*/
{
	dict_table_t*	table;

	table = dict_ind_redundant->table;
	dict_mem_index_free(dict_ind_redundant);
	dict_ind_redundant = NULL;
	dict_mem_table_free(table);
}

/** Get an index by name.
@param[in]	table		the table where to look for the index
@param[in]	name		the index name to look for
@param[in]	committed	true=search for committed,
false=search for uncommitted
@return index, NULL if does not exist */
dict_index_t*
dict_table_get_index_on_name(
	dict_table_t*	table,
	const char*	name,
	bool		committed)
{
	dict_index_t*	index;

	index = table->first_index();

	while (index != NULL) {
		if (index->is_committed() == committed
		    && innobase_strcasecmp(index->name, name) == 0) {

			return(index);
		}

		index = index->next();
	}

	return(NULL);
}

/**********************************************************************//**
Replace the index passed in with another equivalent index in the
foreign key lists of the table.
@return whether all replacements were found */
bool
dict_foreign_replace_index(
/*=======================*/
	dict_table_t*		table,  /*!< in/out: table */
	const char**		col_names,
					/*!< in: column names, or NULL
					to use table->col_names */
	const dict_index_t*	index)	/*!< in: index to be replaced */
{
	bool		found	= true;
	dict_foreign_t*	foreign;

	ut_ad(index->to_be_dropped);
	ut_ad(index->table == table);

	for (dict_foreign_set::iterator it = table->foreign_set.begin();
	     it != table->foreign_set.end();
	     ++it) {

		foreign = *it;
		if (foreign->foreign_index == index) {
			ut_ad(foreign->foreign_table == index->table);

			dict_index_t* new_index = dict_foreign_find_index(
				foreign->foreign_table, col_names,
				foreign->foreign_col_names,
				foreign->n_fields, index,
				/*check_charsets=*/TRUE, /*check_null=*/FALSE);
			if (new_index) {
				ut_ad(new_index->table == index->table);
				ut_ad(!new_index->to_be_dropped);
			} else {
				found = false;
			}

			foreign->foreign_index = new_index;
		}
	}

	for (dict_foreign_set::iterator it = table->referenced_set.begin();
	     it != table->referenced_set.end();
	     ++it) {

		foreign = *it;
		if (foreign->referenced_index == index) {
			ut_ad(foreign->referenced_table == index->table);

			dict_index_t* new_index = dict_foreign_find_index(
				foreign->referenced_table, NULL,
				foreign->referenced_col_names,
				foreign->n_fields, index,
				/*check_charsets=*/TRUE, /*check_null=*/FALSE);
			/* There must exist an alternative index,
			since this must have been checked earlier. */
			if (new_index) {
				ut_ad(new_index->table == index->table);
				ut_ad(!new_index->to_be_dropped);
			} else {
				found = false;
			}

			foreign->referenced_index = new_index;
		}
	}

	return(found);
}

#ifdef UNIV_DEBUG
/**********************************************************************//**
Check for duplicate index entries in a table [using the index name] */
void
dict_table_check_for_dup_indexes(
/*=============================*/
	const dict_table_t*	table,	/*!< in: Check for dup indexes
					in this table */
	enum check_name		check)	/*!< in: whether and when to allow
					temporary index names */
{
	/* Check for duplicates, ignoring indexes that are marked
	as to be dropped */

	const dict_index_t*	index1;
	const dict_index_t*	index2;

	ut_ad(mutex_own(&dict_sys->mutex));

	/* The primary index _must_ exist */
	ut_a(UT_LIST_GET_LEN(table->indexes) > 0);

	index1 = UT_LIST_GET_FIRST(table->indexes);

	do {
		if (!index1->is_committed()) {
			ut_a(!index1->is_clustered());

			switch (check) {
			case CHECK_ALL_COMPLETE:
				ut_error;
			case CHECK_ABORTED_OK:
				switch (dict_index_get_online_status(index1)) {
				case ONLINE_INDEX_COMPLETE:
				case ONLINE_INDEX_CREATION:
					ut_error;
					break;
				case ONLINE_INDEX_ABORTED:
				case ONLINE_INDEX_ABORTED_DROPPED:
					break;
				}
				/* fall through */
			case CHECK_PARTIAL_OK:
				break;
			}
		}

		for (index2 = UT_LIST_GET_NEXT(indexes, index1);
		     index2 != NULL;
		     index2 = UT_LIST_GET_NEXT(indexes, index2)) {
			ut_ad(index1->is_committed()
			      != index2->is_committed()
			      || strcmp(index1->name, index2->name) != 0);
		}

		index1 = UT_LIST_GET_NEXT(indexes, index1);
	} while (index1);
}
#endif /* UNIV_DEBUG */

/** Converts a database and table name from filesystem encoding (e.g.
"@code d@i1b/a@q1b@1Kc @endcode", same format as used in  dict_table_t::name)
in two strings in UTF8 encoding (e.g. dцb and aюbØc). The output buffers must
be at least MAX_DB_UTF8_LEN and MAX_TABLE_UTF8_LEN bytes.
@param[in]	db_and_table	database and table names,
				e.g. "@code d@i1b/a@q1b@1Kc @endcode"
@param[out]	db_utf8		database name, e.g. dцb
@param[in]	db_utf8_size	dbname_utf8 size
@param[out]	table_utf8	table name, e.g. aюbØc
@param[in]	table_utf8_size	table_utf8 size */
void
dict_fs2utf8(
	const char*	db_and_table,
	char*		db_utf8,
	size_t		db_utf8_size,
	char*		table_utf8,
	size_t		table_utf8_size)
{
	char	db[MAX_DATABASE_NAME_LEN + 1];
	ulint	db_len;
	uint	errors;

	db_len = dict_get_db_name_len(db_and_table);

	ut_a(db_len <= sizeof(db));

	memcpy(db, db_and_table, db_len);
	db[db_len] = '\0';

	strconvert(
		&my_charset_filename, db, system_charset_info,
		db_utf8, db_utf8_size, &errors);

	/* convert each # to @0023 in table name and store the result in buf */
	const char*	table = dict_remove_db_name(db_and_table);
	const char*	table_p;
	char		buf[MAX_TABLE_NAME_LEN * 5 + 1];
	char*		buf_p;
	for (table_p = table, buf_p = buf; table_p[0] != '\0'; table_p++) {
		if (table_p[0] != '#') {
			buf_p[0] = table_p[0];
			buf_p++;
		} else {
			buf_p[0] = '@';
			buf_p[1] = '0';
			buf_p[2] = '0';
			buf_p[3] = '2';
			buf_p[4] = '3';
			buf_p += 5;
		}
		ut_a((size_t) (buf_p - buf) < sizeof(buf));
	}
	buf_p[0] = '\0';

	errors = 0;
	strconvert(
		&my_charset_filename, buf, system_charset_info,
		table_utf8, table_utf8_size,
		&errors);

	if (errors != 0) {
		snprintf(table_utf8, table_utf8_size, "%s", table);
	}
}

/** Resize the hash tables besed on the current buffer pool size. */
void
dict_resize()
{
	dict_table_t*	table;

	mutex_enter(&dict_sys->mutex);

	/* all table entries are in table_LRU and table_non_LRU lists */
	hash_table_free(dict_sys->table_hash);
	hash_table_free(dict_sys->table_id_hash);

	dict_sys->table_hash = hash_create(
		buf_pool_get_curr_size()
		/ (DICT_POOL_PER_TABLE_HASH * UNIV_WORD_SIZE));

	dict_sys->table_id_hash = hash_create(
		buf_pool_get_curr_size()
		/ (DICT_POOL_PER_TABLE_HASH * UNIV_WORD_SIZE));

	for (table = UT_LIST_GET_FIRST(dict_sys->table_LRU); table;
	     table = UT_LIST_GET_NEXT(table_LRU, table)) {
		ulint	fold = ut_fold_string(table->name.m_name);
		ulint	id_fold = ut_fold_ull(table->id);

		HASH_INSERT(dict_table_t, name_hash, dict_sys->table_hash,
			    fold, table);

		HASH_INSERT(dict_table_t, id_hash, dict_sys->table_id_hash,
			    id_fold, table);
	}

	for (table = UT_LIST_GET_FIRST(dict_sys->table_non_LRU); table;
	     table = UT_LIST_GET_NEXT(table_LRU, table)) {
		ulint	fold = ut_fold_string(table->name.m_name);
		ulint	id_fold = ut_fold_ull(table->id);

		HASH_INSERT(dict_table_t, name_hash, dict_sys->table_hash,
			    fold, table);

		HASH_INSERT(dict_table_t, id_hash, dict_sys->table_id_hash,
			    id_fold, table);
	}

	mutex_exit(&dict_sys->mutex);
}

/**********************************************************************//**
Closes the data dictionary module. */
void
dict_close(void)
/*============*/
{
	if (dict_sys == NULL) {
		/* This should only happen if a failure occurred
		during redo log processing. */
		return;
	}

	/* Acquire only because it's a pre-condition. */
	mutex_enter(&dict_sys->mutex);

<<<<<<< HEAD
	if (dict_sys->table_stats) {
		dict_table_close(dict_sys->table_stats, true, false);
	}
	if (dict_sys->index_stats) {
		dict_table_close(dict_sys->index_stats, true, false);
	}
	if (dict_sys->dynamic_metadata) {
=======
	if (dict_sys->table_stats != NULL) {
		dict_table_close(dict_sys->table_stats, true, false);
	}
	if (dict_sys->index_stats != NULL) {
		dict_table_close(dict_sys->index_stats, true, false);
	}
	if (dict_sys->dynamic_metadata != NULL) {
>>>>>>> 7cecc90f
		dict_table_close(dict_sys->dynamic_metadata, true, false);
	}

	/* Free the hash elements. We don't remove them from the table
	because we are going to destroy the table anyway. */
	for (ulint i = 0; i < hash_get_n_cells(dict_sys->table_id_hash); i++) {
		dict_table_t*	table;

		table = static_cast<dict_table_t*>(
			HASH_GET_FIRST(dict_sys->table_hash, i));

		while (table) {
			dict_table_t*	prev_table = table;

			table = static_cast<dict_table_t*>(
				HASH_GET_NEXT(name_hash, prev_table));
			ut_ad(prev_table->magic_n == DICT_TABLE_MAGIC_N);
			dict_table_remove_from_cache(prev_table);
		}
	}

	hash_table_free(dict_sys->table_hash);

	/* The elements are the same instance as in dict_sys->table_hash,
	therefore we don't delete the individual elements. */
	hash_table_free(dict_sys->table_id_hash);

	dict_ind_free();

	mutex_exit(&dict_sys->mutex);
	mutex_free(&dict_sys->mutex);

	rw_lock_free(dict_operation_lock);

	ut_free(dict_operation_lock);
	dict_operation_lock = NULL;

	mutex_free(&dict_foreign_err_mutex);

	if (dict_foreign_err_file != NULL) {
		fclose(dict_foreign_err_file);
		dict_foreign_err_file = NULL;
	}

	ut_ad(dict_sys->size == 0);

	ut_free(dict_sys);
	dict_sys = NULL;
}

#ifdef UNIV_DEBUG
/**********************************************************************//**
Validate the dictionary table LRU list.
@return TRUE if valid */
static
ibool
dict_lru_validate(void)
/*===================*/
{
	dict_table_t*	table;

	ut_ad(mutex_own(&dict_sys->mutex));

	for (table = UT_LIST_GET_FIRST(dict_sys->table_LRU);
	     table != NULL;
	     table = UT_LIST_GET_NEXT(table_LRU, table)) {

		ut_a(table->can_be_evicted);
	}

	for (table = UT_LIST_GET_FIRST(dict_sys->table_non_LRU);
	     table != NULL;
	     table = UT_LIST_GET_NEXT(table_LRU, table)) {

		ut_a(!table->can_be_evicted);
	}

	return(TRUE);
}

/**********************************************************************//**
Check if a table exists in the dict table LRU list.
@return TRUE if table found in LRU list */
static
ibool
dict_lru_find_table(
/*================*/
	const dict_table_t*	find_table)	/*!< in: table to find */
{
	dict_table_t*		table;

	ut_ad(find_table != NULL);
	ut_ad(mutex_own(&dict_sys->mutex));

	for (table = UT_LIST_GET_FIRST(dict_sys->table_LRU);
	     table != NULL;
	     table = UT_LIST_GET_NEXT(table_LRU, table)) {

		ut_a(table->can_be_evicted);

		if (table == find_table) {
			return(TRUE);
		}
	}

	return(FALSE);
}

/**********************************************************************//**
Check if a table exists in the dict table non-LRU list.
@return TRUE if table found in non-LRU list */
static
ibool
dict_non_lru_find_table(
/*====================*/
	const dict_table_t*	find_table)	/*!< in: table to find */
{
	dict_table_t*		table;

	ut_ad(find_table != NULL);
	ut_ad(mutex_own(&dict_sys->mutex));

	for (table = UT_LIST_GET_FIRST(dict_sys->table_non_LRU);
	     table != NULL;
	     table = UT_LIST_GET_NEXT(table_LRU, table)) {

		ut_a(!table->can_be_evicted);

		if (table == find_table) {
			return(TRUE);
		}
	}

	return(FALSE);
}
#endif /* UNIV_DEBUG */
/*********************************************************************//**
Check an index to see whether its first fields are the columns in the array,
in the same order and is not marked for deletion and is not the same
as types_idx.
@return true if the index qualifies, otherwise false */
bool
dict_foreign_qualify_index(
/*=======================*/
	const dict_table_t*	table,	/*!< in: table */
	const char**		col_names,
					/*!< in: column names, or NULL
					to use table->col_names */
	const char**		columns,/*!< in: array of column names */
	ulint			n_cols,	/*!< in: number of columns */
	const dict_index_t*	index,	/*!< in: index to check */
	const dict_index_t*	types_idx,
					/*!< in: NULL or an index
					whose types the column types
					must match */
	bool			check_charsets,
					/*!< in: whether to check
					charsets.  only has an effect
					if types_idx != NULL */
	ulint			check_null)
					/*!< in: nonzero if none of
					the columns must be declared
					NOT NULL */
{
	if (dict_index_get_n_fields(index) < n_cols) {
		return(false);
	}

	for (ulint i = 0; i < n_cols; i++) {
		dict_field_t*	field;
		const char*	col_name;
		ulint		col_no;

		field = index->get_field(i);
		col_no = dict_col_get_no(field->col);

		if (field->prefix_len != 0) {
			/* We do not accept column prefix
			indexes here */
			return(false);
		}

		if (check_null
		    && (field->col->prtype & DATA_NOT_NULL)) {
			return(false);
		}

		col_name = col_names
			? col_names[col_no]
			: table->get_col_name(col_no);

		if (0 != innobase_strcasecmp(columns[i], col_name)) {
			return(false);
		}

		if (types_idx && !cmp_cols_are_equal(
			    index->get_col(i),
			    types_idx->get_col(i),
			    check_charsets)) {
			return(false);
		}
	}

	return(true);
}

/*********************************************************************//**
Update the state of compression failure padding heuristics. This is
called whenever a compression operation succeeds or fails.
The caller must be holding info->mutex */
static
void
dict_index_zip_pad_update(
/*======================*/
	zip_pad_info_t*	info,	/*!< in/out: info to be updated */
	ulint	zip_threshold)	/*!< in: zip threshold value */
{
	ulint	total;
	ulint	fail_pct;

	ut_ad(info);

	total = info->success + info->failure;

	ut_ad(total > 0);

	if (zip_threshold == 0) {
		/* User has just disabled the padding. */
		return;
	}

	if (total < ZIP_PAD_ROUND_LEN) {
		/* We are in middle of a round. Do nothing. */
		return;
	}

	/* We are at a 'round' boundary. Reset the values but first
	calculate fail rate for our heuristic. */
	fail_pct = (info->failure * 100) / total;
	info->failure = 0;
	info->success = 0;

	if (fail_pct > zip_threshold) {
		/* Compression failures are more then user defined
		threshold. Increase the pad size to reduce chances of
		compression failures. */
		ut_ad(info->pad % ZIP_PAD_INCR == 0);

		/* Only do increment if it won't increase padding
		beyond max pad size. */
		if (info->pad + ZIP_PAD_INCR
		    < (UNIV_PAGE_SIZE * zip_pad_max) / 100) {
			/* Use atomics even though we have the mutex.
			This is to ensure that we are able to read
			info->pad atomically. */
			os_atomic_increment_ulint(&info->pad, ZIP_PAD_INCR);

			MONITOR_INC(MONITOR_PAD_INCREMENTS);
		}

		info->n_rounds = 0;

	} else {
		/* Failure rate was OK. Another successful round
		completed. */
		++info->n_rounds;

		/* If enough successful rounds are completed with
		compression failure rate in control, decrease the
		padding. */
		if (info->n_rounds >= ZIP_PAD_SUCCESSFUL_ROUND_LIMIT
		    && info->pad > 0) {

			ut_ad(info->pad % ZIP_PAD_INCR == 0);
			/* Use atomics even though we have the mutex.
			This is to ensure that we are able to read
			info->pad atomically. */
			os_atomic_decrement_ulint(&info->pad, ZIP_PAD_INCR);

			info->n_rounds = 0;

			MONITOR_INC(MONITOR_PAD_DECREMENTS);
		}
	}
}

/*********************************************************************//**
This function should be called whenever a page is successfully
compressed. Updates the compression padding information. */
void
dict_index_zip_success(
/*===================*/
	dict_index_t*	index)	/*!< in/out: index to be updated. */
{
	ut_ad(index);

	ulint zip_threshold = zip_failure_threshold_pct;
	if (!zip_threshold) {
		/* Disabled by user. */
		return;
	}

	dict_index_zip_pad_lock(index);
	++index->zip_pad.success;
	dict_index_zip_pad_update(&index->zip_pad, zip_threshold);
	dict_index_zip_pad_unlock(index);
}

/*********************************************************************//**
This function should be called whenever a page compression attempt
fails. Updates the compression padding information. */
void
dict_index_zip_failure(
/*===================*/
	dict_index_t*	index)	/*!< in/out: index to be updated. */
{
	ut_ad(index);

	ulint zip_threshold = zip_failure_threshold_pct;
	if (!zip_threshold) {
		/* Disabled by user. */
		return;
	}

	dict_index_zip_pad_lock(index);
	++index->zip_pad.failure;
	dict_index_zip_pad_update(&index->zip_pad, zip_threshold);
	dict_index_zip_pad_unlock(index);
}


/*********************************************************************//**
Return the optimal page size, for which page will likely compress.
@return page size beyond which page might not compress */
ulint
dict_index_zip_pad_optimal_page_size(
/*=================================*/
	dict_index_t*	index)	/*!< in: index for which page size
				is requested */
{
	ulint	pad;
	ulint	min_sz;
	ulint	sz;

	ut_ad(index);

	if (!zip_failure_threshold_pct) {
		/* Disabled by user. */
		return(UNIV_PAGE_SIZE);
	}

	/* We use atomics to read index->zip_pad.pad. Here we use zero
	as increment as are not changing the value of the 'pad'. */

	pad = os_atomic_increment_ulint(&index->zip_pad.pad, 0);

	ut_ad(pad < UNIV_PAGE_SIZE);
	sz = UNIV_PAGE_SIZE - pad;

	/* Min size allowed by user. */
	ut_ad(zip_pad_max < 100);
	min_sz = (UNIV_PAGE_SIZE * (100 - zip_pad_max)) / 100;

	return(ut_max(sz, min_sz));
}

/** Convert a 32 bit integer table flags to the 32 bit FSP Flags.
Fsp Flags are written into the tablespace header at the offset
FSP_SPACE_FLAGS and are also stored in the fil_space_t::flags field.
The following chart shows the translation of the low order bit.
Other bits are the same.
			Low order bit
		    | REDUNDANT | COMPACT | COMPRESSED | DYNAMIC
dict_table_t::flags |     0     |    1    |     1      |    1
fil_space_t::flags  |     0     |    0    |     1      |    1
@param[in]	table_flags	dict_table_t::flags
@param[in]	is_encrypted	if it's an encrypted table
@return tablespace flags (fil_space_t::flags) */
ulint
dict_tf_to_fsp_flags(
	ulint	table_flags,
	bool	is_encrypted)
{
	DBUG_EXECUTE_IF("dict_tf_to_fsp_flags_failure",
			return(ULINT_UNDEFINED););

	bool		has_atomic_blobs =
				 DICT_TF_HAS_ATOMIC_BLOBS(table_flags);
	page_size_t	page_size = dict_tf_get_page_size(table_flags);
	bool		has_data_dir = DICT_TF_HAS_DATA_DIR(table_flags);
	bool		is_shared = DICT_TF_HAS_SHARED_SPACE(table_flags);

	ut_ad(!page_size.is_compressed() || has_atomic_blobs);

	/* General tablespaces that are not compressed do not get the
	flags for dynamic row format (ATOMIC_BLOBS) */
	if (is_shared && !page_size.is_compressed()) {
		has_atomic_blobs = false;
	}

	ulint		fsp_flags = fsp_flags_init(page_size,
						   has_atomic_blobs,
						   has_data_dir,
						   is_shared,
						   false,
						   is_encrypted);

	return(fsp_flags);
}

/*************************************************************//**
Convert table flag to row format string.
@return row format name. */
const char*
dict_tf_to_row_format_string(
/*=========================*/
	ulint	table_flag)		/*!< in: row format setting */
{
	switch (dict_tf_get_rec_format(table_flag)) {
	case REC_FORMAT_REDUNDANT:
		return("ROW_TYPE_REDUNDANT");
	case REC_FORMAT_COMPACT:
		return("ROW_TYPE_COMPACT");
	case REC_FORMAT_COMPRESSED:
		return("ROW_TYPE_COMPRESSED");
	case REC_FORMAT_DYNAMIC:
		return("ROW_TYPE_DYNAMIC");
	}

	ut_error;
	return(0);
}
#endif /* !UNIV_HOTBACKUP */

/** Determine the extent size (in pages) for the given table
@param[in]	table	the table whose extent size is being
			calculated.
@return extent size in pages (256, 128 or 64) */
page_no_t
dict_table_extent_size(
	const dict_table_t*	table)
{
	const ulint	mb_1 = 1024 * 1024;
	const ulint	mb_2 = 2 * mb_1;
	const ulint	mb_4 = 4 * mb_1;

	page_size_t	page_size = dict_table_page_size(table);
	page_no_t	pages_in_extent = FSP_EXTENT_SIZE;

	if (page_size.is_compressed()) {

		ulint	disk_page_size  = page_size.physical();

		switch (disk_page_size) {
		case 1024:
			pages_in_extent = mb_1/1024;
			break;
		case 2048:
			pages_in_extent = mb_1/2048;
			break;
		case 4096:
			pages_in_extent = mb_1/4096;
			break;
		case 8192:
			pages_in_extent = mb_1/8192;
			break;
		case 16384:
			pages_in_extent = mb_1/16384;
			break;
		case 32768:
			pages_in_extent = mb_2/32768;
			break;
		case 65536:
			pages_in_extent = mb_4/65536;
			break;
		default:
			ut_ad(0);
		}
	}

	return(pages_in_extent);
}

/** Default constructor */
DDTableBuffer::DDTableBuffer()
{
	init();

	/* Check if we need to recover it, in case of crash */
	btr_truncate_recover(m_index);
}

/** Destructor */
DDTableBuffer::~DDTableBuffer()
{
	close();
}

/* Create the search and replace tuples */
void
DDTableBuffer::create_tuples()
{
	const dict_col_t*	col;
	dfield_t*		dfield;
	byte*			sys_buf;
	byte*			id_buf;

	id_buf = static_cast<byte*>(mem_heap_alloc(m_heap, 8));
	memset(id_buf, 0, sizeof *id_buf);

	m_search_tuple = dtuple_create(m_heap, 1);
	dict_index_copy_types(m_search_tuple, m_index, 1);

	dfield = dtuple_get_nth_field(m_search_tuple, 0);
	dfield_set_data(dfield, id_buf, 8);

	/* Allocate another memory for this tuple */
	id_buf = static_cast<byte*>(mem_heap_alloc(m_heap, 8));
	memset(id_buf, 0, sizeof *id_buf);

	m_replace_tuple = dtuple_create(m_heap, N_COLS);
	dict_table_copy_types(m_replace_tuple, m_index->table);

	dfield = dtuple_get_nth_field(m_replace_tuple, TABLE_ID_FIELD_NO);
	dfield_set_data(dfield, id_buf, 8);

	/* Initialize system fields, we always write fake value. */
	sys_buf = static_cast<byte*>(mem_heap_alloc(m_heap, 8));
	memset(sys_buf, 0xFF, 8);

	col = m_index->table->get_sys_col(DATA_ROW_ID);
	dfield = dtuple_get_nth_field(m_replace_tuple, dict_col_get_no(col));
	dfield_set_data(dfield, sys_buf, DATA_ROW_ID_LEN);

	col = m_index->table->get_sys_col(DATA_TRX_ID);
	dfield = dtuple_get_nth_field(m_replace_tuple, dict_col_get_no(col));
	dfield_set_data(dfield, sys_buf, DATA_TRX_ID_LEN);

	col = m_index->table->get_sys_col(DATA_ROLL_PTR);
	dfield = dtuple_get_nth_field(m_replace_tuple, dict_col_get_no(col));
	dfield_set_data(dfield, sys_buf, DATA_ROLL_PTR_LEN);
}

/** Initialize the in-memory index */
void
DDTableBuffer::init()
{
	ut_ad(dict_table_is_comp(dict_sys->dynamic_metadata));
	m_index = dict_sys->dynamic_metadata->first_index();
	ut_ad(m_index->next() == NULL);
	ut_ad(m_index->n_uniq == 1);
	/* We don't need AHI for this table */
	m_index->disable_ahi = true;
	m_index->cached = true;

	m_heap = mem_heap_create(500);
	m_dynamic_heap = mem_heap_create(1000);

	create_tuples();
}

/** Initialize the id field of tuple
@param[out]	tuple	the tuple to be initialized
@param[in]	id	table id */
void
DDTableBuffer::init_tuple_with_id(
	dtuple_t*	tuple,
	table_id_t	id)
{
	dfield_t*	dfield = dtuple_get_nth_field(tuple, TABLE_ID_FIELD_NO);
	void*		data = dfield->data;

	mach_write_to_8(data, id);
	dfield_set_data(dfield, data, 8);
}

/** Free the things initialized in init() */
void
DDTableBuffer::close()
{
	mem_heap_free(m_heap);
	mem_heap_free(m_dynamic_heap);

	m_search_tuple = NULL;
	m_replace_tuple = NULL;
}

/** Prepare for a update on METADATA field
@param[in]	entry	clustered index entry to replace rec
@param[in]	rec	clustered index record
@return update vector of differing fields without system columns,
or NULL if there isn't any different field */
upd_t*
DDTableBuffer::update_set_metadata(
	const dtuple_t*	entry,
	const rec_t*	rec)
{
	ulint		offsets[N_FIELDS + 1 + REC_OFFS_HEADER_SIZE];
	upd_field_t*	upd_field;
	const dfield_t*	dfield;
	const byte*	data;
	ulint		len;
	upd_t*		update;

	rec_offs_init(offsets);
<<<<<<< HEAD
        rec_offs_set_n_fields(offsets, N_FIELDS);
        rec_init_offsets_comp_ordinary(rec, false, m_index, offsets);
        ut_ad(!rec_get_deleted_flag(rec, true));
=======
	rec_offs_set_n_fields(offsets, N_FIELDS);
	rec_init_offsets_comp_ordinary(rec, false, m_index, offsets);
	ut_ad(!rec_get_deleted_flag(rec, 1));
>>>>>>> 7cecc90f

	data = rec_get_nth_field(rec, offsets, METADATA_FIELD_NO, &len);
	dfield = dtuple_get_nth_field(entry, METADATA_FIELD_NO);

	if (dfield_data_is_binary_equal(dfield, len, data)) {
		/* We don't need to update if all fields are equal. */
		return(NULL);
	}

	update = upd_create(dtuple_get_n_fields(entry), m_dynamic_heap);

	/* There are only 2 fields in one row. Since the first field
	TABLE_ID should be equal, we can set the second METADATA field
	as diff directly */
	upd_field = upd_get_nth_field(update, TABLE_ID_FIELD_NO);
	dfield_copy(&upd_field->new_val, dfield);
	upd_field_set_field_no(upd_field, METADATA_FIELD_NO, m_index, NULL);
	update->n_fields = 1;
	ut_ad(update->validate());

	return(update);
}

/** Replace the dynamic metadata for a specific table
@param[in]	id		table id
@param[in]	metadata	the metadata we want to replace
@param[in]	len		the metadata length
@return DB_SUCCESS or error code */
dberr_t
DDTableBuffer::replace(
	table_id_t	id,
	const byte*	metadata,
	ulint		len)
{
	dtuple_t*	entry;
	dfield_t*	dfield;
	btr_pcur_t	pcur;
	mtr_t		mtr;
	dberr_t		error;

	ut_ad(mutex_own(&dict_persist->mutex));

	init_tuple_with_id(m_search_tuple, id);

	init_tuple_with_id(m_replace_tuple, id);
	dfield = dtuple_get_nth_field(m_replace_tuple, METADATA_COL_NO);
	dfield_set_data(dfield, metadata, len);
	/* Other system fields have been initialized */

	entry = row_build_index_entry(m_replace_tuple, NULL, m_index,
				      m_dynamic_heap);

	/* Start to search for the to-be-replaced tuple */
	mtr.start();

	btr_pcur_open(m_index, m_search_tuple, PAGE_CUR_LE,
		      BTR_MODIFY_TREE, &pcur, &mtr);

	if (page_rec_is_infimum(btr_pcur_get_rec(&pcur))
	    || btr_pcur_get_low_match(&pcur) < m_index->n_uniq) {

		/* The record was not found, so it's the first time we
		add the row for this table of id, we need to insert it */
		static const ulint      flags = (BTR_CREATE_FLAG
						 | BTR_NO_LOCKING_FLAG
						 | BTR_NO_UNDO_LOG_FLAG
						 | BTR_KEEP_SYS_FLAG);

		mtr.commit();

		error = row_ins_clust_index_entry_low(
			flags, BTR_MODIFY_TREE, m_index, m_index->n_uniq,
			entry, 0, NULL, false);
		ut_a(error == DB_SUCCESS);

		mem_heap_empty(m_dynamic_heap);

		return(DB_SUCCESS);
	}

	ut_ad(!rec_get_deleted_flag(btr_pcur_get_rec(&pcur), true));

	/* Prepare to update the record. */
	ulint*		cur_offsets = NULL;

	upd_t*	update = update_set_metadata(entry, btr_pcur_get_rec(&pcur));

	if (update != NULL) {

		big_rec_t*		big_rec;
		static const ulint	flags = (BTR_CREATE_FLAG
						 | BTR_NO_LOCKING_FLAG
						 | BTR_NO_UNDO_LOG_FLAG
						 | BTR_KEEP_POS_FLAG
						 | BTR_KEEP_SYS_FLAG);

		error = btr_cur_pessimistic_update(
			flags, btr_pcur_get_btr_cur(&pcur),
			&cur_offsets, &m_dynamic_heap,
			m_dynamic_heap, &big_rec, update,
			0, NULL, 0, &mtr);
		ut_a(error == DB_SUCCESS);
		/* We don't have big rec in this table */
		ut_ad(!big_rec);
	}

	mtr.commit();
	mem_heap_empty(m_dynamic_heap);

	return(DB_SUCCESS);
}

/** Remove the whole row for a specific table
@param[in]	id	table id
@return DB_SUCCESS or error code */
dberr_t
DDTableBuffer::remove(
	table_id_t	id)
{
	btr_pcur_t	pcur;
	mtr_t		mtr;
	dberr_t		error;

	ut_ad(mutex_own(&dict_persist->mutex));

	init_tuple_with_id(m_search_tuple, id);

	mtr.start();

	btr_pcur_open(m_index, m_search_tuple, PAGE_CUR_LE,
		      BTR_MODIFY_TREE | BTR_LATCH_FOR_DELETE,
		      &pcur, &mtr);

	if (!page_rec_is_infimum(btr_pcur_get_rec(&pcur))
	    && btr_pcur_get_low_match(&pcur) == m_index->n_uniq) {
<<<<<<< HEAD

		mtr.set_named_space(m_index->space);

		DEBUG_SYNC_C("delete_metadata_before");

=======

	DEBUG_SYNC_C("delete_metadata_before");

>>>>>>> 7cecc90f
		btr_cur_pessimistic_delete(
			&error, false, btr_pcur_get_btr_cur(&pcur),
			BTR_CREATE_FLAG, false, &mtr);
		ut_ad(error == DB_SUCCESS);
	}

	mtr.commit();

	return(DB_SUCCESS);
}

/** Truncate the table. We can call it after all the dynamic metadata
has been written back to DD table */
void
DDTableBuffer::truncate()
{
	ut_ad(mutex_own(&dict_persist->mutex));

	btr_truncate(m_index);
}

/** Get the buffered metadata for a specific table, the caller
has to delete the returned std::string object by UT_DELETE
@param[in]	id	table id
@return the metadata got in a string object, if nothing, the
string would be of length 0 */
std::string*
DDTableBuffer::get(
	table_id_t	id)
{
	btr_cur_t	cursor;
	mtr_t		mtr;
	ulint		len;
	byte*		field = NULL;

	ut_ad(mutex_own(&dict_persist->mutex));

	init_tuple_with_id(m_search_tuple, id);

	mtr.start();

	btr_cur_search_to_nth_level(m_index, 0, m_search_tuple, PAGE_CUR_LE,
				    BTR_SEARCH_LEAF, &cursor, 0,
				    __FILE__, __LINE__, &mtr);

	if (cursor.low_match == dtuple_get_n_fields(m_search_tuple)) {
		ulint		offsets[N_FIELDS + 1 + REC_OFFS_HEADER_SIZE];
		rec_offs_init(offsets);
		rec_offs_set_n_fields(offsets, N_FIELDS);
		rec_t*		rec = btr_cur_get_rec(&cursor);
		rec_init_offsets_comp_ordinary(rec, false, m_index, offsets);
		ut_ad(!rec_get_deleted_flag(rec, true));

		/* Get the METADATA field */
		field = rec_get_nth_field(rec, offsets, METADATA_FIELD_NO,
					  &len);

		ut_ad(len != UNIV_SQL_NULL);
	} else {
		len = 0;
	}

	std::string* metadata = UT_NEW_NOKEY(
		std::string(reinterpret_cast<const char*>(field), len));

	mtr.commit();

	return(metadata);
}

/** Write MLOG_TABLE_DYNAMIC_META for persistent dynamic metadata of table
@param[in]	id		table id
@param[in]	metadata	metadata used to write the log
@param[in,out]	mtr		mini-transaction */
void
Persister::write_log(
	table_id_t			id,
	const PersistentTableMetadata&	metadata,
	mtr_t*				mtr) const
{
	byte*		log_ptr;
	ulint		size = get_write_size(metadata);

	ut_ad(size > 0);

	/* We will write the id in a much compressed format, which costs
	1..11 bytes, and the MLOG_TABLE_DYNAMIC_META costs 1 byte,
	refer to mlog_write_initial_dict_log_record() as well */
	log_ptr = mlog_open_metadata(mtr, 12 + size);
	ut_ad(log_ptr != NULL);

	log_ptr = mlog_write_initial_dict_log_record(
		MLOG_TABLE_DYNAMIC_META, id, log_ptr, mtr);

	ulint consumed = write(metadata, log_ptr, size);
	log_ptr += consumed;

	mlog_close(mtr, log_ptr);
}

/** Write the corrupted indexes of a table, we can pre-calculate the size
by calling get_write_size()
@param[in]	metadata	persistent data
@param[out]	buffer		write buffer
@param[in]	size		size of write buffer, should be at least
				get_write_size()
@return the length of bytes written */
ulint
CorruptedIndexPersister::write(
	const PersistentTableMetadata&	metadata,
	byte*				buffer,
	ulint				size) const
{
	ulint		length = 0;
	corrupted_ids_t	corrupted_ids = metadata.get_corrupted_indexes();
	ulint		num = corrupted_ids.size();

	ut_ad(num < MAX_INDEXES);

	if (corrupted_ids.empty()) {
		return(0);
	}

	/* Write the PM_INDEX_CORRUPTED mark first */
	mach_write_to_1(buffer, static_cast<byte>(PM_INDEX_CORRUPTED));
	++length;
	++buffer;

	mach_write_to_1(buffer, num);
	++length;
	++buffer;

	for (ulint i = 0; i < num; ++i) {
		mach_write_to_4(buffer, corrupted_ids[i].m_space_id);
		mach_write_to_8(buffer + 4, corrupted_ids[i].m_index_id);
		length += INDEX_ID_LENGTH;
		buffer += INDEX_ID_LENGTH;
		ut_ad(length <= size);
	}

	return(length);
}

/** Pre-calculate the size of metadata to be written
@param[in]	metadata	metadata to be written
@return the size of metadata */
ulint
CorruptedIndexPersister::get_write_size(
	const PersistentTableMetadata&	metadata) const
{
	ulint		length = 0;
	corrupted_ids_t	corrupted_ids = metadata.get_corrupted_indexes();

	ut_ad(corrupted_ids.size() < MAX_INDEXES);

	if (corrupted_ids.empty()) {
		return(0);
	}

	/* PM_INDEX_CORRUPTED mark and number of corrupted indexes' ids */
	length += 1 + 1;
	length += corrupted_ids.size() * INDEX_ID_LENGTH;

	return(length);
}

/** Read the corrupted indexes from buffer, and store them to
metadata object
@param[out]	metadata	metadata where we store the read data
@param[in]	buffer		buffer to read
@param[in]	size		size of buffer
@param[out]	corrupt		true if we found something wrong in
				the buffer except incomplete buffer,
				otherwise false
@return the bytes we read from the buffer if the buffer data
is complete and we get everything, 0 if the buffer is incompleted */
ulint
CorruptedIndexPersister::read(
	PersistentTableMetadata&metadata,
	const byte*		buffer,
	ulint			size,
	bool*			corrupt) const
{
	const byte*	end = buffer + size;
	ulint		consumed = 0;
	byte		type;
	ulint		num;

	*corrupt = false;

	/* It should contain PM_INDEX_CORRUPTED and number at least */
	if (size <= 2) {
		return(0);
	}

	type = *buffer++;
	++consumed;

	if (type != PM_INDEX_CORRUPTED) {
		*corrupt = true;
		return(consumed);
	}

	num = mach_read_from_1(buffer);
	++consumed;
	++buffer;

	if (num == 0 || num > MAX_INDEXES) {
		*corrupt = true;
		return(consumed);
	}

	if (buffer + num * INDEX_ID_LENGTH > end) {
		return(0);
	}

	for (ulint i = 0; i < num; ++i) {
		space_id_t	space_id = mach_read_from_4(buffer);
		space_index_t	index_id = mach_read_from_8(buffer + 4);
		metadata.add_corrupted_index(index_id_t(space_id, index_id));

		buffer += INDEX_ID_LENGTH;
		consumed += INDEX_ID_LENGTH;
	}

	return(consumed);
}

/** Write the autoinc counter of a table, we can pre-calculate
the size by calling get_write_size()
@param[in]	metadata	persistent metadata
@param[out]	buffer		write buffer
@param[in]	size		size of write buffer, should be
				at least get_write_size()
@return the length of bytes written */
ulint
AutoIncPersister::write(
	const PersistentTableMetadata&	metadata,
	byte*				buffer,
	ulint				size) const
{
	ulint		length = 0;
	ib_uint64_t	autoinc = metadata.get_autoinc();

	mach_write_to_1(buffer, static_cast<byte>(PM_TABLE_AUTO_INC));
	++length;
	++buffer;

	ulint len = mach_u64_write_much_compressed(buffer, autoinc);
	length += len;
	buffer += len;

	ut_ad(length <= size);
	return(length);
}

/** Read the autoinc counter from buffer, and store them to
metadata object
@param[out]	metadata	metadata where we store the read data
@param[in]	buffer		buffer to read
@param[in]	size		size of buffer
@param[out]	corrupt		true if we found something wrong in
				the buffer except incomplete buffer,
				otherwise false
@return the bytes we read from the buffer if the buffer data
is complete and we get everything, 0 if the buffer is incomplete */
ulint
AutoIncPersister::read(
	PersistentTableMetadata&	metadata,
	const byte*			buffer,
	ulint				size,
	bool*				corrupt) const
{
	const byte*	end = buffer + size;
	ulint		consumed = 0;
	byte		type;
	ib_uint64_t	autoinc;

	*corrupt = false;

	/* It should contain PM_TABLE_AUTO_INC and the counter at least */
	if (size < 2) {
		return(0);
	}

	type = *buffer++;
	++consumed;

	if (type != PM_TABLE_AUTO_INC) {
		*corrupt = true;
		return(consumed);
	}

	const byte*	start = buffer;
	autoinc = mach_parse_u64_much_compressed(&start, end);

	if (start == NULL) {
		/* Just incomplete data, not corrupted */
		return(0);
	}

	if (autoinc == 0) {
		metadata.set_autoinc(autoinc);
	} else {
		metadata.set_autoinc_if_bigger(autoinc);
	}

	consumed += start - buffer;
	ut_ad(consumed <= size);
	return(consumed);
}

/** Write redo logs for autoinc counter that is to be inserted or to
update the existing one, if the counter is bigger than current one
or the counter is 0 as the special mark.
This function should be called only once at most per mtr, and work with
the commit() to finish the complete logging & commit
@param[in]	table	table
@param[in]	counter	counter to be logged */
void
AutoIncLogMtr::log(
	dict_table_t*	table,
	ib_uint64_t	counter)
{
	ut_ad(!m_locked);
	rw_lock_s_lock(&dict_persist->lock);
	ut_d(m_locked = true);

	if (counter == 0) {

		/* We should always write the log for this special mark */
		m_logged = true;

	} else {

		mutex_enter(table->autoinc_persisted_mutex);

		if (table->autoinc_persisted < counter) {
			dict_table_autoinc_persisted_update(table, counter);

			if (table->dirty_status == METADATA_DIRTY) {

				/* There are two cases when the dirty_status
				would be changed from METADATA_DIRTY to
				METADATA_BUFFERED. One is checkpoint, but
				the rw-lock in dict_persist should prevent
				checkpoint changing the status. The other
				is dict_table_set_and_persist_autoinc(),
				which would persist in-memory dynamic
				metadata to DDTableBuffer. But it happens
				only in DDL, when there should not be any
				concurrent DML. */
				ut_ad(table->in_dirty_dict_tables_list);
			} else {

				dict_table_mark_dirty(table);
			}

			m_logged = true;
		}

		mutex_exit(table->autoinc_persisted_mutex);
	}

	if (m_logged) {
		PersistentTableMetadata metadata(table->id);
		metadata.set_autoinc(counter);

		Persister*	persister = dict_persist->persisters->get(
			PM_TABLE_AUTO_INC);

		/* No need to flush the logs now for performance reasons. */
		persister->write_log(table->id, metadata, m_mtr);
	} else {

		rw_lock_s_unlock(&dict_persist->lock);
		ut_d(m_locked = false);
	}
}

/** Commit the internal mtr, and some cleanup if necessary */
void
AutoIncLogMtr::commit()
{
	m_mtr->commit();

	if (m_logged) {
		ut_ad(m_locked);
		ut_d(m_locked = false);

		rw_lock_s_unlock(&dict_persist->lock);
	}
}

/** Destructor */
Persisters::~Persisters()
{
	persisters_t::iterator	iter;
	for (iter = m_persisters.begin(); iter != m_persisters.end();
	     ++iter) {
		UT_DELETE(iter->second);
	}
}

/** Get the persister object with specified type
@param[in]	type	persister type
@return Persister object required or NULL if not found */
Persister*
Persisters::get(
	persistent_type_t	type) const
{
	ut_ad(type > PM_SMALLEST_TYPE);
	ut_ad(type < PM_BIGGEST_TYPE);

	persisters_t::const_iterator	iter = m_persisters.find(type);

	return(iter == m_persisters.end() ? NULL : iter->second);
}

/** Add a specified persister of type, we will allocate the Persister
if there is no such persister exist, otherwise do nothing and return
the existing one
@param[in]	type	persister type
@return the persister of type */
Persister*
Persisters::add(
	persistent_type_t	type)
{
	ut_ad(type > PM_SMALLEST_TYPE);
	ut_ad(type < PM_BIGGEST_TYPE);

	Persister*	persister = get(type);

	if (persister != NULL) {
		return(persister);
	}

	switch (type) {
	case PM_INDEX_CORRUPTED:
		persister = UT_NEW_NOKEY(CorruptedIndexPersister());
		break;
	case PM_TABLE_AUTO_INC:
		persister = UT_NEW_NOKEY(AutoIncPersister());
		break;
	default:
		ut_ad(0);
		break;
	}

	m_persisters.insert(std::make_pair(type, persister));

	return(persister);
}

/** Remove a specified persister of type, we will free the Persister
@param[in]	type	persister type */
void
Persisters::remove(
	persistent_type_t	type)
{
	persisters_t::iterator	iter = m_persisters.find(type);

	if (iter != m_persisters.end()) {
		UT_DELETE(iter->second);
		m_persisters.erase(iter);
	}
}

/** Close SDI table.
@param[in]	table		the in-meory SDI table object */
UNIV_INLINE
void
dict_sdi_close_table(
	dict_table_t*	table)
{
	ut_ad(dict_table_is_sdi(table->id));
	dict_table_close(table, true, false);
}

/* TODO: Remove this function after WL#7412. This function is
use only in IMPORT/EXPORT as of now. */

/** Retrieve in-memory index for SDI table.
@param[in]	tablespace_id	innodb tablespace id
@param[in]	copy_num	SDI table copy
@return dict_index_t structure or NULL*/
dict_index_t*
dict_sdi_get_index(
	space_id_t	tablespace_id,
	uint32_t	copy_num)
{
	ut_ad(copy_num < MAX_SDI_COPIES);

	dict_table_t*	table = dd_table_open_on_id(
		dict_sdi_get_table_id(tablespace_id, copy_num), nullptr,
		nullptr, true);

	if (table != NULL) {
		dict_sdi_close_table(table);
		return(table->first_index());
	}
	return(NULL);
}

/** Retrieve in-memory table object for SDI table.
@param[in]	tablespace_id	innodb tablespace id
@param[in]	copy_num	SDI table copy
@param[in]	dict_locked	true if dict_sys mutex is acquired
@return dict_table_t structure */
dict_table_t*
dict_sdi_get_table(
	space_id_t	tablespace_id,
	uint32_t	copy_num,
	bool	dict_locked)
{
	ut_ad(copy_num < MAX_SDI_COPIES);

	dict_table_t*   table = dd_table_open_on_id(
		dict_sdi_get_table_id(tablespace_id, copy_num),
		NULL, NULL, dict_locked);

	return(table);
}

/* TODO: WL#7141 Check if we can disable the locking on the SDI tables
altogether. If purge or rollback needs to access the SDI table, it can create
the SDI table object for the table_id on demand. */

/** Remove the SDI table from table cache.
@param[in]	space_id	InnoDB tablespace_id
@param[in,out]	sdi_tables	Array of sdi table
@param[in]	dict_locked	true if dict_sys mutex acquired */
void
dict_sdi_remove_from_cache(
	space_id_t	space_id,
	dict_table_t**	sdi_tables,
	bool		dict_locked)
{
	if (space_id == SYSTEM_TABLE_SPACE) {
		return;
	}

	for (uint32_t	copy_num = 0; copy_num < MAX_SDI_COPIES; ++copy_num) {

		dict_table_t*	sdi_table;

		if (sdi_tables == NULL || sdi_tables[copy_num] ==  NULL) {
			/* Remove SDI table from table cache for copy 0. */
			/* TODO: newDD: Need MDL lock? */
			sdi_table = dd_table_open_on_id_in_mem(
				dict_sdi_get_table_id(space_id, copy_num),
				dict_locked);
			if (sdi_table) {
				dd_table_close(sdi_table, nullptr, nullptr,
					       dict_locked);
			}
		} else {
			dd_table_close(sdi_tables[copy_num], nullptr, nullptr,
				       dict_locked);
			sdi_table = sdi_tables[copy_num];
		}

		if (sdi_table) {
			dict_table_remove_from_cache(sdi_table);
		}
	}
}

/** Change the table_id of SYS_* tables if they have been created after
an earlier upgrade. This will update the table_id by adding DICT_MAX_DD_TABLES */
void
dict_table_change_id_sys_tables()
{
	ut_ad(mutex_own(&dict_sys->mutex));

	for (uint32_t i = 0; i < SYS_NUM_SYSTEM_TABLES; i++) {
		dict_table_t*	system_table = dict_table_get_low(SYSTEM_TABLE_NAME[i]);
		ut_a(system_table != nullptr);
		ut_ad(dict_sys_table_id[i] == system_table->id);

		if (system_table->id >= INNODB_SYS_TABLE_ID_MAX) {

			/* During upgrade, table_id of user tables is also
			moved by DICT_MAX_DD_TABLES. See dict_load_table_one()*/
			table_id_t	new_table_id = system_table->id
				+ DICT_MAX_DD_TABLES;

			dict_table_change_id_in_cache(system_table, new_table_id);

			dict_sys_table_id[i] = system_table->id;
		}
	}
}

/** Evict all tables that are loaded for applying purge.
Since we move the offset of all table ids during upgrade,
these tables cannot exist in cache. Also change table_ids
of SYS_* tables if they are upgraded from earlier versions */
void
dict_upgrade_evict_tables_cache()
{
	dict_table_t*	table;

	rw_lock_x_lock(dict_operation_lock);
	mutex_enter(&dict_sys->mutex);

	ut_ad(dict_lru_validate());
	ut_ad(srv_is_upgrade_mode);

	/* Move all tables from non-LRU to LRU */
	for (table = UT_LIST_GET_LAST(dict_sys->table_non_LRU);
	     table != NULL;) {

		dict_table_t*	prev_table;

		prev_table = UT_LIST_GET_PREV(table_LRU, table);

		if (!dict_table_is_system(table->id)) {
			DBUG_EXECUTE_IF("dd_upgrade",
				ib::info() << "Moving table " << table->name
					<< " from non-LRU to LRU";
			);

			dict_table_move_from_non_lru_to_lru(table);
		}

		table = prev_table;
	}

	for (table = UT_LIST_GET_LAST(dict_sys->table_LRU);
	     table != NULL;) {

		dict_table_t*	prev_table;

		prev_table = UT_LIST_GET_PREV(table_LRU, table);

		ut_ad(dict_table_can_be_evicted(table));

		DBUG_EXECUTE_IF("dd_upgrade",
			ib::info() << "Evicting table: LRU: " << table->name;
		);

		dict_table_remove_from_cache_low(table, TRUE);

		table = prev_table;
	}

	dict_table_change_id_sys_tables();

	mutex_exit(&dict_sys->mutex);
	rw_lock_x_unlock(dict_operation_lock);
}

/** Build the table_id array of SYS_* tables. This
array is used to determine if a table is InnoDB SYSTEM
table or not. */
void
dict_sys_table_id_build()
{
	mutex_enter(&dict_sys->mutex);
	for (uint32_t i = 0; i < SYS_NUM_SYSTEM_TABLES; i++) {
		dict_table_t*	system_table = dict_table_get_low(SYSTEM_TABLE_NAME[i]);
		ut_a(system_table != nullptr);
		dict_sys_table_id[i] = system_table->id;
	}
	mutex_exit(&dict_sys->mutex);
}

/** @return true if table is InnoDB SYS_* table
@param[in]	table_id	table id  */
bool
dict_table_is_system(table_id_t table_id)
{
	for (uint32_t i = 0; i < SYS_NUM_SYSTEM_TABLES; i++) {
		if (table_id == dict_sys_table_id[i]) {
			return(true);
		}
	}
	return(false);
}<|MERGE_RESOLUTION|>--- conflicted
+++ resolved
@@ -463,20 +463,12 @@
 	trx_set_dict_operation(trx, TRX_DICT_OP_INDEX);
 
 	if (table == NULL) {
-<<<<<<< HEAD
-		table = dd_table_open_on_id(table_id, nullptr, nullptr, false);
-=======
 		table = dd_table_open_on_id(table_id, nullptr, nullptr, true);
->>>>>>> 7cecc90f
 
 		/* Decrement the ref count. The table is MDL locked, so should
 		not be dropped */
 		if (table) {
-<<<<<<< HEAD
-			dd_table_close(table, nullptr, nullptr, false);
-=======
 			dd_table_close(table, nullptr, nullptr, true);
->>>>>>> 7cecc90f
 		}
 	} else {
 		ut_ad(table->id == table_id);
@@ -2429,10 +2421,7 @@
 If a record of this index might not fit on a single B-tree page,
 return TRUE.
 @return TRUE if the index record could become too big */
-<<<<<<< HEAD
-=======
 static
->>>>>>> 7cecc90f
 bool
 dict_index_too_big_for_tree(
 /*========================*/
@@ -3748,11 +3737,7 @@
 				"referenced table do not match"
 				" the ones in table.");
 
-<<<<<<< HEAD
-			if (for_in_cache == foreign && !found_in_cache) {
-=======
 			if (for_in_cache == foreign && can_free_fk) {
->>>>>>> 7cecc90f
 				mem_heap_free(foreign->heap);
 			}
 
@@ -4132,7 +4117,8 @@
 		    2 = Store as given, compare in lower; case semi-sensitive */
 	if (innobase_get_lower_case_table_names() == 2) {
 		innobase_casedn_str(ref);
-		*table = dict_table_get_low(ref);
+		*table = dd_table_open_on_name(current_thd, NULL, ref,
+					       true, DICT_ERR_IGNORE_NONE);
 		memcpy(ref, db_name, database_name_len);
 		ref[database_name_len] = '/';
 		memcpy(ref + database_name_len + 1, table_name, table_name_len + 1);
@@ -4145,7 +4131,12 @@
 #else
 		innobase_casedn_str(ref);
 #endif /* !_WIN32 */
-		*table = dict_table_get_low(ref);
+		*table = dd_table_open_on_name(current_thd, NULL, ref,
+					       true, DICT_ERR_IGNORE_NONE);
+	}
+
+	if (*table != NULL) {
+		(*table)->release();
 	}
 
 	return(ref);
@@ -4614,43 +4605,8 @@
 			return(DB_NO_FK_ON_S_BASE_COL);
 		}
 
-<<<<<<< HEAD
-#ifndef NO_NEW_DD_FK
-		std::for_each(local_fk_set.begin(),
-				  local_fk_set.end(),
-				  dict_foreign_free);
-#endif /* NO_NEW_DD_FK */
 		local_fk_set.clear();
 		return(DB_SUCCESS);
-=======
-		/**********************************************************/
-		/* The following call adds the foreign key constraints
-		to the data dictionary system tables on disk
-		TODO: NewDD: WL#9535, remove following call when we
-		actually removed InnoDB system tables */
-
-		if (!srv_is_upgrade_mode) {
-			error = dict_create_add_foreigns_to_dictionary(
-				local_fk_set, table, trx);
-		} else {
-			error = DB_SUCCESS;
-		}
-
-		/* This function no longer added FK to tables. The FK will
-		be added by server, and installed to InnoDB dict_table_t
-		during load.
-		TODO: NewDD: WL#9535, Also remove following code with
-		WL#9535 */
-		if (error == DB_SUCCESS) {
-#ifndef NO_NEW_DD_FK
-			std::for_each(local_fk_set.begin(),
-				      local_fk_set.end(),
-				      dict_foreign_free);
-#endif /* NO_NEW_DD_FK */
-			local_fk_set.clear();
-		}
-		return(error);
->>>>>>> 7cecc90f
 	}
 
 	start_of_latest_foreign = ptr;
@@ -5930,17 +5886,6 @@
 {
 	dict_table_t*	table = index->table;
 
-<<<<<<< HEAD
-	if (srv_missing_dd_table_buffer) {
-
-		index->type |= DICT_CORRUPT;
-		return;
-	}
-=======
-	ut_ad(!dict_table_is_comp(dict_sys->sys_tables));
-	ut_ad(!dict_table_is_comp(dict_sys->sys_indexes));
->>>>>>> 7cecc90f
-
 	/* Acquire lock at first, so that setting index as corrupted would be
 	protected, in case that some checkpoint would flush the table to
 	DDTableBuffer right after setting corrupted and mark the table as
@@ -6107,82 +6052,6 @@
 	mutex_exit(&dict_persist->mutex);
 }
 
-<<<<<<< HEAD
-=======
-/** Sets merge_threshold in the SYS_INDEXES
-@param[in,out]	index		index
-@param[in]	merge_threshold	value to set */
-void
-dict_index_set_merge_threshold(
-	dict_index_t*	index,
-	ulint		merge_threshold)
-{
-	mem_heap_t*	heap;
-	mtr_t		mtr;
-	dict_index_t*	sys_index;
-	dtuple_t*	tuple;
-	dfield_t*	dfield;
-	byte*		buf;
-	btr_cur_t	cursor;
-
-	ut_ad(index != NULL);
-	ut_ad(!dict_table_is_comp(dict_sys->sys_tables));
-	ut_ad(!dict_table_is_comp(dict_sys->sys_indexes));
-
-	rw_lock_x_lock(dict_operation_lock);
-	mutex_enter(&(dict_sys->mutex));
-
-	heap = mem_heap_create(sizeof(dtuple_t) + 2 * (sizeof(dfield_t)
-			       + sizeof(que_fork_t) + sizeof(upd_node_t)
-			       + sizeof(upd_t) + 12));
-
-	mtr_start(&mtr);
-
-	sys_index = UT_LIST_GET_FIRST(dict_sys->sys_indexes->indexes);
-
-	/* Find the index row in SYS_INDEXES */
-	tuple = dtuple_create(heap, 2);
-
-	dfield = dtuple_get_nth_field(tuple, 0);
-	buf = static_cast<byte*>(mem_heap_alloc(heap, 8));
-	mach_write_to_8(buf, index->table->id);
-	dfield_set_data(dfield, buf, 8);
-
-	dfield = dtuple_get_nth_field(tuple, 1);
-	buf = static_cast<byte*>(mem_heap_alloc(heap, 8));
-	mach_write_to_8(buf, index->id);
-	dfield_set_data(dfield, buf, 8);
-
-	dict_index_copy_types(tuple, sys_index, 2);
-
-	btr_cur_search_to_nth_level(sys_index, 0, tuple, PAGE_CUR_GE,
-				    BTR_MODIFY_LEAF,
-				    &cursor, 0, __FILE__, __LINE__, &mtr);
-
-	if (cursor.up_match == dtuple_get_n_fields(tuple)
-	    && rec_get_n_fields_old(btr_cur_get_rec(&cursor))
-	       == DICT_NUM_FIELDS__SYS_INDEXES) {
-		ulint	len;
-		byte*	field	= rec_get_nth_field_old(
-			btr_cur_get_rec(&cursor),
-			DICT_FLD__SYS_INDEXES__MERGE_THRESHOLD, &len);
-
-		ut_ad(len == 4);
-
-		if (len == 4) {
-			mlog_write_ulint(field, merge_threshold,
-					 MLOG_4BYTES, &mtr);
-		}
-	}
-
-	mtr_commit(&mtr);
-	mem_heap_free(heap);
-
-	mutex_exit(&(dict_sys->mutex));
-	rw_lock_x_unlock(dict_operation_lock);
-}
-
->>>>>>> 7cecc90f
 #ifdef UNIV_DEBUG
 /** Sets merge_threshold for all indexes in the list of tables
 @param[in]	list			pointer to the list of tables
@@ -6550,15 +6419,6 @@
 	/* Acquire only because it's a pre-condition. */
 	mutex_enter(&dict_sys->mutex);
 
-<<<<<<< HEAD
-	if (dict_sys->table_stats) {
-		dict_table_close(dict_sys->table_stats, true, false);
-	}
-	if (dict_sys->index_stats) {
-		dict_table_close(dict_sys->index_stats, true, false);
-	}
-	if (dict_sys->dynamic_metadata) {
-=======
 	if (dict_sys->table_stats != NULL) {
 		dict_table_close(dict_sys->table_stats, true, false);
 	}
@@ -6566,7 +6426,6 @@
 		dict_table_close(dict_sys->index_stats, true, false);
 	}
 	if (dict_sys->dynamic_metadata != NULL) {
->>>>>>> 7cecc90f
 		dict_table_close(dict_sys->dynamic_metadata, true, false);
 	}
 
@@ -7172,15 +7031,9 @@
 	upd_t*		update;
 
 	rec_offs_init(offsets);
-<<<<<<< HEAD
-        rec_offs_set_n_fields(offsets, N_FIELDS);
-        rec_init_offsets_comp_ordinary(rec, false, m_index, offsets);
-        ut_ad(!rec_get_deleted_flag(rec, true));
-=======
 	rec_offs_set_n_fields(offsets, N_FIELDS);
 	rec_init_offsets_comp_ordinary(rec, false, m_index, offsets);
 	ut_ad(!rec_get_deleted_flag(rec, 1));
->>>>>>> 7cecc90f
 
 	data = rec_get_nth_field(rec, offsets, METADATA_FIELD_NO, &len);
 	dfield = dtuple_get_nth_field(entry, METADATA_FIELD_NO);
@@ -7316,17 +7169,9 @@
 
 	if (!page_rec_is_infimum(btr_pcur_get_rec(&pcur))
 	    && btr_pcur_get_low_match(&pcur) == m_index->n_uniq) {
-<<<<<<< HEAD
-
-		mtr.set_named_space(m_index->space);
-
-		DEBUG_SYNC_C("delete_metadata_before");
-
-=======
 
 	DEBUG_SYNC_C("delete_metadata_before");
 
->>>>>>> 7cecc90f
 		btr_cur_pessimistic_delete(
 			&error, false, btr_pcur_get_btr_cur(&pcur),
 			BTR_CREATE_FLAG, false, &mtr);
