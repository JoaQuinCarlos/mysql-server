/*****************************************************************************

Copyright (c) 1997, 2012, Oracle and/or its affiliates. All Rights Reserved.
Copyright (c) 2012, Facebook Inc.

This program is free software; you can redistribute it and/or modify it under
the terms of the GNU General Public License as published by the Free Software
Foundation; version 2 of the License.

This program is distributed in the hope that it will be useful, but WITHOUT
ANY WARRANTY; without even the implied warranty of MERCHANTABILITY or FITNESS
FOR A PARTICULAR PURPOSE. See the GNU General Public License for more details.

You should have received a copy of the GNU General Public License along with
this program; if not, write to the Free Software Foundation, Inc.,
51 Franklin Street, Suite 500, Boston, MA 02110-1335 USA

*****************************************************************************/

/**************************************************//**
@file log/log0recv.cc
Recovery

Created 9/20/1997 Heikki Tuuri
*******************************************************/

#include "log0recv.h"

#ifdef UNIV_NONINL
#include "log0recv.ic"
#endif

#include "mem0mem.h"
#include "buf0buf.h"
#include "buf0flu.h"
#include "mtr0mtr.h"
#include "mtr0log.h"
#include "page0cur.h"
#include "page0zip.h"
#include "btr0btr.h"
#include "btr0cur.h"
#include "ibuf0ibuf.h"
#include "trx0undo.h"
#include "trx0rec.h"
#include "fil0fil.h"
#ifndef UNIV_HOTBACKUP
# include "buf0rea.h"
# include "srv0srv.h"
# include "srv0start.h"
# include "trx0roll.h"
# include "row0merge.h"
# include "sync0mutex.h"
#else /* !UNIV_HOTBACKUP */

/** This is set to FALSE if the backup was originally taken with the
ibbackup --include regexp option: then we do not want to create tables in
directories which were not included */
UNIV_INTERN ibool	recv_replay_file_ops	= TRUE;
#endif /* !UNIV_HOTBACKUP */

/** Log records are stored in the hash table in chunks at most of this size;
this must be less than UNIV_PAGE_SIZE as it is stored in the buffer pool */
#define RECV_DATA_BLOCK_SIZE	(MEM_MAX_ALLOC_IN_BUF - sizeof(recv_data_t))

/** Read-ahead area in applying log records to file pages */
#define RECV_READ_AHEAD_AREA	32

/** The recovery system */
UNIV_INTERN recv_sys_t*	recv_sys = NULL;
/** TRUE when applying redo log records during crash recovery; FALSE
otherwise.  Note that this is FALSE while a background thread is
rolling back incomplete transactions. */
UNIV_INTERN ibool	recv_recovery_on;
#ifdef UNIV_LOG_ARCHIVE
/** TRUE when applying redo log records from an archived log file */
UNIV_INTERN ibool	recv_recovery_from_backup_on;
#endif /* UNIV_LOG_ARCHIVE */

#ifndef UNIV_HOTBACKUP
/** TRUE when recv_init_crash_recovery() has been called. */
UNIV_INTERN ibool	recv_needed_recovery;
# ifdef UNIV_DEBUG
/** TRUE if writing to the redo log (mtr_commit) is forbidden.
Protected by log_sys->mutex. */
UNIV_INTERN ibool	recv_no_log_write = FALSE;
# endif /* UNIV_DEBUG */

/** TRUE if buf_page_is_corrupted() should check if the log sequence
number (FIL_PAGE_LSN) is in the future.  Initially FALSE, and set by
recv_recovery_from_checkpoint_start_func(). */
UNIV_INTERN ibool	recv_lsn_checks_on;

/** There are two conditions under which we scan the logs, the first
is normal startup and the second is when we do a recovery from an
archive.
This flag is set if we are doing a scan from the last checkpoint during
startup. If we find log entries that were written after the last checkpoint
we know that the server was not cleanly shutdown. We must then initialize
the crash recovery environment before attempting to store these entries in
the log hash table. */
static ibool		recv_log_scan_is_startup_type;

/** If the following is TRUE, the buffer pool file pages must be invalidated
after recovery and no ibuf operations are allowed; this becomes TRUE if
the log record hash table becomes too full, and log records must be merged
to file pages already before the recovery is finished: in this case no
ibuf operations are allowed, as they could modify the pages read in the
buffer pool before the pages have been recovered to the up-to-date state.

TRUE means that recovery is running and no operations on the log files
are allowed yet: the variable name is misleading. */
UNIV_INTERN ibool	recv_no_ibuf_operations;
/** TRUE when the redo log is being backed up */
# define recv_is_making_a_backup		FALSE
/** TRUE when recovering from a backed up redo log file */
# define recv_is_from_backup			FALSE
#else /* !UNIV_HOTBACKUP */
# define recv_needed_recovery			FALSE
/** TRUE when the redo log is being backed up */
UNIV_INTERN ibool	recv_is_making_a_backup	= FALSE;
/** TRUE when recovering from a backed up redo log file */
UNIV_INTERN ibool	recv_is_from_backup	= FALSE;
# define buf_pool_get_curr_size() (5 * 1024 * 1024)
#endif /* !UNIV_HOTBACKUP */
/** The following counter is used to decide when to print info on
log scan */
static ulint	recv_scan_print_counter;

/** The type of the previous parsed redo log record */
static ulint	recv_previous_parsed_rec_type;
/** The offset of the previous parsed redo log record */
static ulint	recv_previous_parsed_rec_offset;
/** The 'multi' flag of the previous parsed redo log record */
static ulint	recv_previous_parsed_rec_is_multi;

/** Maximum page number encountered in the redo log */
UNIV_INTERN ulint	recv_max_parsed_page_no;

/** This many frames must be left free in the buffer pool when we scan
the log and store the scanned log records in the buffer pool: we will
use these free frames to read in pages when we start applying the
log records to the database.
This is the default value. If the actual size of the buffer pool is
larger than 10 MB we'll set this value to 512. */
UNIV_INTERN ulint	recv_n_pool_free_frames;

/** The maximum lsn we see for a page during the recovery process. If this
is bigger than the lsn we are able to scan up to, that is an indication that
the recovery failed and the database may be corrupt. */
UNIV_INTERN lsn_t	recv_max_page_lsn;

#ifdef UNIV_PFS_THREAD
UNIV_INTERN mysql_pfs_key_t	trx_rollback_clean_thread_key;
#endif /* UNIV_PFS_THREAD */

#ifdef UNIV_PFS_MUTEX
UNIV_INTERN mysql_pfs_key_t	recv_sys_mutex_key;
#endif /* UNIV_PFS_MUTEX */

#ifndef UNIV_HOTBACKUP
# ifdef UNIV_PFS_THREAD
UNIV_INTERN mysql_pfs_key_t	recv_writer_thread_key;
# endif /* UNIV_PFS_THREAD */

# ifdef UNIV_PFS_MUTEX
UNIV_INTERN mysql_pfs_key_t	recv_writer_mutex_key;
# endif /* UNIV_PFS_MUTEX */

/** Flag indicating if recv_writer thread is active. */
UNIV_INTERN bool		recv_writer_thread_active = false;
UNIV_INTERN os_thread_t		recv_writer_thread_handle = 0;
#endif /* !UNIV_HOTBACKUP */

/* prototypes */

#ifndef UNIV_HOTBACKUP
/*******************************************************//**
Initialize crash recovery environment. Can be called iff
recv_needed_recovery == FALSE. */
static
void
recv_init_crash_recovery(void);
/*===========================*/
#endif /* !UNIV_HOTBACKUP */

/********************************************************//**
Creates the recovery system. */
UNIV_INTERN
void
recv_sys_create(void)
/*=================*/
{
	if (recv_sys != NULL) {

		return;
	}

	recv_sys = static_cast<recv_sys_t*>(mem_zalloc(sizeof(*recv_sys)));

	mutex_create("recv_sys", &recv_sys->mutex);

#ifndef UNIV_HOTBACKUP
	mutex_create(recv_writer_mutex_key, &recv_sys->writer_mutex,
		     SYNC_LEVEL_VARYING);
#endif /* !UNIV_HOTBACKUP */

	recv_sys->heap = NULL;
	recv_sys->addr_hash = NULL;
}

/********************************************************//**
Release recovery system mutexes. */
UNIV_INTERN
void
recv_sys_close(void)
/*================*/
{
	if (recv_sys != NULL) {
		if (recv_sys->addr_hash != NULL) {
			hash_table_free(recv_sys->addr_hash);
		}

		if (recv_sys->heap != NULL) {
			mem_heap_free(recv_sys->heap);
		}

		if (recv_sys->buf != NULL) {
			ut_free(recv_sys->buf);
		}

		if (recv_sys->last_block_buf_start != NULL) {
			mem_free(recv_sys->last_block_buf_start);
		}

#ifndef UNIV_HOTBACKUP
		ut_ad(!recv_writer_thread_active);
		mutex_free(&recv_sys->writer_mutex);
#endif /* !UNIV_HOTBACKUP */

		mutex_free(&recv_sys->mutex);

		mem_free(recv_sys);
		recv_sys = NULL;
	}
}

/********************************************************//**
Frees the recovery system memory. */
UNIV_INTERN
void
recv_sys_mem_free(void)
/*===================*/
{
	if (recv_sys != NULL) {
		if (recv_sys->addr_hash != NULL) {
			hash_table_free(recv_sys->addr_hash);
		}

		if (recv_sys->heap != NULL) {
			mem_heap_free(recv_sys->heap);
		}

		if (recv_sys->buf != NULL) {
			ut_free(recv_sys->buf);
		}

		if (recv_sys->last_block_buf_start != NULL) {
			mem_free(recv_sys->last_block_buf_start);
		}

		mem_free(recv_sys);
		recv_sys = NULL;
	}
}

#ifndef UNIV_HOTBACKUP
/************************************************************
Reset the state of the recovery system variables. */
UNIV_INTERN
void
recv_sys_var_init(void)
/*===================*/
{
	recv_lsn_checks_on = FALSE;

	recv_n_pool_free_frames = 256;

	recv_recovery_on = FALSE;

#ifdef UNIV_LOG_ARCHIVE
	recv_recovery_from_backup_on = FALSE;
#endif /* UNIV_LOG_ARCHIVE */

	recv_needed_recovery = FALSE;

	recv_lsn_checks_on = FALSE;

	recv_log_scan_is_startup_type = FALSE;

	recv_no_ibuf_operations = FALSE;

	recv_scan_print_counter	= 0;

	recv_previous_parsed_rec_type	= 999999;

	recv_previous_parsed_rec_offset	= 0;

	recv_previous_parsed_rec_is_multi = 0;

	recv_max_parsed_page_no	= 0;

	recv_n_pool_free_frames	= 256;

	recv_max_page_lsn = 0;
}

/******************************************************************//**
recv_writer thread tasked with flushing dirty pages from the buffer
pools.
@return a dummy parameter */
extern "C" UNIV_INTERN
os_thread_ret_t
DECLARE_THREAD(recv_writer_thread)(
/*===============================*/
	void*	arg __attribute__((unused)))
			/*!< in: a dummy parameter required by
			os_thread_create */
{
	ut_ad(!srv_read_only_mode);

#ifdef UNIV_PFS_THREAD
	pfs_register_thread(recv_writer_thread_key);
#endif /* UNIV_PFS_THREAD */

#ifdef UNIV_DEBUG_THREAD_CREATION
	fprintf(stderr, "InnoDB: recv_writer thread running, id %lu\n",
		os_thread_pf(os_thread_get_curr_id()));
#endif /* UNIV_DEBUG_THREAD_CREATION */

	recv_writer_thread_active = true;

	while (srv_shutdown_state == SRV_SHUTDOWN_NONE) {

		os_thread_sleep(100000);

		mutex_enter(&recv_sys->writer_mutex);

		if (!recv_recovery_on) {
			mutex_exit(&recv_sys->writer_mutex);
			break;
		}

		/* Flush pages from end of LRU if required */
		buf_flush_LRU_tail();

		mutex_exit(&recv_sys->writer_mutex);
	}

	recv_writer_thread_active = false;

	/* We count the number of threads in os_thread_exit().
	A created thread should always use that to exit and not
	use return() to exit. */
	os_thread_exit(NULL);

	OS_THREAD_DUMMY_RETURN;
}
#endif /* !UNIV_HOTBACKUP */

/************************************************************
Inits the recovery system for a recovery operation. */
UNIV_INTERN
void
recv_sys_init(
/*==========*/
	ulint	available_memory)	/*!< in: available memory in bytes */
{
	if (recv_sys->heap != NULL) {

		return;
	}

#ifndef UNIV_HOTBACKUP
	/* Initialize red-black tree for fast insertions into the
	flush_list during recovery process.
	As this initialization is done while holding the buffer pool
	mutex we perform it before acquiring recv_sys->mutex. */
	buf_flush_init_flush_rbt();

	mutex_enter(&(recv_sys->mutex));

	recv_sys->heap = mem_heap_create_typed(256,
					MEM_HEAP_FOR_RECV_SYS);
#else /* !UNIV_HOTBACKUP */
	recv_sys->heap = mem_heap_create(256);
	recv_is_from_backup = TRUE;
#endif /* !UNIV_HOTBACKUP */

	/* Set appropriate value of recv_n_pool_free_frames. */
	if (buf_pool_get_curr_size() >= (10 * 1024 * 1024)) {
		/* Buffer pool of size greater than 10 MB. */
		recv_n_pool_free_frames = 512;
	}

	recv_sys->buf = static_cast<byte*>(ut_malloc(RECV_PARSING_BUF_SIZE));
	recv_sys->len = 0;
	recv_sys->recovered_offset = 0;

	recv_sys->addr_hash = hash_create(available_memory / 512);
	recv_sys->n_addrs = 0;

	recv_sys->apply_log_recs = FALSE;
	recv_sys->apply_batch_on = FALSE;

	recv_sys->last_block_buf_start = static_cast<byte*>(
		mem_alloc(2 * OS_FILE_LOG_BLOCK_SIZE));

	recv_sys->last_block = static_cast<byte*>(ut_align(
		recv_sys->last_block_buf_start, OS_FILE_LOG_BLOCK_SIZE));

	recv_sys->found_corrupt_log = FALSE;

	recv_max_page_lsn = 0;

	mutex_exit(&(recv_sys->mutex));
}

/********************************************************//**
Empties the hash table when it has been fully processed. */
static
void
recv_sys_empty_hash(void)
/*=====================*/
{
	ut_ad(mutex_own(&(recv_sys->mutex)));

	if (recv_sys->n_addrs != 0) {
		fprintf(stderr,
			"InnoDB: Error: %lu pages with log records"
			" were left unprocessed!\n"
			"InnoDB: Maximum page number with"
			" log records on it %lu\n",
			(ulong) recv_sys->n_addrs,
			(ulong) recv_max_parsed_page_no);
		ut_error;
	}

	hash_table_free(recv_sys->addr_hash);
	mem_heap_empty(recv_sys->heap);

	recv_sys->addr_hash = hash_create(buf_pool_get_curr_size() / 512);
}

#ifndef UNIV_HOTBACKUP
# ifndef UNIV_LOG_DEBUG
/********************************************************//**
Frees the recovery system. */
static
void
recv_sys_debug_free(void)
/*=====================*/
{
	mutex_enter(&(recv_sys->mutex));

	hash_table_free(recv_sys->addr_hash);
	mem_heap_free(recv_sys->heap);
	ut_free(recv_sys->buf);
	mem_free(recv_sys->last_block_buf_start);

	recv_sys->buf = NULL;
	recv_sys->heap = NULL;
	recv_sys->addr_hash = NULL;
	recv_sys->last_block_buf_start = NULL;

	mutex_exit(&(recv_sys->mutex));

	/* Free up the flush_rbt. */
	buf_flush_free_flush_rbt();
}
# endif /* UNIV_LOG_DEBUG */

# ifdef UNIV_LOG_ARCHIVE
/********************************************************//**
Truncates possible corrupted or extra records from a log group. */
static
void
recv_truncate_group(
/*================*/
	log_group_t*	group,		/*!< in: log group */
	lsn_t		recovered_lsn,	/*!< in: recovery succeeded up to this
					lsn */
	lsn_t		limit_lsn,	/*!< in: this was the limit for
					recovery */
	lsn_t		checkpoint_lsn,	/*!< in: recovery was started from this
					checkpoint */
	lsn_t		archived_lsn)	/*!< in: the log has been archived up to
					this lsn */
{
	lsn_t		start_lsn;
	lsn_t		end_lsn;
	lsn_t		finish_lsn1;
	lsn_t		finish_lsn2;
	lsn_t		finish_lsn;

	if (archived_lsn == LSN_MAX) {
		/* Checkpoint was taken in the NOARCHIVELOG mode */
		archived_lsn = checkpoint_lsn;
	}

	finish_lsn1 = ut_uint64_align_down(archived_lsn,
					   OS_FILE_LOG_BLOCK_SIZE)
		+ log_group_get_capacity(group);

	finish_lsn2 = ut_uint64_align_up(recovered_lsn,
					 OS_FILE_LOG_BLOCK_SIZE)
		+ recv_sys->last_log_buf_size;

	if (limit_lsn != LSN_MAX) {
		/* We do not know how far we should erase log records: erase
		as much as possible */

		finish_lsn = finish_lsn1;
	} else {
		/* It is enough to erase the length of the log buffer */
		finish_lsn = finish_lsn1 < finish_lsn2
			? finish_lsn1 : finish_lsn2;
	}

	ut_a(RECV_SCAN_SIZE <= log_sys->buf_size);

	memset(log_sys->buf, 0, RECV_SCAN_SIZE);

	start_lsn = ut_uint64_align_down(recovered_lsn,
					 OS_FILE_LOG_BLOCK_SIZE);

	if (start_lsn != recovered_lsn) {
		/* Copy the last incomplete log block to the log buffer and
		edit its data length: */
		lsn_t	diff = recovered_lsn - start_lsn;

		ut_a(diff <= 0xFFFFUL);

		ut_memcpy(log_sys->buf, recv_sys->last_block,
			  OS_FILE_LOG_BLOCK_SIZE);
		log_block_set_data_len(log_sys->buf, (ulint) diff);
	}

	if (start_lsn >= finish_lsn) {

		return;
	}

	for (;;) {
		ulint	len;

		end_lsn = start_lsn + RECV_SCAN_SIZE;

		if (end_lsn > finish_lsn) {

			end_lsn = finish_lsn;
		}

		len = (ulint) (end_lsn - start_lsn);

		log_group_write_buf(group, log_sys->buf, len, start_lsn, 0);
		if (end_lsn >= finish_lsn) {

			return;
		}

		memset(log_sys->buf, 0, RECV_SCAN_SIZE);

		start_lsn = end_lsn;
	}
}

/********************************************************//**
Copies the log segment between group->recovered_lsn and recovered_lsn from the
most up-to-date log group to group, so that it contains the latest log data. */
static
void
recv_copy_group(
/*============*/
	log_group_t*	up_to_date_group,	/*!< in: the most up-to-date log
						group */
	log_group_t*	group,			/*!< in: copy to this log
						group */
	lsn_t		recovered_lsn)		/*!< in: recovery succeeded up
						to this lsn */
{
	lsn_t		start_lsn;
	lsn_t		end_lsn;

	if (group->scanned_lsn >= recovered_lsn) {

		return;
	}

	ut_a(RECV_SCAN_SIZE <= log_sys->buf_size);

	start_lsn = ut_uint64_align_down(group->scanned_lsn,
					 OS_FILE_LOG_BLOCK_SIZE);
	for (;;) {
		ulint	len;

		end_lsn = start_lsn + RECV_SCAN_SIZE;

		if (end_lsn > recovered_lsn) {
			end_lsn = ut_uint64_align_up(recovered_lsn,
						     OS_FILE_LOG_BLOCK_SIZE);
		}

		log_group_read_log_seg(LOG_RECOVER, log_sys->buf,
				       up_to_date_group, start_lsn, end_lsn);

		len = (ulint) (end_lsn - start_lsn);

		log_group_write_buf(group, log_sys->buf, len, start_lsn, 0);

		if (end_lsn >= recovered_lsn) {

			return;
		}

		start_lsn = end_lsn;
	}
}
# endif /* UNIV_LOG_ARCHIVE */

/********************************************************//**
Copies a log segment from the most up-to-date log group to the other log
groups, so that they all contain the latest log data. Also writes the info
about the latest checkpoint to the groups, and inits the fields in the group
memory structs to up-to-date values. */
static
void
recv_synchronize_groups(
/*====================*/
#ifdef UNIV_LOG_ARCHIVE
	log_group_t*	up_to_date_group	/*!< in: the most up-to-date
						log group */
#endif
	)
{
	lsn_t		start_lsn;
	lsn_t		end_lsn;
	lsn_t		recovered_lsn;

	recovered_lsn = recv_sys->recovered_lsn;

	/* Read the last recovered log block to the recovery system buffer:
	the block is always incomplete */

	start_lsn = ut_uint64_align_down(recovered_lsn,
					 OS_FILE_LOG_BLOCK_SIZE);
	end_lsn = ut_uint64_align_up(recovered_lsn, OS_FILE_LOG_BLOCK_SIZE);

	ut_a(start_lsn != end_lsn);

	log_group_read_log_seg(LOG_RECOVER, recv_sys->last_block,
#ifdef UNIV_LOG_ARCHIVE
			       up_to_date_group,
#else /* UNIV_LOG_ARCHIVE */
			       UT_LIST_GET_FIRST(log_sys->log_groups),
#endif /* UNIV_LOG_ARCHIVE */
			       start_lsn, end_lsn);

	for (log_group_t* group = UT_LIST_GET_FIRST(log_sys->log_groups);
	     group;
	     group = UT_LIST_GET_NEXT(log_groups, group)) {
#ifdef UNIV_LOG_ARCHIVE
		if (group != up_to_date_group) {

			/* Copy log data if needed */

			recv_copy_group(group, up_to_date_group,
					recovered_lsn);
		}
#endif /* UNIV_LOG_ARCHIVE */
		/* Update the fields in the group struct to correspond to
		recovered_lsn */

		log_group_set_fields(group, recovered_lsn);
	}

	/* Copy the checkpoint info to the groups; remember that we have
	incremented checkpoint_no by one, and the info will not be written
	over the max checkpoint info, thus making the preservation of max
	checkpoint info on disk certain */

	log_groups_write_checkpoint_info();

	mutex_exit(&(log_sys->mutex));

	/* Wait for the checkpoint write to complete */
	rw_lock_s_lock(&(log_sys->checkpoint_lock));
	rw_lock_s_unlock(&(log_sys->checkpoint_lock));

	mutex_enter(&(log_sys->mutex));
}
#endif /* !UNIV_HOTBACKUP */

/***********************************************************************//**
Checks the consistency of the checkpoint info
@return	TRUE if ok */
static
ibool
recv_check_cp_is_consistent(
/*========================*/
	const byte*	buf)	/*!< in: buffer containing checkpoint info */
{
	ulint	fold;

	fold = ut_fold_binary(buf, LOG_CHECKPOINT_CHECKSUM_1);

	if ((fold & 0xFFFFFFFFUL) != mach_read_from_4(
		    buf + LOG_CHECKPOINT_CHECKSUM_1)) {
		return(FALSE);
	}

	fold = ut_fold_binary(buf + LOG_CHECKPOINT_LSN,
			      LOG_CHECKPOINT_CHECKSUM_2 - LOG_CHECKPOINT_LSN);

	if ((fold & 0xFFFFFFFFUL) != mach_read_from_4(
		    buf + LOG_CHECKPOINT_CHECKSUM_2)) {
		return(FALSE);
	}

	return(TRUE);
}

#ifndef UNIV_HOTBACKUP
/********************************************************//**
Looks for the maximum consistent checkpoint from the log groups.
@return	error code or DB_SUCCESS */
static __attribute__((nonnull, warn_unused_result))
dberr_t
recv_find_max_checkpoint(
/*=====================*/
	log_group_t**	max_group,	/*!< out: max group */
	ulint*		max_field)	/*!< out: LOG_CHECKPOINT_1 or
					LOG_CHECKPOINT_2 */
{
	log_group_t*	group;
	ib_uint64_t	max_no;
	ib_uint64_t	checkpoint_no;
	ulint		field;
	byte*		buf;

	group = UT_LIST_GET_FIRST(log_sys->log_groups);

	max_no = 0;
	*max_group = NULL;
	*max_field = 0;

	buf = log_sys->checkpoint_buf;

	while (group) {
		group->state = LOG_GROUP_CORRUPTED;

		for (field = LOG_CHECKPOINT_1; field <= LOG_CHECKPOINT_2;
		     field += LOG_CHECKPOINT_2 - LOG_CHECKPOINT_1) {

			log_group_read_checkpoint_info(group, field);

			if (!recv_check_cp_is_consistent(buf)) {
#ifdef UNIV_DEBUG
				if (log_debug_writes) {
					fprintf(stderr,
						"InnoDB: Checkpoint in group"
						" %lu at %lu invalid, %lu\n",
						(ulong) group->id,
						(ulong) field,
						(ulong) mach_read_from_4(
							buf
							+ LOG_CHECKPOINT_CHECKSUM_1));

				}
#endif /* UNIV_DEBUG */
				goto not_consistent;
			}

			group->state = LOG_GROUP_OK;

			group->lsn = mach_read_from_8(
				buf + LOG_CHECKPOINT_LSN);
			group->lsn_offset = mach_read_from_4(
				buf + LOG_CHECKPOINT_OFFSET_LOW32);
			group->lsn_offset |= ((lsn_t) mach_read_from_4(
				buf + LOG_CHECKPOINT_OFFSET_HIGH32)) << 32;
			checkpoint_no = mach_read_from_8(
				buf + LOG_CHECKPOINT_NO);

#ifdef UNIV_DEBUG
			if (log_debug_writes) {
				fprintf(stderr,
					"InnoDB: Checkpoint number %lu"
					" found in group %lu\n",
					(ulong) checkpoint_no,
					(ulong) group->id);
			}
#endif /* UNIV_DEBUG */

			if (checkpoint_no >= max_no) {
				*max_group = group;
				*max_field = field;
				max_no = checkpoint_no;
			}

not_consistent:
			;
		}

		group = UT_LIST_GET_NEXT(log_groups, group);
	}

	if (*max_group == NULL) {

		fprintf(stderr,
			"InnoDB: No valid checkpoint found.\n"
			"InnoDB: If this error appears when you are"
			" creating an InnoDB database,\n"
			"InnoDB: the problem may be that during"
			" an earlier attempt you managed\n"
			"InnoDB: to create the InnoDB data files,"
			" but log file creation failed.\n"
			"InnoDB: If that is the case, please refer to\n"
			"InnoDB: " REFMAN "error-creating-innodb.html\n");
		return(DB_ERROR);
	}

	return(DB_SUCCESS);
}
#else /* !UNIV_HOTBACKUP */
/*******************************************************************//**
Reads the checkpoint info needed in hot backup.
@return	TRUE if success */
UNIV_INTERN
ibool
recv_read_checkpoint_info_for_backup(
/*=================================*/
	const byte*	hdr,	/*!< in: buffer containing the log group
				header */
	lsn_t*		lsn,	/*!< out: checkpoint lsn */
	lsn_t*		offset,	/*!< out: checkpoint offset in the log group */
	lsn_t*		cp_no,	/*!< out: checkpoint number */
	lsn_t*		first_header_lsn)
				/*!< out: lsn of of the start of the
				first log file */
{
	ulint		max_cp		= 0;
	ib_uint64_t	max_cp_no	= 0;
	const byte*	cp_buf;

	cp_buf = hdr + LOG_CHECKPOINT_1;

	if (recv_check_cp_is_consistent(cp_buf)) {
		max_cp_no = mach_read_from_8(cp_buf + LOG_CHECKPOINT_NO);
		max_cp = LOG_CHECKPOINT_1;
	}

	cp_buf = hdr + LOG_CHECKPOINT_2;

	if (recv_check_cp_is_consistent(cp_buf)) {
		if (mach_read_from_8(cp_buf + LOG_CHECKPOINT_NO) > max_cp_no) {
			max_cp = LOG_CHECKPOINT_2;
		}
	}

	if (max_cp == 0) {
		return(FALSE);
	}

	cp_buf = hdr + max_cp;

	*lsn = mach_read_from_8(cp_buf + LOG_CHECKPOINT_LSN);
	*offset = mach_read_from_4(
		cp_buf + LOG_CHECKPOINT_OFFSET_LOW32);
	*offset |= ((lsn_t) mach_read_from_4(
			    cp_buf + LOG_CHECKPOINT_OFFSET_HIGH32)) << 32;

	*cp_no = mach_read_from_8(cp_buf + LOG_CHECKPOINT_NO);

	*first_header_lsn = mach_read_from_8(hdr + LOG_FILE_START_LSN);

	return(TRUE);
}
#endif /* !UNIV_HOTBACKUP */

/******************************************************//**
Checks the 4-byte checksum to the trailer checksum field of a log
block.  We also accept a log block in the old format before
InnoDB-3.23.52 where the checksum field contains the log block number.
@return TRUE if ok, or if the log block may be in the format of InnoDB
version predating 3.23.52 */
static
ibool
log_block_checksum_is_ok_or_old_format(
/*===================================*/
	const byte*	block)	/*!< in: pointer to a log block */
{
#ifdef UNIV_LOG_DEBUG
	return(TRUE);
#endif /* UNIV_LOG_DEBUG */
	if (log_block_calc_checksum(block) == log_block_get_checksum(block)) {

		return(TRUE);
	}

	if (log_block_get_hdr_no(block) == log_block_get_checksum(block)) {

		/* We assume the log block is in the format of
		InnoDB version < 3.23.52 and the block is ok */
#if 0
		fprintf(stderr,
			"InnoDB: Scanned old format < InnoDB-3.23.52"
			" log block number %lu\n",
			log_block_get_hdr_no(block));
#endif
		return(TRUE);
	}

	return(FALSE);
}

#ifdef UNIV_HOTBACKUP
/*******************************************************************//**
Scans the log segment and n_bytes_scanned is set to the length of valid
log scanned. */
UNIV_INTERN
void
recv_scan_log_seg_for_backup(
/*=========================*/
	byte*		buf,		/*!< in: buffer containing log data */
	ulint		buf_len,	/*!< in: data length in that buffer */
	lsn_t*		scanned_lsn,	/*!< in/out: lsn of buffer start,
					we return scanned lsn */
	ulint*		scanned_checkpoint_no,
					/*!< in/out: 4 lowest bytes of the
					highest scanned checkpoint number so
					far */
	ulint*		n_bytes_scanned)/*!< out: how much we were able to
					scan, smaller than buf_len if log
					data ended here */
{
	ulint	data_len;
	byte*	log_block;
	ulint	no;

	*n_bytes_scanned = 0;

	for (log_block = buf; log_block < buf + buf_len;
	     log_block += OS_FILE_LOG_BLOCK_SIZE) {

		no = log_block_get_hdr_no(log_block);

#if 0
		fprintf(stderr, "Log block header no %lu\n", no);
#endif

		if (no != log_block_convert_lsn_to_no(*scanned_lsn)
		    || !log_block_checksum_is_ok_or_old_format(log_block)) {
#if 0
			fprintf(stderr,
				"Log block n:o %lu, scanned lsn n:o %lu\n",
				no, log_block_convert_lsn_to_no(*scanned_lsn));
#endif
			/* Garbage or an incompletely written log block */

			log_block += OS_FILE_LOG_BLOCK_SIZE;
#if 0
			fprintf(stderr,
				"Next log block n:o %lu\n",
				log_block_get_hdr_no(log_block));
#endif
			break;
		}

		if (*scanned_checkpoint_no > 0
		    && log_block_get_checkpoint_no(log_block)
		    < *scanned_checkpoint_no
		    && *scanned_checkpoint_no
		    - log_block_get_checkpoint_no(log_block)
		    > 0x80000000UL) {

			/* Garbage from a log buffer flush which was made
			before the most recent database recovery */
#if 0
			fprintf(stderr,
				"Scanned cp n:o %lu, block cp n:o %lu\n",
				*scanned_checkpoint_no,
				log_block_get_checkpoint_no(log_block));
#endif
			break;
		}

		data_len = log_block_get_data_len(log_block);

		*scanned_checkpoint_no
			= log_block_get_checkpoint_no(log_block);
		*scanned_lsn += data_len;

		*n_bytes_scanned += data_len;

		if (data_len < OS_FILE_LOG_BLOCK_SIZE) {
			/* Log data ends here */

#if 0
			fprintf(stderr, "Log block data len %lu\n",
				data_len);
#endif
			break;
		}
	}
}
#endif /* UNIV_HOTBACKUP */

/*******************************************************************//**
Tries to parse a single log record body and also applies it to a page if
specified. File ops are parsed, but not applied in this function.
@return	log record end, NULL if not a complete record */
static
byte*
recv_parse_or_apply_log_rec_body(
/*=============================*/
	byte		type,	/*!< in: type */
	byte*		ptr,	/*!< in: pointer to a buffer */
	byte*		end_ptr,/*!< in: pointer to the buffer end */
	buf_block_t*	block,	/*!< in/out: buffer block or NULL; if
				not NULL, then the log record is
				applied to the page, and the log
				record should be complete then */
	mtr_t*		mtr,	/*!< in: mtr or NULL; should be non-NULL
				if and only if block is non-NULL */
	ulint		space_id)
				/*!< in: tablespace id obtained by
				parsing initial log record */
{
	dict_index_t*	index	= NULL;
	page_t*		page;
	page_zip_des_t*	page_zip;
#ifdef UNIV_DEBUG
	ulint		page_type;
#endif /* UNIV_DEBUG */

	ut_ad(!block == !mtr);

	if (block) {
		page = block->frame;
		page_zip = buf_block_get_page_zip(block);
		ut_d(page_type = fil_page_get_type(page));
	} else {
		page = NULL;
		page_zip = NULL;
		ut_d(page_type = FIL_PAGE_TYPE_ALLOCATED);
	}

	switch (type) {
#ifdef UNIV_LOG_LSN_DEBUG
	case MLOG_LSN:
		/* The LSN is checked in recv_parse_log_rec(). */
		break;
#endif /* UNIV_LOG_LSN_DEBUG */
	case MLOG_1BYTE: case MLOG_2BYTES: case MLOG_4BYTES: case MLOG_8BYTES:
#ifdef UNIV_DEBUG
		if (page && page_type == FIL_PAGE_TYPE_ALLOCATED
		    && end_ptr >= ptr + 2) {
			/* It is OK to set FIL_PAGE_TYPE and certain
			list node fields on an empty page.  Any other
			write is not OK. */

			/* NOTE: There may be bogus assertion failures for
			dict_hdr_create(), trx_rseg_header_create(),
			trx_sys_create_doublewrite_buf(), and
			trx_sysf_create().
			These are only called during database creation. */
			ulint	offs = mach_read_from_2(ptr);

			switch (type) {
			default:
				ut_error;
			case MLOG_2BYTES:
				/* Note that this can fail when the
				redo log been written with something
				older than InnoDB Plugin 1.0.4. */
				ut_ad(offs == FIL_PAGE_TYPE
				      || offs == IBUF_TREE_SEG_HEADER
				      + IBUF_HEADER + FSEG_HDR_OFFSET
				      || offs == PAGE_BTR_IBUF_FREE_LIST
				      + PAGE_HEADER + FIL_ADDR_BYTE
				      || offs == PAGE_BTR_IBUF_FREE_LIST
				      + PAGE_HEADER + FIL_ADDR_BYTE
				      + FIL_ADDR_SIZE
				      || offs == PAGE_BTR_SEG_LEAF
				      + PAGE_HEADER + FSEG_HDR_OFFSET
				      || offs == PAGE_BTR_SEG_TOP
				      + PAGE_HEADER + FSEG_HDR_OFFSET
				      || offs == PAGE_BTR_IBUF_FREE_LIST_NODE
				      + PAGE_HEADER + FIL_ADDR_BYTE
				      + 0 /*FLST_PREV*/
				      || offs == PAGE_BTR_IBUF_FREE_LIST_NODE
				      + PAGE_HEADER + FIL_ADDR_BYTE
				      + FIL_ADDR_SIZE /*FLST_NEXT*/);
				break;
			case MLOG_4BYTES:
				/* Note that this can fail when the
				redo log been written with something
				older than InnoDB Plugin 1.0.4. */
				ut_ad(0
				      || offs == IBUF_TREE_SEG_HEADER
				      + IBUF_HEADER + FSEG_HDR_SPACE
				      || offs == IBUF_TREE_SEG_HEADER
				      + IBUF_HEADER + FSEG_HDR_PAGE_NO
				      || offs == PAGE_BTR_IBUF_FREE_LIST
				      + PAGE_HEADER/* flst_init */
				      || offs == PAGE_BTR_IBUF_FREE_LIST
				      + PAGE_HEADER + FIL_ADDR_PAGE
				      || offs == PAGE_BTR_IBUF_FREE_LIST
				      + PAGE_HEADER + FIL_ADDR_PAGE
				      + FIL_ADDR_SIZE
				      || offs == PAGE_BTR_SEG_LEAF
				      + PAGE_HEADER + FSEG_HDR_PAGE_NO
				      || offs == PAGE_BTR_SEG_LEAF
				      + PAGE_HEADER + FSEG_HDR_SPACE
				      || offs == PAGE_BTR_SEG_TOP
				      + PAGE_HEADER + FSEG_HDR_PAGE_NO
				      || offs == PAGE_BTR_SEG_TOP
				      + PAGE_HEADER + FSEG_HDR_SPACE
				      || offs == PAGE_BTR_IBUF_FREE_LIST_NODE
				      + PAGE_HEADER + FIL_ADDR_PAGE
				      + 0 /*FLST_PREV*/
				      || offs == PAGE_BTR_IBUF_FREE_LIST_NODE
				      + PAGE_HEADER + FIL_ADDR_PAGE
				      + FIL_ADDR_SIZE /*FLST_NEXT*/);
				break;
			}
		}
#endif /* UNIV_DEBUG */
		ptr = mlog_parse_nbytes(type, ptr, end_ptr, page, page_zip);
		break;
	case MLOG_REC_INSERT: case MLOG_COMP_REC_INSERT:
		ut_ad(!page || page_type == FIL_PAGE_INDEX);

		if (NULL != (ptr = mlog_parse_index(
				     ptr, end_ptr,
				     type == MLOG_COMP_REC_INSERT,
				     &index))) {
			ut_a(!page
			     || (ibool)!!page_is_comp(page)
			     == dict_table_is_comp(index->table));
			ptr = page_cur_parse_insert_rec(FALSE, ptr, end_ptr,
							block, index, mtr);
		}
		break;
	case MLOG_REC_CLUST_DELETE_MARK: case MLOG_COMP_REC_CLUST_DELETE_MARK:
		ut_ad(!page || page_type == FIL_PAGE_INDEX);

		if (NULL != (ptr = mlog_parse_index(
				     ptr, end_ptr,
				     type == MLOG_COMP_REC_CLUST_DELETE_MARK,
				     &index))) {
			ut_a(!page
			     || (ibool)!!page_is_comp(page)
			     == dict_table_is_comp(index->table));
			ptr = btr_cur_parse_del_mark_set_clust_rec(
				ptr, end_ptr, page, page_zip, index);
		}
		break;
	case MLOG_COMP_REC_SEC_DELETE_MARK:
		ut_ad(!page || page_type == FIL_PAGE_INDEX);
		/* This log record type is obsolete, but we process it for
		backward compatibility with MySQL 5.0.3 and 5.0.4. */
		ut_a(!page || page_is_comp(page));
		ut_a(!page_zip);
		ptr = mlog_parse_index(ptr, end_ptr, TRUE, &index);
		if (!ptr) {
			break;
		}
		/* Fall through */
	case MLOG_REC_SEC_DELETE_MARK:
		ut_ad(!page || page_type == FIL_PAGE_INDEX);
		ptr = btr_cur_parse_del_mark_set_sec_rec(ptr, end_ptr,
							 page, page_zip);
		break;
	case MLOG_REC_UPDATE_IN_PLACE: case MLOG_COMP_REC_UPDATE_IN_PLACE:
		ut_ad(!page || page_type == FIL_PAGE_INDEX);

		if (NULL != (ptr = mlog_parse_index(
				     ptr, end_ptr,
				     type == MLOG_COMP_REC_UPDATE_IN_PLACE,
				     &index))) {
			ut_a(!page
			     || (ibool)!!page_is_comp(page)
			     == dict_table_is_comp(index->table));
			ptr = btr_cur_parse_update_in_place(ptr, end_ptr, page,
							    page_zip, index);
		}
		break;
	case MLOG_LIST_END_DELETE: case MLOG_COMP_LIST_END_DELETE:
	case MLOG_LIST_START_DELETE: case MLOG_COMP_LIST_START_DELETE:
		ut_ad(!page || page_type == FIL_PAGE_INDEX);

		if (NULL != (ptr = mlog_parse_index(
				     ptr, end_ptr,
				     type == MLOG_COMP_LIST_END_DELETE
				     || type == MLOG_COMP_LIST_START_DELETE,
				     &index))) {
			ut_a(!page
			     || (ibool)!!page_is_comp(page)
			     == dict_table_is_comp(index->table));
			ptr = page_parse_delete_rec_list(type, ptr, end_ptr,
							 block, index, mtr);
		}
		break;
	case MLOG_LIST_END_COPY_CREATED: case MLOG_COMP_LIST_END_COPY_CREATED:
		ut_ad(!page || page_type == FIL_PAGE_INDEX);

		if (NULL != (ptr = mlog_parse_index(
				     ptr, end_ptr,
				     type == MLOG_COMP_LIST_END_COPY_CREATED,
				     &index))) {
			ut_a(!page
			     || (ibool)!!page_is_comp(page)
			     == dict_table_is_comp(index->table));
			ptr = page_parse_copy_rec_list_to_created_page(
				ptr, end_ptr, block, index, mtr);
		}
		break;
	case MLOG_PAGE_REORGANIZE:
	case MLOG_COMP_PAGE_REORGANIZE:
	case MLOG_ZIP_PAGE_REORGANIZE:
		ut_ad(!page || page_type == FIL_PAGE_INDEX);

		if (NULL != (ptr = mlog_parse_index(
				     ptr, end_ptr,
				     type != MLOG_PAGE_REORGANIZE,
				     &index))) {
			ut_a(!page
			     || (ibool)!!page_is_comp(page)
			     == dict_table_is_comp(index->table));
			ptr = btr_parse_page_reorganize(
				ptr, end_ptr, index,
				type == MLOG_ZIP_PAGE_REORGANIZE,
				block, mtr);
		}
		break;
	case MLOG_PAGE_CREATE: case MLOG_COMP_PAGE_CREATE:
		/* Allow anything in page_type when creating a page. */
		ut_a(!page_zip);
		ptr = page_parse_create(ptr, end_ptr,
					type == MLOG_COMP_PAGE_CREATE,
					block, mtr);
		break;
	case MLOG_UNDO_INSERT:
		ut_ad(!page || page_type == FIL_PAGE_UNDO_LOG);
		ptr = trx_undo_parse_add_undo_rec(ptr, end_ptr, page);
		break;
	case MLOG_UNDO_ERASE_END:
		ut_ad(!page || page_type == FIL_PAGE_UNDO_LOG);
		ptr = trx_undo_parse_erase_page_end(ptr, end_ptr, page, mtr);
		break;
	case MLOG_UNDO_INIT:
		/* Allow anything in page_type when creating a page. */
		ptr = trx_undo_parse_page_init(ptr, end_ptr, page, mtr);
		break;
	case MLOG_UNDO_HDR_DISCARD:
		ut_ad(!page || page_type == FIL_PAGE_UNDO_LOG);
		ptr = trx_undo_parse_discard_latest(ptr, end_ptr, page, mtr);
		break;
	case MLOG_UNDO_HDR_CREATE:
	case MLOG_UNDO_HDR_REUSE:
		ut_ad(!page || page_type == FIL_PAGE_UNDO_LOG);
		ptr = trx_undo_parse_page_header(type, ptr, end_ptr,
						 page, mtr);
		break;
	case MLOG_REC_MIN_MARK: case MLOG_COMP_REC_MIN_MARK:
		ut_ad(!page || page_type == FIL_PAGE_INDEX);
		/* On a compressed page, MLOG_COMP_REC_MIN_MARK
		will be followed by MLOG_COMP_REC_DELETE
		or MLOG_ZIP_WRITE_HEADER(FIL_PAGE_PREV, FIL_NULL)
		in the same mini-transaction. */
		ut_a(type == MLOG_COMP_REC_MIN_MARK || !page_zip);
		ptr = btr_parse_set_min_rec_mark(
			ptr, end_ptr, type == MLOG_COMP_REC_MIN_MARK,
			page, mtr);
		break;
	case MLOG_REC_DELETE: case MLOG_COMP_REC_DELETE:
		ut_ad(!page || page_type == FIL_PAGE_INDEX);

		if (NULL != (ptr = mlog_parse_index(
				     ptr, end_ptr,
				     type == MLOG_COMP_REC_DELETE,
				     &index))) {
			ut_a(!page
			     || (ibool)!!page_is_comp(page)
			     == dict_table_is_comp(index->table));
			ptr = page_cur_parse_delete_rec(ptr, end_ptr,
							block, index, mtr);
		}
		break;
	case MLOG_IBUF_BITMAP_INIT:
		/* Allow anything in page_type when creating a page. */
		ptr = ibuf_parse_bitmap_init(ptr, end_ptr, block, mtr);
		break;
	case MLOG_INIT_FILE_PAGE:
		/* Allow anything in page_type when creating a page. */
		ptr = fsp_parse_init_file_page(ptr, end_ptr, block);
		break;
	case MLOG_WRITE_STRING:
		ut_ad(!page || page_type != FIL_PAGE_TYPE_ALLOCATED);
		ptr = mlog_parse_string(ptr, end_ptr, page, page_zip);
		break;
	case MLOG_FILE_RENAME:
		ptr = fil_op_log_parse_or_replay(ptr, end_ptr, type,
						 space_id, 0);
		break;
	case MLOG_FILE_CREATE:
	case MLOG_FILE_DELETE:
	case MLOG_FILE_CREATE2:
		ptr = fil_op_log_parse_or_replay(ptr, end_ptr, type, 0, 0);
		break;
	case MLOG_ZIP_WRITE_NODE_PTR:
		ut_ad(!page || page_type == FIL_PAGE_INDEX);
		ptr = page_zip_parse_write_node_ptr(ptr, end_ptr,
						    page, page_zip);
		break;
	case MLOG_ZIP_WRITE_BLOB_PTR:
		ut_ad(!page || page_type == FIL_PAGE_INDEX);
		ptr = page_zip_parse_write_blob_ptr(ptr, end_ptr,
						    page, page_zip);
		break;
	case MLOG_ZIP_WRITE_HEADER:
		ut_ad(!page || page_type == FIL_PAGE_INDEX);
		ptr = page_zip_parse_write_header(ptr, end_ptr,
						  page, page_zip);
		break;
	case MLOG_ZIP_PAGE_COMPRESS:
		/* Allow anything in page_type when creating a page. */
		ptr = page_zip_parse_compress(ptr, end_ptr,
					      page, page_zip);
		break;
	case MLOG_ZIP_PAGE_COMPRESS_NO_DATA:
		if (NULL != (ptr = mlog_parse_index(
				ptr, end_ptr, TRUE, &index))) {

			ut_a(!page || ((ibool)!!page_is_comp(page)
				== dict_table_is_comp(index->table)));
			ptr = page_zip_parse_compress_no_data(
				ptr, end_ptr, page, page_zip, index);
		}
		break;
	default:
		ptr = NULL;
		recv_sys->found_corrupt_log = TRUE;
	}

	if (index) {
		dict_table_t*	table = index->table;

		dict_mem_index_free(index);
		dict_mem_table_free(table);
	}

	return(ptr);
}

/*********************************************************************//**
Calculates the fold value of a page file address: used in inserting or
searching for a log record in the hash table.
@return	folded value */
UNIV_INLINE
ulint
recv_fold(
/*======*/
	ulint	space,	/*!< in: space */
	ulint	page_no)/*!< in: page number */
{
	return(ut_fold_ulint_pair(space, page_no));
}

/*********************************************************************//**
Calculates the hash value of a page file address: used in inserting or
searching for a log record in the hash table.
@return	folded value */
UNIV_INLINE
ulint
recv_hash(
/*======*/
	ulint	space,	/*!< in: space */
	ulint	page_no)/*!< in: page number */
{
	return(hash_calc_hash(recv_fold(space, page_no), recv_sys->addr_hash));
}

/*********************************************************************//**
Gets the hashed file address struct for a page.
@return	file address struct, NULL if not found from the hash table */
static
recv_addr_t*
recv_get_fil_addr_struct(
/*=====================*/
	ulint	space,	/*!< in: space id */
	ulint	page_no)/*!< in: page number */
{
	recv_addr_t*	recv_addr;

	for (recv_addr = static_cast<recv_addr_t*>(
			HASH_GET_FIRST(recv_sys->addr_hash,
				       recv_hash(space, page_no)));
	     recv_addr != 0;
	     recv_addr = static_cast<recv_addr_t*>(
		     HASH_GET_NEXT(addr_hash, recv_addr))) {

		if (recv_addr->space == space
		    && recv_addr->page_no == page_no) {

			return(recv_addr);
		}
	}

	return(NULL);
}

/*******************************************************************//**
Adds a new log record to the hash table of log records. */
static
void
recv_add_to_hash_table(
/*===================*/
	byte	type,		/*!< in: log record type */
	ulint	space,		/*!< in: space id */
	ulint	page_no,	/*!< in: page number */
	byte*	body,		/*!< in: log record body */
	byte*	rec_end,	/*!< in: log record end */
	lsn_t	start_lsn,	/*!< in: start lsn of the mtr */
	lsn_t	end_lsn)	/*!< in: end lsn of the mtr */
{
	recv_t*		recv;
	ulint		len;
	recv_data_t*	recv_data;
	recv_data_t**	prev_field;
	recv_addr_t*	recv_addr;

	if (fil_tablespace_deleted_or_being_deleted_in_mem(space, -1)) {
		/* The tablespace does not exist any more: do not store the
		log record */

		return;
	}

	len = rec_end - body;

	recv = static_cast<recv_t*>(
		mem_heap_alloc(recv_sys->heap, sizeof(recv_t)));

	recv->type = type;
	recv->len = rec_end - body;
	recv->start_lsn = start_lsn;
	recv->end_lsn = end_lsn;

	recv_addr = recv_get_fil_addr_struct(space, page_no);

	if (recv_addr == NULL) {
		recv_addr = static_cast<recv_addr_t*>(
			mem_heap_alloc(recv_sys->heap, sizeof(recv_addr_t)));

		recv_addr->space = space;
		recv_addr->page_no = page_no;
		recv_addr->state = RECV_NOT_PROCESSED;

		UT_LIST_INIT(recv_addr->rec_list);

		HASH_INSERT(recv_addr_t, addr_hash, recv_sys->addr_hash,
			    recv_fold(space, page_no), recv_addr);
		recv_sys->n_addrs++;
#if 0
		fprintf(stderr, "Inserting log rec for space %lu, page %lu\n",
			space, page_no);
#endif
	}

	UT_LIST_ADD_LAST(rec_list, recv_addr->rec_list, recv);

	prev_field = &(recv->data);

	/* Store the log record body in chunks of less than UNIV_PAGE_SIZE:
	recv_sys->heap grows into the buffer pool, and bigger chunks could not
	be allocated */

	while (rec_end > body) {

		len = rec_end - body;

		if (len > RECV_DATA_BLOCK_SIZE) {
			len = RECV_DATA_BLOCK_SIZE;
		}

		recv_data = static_cast<recv_data_t*>(
			mem_heap_alloc(recv_sys->heap,
				       sizeof(recv_data_t) + len));

		*prev_field = recv_data;

		memcpy(recv_data + 1, body, len);

		prev_field = &(recv_data->next);

		body += len;
	}

	*prev_field = NULL;
}

/*********************************************************************//**
Copies the log record body from recv to buf. */
static
void
recv_data_copy_to_buf(
/*==================*/
	byte*	buf,	/*!< in: buffer of length at least recv->len */
	recv_t*	recv)	/*!< in: log record */
{
	recv_data_t*	recv_data;
	ulint		part_len;
	ulint		len;

	len = recv->len;
	recv_data = recv->data;

	while (len > 0) {
		if (len > RECV_DATA_BLOCK_SIZE) {
			part_len = RECV_DATA_BLOCK_SIZE;
		} else {
			part_len = len;
		}

		ut_memcpy(buf, ((byte*) recv_data) + sizeof(recv_data_t),
			  part_len);
		buf += part_len;
		len -= part_len;

		recv_data = recv_data->next;
	}
}

/************************************************************************//**
Applies the hashed log records to the page, if the page lsn is less than the
lsn of a log record. This can be called when a buffer page has just been
read in, or also for a page already in the buffer pool. */
UNIV_INTERN
void
recv_recover_page_func(
/*===================*/
#ifndef UNIV_HOTBACKUP
	ibool		just_read_in,
				/*!< in: TRUE if the i/o handler calls
				this for a freshly read page */
#endif /* !UNIV_HOTBACKUP */
	buf_block_t*	block)	/*!< in/out: buffer block */
{
	page_t*		page;
	page_zip_des_t*	page_zip;
	recv_addr_t*	recv_addr;
	recv_t*		recv;
	byte*		buf;
	lsn_t		start_lsn;
	lsn_t		end_lsn;
	lsn_t		page_lsn;
	lsn_t		page_newest_lsn;
	ibool		modification_to_page;
#ifndef UNIV_HOTBACKUP
	ibool		success;
#endif /* !UNIV_HOTBACKUP */
	mtr_t		mtr;

	mutex_enter(&(recv_sys->mutex));

	if (recv_sys->apply_log_recs == FALSE) {

		/* Log records should not be applied now */

		mutex_exit(&(recv_sys->mutex));

		return;
	}

	recv_addr = recv_get_fil_addr_struct(buf_block_get_space(block),
					     buf_block_get_page_no(block));

	if ((recv_addr == NULL)
	    || (recv_addr->state == RECV_BEING_PROCESSED)
	    || (recv_addr->state == RECV_PROCESSED)) {

		mutex_exit(&(recv_sys->mutex));

		return;
	}

#if 0
	fprintf(stderr, "Recovering space %lu, page %lu\n",
		buf_block_get_space(block), buf_block_get_page_no(block));
#endif

	recv_addr->state = RECV_BEING_PROCESSED;

	mutex_exit(&(recv_sys->mutex));

	mtr_start(&mtr);
	mtr_set_log_mode(&mtr, MTR_LOG_NONE);

	page = block->frame;
	page_zip = buf_block_get_page_zip(block);

#ifndef UNIV_HOTBACKUP
	if (just_read_in) {
		/* Move the ownership of the x-latch on the page to
		this OS thread, so that we can acquire a second
		x-latch on it.  This is needed for the operations to
		the page to pass the debug checks. */

		rw_lock_x_lock_move_ownership(&block->lock);
	}

	success = buf_page_get_known_nowait(RW_X_LATCH, block,
					    BUF_KEEP_OLD,
					    __FILE__, __LINE__,
					    &mtr);
	ut_a(success);

	buf_block_dbg_add_level(block, SYNC_NO_ORDER_CHECK);
#endif /* !UNIV_HOTBACKUP */

	/* Read the newest modification lsn from the page */
	page_lsn = mach_read_from_8(page + FIL_PAGE_LSN);

#ifndef UNIV_HOTBACKUP
	/* It may be that the page has been modified in the buffer
	pool: read the newest modification lsn there */

	page_newest_lsn = buf_page_get_newest_modification(&block->page);

	if (page_newest_lsn) {

		page_lsn = page_newest_lsn;
	}
#else /* !UNIV_HOTBACKUP */
	/* In recovery from a backup we do not really use the buffer pool */
	page_newest_lsn = 0;
#endif /* !UNIV_HOTBACKUP */

	modification_to_page = FALSE;
	start_lsn = end_lsn = 0;

	recv = UT_LIST_GET_FIRST(recv_addr->rec_list);

	while (recv) {
		end_lsn = recv->end_lsn;

		if (recv->len > RECV_DATA_BLOCK_SIZE) {
			/* We have to copy the record body to a separate
			buffer */

			buf = static_cast<byte*>(mem_alloc(recv->len));

			recv_data_copy_to_buf(buf, recv);
		} else {
			buf = ((byte*)(recv->data)) + sizeof(recv_data_t);
		}

		if (recv->type == MLOG_INIT_FILE_PAGE) {
			page_lsn = page_newest_lsn;

			memset(FIL_PAGE_LSN + page, 0, 8);
			memset(UNIV_PAGE_SIZE - FIL_PAGE_END_LSN_OLD_CHKSUM
			       + page, 0, 8);

			if (page_zip) {
				memset(FIL_PAGE_LSN + page_zip->data, 0, 8);
			}
		}

		if (recv->start_lsn >= page_lsn) {

			lsn_t	end_lsn;

			if (!modification_to_page) {

				modification_to_page = TRUE;
				start_lsn = recv->start_lsn;
			}

#ifdef UNIV_DEBUG
			if (log_debug_writes) {
				fprintf(stderr,
					"InnoDB: Applying log rec"
					" type %lu len %lu"
					" to space %lu page no %lu\n",
					(ulong) recv->type, (ulong) recv->len,
					(ulong) recv_addr->space,
					(ulong) recv_addr->page_no);
			}
#endif /* UNIV_DEBUG */

			recv_parse_or_apply_log_rec_body(recv->type, buf,
							 buf + recv->len,
							 block, &mtr,
							 recv_addr->space);

			end_lsn = recv->start_lsn + recv->len;
			mach_write_to_8(FIL_PAGE_LSN + page, end_lsn);
			mach_write_to_8(UNIV_PAGE_SIZE
					- FIL_PAGE_END_LSN_OLD_CHKSUM
					+ page, end_lsn);

			if (page_zip) {
				mach_write_to_8(FIL_PAGE_LSN
						+ page_zip->data, end_lsn);
			}
		}

		if (recv->len > RECV_DATA_BLOCK_SIZE) {
			mem_free(buf);
		}

		recv = UT_LIST_GET_NEXT(rec_list, recv);
	}

#ifdef UNIV_ZIP_DEBUG
	if (fil_page_get_type(page) == FIL_PAGE_INDEX) {
		page_zip_des_t*	page_zip = buf_block_get_page_zip(block);

		ut_a(!page_zip
		     || page_zip_validate_low(page_zip, page, NULL, FALSE));
	}
#endif /* UNIV_ZIP_DEBUG */

	mutex_enter(&(recv_sys->mutex));

	if (recv_max_page_lsn < page_lsn) {
		recv_max_page_lsn = page_lsn;
	}

	recv_addr->state = RECV_PROCESSED;

	ut_a(recv_sys->n_addrs);
	recv_sys->n_addrs--;

	mutex_exit(&(recv_sys->mutex));

#ifndef UNIV_HOTBACKUP
	if (modification_to_page) {
		ut_a(block);

		log_flush_order_mutex_enter();
		buf_flush_recv_note_modification(block, start_lsn, end_lsn);
		log_flush_order_mutex_exit();
	}
#endif /* !UNIV_HOTBACKUP */

	/* Make sure that committing mtr does not change the modification
	lsn values of page */

	mtr.modifications = FALSE;

	mtr_commit(&mtr);
}

#ifndef UNIV_HOTBACKUP
/*******************************************************************//**
Reads in pages which have hashed log records, from an area around a given
page number.
@return	number of pages found */
static
ulint
recv_read_in_area(
/*==============*/
	ulint	space,	/*!< in: space */
	ulint	zip_size,/*!< in: compressed page size in bytes, or 0 */
	ulint	page_no)/*!< in: page number */
{
	recv_addr_t* recv_addr;
	ulint	page_nos[RECV_READ_AHEAD_AREA];
	ulint	low_limit;
	ulint	n;

	low_limit = page_no - (page_no % RECV_READ_AHEAD_AREA);

	n = 0;

	for (page_no = low_limit; page_no < low_limit + RECV_READ_AHEAD_AREA;
	     page_no++) {
		recv_addr = recv_get_fil_addr_struct(space, page_no);

		if (recv_addr && !buf_page_peek(space, page_no)) {

			mutex_enter(&(recv_sys->mutex));

			if (recv_addr->state == RECV_NOT_PROCESSED) {
				recv_addr->state = RECV_BEING_READ;

				page_nos[n] = page_no;

				n++;
			}

			mutex_exit(&(recv_sys->mutex));
		}
	}

	buf_read_recv_pages(FALSE, space, zip_size, page_nos, n);
	/*
	fprintf(stderr, "Recv pages at %lu n %lu\n", page_nos[0], n);
	*/
	return(n);
}

/*******************************************************************//**
Empties the hash table of stored log records, applying them to appropriate
pages. */
UNIV_INTERN
void
recv_apply_hashed_log_recs(
/*=======================*/
	ibool	allow_ibuf)	/*!< in: if TRUE, also ibuf operations are
				allowed during the application; if FALSE,
				no ibuf operations are allowed, and after
				the application all file pages are flushed to
				disk and invalidated in buffer pool: this
				alternative means that no new log records
				can be generated during the application;
				the caller must in this case own the log
				mutex */
{
	recv_addr_t* recv_addr;
	ulint	i;
	ibool	has_printed	= FALSE;
	mtr_t	mtr;
loop:
	mutex_enter(&(recv_sys->mutex));

	if (recv_sys->apply_batch_on) {

		mutex_exit(&(recv_sys->mutex));

		os_thread_sleep(500000);

		goto loop;
	}

	ut_ad(!allow_ibuf == mutex_own(&log_sys->mutex));

	if (!allow_ibuf) {
		recv_no_ibuf_operations = TRUE;
	}

	recv_sys->apply_log_recs = TRUE;
	recv_sys->apply_batch_on = TRUE;

	for (i = 0; i < hash_get_n_cells(recv_sys->addr_hash); i++) {

		for (recv_addr = static_cast<recv_addr_t*>(
				HASH_GET_FIRST(recv_sys->addr_hash, i));
		     recv_addr != 0;
		     recv_addr = static_cast<recv_addr_t*>(
				HASH_GET_NEXT(addr_hash, recv_addr))) {

			ulint	space = recv_addr->space;
			ulint	zip_size = fil_space_get_zip_size(space);
			ulint	page_no = recv_addr->page_no;

			if (recv_addr->state == RECV_NOT_PROCESSED) {
				if (!has_printed) {
					ib_logf(IB_LOG_LEVEL_INFO,
						"Starting an apply batch"
						" of log records"
						" to the database...");
					fputs("InnoDB: Progress in percent: ",
					      stderr);
					has_printed = TRUE;
				}

				mutex_exit(&(recv_sys->mutex));

				if (buf_page_peek(space, page_no)) {
					buf_block_t*	block;

					mtr_start(&mtr);

					block = buf_page_get(
						space, zip_size, page_no,
						RW_X_LATCH, &mtr);
					buf_block_dbg_add_level(
						block, SYNC_NO_ORDER_CHECK);

					recv_recover_page(FALSE, block);
					mtr_commit(&mtr);
				} else {
					recv_read_in_area(space, zip_size,
							  page_no);
				}

				mutex_enter(&(recv_sys->mutex));
			}
		}

		if (has_printed
		    && (i * 100) / hash_get_n_cells(recv_sys->addr_hash)
		    != ((i + 1) * 100)
		    / hash_get_n_cells(recv_sys->addr_hash)) {

			fprintf(stderr, "%lu ", (ulong)
				((i * 100)
				 / hash_get_n_cells(recv_sys->addr_hash)));
		}
	}

	/* Wait until all the pages have been processed */

	while (recv_sys->n_addrs != 0) {

		mutex_exit(&(recv_sys->mutex));

		os_thread_sleep(500000);

		mutex_enter(&(recv_sys->mutex));
	}

	if (has_printed) {

		fprintf(stderr, "\n");
	}

	if (!allow_ibuf) {
		bool	success;

		/* Flush all the file pages to disk and invalidate them in
		the buffer pool */

		ut_d(recv_no_log_write = TRUE);
		mutex_exit(&(recv_sys->mutex));
		mutex_exit(&(log_sys->mutex));

		/* Stop the recv_writer thread from issuing any LRU
		flush batches. */
		mutex_enter(&recv_sys->writer_mutex);

		/* Wait for any currently run batch to end. */
		buf_flush_wait_LRU_batch_end();

		success = buf_flush_list(ULINT_MAX, LSN_MAX, NULL);

		ut_a(success);

		buf_flush_wait_batch_end(NULL, BUF_FLUSH_LIST);

		buf_pool_invalidate();

		/* Allow batches from recv_writer thread. */
		mutex_exit(&recv_sys->writer_mutex);

		mutex_enter(&(log_sys->mutex));
		mutex_enter(&(recv_sys->mutex));
		ut_d(recv_no_log_write = FALSE);

		recv_no_ibuf_operations = FALSE;
	}

	recv_sys->apply_log_recs = FALSE;
	recv_sys->apply_batch_on = FALSE;

	recv_sys_empty_hash();

	if (has_printed) {
		fprintf(stderr, "InnoDB: Apply batch completed\n");
	}

	mutex_exit(&(recv_sys->mutex));
}
#else /* !UNIV_HOTBACKUP */
/*******************************************************************//**
Applies log records in the hash table to a backup. */
UNIV_INTERN
void
recv_apply_log_recs_for_backup(void)
/*================================*/
{
	recv_addr_t*	recv_addr;
	ulint		n_hash_cells;
	buf_block_t*	block;
	ulint		actual_size;
	ibool		success;
	ulint		error;
	ulint		i;

	recv_sys->apply_log_recs = TRUE;
	recv_sys->apply_batch_on = TRUE;

	block = back_block1;

	ib_logf(IB_LOG_LEVEL_INFO,
		"Starting an apply batch of log records to the database...");

	fputs("InnoDB: Progress in percent: ", stderr);

	n_hash_cells = hash_get_n_cells(recv_sys->addr_hash);

	for (i = 0; i < n_hash_cells; i++) {
		/* The address hash table is externally chained */
		recv_addr = hash_get_nth_cell(recv_sys->addr_hash, i)->node;

		while (recv_addr != NULL) {

			ulint	zip_size
				= fil_space_get_zip_size(recv_addr->space);

			if (zip_size == ULINT_UNDEFINED) {
#if 0
				fprintf(stderr,
					"InnoDB: Warning: cannot apply"
					" log record to"
					" tablespace %lu page %lu,\n"
					"InnoDB: because tablespace with"
					" that id does not exist.\n",
					recv_addr->space, recv_addr->page_no);
#endif
				recv_addr->state = RECV_PROCESSED;

				ut_a(recv_sys->n_addrs);
				recv_sys->n_addrs--;

				goto skip_this_recv_addr;
			}

			/* We simulate a page read made by the buffer pool, to
			make sure the recovery apparatus works ok. We must init
			the block. */

			buf_page_init_for_backup_restore(
				recv_addr->space, recv_addr->page_no,
				zip_size, block);

			/* Extend the tablespace's last file if the page_no
			does not fall inside its bounds; we assume the last
			file is auto-extending, and ibbackup copied the file
			when it still was smaller */

			success = fil_extend_space_to_desired_size(
				&actual_size,
				recv_addr->space, recv_addr->page_no + 1);
			if (!success) {
				fprintf(stderr,
					"InnoDB: Fatal error: cannot extend"
					" tablespace %u to hold %u pages\n",
					recv_addr->space, recv_addr->page_no);

				exit(1);
			}

			/* Read the page from the tablespace file using the
			fil0fil.cc routines */

			if (zip_size) {
				error = fil_io(OS_FILE_READ, TRUE,
					       recv_addr->space, zip_size,
					       recv_addr->page_no, 0, zip_size,
					       block->page.zip.data, NULL);
				if (error == DB_SUCCESS
				    && !buf_zip_decompress(block, TRUE)) {
					exit(1);
				}
			} else {
				error = fil_io(OS_FILE_READ, TRUE,
					       recv_addr->space, 0,
					       recv_addr->page_no, 0,
					       UNIV_PAGE_SIZE,
					       block->frame, NULL);
			}

			if (error != DB_SUCCESS) {
				fprintf(stderr,
					"InnoDB: Fatal error: cannot read"
					" from tablespace"
					" %lu page number %lu\n",
					(ulong) recv_addr->space,
					(ulong) recv_addr->page_no);

				exit(1);
			}

			/* Apply the log records to this page */
			recv_recover_page(FALSE, block);

			/* Write the page back to the tablespace file using the
			fil0fil.cc routines */

			buf_flush_init_for_writing(
				block->frame, buf_block_get_page_zip(block),
				mach_read_from_8(block->frame + FIL_PAGE_LSN));

			if (zip_size) {
				error = fil_io(OS_FILE_WRITE, TRUE,
					       recv_addr->space, zip_size,
					       recv_addr->page_no, 0,
					       zip_size,
					       block->page.zip.data, NULL);
			} else {
				error = fil_io(OS_FILE_WRITE, TRUE,
					       recv_addr->space, 0,
					       recv_addr->page_no, 0,
					       UNIV_PAGE_SIZE,
					       block->frame, NULL);
			}
skip_this_recv_addr:
			recv_addr = HASH_GET_NEXT(addr_hash, recv_addr);
		}

		if ((100 * i) / n_hash_cells
		    != (100 * (i + 1)) / n_hash_cells) {
			fprintf(stderr, "%lu ",
				(ulong) ((100 * i) / n_hash_cells));
			fflush(stderr);
		}
	}

	recv_sys_empty_hash();
}
#endif /* !UNIV_HOTBACKUP */

/*******************************************************************//**
Tries to parse a single log record and returns its length.
@return	length of the record, or 0 if the record was not complete */
static
ulint
recv_parse_log_rec(
/*===============*/
	byte*	ptr,	/*!< in: pointer to a buffer */
	byte*	end_ptr,/*!< in: pointer to the buffer end */
	byte*	type,	/*!< out: type */
	ulint*	space,	/*!< out: space id */
	ulint*	page_no,/*!< out: page number */
	byte**	body)	/*!< out: log record body start */
{
	byte*	new_ptr;

	*body = NULL;

	if (ptr == end_ptr) {

		return(0);
	}

	if (*ptr == MLOG_MULTI_REC_END) {

		*type = *ptr;

		return(1);
	}

	if (*ptr == MLOG_DUMMY_RECORD) {
		*type = *ptr;

		*space = ULINT_UNDEFINED - 1; /* For debugging */

		return(1);
	}

	new_ptr = mlog_parse_initial_log_record(ptr, end_ptr, type, space,
						page_no);
	*body = new_ptr;

	if (UNIV_UNLIKELY(!new_ptr)) {

		return(0);
	}

#ifdef UNIV_LOG_LSN_DEBUG
	if (*type == MLOG_LSN) {
		lsn_t	lsn = (lsn_t) *space << 32 | *page_no;
# ifdef UNIV_LOG_DEBUG
		ut_a(lsn == log_sys->old_lsn);
# else /* UNIV_LOG_DEBUG */
		ut_a(lsn == recv_sys->recovered_lsn);
# endif /* UNIV_LOG_DEBUG */
	}
#endif /* UNIV_LOG_LSN_DEBUG */

	new_ptr = recv_parse_or_apply_log_rec_body(*type, new_ptr, end_ptr,
						   NULL, NULL, *space);
	if (UNIV_UNLIKELY(new_ptr == NULL)) {

		return(0);
	}

	if (*page_no > recv_max_parsed_page_no) {
		recv_max_parsed_page_no = *page_no;
	}

	return(new_ptr - ptr);
}

/*******************************************************//**
Calculates the new value for lsn when more data is added to the log. */
static
lsn_t
recv_calc_lsn_on_data_add(
/*======================*/
	lsn_t		lsn,	/*!< in: old lsn */
	ib_uint64_t	len)	/*!< in: this many bytes of data is
				added, log block headers not included */
{
	ulint		frag_len;
	ib_uint64_t	lsn_len;

	frag_len = (lsn % OS_FILE_LOG_BLOCK_SIZE) - LOG_BLOCK_HDR_SIZE;
	ut_ad(frag_len < OS_FILE_LOG_BLOCK_SIZE - LOG_BLOCK_HDR_SIZE
	      - LOG_BLOCK_TRL_SIZE);
	lsn_len = len;
	lsn_len += (lsn_len + frag_len)
		/ (OS_FILE_LOG_BLOCK_SIZE - LOG_BLOCK_HDR_SIZE
		   - LOG_BLOCK_TRL_SIZE)
		* (LOG_BLOCK_HDR_SIZE + LOG_BLOCK_TRL_SIZE);

	return(lsn + lsn_len);
}

#ifdef UNIV_LOG_DEBUG
/*******************************************************//**
Checks that the parser recognizes incomplete initial segments of a log
record as incomplete. */
static
void
recv_check_incomplete_log_recs(
/*===========================*/
	byte*	ptr,	/*!< in: pointer to a complete log record */
	ulint	len)	/*!< in: length of the log record */
{
	ulint	i;
	byte	type;
	ulint	space;
	ulint	page_no;
	byte*	body;

	for (i = 0; i < len; i++) {
		ut_a(0 == recv_parse_log_rec(ptr, ptr + i, &type, &space,
					     &page_no, &body));
	}
}
#endif /* UNIV_LOG_DEBUG */

/*******************************************************//**
Prints diagnostic info of corrupt log. */
static
void
recv_report_corrupt_log(
/*====================*/
	byte*	ptr,	/*!< in: pointer to corrupt log record */
	byte	type,	/*!< in: type of the record */
	ulint	space,	/*!< in: space id, this may also be garbage */
	ulint	page_no)/*!< in: page number, this may also be garbage */
{
	fprintf(stderr,
		"InnoDB: ############### CORRUPT LOG RECORD FOUND\n"
		"InnoDB: Log record type %lu, space id %lu, page number %lu\n"
		"InnoDB: Log parsing proceeded successfully up to " LSN_PF "\n"
		"InnoDB: Previous log record type %lu, is multi %lu\n"
		"InnoDB: Recv offset %lu, prev %lu\n",
		(ulong) type, (ulong) space, (ulong) page_no,
		recv_sys->recovered_lsn,
		(ulong) recv_previous_parsed_rec_type,
		(ulong) recv_previous_parsed_rec_is_multi,
		(ulong) (ptr - recv_sys->buf),
		(ulong) recv_previous_parsed_rec_offset);

	if ((ulint)(ptr - recv_sys->buf + 100)
	    > recv_previous_parsed_rec_offset
	    && (ulint)(ptr - recv_sys->buf + 100
		       - recv_previous_parsed_rec_offset)
	    < 200000) {
		fputs("InnoDB: Hex dump of corrupt log starting"
		      " 100 bytes before the start\n"
		      "InnoDB: of the previous log rec,\n"
		      "InnoDB: and ending 100 bytes after the start"
		      " of the corrupt rec:\n",
		      stderr);

		ut_print_buf(stderr,
			     recv_sys->buf
			     + recv_previous_parsed_rec_offset - 100,
			     ptr - recv_sys->buf + 200
			     - recv_previous_parsed_rec_offset);
		putc('\n', stderr);
	}

#ifndef UNIV_HOTBACKUP
	if (!srv_force_recovery) {
		fputs("InnoDB: Set innodb_force_recovery"
		      " to ignore this error.\n", stderr);
		ut_error;
	}
#endif /* !UNIV_HOTBACKUP */

	fputs("InnoDB: WARNING: the log file may have been corrupt and it\n"
	      "InnoDB: is possible that the log scan did not proceed\n"
	      "InnoDB: far enough in recovery! Please run CHECK TABLE\n"
	      "InnoDB: on your InnoDB tables to check that they are ok!\n"
	      "InnoDB: If mysqld crashes after this recovery, look at\n"
	      "InnoDB: " REFMAN "forcing-innodb-recovery.html\n"
	      "InnoDB: about forcing recovery.\n", stderr);

	fflush(stderr);
}

/*******************************************************//**
Parses log records from a buffer and stores them to a hash table to wait
merging to file pages.
@return	currently always returns FALSE */
static
ibool
recv_parse_log_recs(
/*================*/
	ibool	store_to_hash)	/*!< in: TRUE if the records should be stored
				to the hash table; this is set to FALSE if just
				debug checking is needed */
{
	byte*	ptr;
	byte*	end_ptr;
	ulint	single_rec;
	ulint	len;
	ulint	total_len;
	lsn_t	new_recovered_lsn;
	lsn_t	old_lsn;
	byte	type;
	ulint	space;
	ulint	page_no;
	byte*	body;
	ulint	n_recs;

	ut_ad(mutex_own(&(log_sys->mutex)));
	ut_ad(recv_sys->parse_start_lsn != 0);
loop:
	ptr = recv_sys->buf + recv_sys->recovered_offset;

	end_ptr = recv_sys->buf + recv_sys->len;

	if (ptr == end_ptr) {

		return(FALSE);
	}

	single_rec = (ulint)*ptr & MLOG_SINGLE_REC_FLAG;

	if (single_rec || *ptr == MLOG_DUMMY_RECORD) {
		/* The mtr only modified a single page, or this is a file op */

		old_lsn = recv_sys->recovered_lsn;

		/* Try to parse a log record, fetching its type, space id,
		page no, and a pointer to the body of the log record */

		len = recv_parse_log_rec(ptr, end_ptr, &type, &space,
					 &page_no, &body);

		if (len == 0 || recv_sys->found_corrupt_log) {
			if (recv_sys->found_corrupt_log) {

				recv_report_corrupt_log(ptr,
							type, space, page_no);
			}

			return(FALSE);
		}

		new_recovered_lsn = recv_calc_lsn_on_data_add(old_lsn, len);

		if (new_recovered_lsn > recv_sys->scanned_lsn) {
			/* The log record filled a log block, and we require
			that also the next log block should have been scanned
			in */

			return(FALSE);
		}

		recv_previous_parsed_rec_type = (ulint) type;
		recv_previous_parsed_rec_offset = recv_sys->recovered_offset;
		recv_previous_parsed_rec_is_multi = 0;

		recv_sys->recovered_offset += len;
		recv_sys->recovered_lsn = new_recovered_lsn;

#ifdef UNIV_DEBUG
		if (log_debug_writes) {
			fprintf(stderr,
				"InnoDB: Parsed a single log rec"
				" type %lu len %lu space %lu page no %lu\n",
				(ulong) type, (ulong) len, (ulong) space,
				(ulong) page_no);
		}
#endif /* UNIV_DEBUG */

		if (type == MLOG_DUMMY_RECORD) {
			/* Do nothing */

		} else if (!store_to_hash) {
			/* In debug checking, update a replicate page
			according to the log record, and check that it
			becomes identical with the original page */
#ifdef UNIV_LOG_DEBUG
			recv_check_incomplete_log_recs(ptr, len);
#endif/* UNIV_LOG_DEBUG */

		} else if (type == MLOG_FILE_CREATE
			   || type == MLOG_FILE_CREATE2
			   || type == MLOG_FILE_RENAME
			   || type == MLOG_FILE_DELETE) {
			ut_a(space);
#ifdef UNIV_HOTBACKUP
			if (recv_replay_file_ops) {

				/* In ibbackup --apply-log, replay an .ibd file
				operation, if possible; note that
				fil_path_to_mysql_datadir is set in ibbackup to
				point to the datadir we should use there */

				if (NULL == fil_op_log_parse_or_replay(
					    body, end_ptr, type,
					    space, page_no)) {
					fprintf(stderr,
						"InnoDB: Error: file op"
						" log record of type %lu"
						" space %lu not complete in\n"
						"InnoDB: the replay phase."
						" Path %s\n",
						(ulint) type, space,
						(char*)(body + 2));

					ut_error;
				}
			}
#endif
			/* In normal mysqld crash recovery we do not try to
			replay file operations */
#ifdef UNIV_LOG_LSN_DEBUG
		} else if (type == MLOG_LSN) {
			/* Do not add these records to the hash table.
			The page number and space id fields are misused
			for something else. */
#endif /* UNIV_LOG_LSN_DEBUG */
		} else {
			recv_add_to_hash_table(type, space, page_no, body,
					       ptr + len, old_lsn,
					       recv_sys->recovered_lsn);
		}
	} else {
		/* Check that all the records associated with the single mtr
		are included within the buffer */

		total_len = 0;
		n_recs = 0;

		for (;;) {
			len = recv_parse_log_rec(ptr, end_ptr, &type, &space,
						 &page_no, &body);
			if (len == 0 || recv_sys->found_corrupt_log) {

				if (recv_sys->found_corrupt_log) {

					recv_report_corrupt_log(
						ptr, type, space, page_no);
				}

				return(FALSE);
			}

			recv_previous_parsed_rec_type = (ulint) type;
			recv_previous_parsed_rec_offset
				= recv_sys->recovered_offset + total_len;
			recv_previous_parsed_rec_is_multi = 1;

#ifdef UNIV_LOG_DEBUG
			if ((!store_to_hash) && (type != MLOG_MULTI_REC_END)) {
				recv_check_incomplete_log_recs(ptr, len);
			}
#endif /* UNIV_LOG_DEBUG */

#ifdef UNIV_DEBUG
			if (log_debug_writes) {
				fprintf(stderr,
					"InnoDB: Parsed a multi log rec"
					" type %lu len %lu"
					" space %lu page no %lu\n",
					(ulong) type, (ulong) len,
					(ulong) space, (ulong) page_no);
			}
#endif /* UNIV_DEBUG */

			total_len += len;
			n_recs++;

			ptr += len;

			if (type == MLOG_MULTI_REC_END) {

				/* Found the end mark for the records */

				break;
			}
		}

		new_recovered_lsn = recv_calc_lsn_on_data_add(
			recv_sys->recovered_lsn, total_len);

		if (new_recovered_lsn > recv_sys->scanned_lsn) {
			/* The log record filled a log block, and we require
			that also the next log block should have been scanned
			in */

			return(FALSE);
		}

		/* Add all the records to the hash table */

		ptr = recv_sys->buf + recv_sys->recovered_offset;

		for (;;) {
			old_lsn = recv_sys->recovered_lsn;
			len = recv_parse_log_rec(ptr, end_ptr, &type, &space,
						 &page_no, &body);
			if (recv_sys->found_corrupt_log) {

				recv_report_corrupt_log(ptr,
							type, space, page_no);
			}

			ut_a(len != 0);
			ut_a(0 == ((ulint)*ptr & MLOG_SINGLE_REC_FLAG));

			recv_sys->recovered_offset += len;
			recv_sys->recovered_lsn
				= recv_calc_lsn_on_data_add(old_lsn, len);
			if (type == MLOG_MULTI_REC_END) {

				/* Found the end mark for the records */

				break;
			}

			if (store_to_hash
#ifdef UNIV_LOG_LSN_DEBUG
			    && type != MLOG_LSN
#endif /* UNIV_LOG_LSN_DEBUG */
			    ) {
				recv_add_to_hash_table(type, space, page_no,
						       body, ptr + len,
						       old_lsn,
						       new_recovered_lsn);
			}

			ptr += len;
		}
	}

	goto loop;
}

/*******************************************************//**
Adds data from a new log block to the parsing buffer of recv_sys if
recv_sys->parse_start_lsn is non-zero.
@return	TRUE if more data added */
static
ibool
recv_sys_add_to_parsing_buf(
/*========================*/
	const byte*	log_block,	/*!< in: log block */
	lsn_t		scanned_lsn)	/*!< in: lsn of how far we were able
					to find data in this log block */
{
	ulint	more_len;
	ulint	data_len;
	ulint	start_offset;
	ulint	end_offset;

	ut_ad(scanned_lsn >= recv_sys->scanned_lsn);

	if (!recv_sys->parse_start_lsn) {
		/* Cannot start parsing yet because no start point for
		it found */

		return(FALSE);
	}

	data_len = log_block_get_data_len(log_block);

	if (recv_sys->parse_start_lsn >= scanned_lsn) {

		return(FALSE);

	} else if (recv_sys->scanned_lsn >= scanned_lsn) {

		return(FALSE);

	} else if (recv_sys->parse_start_lsn > recv_sys->scanned_lsn) {
		more_len = (ulint) (scanned_lsn - recv_sys->parse_start_lsn);
	} else {
		more_len = (ulint) (scanned_lsn - recv_sys->scanned_lsn);
	}

	if (more_len == 0) {

		return(FALSE);
	}

	ut_ad(data_len >= more_len);

	start_offset = data_len - more_len;

	if (start_offset < LOG_BLOCK_HDR_SIZE) {
		start_offset = LOG_BLOCK_HDR_SIZE;
	}

	end_offset = data_len;

	if (end_offset > OS_FILE_LOG_BLOCK_SIZE - LOG_BLOCK_TRL_SIZE) {
		end_offset = OS_FILE_LOG_BLOCK_SIZE - LOG_BLOCK_TRL_SIZE;
	}

	ut_ad(start_offset <= end_offset);

	if (start_offset < end_offset) {
		ut_memcpy(recv_sys->buf + recv_sys->len,
			  log_block + start_offset, end_offset - start_offset);

		recv_sys->len += end_offset - start_offset;

		ut_a(recv_sys->len <= RECV_PARSING_BUF_SIZE);
	}

	return(TRUE);
}

/*******************************************************//**
Moves the parsing buffer data left to the buffer start. */
static
void
recv_sys_justify_left_parsing_buf(void)
/*===================================*/
{
	ut_memmove(recv_sys->buf, recv_sys->buf + recv_sys->recovered_offset,
		   recv_sys->len - recv_sys->recovered_offset);

	recv_sys->len -= recv_sys->recovered_offset;

	recv_sys->recovered_offset = 0;
}

/*******************************************************//**
Scans log from a buffer and stores new log data to the parsing buffer.
Parses and hashes the log records if new data found.  Unless
UNIV_HOTBACKUP is defined, this function will apply log records
automatically when the hash table becomes full.
@return TRUE if limit_lsn has been reached, or not able to scan any
more in this log group */
UNIV_INTERN
ibool
recv_scan_log_recs(
/*===============*/
	ulint		available_memory,/*!< in: we let the hash table of recs
					to grow to this size, at the maximum */
	ibool		store_to_hash,	/*!< in: TRUE if the records should be
					stored to the hash table; this is set
					to FALSE if just debug checking is
					needed */
	const byte*	buf,		/*!< in: buffer containing a log
					segment or garbage */
	ulint		len,		/*!< in: buffer length */
	lsn_t		start_lsn,	/*!< in: buffer start lsn */
	lsn_t*		contiguous_lsn,	/*!< in/out: it is known that all log
					groups contain contiguous log data up
					to this lsn */
	lsn_t*		group_scanned_lsn)/*!< out: scanning succeeded up to
					this lsn */
{
	const byte*	log_block;
	ulint		no;
	lsn_t		scanned_lsn;
	ibool		finished;
	ulint		data_len;
	ibool		more_data;

	ut_ad(start_lsn % OS_FILE_LOG_BLOCK_SIZE == 0);
	ut_ad(len % OS_FILE_LOG_BLOCK_SIZE == 0);
	ut_ad(len >= OS_FILE_LOG_BLOCK_SIZE);
	ut_a(store_to_hash <= TRUE);

	finished = FALSE;

	log_block = buf;
	scanned_lsn = start_lsn;
	more_data = FALSE;

	do {
		no = log_block_get_hdr_no(log_block);
		/*
		fprintf(stderr, "Log block header no %lu\n", no);

		fprintf(stderr, "Scanned lsn no %lu\n",
		log_block_convert_lsn_to_no(scanned_lsn));
		*/
		if (no != log_block_convert_lsn_to_no(scanned_lsn)
		    || !log_block_checksum_is_ok_or_old_format(log_block)) {

			if (no == log_block_convert_lsn_to_no(scanned_lsn)
			    && !log_block_checksum_is_ok_or_old_format(
				    log_block)) {
				fprintf(stderr,
					"InnoDB: Log block no %lu at"
					" lsn " LSN_PF " has\n"
					"InnoDB: ok header, but checksum field"
					" contains %lu, should be %lu\n",
					(ulong) no,
					scanned_lsn,
					(ulong) log_block_get_checksum(
						log_block),
					(ulong) log_block_calc_checksum(
						log_block));
			}

			/* Garbage or an incompletely written log block */

			finished = TRUE;

			break;
		}

		if (log_block_get_flush_bit(log_block)) {
			/* This block was a start of a log flush operation:
			we know that the previous flush operation must have
			been completed for all log groups before this block
			can have been flushed to any of the groups. Therefore,
			we know that log data is contiguous up to scanned_lsn
			in all non-corrupt log groups. */

			if (scanned_lsn > *contiguous_lsn) {
				*contiguous_lsn = scanned_lsn;
			}
		}

		data_len = log_block_get_data_len(log_block);

		if ((store_to_hash || (data_len == OS_FILE_LOG_BLOCK_SIZE))
		    && scanned_lsn + data_len > recv_sys->scanned_lsn
		    && (recv_sys->scanned_checkpoint_no > 0)
		    && (log_block_get_checkpoint_no(log_block)
			< recv_sys->scanned_checkpoint_no)
		    && (recv_sys->scanned_checkpoint_no
			- log_block_get_checkpoint_no(log_block)
			> 0x80000000UL)) {

			/* Garbage from a log buffer flush which was made
			before the most recent database recovery */

			finished = TRUE;
#ifdef UNIV_LOG_DEBUG
			/* This is not really an error, but currently
			we stop here in the debug version: */

			ut_error;
#endif
			break;
		}

		if (!recv_sys->parse_start_lsn
		    && (log_block_get_first_rec_group(log_block) > 0)) {

			/* We found a point from which to start the parsing
			of log records */

			recv_sys->parse_start_lsn = scanned_lsn
				+ log_block_get_first_rec_group(log_block);
			recv_sys->scanned_lsn = recv_sys->parse_start_lsn;
			recv_sys->recovered_lsn = recv_sys->parse_start_lsn;
		}

		scanned_lsn += data_len;

		if (scanned_lsn > recv_sys->scanned_lsn) {

			/* We have found more entries. If this scan is
 			of startup type, we must initiate crash recovery
			environment before parsing these log records. */

#ifndef UNIV_HOTBACKUP
			if (recv_log_scan_is_startup_type
			    && !recv_needed_recovery) {

				if (!srv_read_only_mode) {
					ib_logf(IB_LOG_LEVEL_INFO,
						"Log scan progressed past the "
						"checkpoint lsn " LSN_PF "",
						recv_sys->scanned_lsn);

					recv_init_crash_recovery();
				} else {

					ib_logf(IB_LOG_LEVEL_WARN,
						"Recovery skipped, "
						"--innodb-read-only set!");

					return(TRUE);
				}
			}
#endif /* !UNIV_HOTBACKUP */

			/* We were able to find more log data: add it to the
			parsing buffer if parse_start_lsn is already
			non-zero */

			if (recv_sys->len + 4 * OS_FILE_LOG_BLOCK_SIZE
			    >= RECV_PARSING_BUF_SIZE) {
				fprintf(stderr,
					"InnoDB: Error: log parsing"
					" buffer overflow."
					" Recovery may have failed!\n");

				recv_sys->found_corrupt_log = TRUE;

#ifndef UNIV_HOTBACKUP
				if (!srv_force_recovery) {
					fputs("InnoDB: Set"
					      " innodb_force_recovery"
					      " to ignore this error.\n",
					      stderr);
					ut_error;
				}
#endif /* !UNIV_HOTBACKUP */

			} else if (!recv_sys->found_corrupt_log) {
				more_data = recv_sys_add_to_parsing_buf(
					log_block, scanned_lsn);
			}

			recv_sys->scanned_lsn = scanned_lsn;
			recv_sys->scanned_checkpoint_no
				= log_block_get_checkpoint_no(log_block);
		}

		if (data_len < OS_FILE_LOG_BLOCK_SIZE) {
			/* Log data for this group ends here */

			finished = TRUE;
			break;
		} else {
			log_block += OS_FILE_LOG_BLOCK_SIZE;
		}
	} while (log_block < buf + len && !finished);

	*group_scanned_lsn = scanned_lsn;

	if (recv_needed_recovery
	    || (recv_is_from_backup && !recv_is_making_a_backup)) {
		recv_scan_print_counter++;

		if (finished || (recv_scan_print_counter % 80 == 0)) {

			fprintf(stderr,
				"InnoDB: Doing recovery: scanned up to"
				" log sequence number " LSN_PF "\n",
				*group_scanned_lsn);
		}
	}

	if (more_data && !recv_sys->found_corrupt_log) {
		/* Try to parse more log records */

		recv_parse_log_recs(store_to_hash);

#ifndef UNIV_HOTBACKUP
		if (store_to_hash
		    && mem_heap_get_size(recv_sys->heap) > available_memory) {

			/* Hash table of log records has grown too big:
			empty it; FALSE means no ibuf operations
			allowed, as we cannot add new records to the
			log yet: they would be produced by ibuf
			operations */

			recv_apply_hashed_log_recs(FALSE);
		}
#endif /* !UNIV_HOTBACKUP */

		if (recv_sys->recovered_offset > RECV_PARSING_BUF_SIZE / 4) {
			/* Move parsing buffer data to the buffer start */

			recv_sys_justify_left_parsing_buf();
		}
	}

	return(finished);
}

#ifndef UNIV_HOTBACKUP
/*******************************************************//**
Scans log from a buffer and stores new log data to the parsing buffer. Parses
and hashes the log records if new data found. */
static
void
recv_group_scan_log_recs(
/*=====================*/
	log_group_t*	group,		/*!< in: log group */
	lsn_t*		contiguous_lsn,	/*!< in/out: it is known that all log
					groups contain contiguous log data up
					to this lsn */
	lsn_t*		group_scanned_lsn)/*!< out: scanning succeeded up to
					this lsn */
{
	ibool	finished;
	lsn_t	start_lsn;
	lsn_t	end_lsn;

	finished = FALSE;

	start_lsn = *contiguous_lsn;

	while (!finished) {
		end_lsn = start_lsn + RECV_SCAN_SIZE;

		log_group_read_log_seg(LOG_RECOVER, log_sys->buf,
				       group, start_lsn, end_lsn);

		finished = recv_scan_log_recs(
			(buf_pool_get_n_pages()
			- (recv_n_pool_free_frames * srv_buf_pool_instances))
			* UNIV_PAGE_SIZE,
			TRUE, log_sys->buf, RECV_SCAN_SIZE,
			start_lsn, contiguous_lsn, group_scanned_lsn);
		start_lsn = end_lsn;
	}

#ifdef UNIV_DEBUG
	if (log_debug_writes) {
		fprintf(stderr,
			"InnoDB: Scanned group %lu up to"
			" log sequence number " LSN_PF "\n",
			(ulong) group->id,
			*group_scanned_lsn);
	}
#endif /* UNIV_DEBUG */
}

/*******************************************************//**
Initialize crash recovery environment. Can be called iff
recv_needed_recovery == FALSE. */
static
void
recv_init_crash_recovery(void)
/*==========================*/
{
	ut_ad(!srv_read_only_mode);
	ut_a(!recv_needed_recovery);

	recv_needed_recovery = TRUE;

	ib_logf(IB_LOG_LEVEL_INFO, "Database was not shutdown normally!");
	ib_logf(IB_LOG_LEVEL_INFO, "Starting crash recovery.");
	ib_logf(IB_LOG_LEVEL_INFO,
		"Reading tablespace information from the .ibd files...");

	fil_load_single_table_tablespaces();

	/* If we are using the doublewrite method, we will
	check if there are half-written pages in data files,
	and restore them from the doublewrite buffer if
	possible */

	if (srv_force_recovery < SRV_FORCE_NO_LOG_REDO) {

		ib_logf(IB_LOG_LEVEL_INFO,
			"Restoring possible half-written data pages ");

		ib_logf(IB_LOG_LEVEL_INFO,
			"from the doublewrite buffer...");

		buf_dblwr_init_or_restore_pages(TRUE);
	}
}

/********************************************************//**
Recovers from a checkpoint. When this function returns, the database is able
to start processing of new user transactions, but the function
recv_recovery_from_checkpoint_finish should be called later to complete
the recovery and free the resources used in it.
@return	error code or DB_SUCCESS */
UNIV_INTERN
dberr_t
recv_recovery_from_checkpoint_start_func(
/*=====================================*/
#ifdef UNIV_LOG_ARCHIVE
	ulint	type,		/*!< in: LOG_CHECKPOINT or LOG_ARCHIVE */
	lsn_t	limit_lsn,	/*!< in: recover up to this lsn if possible */
#endif /* UNIV_LOG_ARCHIVE */
	lsn_t	min_flushed_lsn,/*!< in: min flushed lsn from data files */
	lsn_t	max_flushed_lsn)/*!< in: max flushed lsn from data files */
{
	log_group_t*	group;
	log_group_t*	max_cp_group;
	ulint		max_cp_field;
	lsn_t		checkpoint_lsn;
	ib_uint64_t	checkpoint_no;
	lsn_t		group_scanned_lsn = 0;
	lsn_t		contiguous_lsn;
#ifdef UNIV_LOG_ARCHIVE
	log_group_t*	up_to_date_group;
	lsn_t		archived_lsn;
#endif /* UNIV_LOG_ARCHIVE */
	byte*		buf;
	byte		log_hdr_buf[LOG_FILE_HDR_SIZE];
	dberr_t		err;

#ifdef UNIV_LOG_ARCHIVE
	ut_ad(type != LOG_CHECKPOINT || limit_lsn == LSN_MAX);
/** TRUE when recovering from a checkpoint */
# define TYPE_CHECKPOINT	(type == LOG_CHECKPOINT)
/** Recover up to this log sequence number */
# define LIMIT_LSN		limit_lsn
#else /* UNIV_LOG_ARCHIVE */
/** TRUE when recovering from a checkpoint */
# define TYPE_CHECKPOINT	1
/** Recover up to this log sequence number */
# define LIMIT_LSN		LSN_MAX
#endif /* UNIV_LOG_ARCHIVE */

	if (TYPE_CHECKPOINT) {
		recv_sys_create();
		recv_sys_init(buf_pool_get_curr_size());
	}

	if (srv_force_recovery >= SRV_FORCE_NO_LOG_REDO) {

		ib_logf(IB_LOG_LEVEL_INFO,
			"The user has set SRV_FORCE_NO_LOG_REDO on, "
			"skipping log redo");

		return(DB_SUCCESS);
	}

	recv_recovery_on = TRUE;

	recv_sys->limit_lsn = LIMIT_LSN;

	mutex_enter(&(log_sys->mutex));

	/* Look for the latest checkpoint from any of the log groups */

	err = recv_find_max_checkpoint(&max_cp_group, &max_cp_field);

	if (err != DB_SUCCESS) {

		mutex_exit(&(log_sys->mutex));

		return(err);
	}

	log_group_read_checkpoint_info(max_cp_group, max_cp_field);

	buf = log_sys->checkpoint_buf;

	checkpoint_lsn = mach_read_from_8(buf + LOG_CHECKPOINT_LSN);
	checkpoint_no = mach_read_from_8(buf + LOG_CHECKPOINT_NO);
#ifdef UNIV_LOG_ARCHIVE
	archived_lsn = mach_read_from_8(buf + LOG_CHECKPOINT_ARCHIVED_LSN);
#endif /* UNIV_LOG_ARCHIVE */

	/* Read the first log file header to print a note if this is
	a recovery from a restored InnoDB Hot Backup */

	fil_io(OS_FILE_READ | OS_FILE_LOG, TRUE, max_cp_group->space_id, 0,
	       0, 0, LOG_FILE_HDR_SIZE,
	       log_hdr_buf, max_cp_group);

	if (0 == ut_memcmp(log_hdr_buf + LOG_FILE_WAS_CREATED_BY_HOT_BACKUP,
			   (byte*)"ibbackup", (sizeof "ibbackup") - 1)) {

		if (srv_read_only_mode) {

			ib_logf(IB_LOG_LEVEL_ERROR,
				"Cannot restore from ibbackup, InnoDB running "
				"in read-only mode!");

			return(DB_ERROR);
		}

		/* This log file was created by ibbackup --restore: print
		a note to the user about it */

		ib_logf(IB_LOG_LEVEL_INFO,
			"The log file was created by ibbackup --apply-log "
			"at %s. The following crash recovery is part of a "
			"normal restore.",
			log_hdr_buf + LOG_FILE_WAS_CREATED_BY_HOT_BACKUP);

		/* Wipe over the label now */

		memset(log_hdr_buf + LOG_FILE_WAS_CREATED_BY_HOT_BACKUP,
		       ' ', 4);
		/* Write to the log file to wipe over the label */
		fil_io(OS_FILE_WRITE | OS_FILE_LOG, TRUE,
		       max_cp_group->space_id, 0,
		       0, 0, OS_FILE_LOG_BLOCK_SIZE,
		       log_hdr_buf, max_cp_group);
	}

#ifdef UNIV_LOG_ARCHIVE
	group = UT_LIST_GET_FIRST(log_sys->log_groups);

	while (group) {
		log_checkpoint_get_nth_group_info(buf, group->id,
						  &(group->archived_file_no),
						  &(group->archived_offset));

		group = UT_LIST_GET_NEXT(log_groups, group);
	}
#endif /* UNIV_LOG_ARCHIVE */

	if (TYPE_CHECKPOINT) {
		/* Start reading the log groups from the checkpoint lsn up. The
		variable contiguous_lsn contains an lsn up to which the log is
		known to be contiguously written to all log groups. */

		recv_sys->parse_start_lsn = checkpoint_lsn;
		recv_sys->scanned_lsn = checkpoint_lsn;
		recv_sys->scanned_checkpoint_no = 0;
		recv_sys->recovered_lsn = checkpoint_lsn;

		srv_start_lsn = checkpoint_lsn;
	}

	contiguous_lsn = ut_uint64_align_down(recv_sys->scanned_lsn,
					      OS_FILE_LOG_BLOCK_SIZE);
#ifdef UNIV_LOG_ARCHIVE
	if (TYPE_CHECKPOINT) {
		up_to_date_group = max_cp_group;
	} else {
		ulint	capacity;

		/* Try to recover the remaining part from logs: first from
		the logs of the archived group */

		group = recv_sys->archive_group;
		capacity = log_group_get_capacity(group);

		if (recv_sys->scanned_lsn > checkpoint_lsn + capacity
		    || checkpoint_lsn > recv_sys->scanned_lsn + capacity) {

			mutex_exit(&(log_sys->mutex));

			/* The group does not contain enough log: probably
			an archived log file was missing or corrupt */

			return(DB_ERROR);
		}

		recv_group_scan_log_recs(group, &contiguous_lsn,
					 &group_scanned_lsn);
		if (recv_sys->scanned_lsn < checkpoint_lsn) {

			mutex_exit(&(log_sys->mutex));

			/* The group did not contain enough log: an archived
			log file was missing or invalid, or the log group
			was corrupt */

			return(DB_ERROR);
		}

		group->scanned_lsn = group_scanned_lsn;
		up_to_date_group = group;
	}
#endif /* UNIV_LOG_ARCHIVE */

	ut_ad(RECV_SCAN_SIZE <= log_sys->buf_size);

	group = UT_LIST_GET_FIRST(log_sys->log_groups);

#ifdef UNIV_LOG_ARCHIVE
	if ((type == LOG_ARCHIVE) && (group == recv_sys->archive_group)) {
		group = UT_LIST_GET_NEXT(log_groups, group);
	}
#endif /* UNIV_LOG_ARCHIVE */

	/* Set the flag to publish that we are doing startup scan. */
	recv_log_scan_is_startup_type = TYPE_CHECKPOINT;
	while (group) {
#ifdef UNIV_LOG_ARCHIVE
		lsn_t	old_scanned_lsn	= recv_sys->scanned_lsn;
#endif /* UNIV_LOG_ARCHIVE */

		recv_group_scan_log_recs(group, &contiguous_lsn,
					 &group_scanned_lsn);
		group->scanned_lsn = group_scanned_lsn;

#ifdef UNIV_LOG_ARCHIVE
		if (old_scanned_lsn < group_scanned_lsn) {
			/* We found a more up-to-date group */

			up_to_date_group = group;
		}

		if ((type == LOG_ARCHIVE)
		    && (group == recv_sys->archive_group)) {
			group = UT_LIST_GET_NEXT(log_groups, group);
		}
#endif /* UNIV_LOG_ARCHIVE */

		group = UT_LIST_GET_NEXT(log_groups, group);
	}

	/* Done with startup scan. Clear the flag. */
	recv_log_scan_is_startup_type = FALSE;
	if (TYPE_CHECKPOINT) {
		/* NOTE: we always do a 'recovery' at startup, but only if
		there is something wrong we will print a message to the
		user about recovery: */

		if (checkpoint_lsn != max_flushed_lsn
		    || checkpoint_lsn != min_flushed_lsn) {

			if (checkpoint_lsn < max_flushed_lsn) {

				ib_logf(IB_LOG_LEVEL_WARN,
					"The log sequence number "
					"in the ibdata files is higher "
					"than the log sequence number "
					"in the ib_logfiles! Are you sure "
					"you are using the right "
					"ib_logfiles to start up the database. "
					"Log sequence number in the "
					"ib_logfiles is " LSN_PF ", log"
					"sequence numbers stamped "
					"to ibdata file headers are between "
					"" LSN_PF " and " LSN_PF ".",
					checkpoint_lsn,
					min_flushed_lsn,
					max_flushed_lsn);
			}

			if (!recv_needed_recovery) {
				ib_logf(IB_LOG_LEVEL_INFO,
					"The log sequence numbers "
					LSN_PF " and " LSN_PF
					" in ibdata files do not match"
					" the log sequence number "
					LSN_PF
					" in the ib_logfiles!",
					min_flushed_lsn,
					max_flushed_lsn,
					checkpoint_lsn);

				if (!srv_read_only_mode) {
					recv_init_crash_recovery();
				} else {
					ib_logf(IB_LOG_LEVEL_ERROR,
						"Can't initiate database "
						"recovery, running "
						"in read-only-mode.");
					return(DB_READ_ONLY);
				}
			}
		}

		if (!srv_read_only_mode) {
			if (recv_needed_recovery) {
				/* Spawn the background thread to
				flush dirty pages from the buffer
				pools. */
				recv_writer_thread_handle =
					os_thread_create(
					recv_writer_thread, 0, 0);
			} else {
				/* Init the doublewrite buffer memory
				 structure */
				buf_dblwr_init_or_restore_pages(FALSE);
			}
		}
	}

	/* We currently have only one log group */
	if (group_scanned_lsn < checkpoint_lsn
	    || group_scanned_lsn < recv_max_page_lsn) {
		ib_logf(IB_LOG_LEVEL_ERROR,
			"We scanned the log up to "
			LSN_PF ". A checkpoint was at " LSN_PF
			" and the maximum LSN on a database page was " LSN_PF
			". It is possible that the database is now corrupt!",
			group_scanned_lsn, checkpoint_lsn, recv_max_page_lsn);
	}

	if (recv_sys->recovered_lsn < checkpoint_lsn) {

		mutex_exit(&(log_sys->mutex));

		if (recv_sys->recovered_lsn >= LIMIT_LSN) {

			return(DB_SUCCESS);
		}

		/* No harm in trying to do RO access. */
		if (!srv_read_only_mode) {
			ut_error;
		}

		return(DB_ERROR);
	}

	/* Synchronize the uncorrupted log groups to the most up-to-date log
	group; we also copy checkpoint info to groups */

	log_sys->next_checkpoint_lsn = checkpoint_lsn;
	log_sys->next_checkpoint_no = checkpoint_no + 1;

#ifdef UNIV_LOG_ARCHIVE
	log_sys->archived_lsn = archived_lsn;

	recv_synchronize_groups(up_to_date_group);
#else /* UNIV_LOG_ARCHIVE */
	recv_synchronize_groups();
#endif /* UNIV_LOG_ARCHIVE */

	if (!recv_needed_recovery) {
		ut_a(checkpoint_lsn == recv_sys->recovered_lsn);
	} else {
		srv_start_lsn = recv_sys->recovered_lsn;
	}

	log_sys->lsn = recv_sys->recovered_lsn;

	ut_memcpy(log_sys->buf, recv_sys->last_block, OS_FILE_LOG_BLOCK_SIZE);

	log_sys->buf_free = (ulint) log_sys->lsn % OS_FILE_LOG_BLOCK_SIZE;
	log_sys->buf_next_to_write = log_sys->buf_free;
	log_sys->written_to_some_lsn = log_sys->lsn;
	log_sys->written_to_all_lsn = log_sys->lsn;

	log_sys->last_checkpoint_lsn = checkpoint_lsn;

	MONITOR_SET(MONITOR_LSN_CHECKPOINT_AGE,
		    log_sys->lsn - log_sys->last_checkpoint_lsn);

	log_sys->next_checkpoint_no = checkpoint_no + 1;

#ifdef UNIV_LOG_ARCHIVE
	if (archived_lsn == IB_ULONGLONG_MAX) {

		log_sys->archiving_state = LOG_ARCH_OFF;
	}
#endif /* UNIV_LOG_ARCHIVE */

	mutex_enter(&recv_sys->mutex);

	recv_sys->apply_log_recs = TRUE;

	mutex_exit(&recv_sys->mutex);

	mutex_exit(&log_sys->mutex);

	recv_lsn_checks_on = TRUE;

	/* The database is now ready to start almost normal processing of user
	transactions: transaction rollbacks and the application of the log
	records in the hash table can be run in background. */

	return(DB_SUCCESS);

#undef TYPE_CHECKPOINT
#undef LIMIT_LSN
}

/********************************************************//**
Completes recovery from a checkpoint. */
UNIV_INTERN
void
recv_recovery_from_checkpoint_finish(void)
/*======================================*/
{
	/* Apply the hashed log records to the respective file pages */

	if (srv_force_recovery < SRV_FORCE_NO_LOG_REDO) {

		recv_apply_hashed_log_recs(TRUE);
	}

#ifdef UNIV_DEBUG
	if (log_debug_writes) {
		fprintf(stderr,
			"InnoDB: Log records applied to the database\n");
	}
#endif /* UNIV_DEBUG */

	if (recv_needed_recovery) {
		trx_sys_print_mysql_master_log_pos();
		trx_sys_print_mysql_binlog_offset();
	}

	if (recv_sys->found_corrupt_log) {

		fprintf(stderr,
			"InnoDB: WARNING: the log file may have been"
			" corrupt and it\n"
			"InnoDB: is possible that the log scan or parsing"
			" did not proceed\n"
			"InnoDB: far enough in recovery. Please run"
			" CHECK TABLE\n"
			"InnoDB: on your InnoDB tables to check that"
			" they are ok!\n"
			"InnoDB: It may be safest to recover your"
			" InnoDB database from\n"
			"InnoDB: a backup!\n");
	}

	/* Make sure that the recv_writer thread is done. This is
	required because it grabs various mutexes and we want to
	ensure that when we enable sync_order_checks there is no
	mutex currently held by any thread. */
	mutex_enter(&recv_sys->writer_mutex);

	/* Free the resources of the recovery system */
	recv_recovery_on = FALSE;

	/* By acquring the mutex we ensure that the recv_writer thread
	won't trigger any more LRU batchtes. Now wait for currently
	in progress batches to finish. */
	buf_flush_wait_LRU_batch_end();

	mutex_exit(&recv_sys->writer_mutex);

	ulint count = 0;
	while (recv_writer_thread_active) {
		++count;
		os_thread_sleep(100000);
		if (srv_print_verbose_log && count > 600) {
			ib_logf(IB_LOG_LEVEL_INFO,
				"Waiting for recv_writer to "
				"finish flushing of buffer pool");
			count = 0;
		}
	}

#ifdef __WIN__
	if (recv_writer_thread_handle) {
		CloseHandle(recv_writer_thread_handle);
	}
#endif /* __WIN__ */

#ifndef UNIV_LOG_DEBUG
	recv_sys_debug_free();
#endif /* UNIV_LOG_DEBUG */

	/* Roll back any recovered data dictionary transactions, so
	that the data dictionary tables will be free of any locks.
	The data dictionary latch should guarantee that there is at
	most one data dictionary transaction active at a time. */
	if (srv_force_recovery < SRV_FORCE_NO_TRX_UNDO) {
		trx_rollback_or_clean_recovered(FALSE);
	}
}

/********************************************************//**
Initiates the rollback of active transactions. */
UNIV_INTERN
void
recv_recovery_rollback_active(void)
/*===============================*/
{
#ifdef UNIV_SYNC_DEBUG
	/* Wait for a while so that created threads have time to suspend
	themselves before we switch the latching order checks on */
	os_thread_sleep(1000000);

<<<<<<< HEAD
	/* Switch latching order checks on in sync0check.cc */
	sync_check_enable();
#endif /* UNIV_SYNC_DEBUG */

=======
	ut_ad(!recv_writer_thread_active);

	/* Switch latching order checks on in sync0sync.cc */
	sync_order_checks_on = TRUE;
#endif
>>>>>>> c4aa94f9
	/* We can't start any (DDL) transactions if UNDO logging
	has been disabled, additionally disable ROLLBACK of recovered
	user transactions. */
	if (srv_force_recovery < SRV_FORCE_NO_TRX_UNDO
	    && !srv_read_only_mode) {

		/* Drop partially created indexes. */
		row_merge_drop_temp_indexes();
		/* Drop temporary tables. */
		row_mysql_drop_temp_tables();

		/* Drop any auxiliary tables that were not dropped when the
		parent table was dropped. This can happen if the parent table
		was dropped but the server crashed before the auxiliary tables
		were dropped. */
		fts_drop_orphaned_tables();

		/* Rollback the uncommitted transactions which have no user
		session */

		os_thread_create(trx_rollback_or_clean_all_recovered, 0, 0);
	}
}

/******************************************************//**
Resets the logs. The contents of log files will be lost! */
UNIV_INTERN
void
recv_reset_logs(
/*============*/
#ifdef UNIV_LOG_ARCHIVE
	ulint		arch_log_no,	/*!< in: next archived log file number */
	ibool		new_logs_created,/*!< in: TRUE if resetting logs
					is done at the log creation;
					FALSE if it is done after
					archive recovery */
#endif /* UNIV_LOG_ARCHIVE */
	lsn_t		lsn)		/*!< in: reset to this lsn
					rounded up to be divisible by
					OS_FILE_LOG_BLOCK_SIZE, after
					which we add
					LOG_BLOCK_HDR_SIZE */
{
	log_group_t*	group;

	ut_ad(mutex_own(&(log_sys->mutex)));

	log_sys->lsn = ut_uint64_align_up(lsn, OS_FILE_LOG_BLOCK_SIZE);

	group = UT_LIST_GET_FIRST(log_sys->log_groups);

	while (group) {
		group->lsn = log_sys->lsn;
		group->lsn_offset = LOG_FILE_HDR_SIZE;
#ifdef UNIV_LOG_ARCHIVE
		group->archived_file_no = arch_log_no;
		group->archived_offset = 0;

		if (!new_logs_created) {
			recv_truncate_group(group, group->lsn, group->lsn,
					    group->lsn, group->lsn);
		}
#endif /* UNIV_LOG_ARCHIVE */

		group = UT_LIST_GET_NEXT(log_groups, group);
	}

	log_sys->buf_next_to_write = 0;
	log_sys->written_to_some_lsn = log_sys->lsn;
	log_sys->written_to_all_lsn = log_sys->lsn;

	log_sys->next_checkpoint_no = 0;
	log_sys->last_checkpoint_lsn = 0;

#ifdef UNIV_LOG_ARCHIVE
	log_sys->archived_lsn = log_sys->lsn;
#endif /* UNIV_LOG_ARCHIVE */

	log_block_init(log_sys->buf, log_sys->lsn);
	log_block_set_first_rec_group(log_sys->buf, LOG_BLOCK_HDR_SIZE);

	log_sys->buf_free = LOG_BLOCK_HDR_SIZE;
	log_sys->lsn += LOG_BLOCK_HDR_SIZE;

	MONITOR_SET(MONITOR_LSN_CHECKPOINT_AGE,
		    (log_sys->lsn - log_sys->last_checkpoint_lsn));

	mutex_exit(&(log_sys->mutex));

	/* Reset the checkpoint fields in logs */

	log_make_checkpoint_at(LSN_MAX, TRUE);

	mutex_enter(&(log_sys->mutex));
}
#endif /* !UNIV_HOTBACKUP */

#ifdef UNIV_HOTBACKUP
/******************************************************//**
Creates new log files after a backup has been restored. */
UNIV_INTERN
void
recv_reset_log_files_for_backup(
/*============================*/
	const char*	log_dir,	/*!< in: log file directory path */
	ulint		n_log_files,	/*!< in: number of log files */
	lsn_t		log_file_size,	/*!< in: log file size */
	lsn_t		lsn)		/*!< in: new start lsn, must be
					divisible by OS_FILE_LOG_BLOCK_SIZE */
{
	os_file_t	log_file;
	ibool		success;
	byte*		buf;
	ulint		i;
	ulint		log_dir_len;
	char		name[5000];
	static const char ib_logfile_basename[] = "ib_logfile";

	log_dir_len = strlen(log_dir);
	/* full path name of ib_logfile consists of log dir path + basename
	+ number. This must fit in the name buffer.
	*/
	ut_a(log_dir_len + strlen(ib_logfile_basename) + 11  < sizeof(name));

	buf = ut_malloc(LOG_FILE_HDR_SIZE + OS_FILE_LOG_BLOCK_SIZE);
	memset(buf, '\0', LOG_FILE_HDR_SIZE + OS_FILE_LOG_BLOCK_SIZE);

	for (i = 0; i < n_log_files; i++) {

		sprintf(name, "%s%s%lu", log_dir,
			ib_logfile_basename, (ulong) i);

		log_file = os_file_create_simple(innodb_file_log_key,
						 name, OS_FILE_CREATE,
						 OS_FILE_READ_WRITE,
						 &success);
		if (!success) {
			fprintf(stderr,
				"InnoDB: Cannot create %s. Check that"
				" the file does not exist yet.\n", name);

			exit(1);
		}

		fprintf(stderr,
			"Setting log file size to %llu\n",
			log_file_size);

		success = os_file_set_size(name, log_file, log_file_size);

		if (!success) {
			fprintf(stderr,
				"InnoDB: Cannot set %s size to %llu\n",
				name, log_file_size);
			exit(1);
		}

		os_file_flush(log_file);
		os_file_close(log_file);
	}

	/* We pretend there is a checkpoint at lsn + LOG_BLOCK_HDR_SIZE */

	log_reset_first_header_and_checkpoint(buf, lsn);

	log_block_init_in_old_format(buf + LOG_FILE_HDR_SIZE, lsn);
	log_block_set_first_rec_group(buf + LOG_FILE_HDR_SIZE,
				      LOG_BLOCK_HDR_SIZE);
	sprintf(name, "%s%s%lu", log_dir, ib_logfile_basename, (ulong)0);

	log_file = os_file_create_simple(innodb_file_log_key,
					 name, OS_FILE_OPEN,
					 OS_FILE_READ_WRITE, &success);
	if (!success) {
		fprintf(stderr, "InnoDB: Cannot open %s.\n", name);

		exit(1);
	}

	os_file_write(name, log_file, buf, 0,
		      LOG_FILE_HDR_SIZE + OS_FILE_LOG_BLOCK_SIZE);
	os_file_flush(log_file);
	os_file_close(log_file);

	ut_free(buf);
}
#endif /* UNIV_HOTBACKUP */

#ifdef UNIV_LOG_ARCHIVE
/* Dead code */
/******************************************************//**
Reads from the archive of a log group and performs recovery.
@return	TRUE if no more complete consistent archive files */
static
ibool
log_group_recover_from_archive_file(
/*================================*/
	log_group_t*	group)		/*!< in: log group */
{
	os_file_t	file_handle;
	ib_uint64_t	start_lsn;
	ib_uint64_t	file_end_lsn;
	ib_uint64_t	dummy_lsn;
	ib_uint64_t	scanned_lsn;
	ulint		len;
	ibool		ret;
	byte*		buf;
	os_offset_t	read_offset;
	os_offset_t	file_size;
	int		input_char;
	char		name[10000];

	ut_a(0);

try_open_again:
	buf = log_sys->buf;

	/* Add the file to the archive file space; open the file */

	log_archived_file_name_gen(name, group->id, group->archived_file_no);

	file_handle = os_file_create(innodb_file_log_key,
				     name, OS_FILE_OPEN,
				     OS_FILE_LOG, OS_FILE_AIO, &ret);

	if (ret == FALSE) {
ask_again:
		fprintf(stderr,
			"InnoDB: Do you want to copy additional"
			" archived log files\n"
			"InnoDB: to the directory\n");
		fprintf(stderr,
			"InnoDB: or were these all the files needed"
			" in recovery?\n");
		fprintf(stderr,
			"InnoDB: (Y == copy more files; N == this is all)?");

		input_char = getchar();

		if (input_char == (int) 'N') {

			return(TRUE);
		} else if (input_char == (int) 'Y') {

			goto try_open_again;
		} else {
			goto ask_again;
		}
	}

	file_size = os_file_get_size(file_handle);
	ut_a(file_size != (os_offset_t) -1);

	fprintf(stderr, "InnoDB: Opened archived log file %s\n", name);

	ret = os_file_close(file_handle);

	if (file_size < LOG_FILE_HDR_SIZE) {
		fprintf(stderr,
			"InnoDB: Archive file header incomplete %s\n", name);

		return(TRUE);
	}

	ut_a(ret);

	/* Add the archive file as a node to the space */

	fil_node_create(name, 1 + file_size / UNIV_PAGE_SIZE,
			group->archive_space_id, FALSE);
#if RECV_SCAN_SIZE < LOG_FILE_HDR_SIZE
# error "RECV_SCAN_SIZE < LOG_FILE_HDR_SIZE"
#endif

	/* Read the archive file header */
	fil_io(OS_FILE_READ | OS_FILE_LOG, TRUE, group->archive_space_id, 0, 0,
	       LOG_FILE_HDR_SIZE, buf, NULL);

	/* Check if the archive file header is consistent */

	if (mach_read_from_4(buf + LOG_GROUP_ID) != group->id
	    || mach_read_from_4(buf + LOG_FILE_NO)
	    != group->archived_file_no) {
		fprintf(stderr,
			"InnoDB: Archive file header inconsistent %s\n", name);

		return(TRUE);
	}

	if (!mach_read_from_4(buf + LOG_FILE_ARCH_COMPLETED)) {
		fprintf(stderr,
			"InnoDB: Archive file not completely written %s\n",
			name);

		return(TRUE);
	}

	start_lsn = mach_read_from_8(buf + LOG_FILE_START_LSN);
	file_end_lsn = mach_read_from_8(buf + LOG_FILE_END_LSN);

	if (!recv_sys->scanned_lsn) {

		if (recv_sys->parse_start_lsn < start_lsn) {
			fprintf(stderr,
				"InnoDB: Archive log file %s"
				" starts from too big a lsn\n",
				name);
			return(TRUE);
		}

		recv_sys->scanned_lsn = start_lsn;
	}

	if (recv_sys->scanned_lsn != start_lsn) {

		fprintf(stderr,
			"InnoDB: Archive log file %s starts from"
			" a wrong lsn\n",
			name);
		return(TRUE);
	}

	read_offset = LOG_FILE_HDR_SIZE;

	for (;;) {
		len = RECV_SCAN_SIZE;

		if (read_offset + len > file_size) {
			len = ut_calc_align_down(file_size - read_offset,
						 OS_FILE_LOG_BLOCK_SIZE);
		}

		if (len == 0) {

			break;
		}

#ifdef UNIV_DEBUG
		if (log_debug_writes) {
			fprintf(stderr,
				"InnoDB: Archive read starting at"
				" lsn %llu, len %lu from file %s\n",
				start_lsn,
				(ulong) len, name);
		}
#endif /* UNIV_DEBUG */

		fil_io(OS_FILE_READ | OS_FILE_LOG, TRUE,
		       group->archive_space_id, read_offset / UNIV_PAGE_SIZE,
		       read_offset % UNIV_PAGE_SIZE, len, buf, NULL);

		ret = recv_scan_log_recs(
			(buf_pool_get_n_pages()
			- (recv_n_pool_free_frames * srv_buf_pool_instances))
			* UNIV_PAGE_SIZE, TRUE, buf, len, start_lsn,
			&dummy_lsn, &scanned_lsn);

		if (scanned_lsn == file_end_lsn) {

			return(FALSE);
		}

		if (ret) {
			fprintf(stderr,
				"InnoDB: Archive log file %s"
				" does not scan right\n",
				name);
			return(TRUE);
		}

		read_offset += len;
		start_lsn += len;

		ut_ad(start_lsn == scanned_lsn);
	}

	return(FALSE);
}

/********************************************************//**
Recovers from archived log files, and also from log files, if they exist.
@return	error code or DB_SUCCESS */
UNIV_INTERN
ulint
recv_recovery_from_archive_start(
/*=============================*/
	ib_uint64_t	min_flushed_lsn,/*!< in: min flushed lsn field from the
					data files */
	ib_uint64_t	limit_lsn,	/*!< in: recover up to this lsn if
					possible */
	ulint		first_log_no)	/*!< in: number of the first archived
					log file to use in the recovery; the
					file will be searched from
					INNOBASE_LOG_ARCH_DIR specified in
					server config file */
{
	log_group_t*	group;
	ulint		group_id;
	ulint		trunc_len;
	ibool		ret;
	ulint		err;

	ut_a(0);

	recv_sys_create();
	recv_sys_init(buf_pool_get_curr_size());

	recv_recovery_on = TRUE;
	recv_recovery_from_backup_on = TRUE;

	recv_sys->limit_lsn = limit_lsn;

	group_id = 0;

	group = UT_LIST_GET_FIRST(log_sys->log_groups);

	while (group) {
		if (group->id == group_id) {

			break;
		}

		group = UT_LIST_GET_NEXT(log_groups, group);
	}

	if (!group) {
		fprintf(stderr,
			"InnoDB: There is no log group defined with id %lu!\n",
			(ulong) group_id);
		return(DB_ERROR);
	}

	group->archived_file_no = first_log_no;

	recv_sys->parse_start_lsn = min_flushed_lsn;

	recv_sys->scanned_lsn = 0;
	recv_sys->scanned_checkpoint_no = 0;
	recv_sys->recovered_lsn = recv_sys->parse_start_lsn;

	recv_sys->archive_group = group;

	ret = FALSE;

	mutex_enter(&(log_sys->mutex));

	while (!ret) {
		ret = log_group_recover_from_archive_file(group);

		/* Close and truncate a possible processed archive file
		from the file space */

		trunc_len = UNIV_PAGE_SIZE
			* fil_space_get_size(group->archive_space_id);
		if (trunc_len > 0) {
			fil_space_truncate_start(group->archive_space_id,
						 trunc_len);
		}

		group->archived_file_no++;
	}

	if (recv_sys->recovered_lsn < limit_lsn) {

		if (!recv_sys->scanned_lsn) {

			recv_sys->scanned_lsn = recv_sys->parse_start_lsn;
		}

		mutex_exit(&(log_sys->mutex));

		err = recv_recovery_from_checkpoint_start(LOG_ARCHIVE,
							  limit_lsn,
							  IB_ULONGLONG_MAX,
							  IB_ULONGLONG_MAX);
		if (err != DB_SUCCESS) {

			return(err);
		}

		mutex_enter(&(log_sys->mutex));
	}

	if (limit_lsn != IB_ULONGLONG_MAX) {

		recv_apply_hashed_log_recs(FALSE);

		recv_reset_logs(0, FALSE, recv_sys->recovered_lsn);
	}

	mutex_exit(&(log_sys->mutex));

	return(DB_SUCCESS);
}

/********************************************************//**
Completes recovery from archive. */
UNIV_INTERN
void
recv_recovery_from_archive_finish(void)
/*===================================*/
{
	recv_recovery_from_checkpoint_finish();

	recv_recovery_from_backup_on = FALSE;
}
#endif /* UNIV_LOG_ARCHIVE */<|MERGE_RESOLUTION|>--- conflicted
+++ resolved
@@ -198,11 +198,7 @@
 	recv_sys = static_cast<recv_sys_t*>(mem_zalloc(sizeof(*recv_sys)));
 
 	mutex_create("recv_sys", &recv_sys->mutex);
-
-#ifndef UNIV_HOTBACKUP
-	mutex_create(recv_writer_mutex_key, &recv_sys->writer_mutex,
-		     SYNC_LEVEL_VARYING);
-#endif /* !UNIV_HOTBACKUP */
+	mutex_create("recv_writer", &recv_sys->writer_mutex);
 
 	recv_sys->heap = NULL;
 	recv_sys->addr_hash = NULL;
@@ -3474,18 +3470,12 @@
 	themselves before we switch the latching order checks on */
 	os_thread_sleep(1000000);
 
-<<<<<<< HEAD
 	/* Switch latching order checks on in sync0check.cc */
 	sync_check_enable();
 #endif /* UNIV_SYNC_DEBUG */
 
-=======
 	ut_ad(!recv_writer_thread_active);
 
-	/* Switch latching order checks on in sync0sync.cc */
-	sync_order_checks_on = TRUE;
-#endif
->>>>>>> c4aa94f9
 	/* We can't start any (DDL) transactions if UNDO logging
 	has been disabled, additionally disable ROLLBACK of recovered
 	user transactions. */
