--- conflicted
+++ resolved
@@ -1056,11 +1056,7 @@
 		}
 	}
 
-<<<<<<< HEAD
-	if (lower == upper) {
-=======
 	if (lower == upper && lower < orig_size) {
->>>>>>> c4361748
 		if (doc_id == array[lower].doc_id) {
 			return(lower);
 		} else if (lower == 0) {
