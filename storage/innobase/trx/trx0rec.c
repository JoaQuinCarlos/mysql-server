/*****************************************************************************

Copyright (c) 1996, 2010, Innobase Oy. All Rights Reserved.

This program is free software; you can redistribute it and/or modify it under
the terms of the GNU General Public License as published by the Free Software
Foundation; version 2 of the License.

This program is distributed in the hope that it will be useful, but WITHOUT
ANY WARRANTY; without even the implied warranty of MERCHANTABILITY or FITNESS
FOR A PARTICULAR PURPOSE. See the GNU General Public License for more details.

You should have received a copy of the GNU General Public License along with
this program; if not, write to the Free Software Foundation, Inc., 59 Temple
Place, Suite 330, Boston, MA 02111-1307 USA

*****************************************************************************/

/**************************************************//**
@file trx/trx0rec.c
Transaction undo log record

Created 3/26/1996 Heikki Tuuri
*******************************************************/

#include "trx0rec.h"

#ifdef UNIV_NONINL
#include "trx0rec.ic"
#endif

#include "fsp0fsp.h"
#include "mach0data.h"
#include "trx0undo.h"
#include "mtr0log.h"
#ifndef UNIV_HOTBACKUP
#include "dict0dict.h"
#include "ut0mem.h"
#include "read0read.h"
#include "row0ext.h"
#include "row0upd.h"
#include "que0que.h"
#include "trx0purge.h"
#include "trx0rseg.h"
#include "row0row.h"

/*=========== UNDO LOG RECORD CREATION AND DECODING ====================*/

/**********************************************************************//**
Writes the mtr log entry of the inserted undo log record on the undo log
page. */
UNIV_INLINE
void
trx_undof_page_add_undo_rec_log(
/*============================*/
	page_t* undo_page,	/*!< in: undo log page */
	ulint	old_free,	/*!< in: start offset of the inserted entry */
	ulint	new_free,	/*!< in: end offset of the entry */
	mtr_t*	mtr)		/*!< in: mtr */
{
	byte*		log_ptr;
	const byte*	log_end;
	ulint		len;

	log_ptr = mlog_open(mtr, 11 + 13 + MLOG_BUF_MARGIN);

	if (log_ptr == NULL) {

		return;
	}

	log_end = &log_ptr[11 + 13 + MLOG_BUF_MARGIN];
	log_ptr = mlog_write_initial_log_record_fast(
		undo_page, MLOG_UNDO_INSERT, log_ptr, mtr);
	len = new_free - old_free - 4;

	mach_write_to_2(log_ptr, len);
	log_ptr += 2;

	if (log_ptr + len <= log_end) {
		memcpy(log_ptr, undo_page + old_free + 2, len);
		mlog_close(mtr, log_ptr + len);
	} else {
		mlog_close(mtr, log_ptr);
		mlog_catenate_string(mtr, undo_page + old_free + 2, len);
	}
}
#endif /* !UNIV_HOTBACKUP */

/***********************************************************//**
Parses a redo log record of adding an undo log record.
@return	end of log record or NULL */
UNIV_INTERN
byte*
trx_undo_parse_add_undo_rec(
/*========================*/
	byte*	ptr,	/*!< in: buffer */
	byte*	end_ptr,/*!< in: buffer end */
	page_t*	page)	/*!< in: page or NULL */
{
	ulint	len;
	byte*	rec;
	ulint	first_free;

	if (end_ptr < ptr + 2) {

		return(NULL);
	}

	len = mach_read_from_2(ptr);
	ptr += 2;

	if (end_ptr < ptr + len) {

		return(NULL);
	}

	if (page == NULL) {

		return(ptr + len);
	}

	first_free = mach_read_from_2(page + TRX_UNDO_PAGE_HDR
				      + TRX_UNDO_PAGE_FREE);
	rec = page + first_free;

	mach_write_to_2(rec, first_free + 4 + len);
	mach_write_to_2(rec + 2 + len, first_free);

	mach_write_to_2(page + TRX_UNDO_PAGE_HDR + TRX_UNDO_PAGE_FREE,
			first_free + 4 + len);
	ut_memcpy(rec + 2, ptr, len);

	return(ptr + len);
}

#ifndef UNIV_HOTBACKUP
/**********************************************************************//**
Calculates the free space left for extending an undo log record.
@return	bytes left */
UNIV_INLINE
ulint
trx_undo_left(
/*==========*/
	const page_t*	page,	/*!< in: undo log page */
	const byte*	ptr)	/*!< in: pointer to page */
{
	/* The '- 10' is a safety margin, in case we have some small
	calculation error below */

	return(UNIV_PAGE_SIZE - (ptr - page) - 10 - FIL_PAGE_DATA_END);
}

/**********************************************************************//**
Set the next and previous pointers in the undo page for the undo record
that was written to ptr. Update the first free value by the number of bytes
written for this undo record.
@return	offset of the inserted entry on the page if succeeded, 0 if fail */
static
ulint
trx_undo_page_set_next_prev_and_add(
/*================================*/
	page_t*		undo_page,	/*!< in/out: undo log page */
	byte*		ptr,		/*!< in: ptr up to where data has been
					written on this undo page. */
	mtr_t*		mtr)		/*!< in: mtr */
{
	ulint		first_free;	/*!< offset within undo_page */
	ulint		end_of_rec;	/*!< offset within undo_page */
	byte*		ptr_to_first_free;
					/* pointer within undo_page
					that points to the next free
					offset value within undo_page.*/

	ut_ad(ptr > undo_page);
	ut_ad(ptr < undo_page + UNIV_PAGE_SIZE);

	if (UNIV_UNLIKELY(trx_undo_left(undo_page, ptr) < 2)) {

		return(0);
	}

	ptr_to_first_free = undo_page + TRX_UNDO_PAGE_HDR + TRX_UNDO_PAGE_FREE;

	first_free = mach_read_from_2(ptr_to_first_free);

	/* Write offset of the previous undo log record */
	mach_write_to_2(ptr, first_free);
	ptr += 2;

	end_of_rec = ptr - undo_page;

	/* Write offset of the next undo log record */
	mach_write_to_2(undo_page + first_free, end_of_rec);

	/* Update the offset to first free undo record */
	mach_write_to_2(ptr_to_first_free, end_of_rec);

	/* Write this log entry to the UNDO log */
	trx_undof_page_add_undo_rec_log(undo_page, first_free,
					end_of_rec, mtr);

	return(first_free);
}

/**********************************************************************//**
Reports in the undo log of an insert of a clustered index record.
@return	offset of the inserted entry on the page if succeed, 0 if fail */
static
ulint
trx_undo_page_report_insert(
/*========================*/
	page_t*		undo_page,	/*!< in: undo log page */
	trx_t*		trx,		/*!< in: transaction */
	dict_index_t*	index,		/*!< in: clustered index */
	const dtuple_t*	clust_entry,	/*!< in: index entry which will be
					inserted to the clustered index */
	mtr_t*		mtr)		/*!< in: mtr */
{
	ulint		first_free;
	byte*		ptr;
	ulint		i;

	ut_ad(dict_index_is_clust(index));
	ut_ad(mach_read_from_2(undo_page + TRX_UNDO_PAGE_HDR
			       + TRX_UNDO_PAGE_TYPE) == TRX_UNDO_INSERT);

	first_free = mach_read_from_2(undo_page + TRX_UNDO_PAGE_HDR
				      + TRX_UNDO_PAGE_FREE);
	ptr = undo_page + first_free;

	ut_ad(first_free <= UNIV_PAGE_SIZE);

	if (trx_undo_left(undo_page, ptr) < 2 + 1 + 11 + 11) {

		/* Not enough space for writing the general parameters */

		return(0);
	}

	/* Reserve 2 bytes for the pointer to the next undo log record */
	ptr += 2;

	/* Store first some general parameters to the undo log */
	*ptr++ = TRX_UNDO_INSERT_REC;
	ptr += mach_ull_write_much_compressed(ptr, trx->undo_no);
	ptr += mach_ull_write_much_compressed(ptr, index->table->id);
	/*----------------------------------------*/
	/* Store then the fields required to uniquely determine the record
	to be inserted in the clustered index */

	for (i = 0; i < dict_index_get_n_unique(index); i++) {

		const dfield_t*	field	= dtuple_get_nth_field(clust_entry, i);
		ulint		flen	= dfield_get_len(field);

		if (trx_undo_left(undo_page, ptr) < 5) {

			return(0);
		}

		ptr += mach_write_compressed(ptr, flen);

		if (flen != UNIV_SQL_NULL) {
			if (trx_undo_left(undo_page, ptr) < flen) {

				return(0);
			}

			ut_memcpy(ptr, dfield_get_data(field), flen);
			ptr += flen;
		}
	}

	return(trx_undo_page_set_next_prev_and_add(undo_page, ptr, mtr));
}

/**********************************************************************//**
Reads from an undo log record the general parameters.
@return	remaining part of undo log record after reading these values */
UNIV_INTERN
byte*
trx_undo_rec_get_pars(
/*==================*/
	trx_undo_rec_t*	undo_rec,	/*!< in: undo log record */
	ulint*		type,		/*!< out: undo record type:
					TRX_UNDO_INSERT_REC, ... */
	ulint*		cmpl_info,	/*!< out: compiler info, relevant only
					for update type records */
	ibool*		updated_extern,	/*!< out: TRUE if we updated an
					externally stored fild */
	undo_no_t*	undo_no,	/*!< out: undo log record number */
	table_id_t*	table_id)	/*!< out: table id */
{
	byte*		ptr;
	ulint		type_cmpl;

	ptr = undo_rec + 2;

	type_cmpl = mach_read_from_1(ptr);
	ptr++;

	if (type_cmpl & TRX_UNDO_UPD_EXTERN) {
		*updated_extern = TRUE;
		type_cmpl -= TRX_UNDO_UPD_EXTERN;
	} else {
		*updated_extern = FALSE;
	}

	*type = type_cmpl & (TRX_UNDO_CMPL_INFO_MULT - 1);
	*cmpl_info = type_cmpl / TRX_UNDO_CMPL_INFO_MULT;

	*undo_no = mach_ull_read_much_compressed(ptr);
	ptr += mach_ull_get_much_compressed_size(*undo_no);

	*table_id = mach_ull_read_much_compressed(ptr);
	ptr += mach_ull_get_much_compressed_size(*table_id);

	return(ptr);
}

/**********************************************************************//**
Reads from an undo log record a stored column value.
@return	remaining part of undo log record after reading these values */
static
byte*
trx_undo_rec_get_col_val(
/*=====================*/
	byte*	ptr,	/*!< in: pointer to remaining part of undo log record */
	byte**	field,	/*!< out: pointer to stored field */
	ulint*	len,	/*!< out: length of the field, or UNIV_SQL_NULL */
	ulint*	orig_len)/*!< out: original length of the locally
			stored part of an externally stored column, or 0 */
{
	*len = mach_read_compressed(ptr);
	ptr += mach_get_compressed_size(*len);

	*orig_len = 0;

	switch (*len) {
	case UNIV_SQL_NULL:
		*field = NULL;
		break;
	case UNIV_EXTERN_STORAGE_FIELD:
		*orig_len = mach_read_compressed(ptr);
		ptr += mach_get_compressed_size(*orig_len);
		*len = mach_read_compressed(ptr);
		ptr += mach_get_compressed_size(*len);
		*field = ptr;
		ptr += *len;

		ut_ad(*orig_len >= BTR_EXTERN_FIELD_REF_SIZE);
		ut_ad(*len > *orig_len);
		/* @see dtuple_convert_big_rec() */
		ut_ad(*len >= BTR_EXTERN_FIELD_REF_SIZE);
		/* we do not have access to index->table here
<<<<<<< HEAD
		ut_ad(dict_table_get_format(index->table) >= UNIV_FORMAT_B
		      || *len >= REC_MAX_INDEX_COL_LEN
=======
		ut_ad(dict_table_get_format(index->table) >= DICT_TF_FORMAT_ZIP
		      || *len >= col->max_prefix
>>>>>>> bd708b42
		      + BTR_EXTERN_FIELD_REF_SIZE);
		*/

		*len += UNIV_EXTERN_STORAGE_FIELD;
		break;
	default:
		*field = ptr;
		if (*len >= UNIV_EXTERN_STORAGE_FIELD) {
			ptr += *len - UNIV_EXTERN_STORAGE_FIELD;
		} else {
			ptr += *len;
		}
	}

	return(ptr);
}

/*******************************************************************//**
Builds a row reference from an undo log record.
@return	pointer to remaining part of undo record */
UNIV_INTERN
byte*
trx_undo_rec_get_row_ref(
/*=====================*/
	byte*		ptr,	/*!< in: remaining part of a copy of an undo log
				record, at the start of the row reference;
				NOTE that this copy of the undo log record must
				be preserved as long as the row reference is
				used, as we do NOT copy the data in the
				record! */
	dict_index_t*	index,	/*!< in: clustered index */
	dtuple_t**	ref,	/*!< out, own: row reference */
	mem_heap_t*	heap)	/*!< in: memory heap from which the memory
				needed is allocated */
{
	ulint		ref_len;
	ulint		i;

	ut_ad(index && ptr && ref && heap);
	ut_a(dict_index_is_clust(index));

	ref_len = dict_index_get_n_unique(index);

	*ref = dtuple_create(heap, ref_len);

	dict_index_copy_types(*ref, index, ref_len);

	for (i = 0; i < ref_len; i++) {
		dfield_t*	dfield;
		byte*		field;
		ulint		len;
		ulint		orig_len;

		dfield = dtuple_get_nth_field(*ref, i);

		ptr = trx_undo_rec_get_col_val(ptr, &field, &len, &orig_len);

		dfield_set_data(dfield, field, len);
	}

	return(ptr);
}

/*******************************************************************//**
Skips a row reference from an undo log record.
@return	pointer to remaining part of undo record */
UNIV_INTERN
byte*
trx_undo_rec_skip_row_ref(
/*======================*/
	byte*		ptr,	/*!< in: remaining part in update undo log
				record, at the start of the row reference */
	dict_index_t*	index)	/*!< in: clustered index */
{
	ulint	ref_len;
	ulint	i;

	ut_ad(index && ptr);
	ut_a(dict_index_is_clust(index));

	ref_len = dict_index_get_n_unique(index);

	for (i = 0; i < ref_len; i++) {
		byte*	field;
		ulint	len;
		ulint	orig_len;

		ptr = trx_undo_rec_get_col_val(ptr, &field, &len, &orig_len);
	}

	return(ptr);
}

/**********************************************************************//**
Fetch a prefix of an externally stored column, for writing to the undo log
of an update or delete marking of a clustered index record.
@return	ext_buf */
static
byte*
trx_undo_page_fetch_ext(
/*====================*/
	byte*		ext_buf,	/*!< in: buffer to hold the prefix
					data and BLOB pointer */
	ulint		prefix_len,	/*!< in: prefix size to store
					in the undo log */
	ulint		zip_size,	/*!< compressed page size in bytes,
					or 0 for uncompressed BLOB  */
	const byte*	field,		/*!< in: an externally stored column */
	ulint*		len)		/*!< in: length of field;
					out: used length of ext_buf */
{
	/* Fetch the BLOB. */
	ulint	ext_len = btr_copy_externally_stored_field_prefix(
		ext_buf, prefix_len, zip_size, field, *len);
	/* BLOBs should always be nonempty. */
	ut_a(ext_len);
	/* Append the BLOB pointer to the prefix. */
	memcpy(ext_buf + ext_len,
	       field + *len - BTR_EXTERN_FIELD_REF_SIZE,
	       BTR_EXTERN_FIELD_REF_SIZE);
	*len = ext_len + BTR_EXTERN_FIELD_REF_SIZE;
	return(ext_buf);
}

/**********************************************************************//**
Writes to the undo log a prefix of an externally stored column.
@return	undo log position */
static
byte*
trx_undo_page_report_modify_ext(
/*============================*/
	byte*		ptr,		/*!< in: undo log position,
					at least 15 bytes must be available */
	byte*		ext_buf,	/*!< in: a buffer of
					DICT_MAX_FIELD_LEN_BY_FORMAT() size,
					or NULL when should not fetch
					a longer prefix */
	ulint		prefix_len,	/*!< prefix size to store in the
					undo log */
	ulint		zip_size,	/*!< compressed page size in bytes,
					or 0 for uncompressed BLOB  */
	const byte**	field,		/*!< in/out: the locally stored part of
					the externally stored column */
	ulint*		len)		/*!< in/out: length of field, in bytes */
{
	if (ext_buf) {
		ut_a(prefix_len > 0);

		/* If an ordering column is externally stored, we will
		have to store a longer prefix of the field.  In this
		case, write to the log a marker followed by the
		original length and the real length of the field. */
		ptr += mach_write_compressed(ptr, UNIV_EXTERN_STORAGE_FIELD);

		ptr += mach_write_compressed(ptr, *len);

		*field = trx_undo_page_fetch_ext(ext_buf, prefix_len, zip_size,
						 *field, len);

		ptr += mach_write_compressed(ptr, *len);
	} else {
		ptr += mach_write_compressed(ptr, UNIV_EXTERN_STORAGE_FIELD
					     + *len);
	}

	return(ptr);
}

/**********************************************************************//**
Reports in the undo log of an update or delete marking of a clustered index
record.
@return byte offset of the inserted undo log entry on the page if
succeed, 0 if fail */
static
ulint
trx_undo_page_report_modify(
/*========================*/
	page_t*		undo_page,	/*!< in: undo log page */
	trx_t*		trx,		/*!< in: transaction */
	dict_index_t*	index,		/*!< in: clustered index where update or
					delete marking is done */
	const rec_t*	rec,		/*!< in: clustered index record which
					has NOT yet been modified */
	const ulint*	offsets,	/*!< in: rec_get_offsets(rec, index) */
	const upd_t*	update,		/*!< in: update vector which tells the
					columns to be updated; in the case of
					a delete, this should be set to NULL */
	ulint		cmpl_info,	/*!< in: compiler info on secondary
					index updates */
	mtr_t*		mtr)		/*!< in: mtr */
{
	dict_table_t*	table;
	ulint		first_free;
	byte*		ptr;
	const byte*	field;
	ulint		flen;
	ulint		col_no;
	ulint		type_cmpl;
	byte*		type_cmpl_ptr;
	ulint		i;
	trx_id_t	trx_id;
	ibool		ignore_prefix = FALSE;
	byte		ext_buf[REC_VERSION_56_MAX_INDEX_COL_LEN
				+ BTR_EXTERN_FIELD_REF_SIZE];

	ut_a(dict_index_is_clust(index));
	ut_ad(rec_offs_validate(rec, index, offsets));
	ut_ad(mach_read_from_2(undo_page + TRX_UNDO_PAGE_HDR
			       + TRX_UNDO_PAGE_TYPE) == TRX_UNDO_UPDATE);
	table = index->table;

	first_free = mach_read_from_2(undo_page + TRX_UNDO_PAGE_HDR
				      + TRX_UNDO_PAGE_FREE);
	ptr = undo_page + first_free;

	ut_ad(first_free <= UNIV_PAGE_SIZE);

	if (trx_undo_left(undo_page, ptr) < 50) {

		/* NOTE: the value 50 must be big enough so that the general
		fields written below fit on the undo log page */

		return(0);
	}

	/* Reserve 2 bytes for the pointer to the next undo log record */
	ptr += 2;

	/* Store first some general parameters to the undo log */

	if (!update) {
		type_cmpl = TRX_UNDO_DEL_MARK_REC;
	} else if (rec_get_deleted_flag(rec, dict_table_is_comp(table))) {
		type_cmpl = TRX_UNDO_UPD_DEL_REC;
		/* We are about to update a delete marked record.
		We don't typically need the prefix in this case unless
		the delete marking is done by the same transaction
		(which we check below). */
		ignore_prefix = TRUE;
	} else {
		type_cmpl = TRX_UNDO_UPD_EXIST_REC;
	}

	type_cmpl |= cmpl_info * TRX_UNDO_CMPL_INFO_MULT;
	type_cmpl_ptr = ptr;

	*ptr++ = (byte) type_cmpl;
	ptr += mach_ull_write_much_compressed(ptr, trx->undo_no);

	ptr += mach_ull_write_much_compressed(ptr, table->id);

	/*----------------------------------------*/
	/* Store the state of the info bits */

	*ptr++ = (byte) rec_get_info_bits(rec, dict_table_is_comp(table));

	/* Store the values of the system columns */
	field = rec_get_nth_field(rec, offsets,
				  dict_index_get_sys_col_pos(
					  index, DATA_TRX_ID), &flen);
	ut_ad(flen == DATA_TRX_ID_LEN);

	trx_id = trx_read_trx_id(field);

	/* If it is an update of a delete marked record, then we are
	allowed to ignore blob prefixes if the delete marking was done
	by some other trx as it must have committed by now for us to
	allow an over-write. */
	if (ignore_prefix) {
		ignore_prefix = (trx_id != trx->id);
	}
	ptr += mach_ull_write_compressed(ptr, trx_id);

	field = rec_get_nth_field(rec, offsets,
				  dict_index_get_sys_col_pos(
					  index, DATA_ROLL_PTR), &flen);
	ut_ad(flen == DATA_ROLL_PTR_LEN);

	ptr += mach_ull_write_compressed(ptr, trx_read_roll_ptr(field));

	/*----------------------------------------*/
	/* Store then the fields required to uniquely determine the
	record which will be modified in the clustered index */

	for (i = 0; i < dict_index_get_n_unique(index); i++) {

		field = rec_get_nth_field(rec, offsets, i, &flen);

		/* The ordering columns must not be stored externally. */
		ut_ad(!rec_offs_nth_extern(offsets, i));
		ut_ad(dict_index_get_nth_col(index, i)->ord_part);

		if (trx_undo_left(undo_page, ptr) < 5) {

			return(0);
		}

		ptr += mach_write_compressed(ptr, flen);

		if (flen != UNIV_SQL_NULL) {
			if (trx_undo_left(undo_page, ptr) < flen) {

				return(0);
			}

			ut_memcpy(ptr, field, flen);
			ptr += flen;
		}
	}

	/*----------------------------------------*/
	/* Save to the undo log the old values of the columns to be updated. */

	if (update) {

		if (trx_undo_left(undo_page, ptr) < 5) {

			return(0);
		}

		ptr += mach_write_compressed(ptr, upd_get_n_fields(update));

		for (i = 0; i < upd_get_n_fields(update); i++) {

			ulint	pos = upd_get_nth_field(update, i)->field_no;

			/* Write field number to undo log */
			if (trx_undo_left(undo_page, ptr) < 5) {

				return(0);
			}

			ptr += mach_write_compressed(ptr, pos);

			/* Save the old value of field */
			field = rec_get_nth_field(rec, offsets, pos, &flen);

			if (trx_undo_left(undo_page, ptr) < 15) {

				return(0);
			}

			if (rec_offs_nth_extern(offsets, pos)) {
				const dict_col_t*	col
					= dict_index_get_nth_col(index, pos);
				ulint			prefix_len
					= dict_max_field_len_store_undo(
						table, col);

				ut_ad(prefix_len + BTR_EXTERN_FIELD_REF_SIZE
				      <= sizeof ext_buf);

				ptr = trx_undo_page_report_modify_ext(
					ptr,
					col->ord_part
					&& !ignore_prefix
					&& flen < REC_ANTELOPE_MAX_INDEX_COL_LEN
					? ext_buf : NULL, prefix_len,
					dict_table_zip_size(table),
					&field, &flen);

				/* Notify purge that it eventually has to
				free the old externally stored field */

				trx->update_undo->del_marks = TRUE;

				*type_cmpl_ptr |= TRX_UNDO_UPD_EXTERN;
			} else {
				ptr += mach_write_compressed(ptr, flen);
			}

			if (flen != UNIV_SQL_NULL) {
				if (trx_undo_left(undo_page, ptr) < flen) {

					return(0);
				}

				ut_memcpy(ptr, field, flen);
				ptr += flen;
			}
		}
	}

	/*----------------------------------------*/
	/* In the case of a delete marking, and also in the case of an update
	where any ordering field of any index changes, store the values of all
	columns which occur as ordering fields in any index. This info is used
	in the purge of old versions where we use it to build and search the
	delete marked index records, to look if we can remove them from the
	index tree. Note that starting from 4.0.14 also externally stored
	fields can be ordering in some index. Starting from 5.2, we no longer
	store REC_MAX_INDEX_COL_LEN first bytes to the undo log record,
	but we can construct the column prefix fields in the index by
	fetching the first page of the BLOB that is pointed to by the
	clustered index. This works also in crash recovery, because all pages
	(including BLOBs) are recovered before anything is rolled back. */

	if (!update || !(cmpl_info & UPD_NODE_NO_ORD_CHANGE)) {
		byte*	old_ptr = ptr;

		trx->update_undo->del_marks = TRUE;

		if (trx_undo_left(undo_page, ptr) < 5) {

			return(0);
		}

		/* Reserve 2 bytes to write the number of bytes the stored
		fields take in this undo record */

		ptr += 2;

		for (col_no = 0; col_no < dict_table_get_n_cols(table);
		     col_no++) {

			const dict_col_t*	col
				= dict_table_get_nth_col(table, col_no);

			if (col->ord_part) {
				ulint	pos;

				/* Write field number to undo log */
				if (trx_undo_left(undo_page, ptr) < 5 + 15) {

					return(0);
				}

				pos = dict_index_get_nth_col_pos(index,
								 col_no);
				ptr += mach_write_compressed(ptr, pos);

				/* Save the old value of field */
				field = rec_get_nth_field(rec, offsets, pos,
							  &flen);

				if (rec_offs_nth_extern(offsets, pos)) {
					const dict_col_t*	col =
						dict_index_get_nth_col(
							index, pos);
					ulint			prefix_len =
						dict_max_field_len_store_undo(
							table, col);

					ut_a(prefix_len < sizeof ext_buf);

					ptr = trx_undo_page_report_modify_ext(
						ptr,
						flen < REC_ANTELOPE_MAX_INDEX_COL_LEN
						&& !ignore_prefix
						? ext_buf : NULL, prefix_len,
						dict_table_zip_size(table),
						&field, &flen);
				} else {
					ptr += mach_write_compressed(
						ptr, flen);
				}

				if (flen != UNIV_SQL_NULL) {
					if (trx_undo_left(undo_page, ptr)
					    < flen) {

						return(0);
					}

					ut_memcpy(ptr, field, flen);
					ptr += flen;
				}
			}
		}

		mach_write_to_2(old_ptr, ptr - old_ptr);
	}

	/*----------------------------------------*/
	/* Write pointers to the previous and the next undo log records */
	if (trx_undo_left(undo_page, ptr) < 2) {

		return(0);
	}

	mach_write_to_2(ptr, first_free);
	ptr += 2;
	mach_write_to_2(undo_page + first_free, ptr - undo_page);

	mach_write_to_2(undo_page + TRX_UNDO_PAGE_HDR + TRX_UNDO_PAGE_FREE,
			ptr - undo_page);

	/* Write to the REDO log about this change in the UNDO log */

	trx_undof_page_add_undo_rec_log(undo_page, first_free,
					ptr - undo_page, mtr);
	return(first_free);
}

/**********************************************************************//**
Reads from an undo log update record the system field values of the old
version.
@return	remaining part of undo log record after reading these values */
UNIV_INTERN
byte*
trx_undo_update_rec_get_sys_cols(
/*=============================*/
	byte*		ptr,		/*!< in: remaining part of undo
					log record after reading
					general parameters */
	trx_id_t*	trx_id,		/*!< out: trx id */
	roll_ptr_t*	roll_ptr,	/*!< out: roll ptr */
	ulint*		info_bits)	/*!< out: info bits state */
{
	/* Read the state of the info bits */
	*info_bits = mach_read_from_1(ptr);
	ptr += 1;

	/* Read the values of the system columns */

	*trx_id = mach_ull_read_compressed(ptr);
	ptr += mach_ull_get_compressed_size(*trx_id);

	*roll_ptr = mach_ull_read_compressed(ptr);
	ptr += mach_ull_get_compressed_size(*roll_ptr);

	return(ptr);
}

/**********************************************************************//**
Reads from an update undo log record the number of updated fields.
@return	remaining part of undo log record after reading this value */
UNIV_INLINE
byte*
trx_undo_update_rec_get_n_upd_fields(
/*=================================*/
	byte*	ptr,	/*!< in: pointer to remaining part of undo log record */
	ulint*	n)	/*!< out: number of fields */
{
	*n = mach_read_compressed(ptr);
	ptr += mach_get_compressed_size(*n);

	return(ptr);
}

/**********************************************************************//**
Reads from an update undo log record a stored field number.
@return	remaining part of undo log record after reading this value */
UNIV_INLINE
byte*
trx_undo_update_rec_get_field_no(
/*=============================*/
	byte*	ptr,	/*!< in: pointer to remaining part of undo log record */
	ulint*	field_no)/*!< out: field number */
{
	*field_no = mach_read_compressed(ptr);
	ptr += mach_get_compressed_size(*field_no);

	return(ptr);
}

/*******************************************************************//**
Builds an update vector based on a remaining part of an undo log record.
@return remaining part of the record, NULL if an error detected, which
means that the record is corrupted */
UNIV_INTERN
byte*
trx_undo_update_rec_get_update(
/*===========================*/
	byte*		ptr,	/*!< in: remaining part in update undo log
				record, after reading the row reference
				NOTE that this copy of the undo log record must
				be preserved as long as the update vector is
				used, as we do NOT copy the data in the
				record! */
	dict_index_t*	index,	/*!< in: clustered index */
	ulint		type,	/*!< in: TRX_UNDO_UPD_EXIST_REC,
				TRX_UNDO_UPD_DEL_REC, or
				TRX_UNDO_DEL_MARK_REC; in the last case,
				only trx id and roll ptr fields are added to
				the update vector */
	trx_id_t	trx_id,	/*!< in: transaction id from this undo record */
	roll_ptr_t	roll_ptr,/*!< in: roll pointer from this undo record */
	ulint		info_bits,/*!< in: info bits from this undo record */
	trx_t*		trx,	/*!< in: transaction */
	mem_heap_t*	heap,	/*!< in: memory heap from which the memory
				needed is allocated */
	upd_t**		upd)	/*!< out, own: update vector */
{
	upd_field_t*	upd_field;
	upd_t*		update;
	ulint		n_fields;
	byte*		buf;
	ulint		i;

	ut_a(dict_index_is_clust(index));

	if (type != TRX_UNDO_DEL_MARK_REC) {
		ptr = trx_undo_update_rec_get_n_upd_fields(ptr, &n_fields);
	} else {
		n_fields = 0;
	}

	update = upd_create(n_fields + 2, heap);

	update->info_bits = info_bits;

	/* Store first trx id and roll ptr to update vector */

	upd_field = upd_get_nth_field(update, n_fields);
	buf = mem_heap_alloc(heap, DATA_TRX_ID_LEN);
	trx_write_trx_id(buf, trx_id);

	upd_field_set_field_no(upd_field,
			       dict_index_get_sys_col_pos(index, DATA_TRX_ID),
			       index, trx);
	dfield_set_data(&(upd_field->new_val), buf, DATA_TRX_ID_LEN);

	upd_field = upd_get_nth_field(update, n_fields + 1);
	buf = mem_heap_alloc(heap, DATA_ROLL_PTR_LEN);
	trx_write_roll_ptr(buf, roll_ptr);

	upd_field_set_field_no(
		upd_field, dict_index_get_sys_col_pos(index, DATA_ROLL_PTR),
		index, trx);
	dfield_set_data(&(upd_field->new_val), buf, DATA_ROLL_PTR_LEN);

	/* Store then the updated ordinary columns to the update vector */

	for (i = 0; i < n_fields; i++) {

		byte*	field;
		ulint	len;
		ulint	field_no;
		ulint	orig_len;

		ptr = trx_undo_update_rec_get_field_no(ptr, &field_no);

		if (field_no >= dict_index_get_n_fields(index)) {
			fprintf(stderr,
				"InnoDB: Error: trying to access"
				" update undo rec field %lu in ",
				(ulong) field_no);
			dict_index_name_print(stderr, trx, index);
			fprintf(stderr, "\n"
				"InnoDB: but index has only %lu fields\n"
				"InnoDB: Submit a detailed bug report"
				" to http://bugs.mysql.com\n"
				"InnoDB: Run also CHECK TABLE ",
				(ulong) dict_index_get_n_fields(index));
			ut_print_name(stderr, trx, TRUE, index->table_name);
			fprintf(stderr, "\n"
				"InnoDB: n_fields = %lu, i = %lu, ptr %p\n",
				(ulong) n_fields, (ulong) i, ptr);
			*upd = NULL;
			return(NULL);
		}

		upd_field = upd_get_nth_field(update, i);

		upd_field_set_field_no(upd_field, field_no, index, trx);

		ptr = trx_undo_rec_get_col_val(ptr, &field, &len, &orig_len);

		upd_field->orig_len = orig_len;

		if (len == UNIV_SQL_NULL) {
			dfield_set_null(&upd_field->new_val);
		} else if (len < UNIV_EXTERN_STORAGE_FIELD) {
			dfield_set_data(&upd_field->new_val, field, len);
		} else {
			len -= UNIV_EXTERN_STORAGE_FIELD;

			dfield_set_data(&upd_field->new_val, field, len);
			dfield_set_ext(&upd_field->new_val);
		}
	}

	*upd = update;

	return(ptr);
}

/*******************************************************************//**
Builds a partial row from an update undo log record. It contains the
columns which occur as ordering in any index of the table.
@return	pointer to remaining part of undo record */
UNIV_INTERN
byte*
trx_undo_rec_get_partial_row(
/*=========================*/
	byte*		ptr,	/*!< in: remaining part in update undo log
				record of a suitable type, at the start of
				the stored index columns;
				NOTE that this copy of the undo log record must
				be preserved as long as the partial row is
				used, as we do NOT copy the data in the
				record! */
	dict_index_t*	index,	/*!< in: clustered index */
	dtuple_t**	row,	/*!< out, own: partial row */
	ibool		ignore_prefix, /*!< in: flag to indicate if we
				expect blob prefixes in undo. Used
				only in the assertion. */
	mem_heap_t*	heap)	/*!< in: memory heap from which the memory
				needed is allocated */
{
	const byte*	end_ptr;
	ulint		row_len;

	ut_ad(index);
	ut_ad(ptr);
	ut_ad(row);
	ut_ad(heap);
	ut_ad(dict_index_is_clust(index));

	row_len = dict_table_get_n_cols(index->table);

	*row = dtuple_create(heap, row_len);

	dict_table_copy_types(*row, index->table);

	end_ptr = ptr + mach_read_from_2(ptr);
	ptr += 2;

	while (ptr != end_ptr) {
		dfield_t*		dfield;
		byte*			field;
		ulint			field_no;
		const dict_col_t*	col;
		ulint			col_no;
		ulint			len;
		ulint			orig_len;

		ptr = trx_undo_update_rec_get_field_no(ptr, &field_no);

		col = dict_index_get_nth_col(index, field_no);
		col_no = dict_col_get_no(col);

		ptr = trx_undo_rec_get_col_val(ptr, &field, &len, &orig_len);

		dfield = dtuple_get_nth_field(*row, col_no);

		dfield_set_data(dfield, field, len);

		if (len != UNIV_SQL_NULL
		    && len >= UNIV_EXTERN_STORAGE_FIELD) {
			dfield_set_len(dfield,
				       len - UNIV_EXTERN_STORAGE_FIELD);
			dfield_set_ext(dfield);
			/* If the prefix of this column is indexed,
			ensure that enough prefix is stored in the
			undo log record. */
			if (!ignore_prefix && col->ord_part) {
				ut_a(dfield_get_len(dfield)
				     >= BTR_EXTERN_FIELD_REF_SIZE);
				ut_a(dict_table_get_format(index->table)
				     >= UNIV_FORMAT_B
				     || dfield_get_len(dfield)
				     >= REC_ANTELOPE_MAX_INDEX_COL_LEN 
				     + BTR_EXTERN_FIELD_REF_SIZE);
			}
		}
	}

	return(ptr);
}
#endif /* !UNIV_HOTBACKUP */

/***********************************************************************//**
Erases the unused undo log page end. */
static
void
trx_undo_erase_page_end(
/*====================*/
	page_t*	undo_page,	/*!< in: undo page whose end to erase */
	mtr_t*	mtr)		/*!< in: mtr */
{
	ulint	first_free;

	first_free = mach_read_from_2(undo_page + TRX_UNDO_PAGE_HDR
				      + TRX_UNDO_PAGE_FREE);
	memset(undo_page + first_free, 0xff,
	       (UNIV_PAGE_SIZE - FIL_PAGE_DATA_END) - first_free);

	mlog_write_initial_log_record(undo_page, MLOG_UNDO_ERASE_END, mtr);
}

/***********************************************************//**
Parses a redo log record of erasing of an undo page end.
@return	end of log record or NULL */
UNIV_INTERN
byte*
trx_undo_parse_erase_page_end(
/*==========================*/
	byte*	ptr,	/*!< in: buffer */
	byte*	end_ptr __attribute__((unused)), /*!< in: buffer end */
	page_t*	page,	/*!< in: page or NULL */
	mtr_t*	mtr)	/*!< in: mtr or NULL */
{
	ut_ad(ptr && end_ptr);

	if (page == NULL) {

		return(ptr);
	}

	trx_undo_erase_page_end(page, mtr);

	return(ptr);
}

#ifndef UNIV_HOTBACKUP
/***********************************************************************//**
Writes information to an undo log about an insert, update, or a delete marking
of a clustered index record. This information is used in a rollback of the
transaction and in consistent reads that must look to the history of this
transaction.
@return	DB_SUCCESS or error code */
UNIV_INTERN
ulint
trx_undo_report_row_operation(
/*==========================*/
	ulint		flags,		/*!< in: if BTR_NO_UNDO_LOG_FLAG bit is
					set, does nothing */
	ulint		op_type,	/*!< in: TRX_UNDO_INSERT_OP or
					TRX_UNDO_MODIFY_OP */
	que_thr_t*	thr,		/*!< in: query thread */
	dict_index_t*	index,		/*!< in: clustered index */
	const dtuple_t*	clust_entry,	/*!< in: in the case of an insert,
					index entry to insert into the
					clustered index, otherwise NULL */
	const upd_t*	update,		/*!< in: in the case of an update,
					the update vector, otherwise NULL */
	ulint		cmpl_info,	/*!< in: compiler info on secondary
					index updates */
	const rec_t*	rec,		/*!< in: in case of an update or delete
					marking, the record in the clustered
					index, otherwise NULL */
	roll_ptr_t*	roll_ptr)	/*!< out: rollback pointer to the
					inserted undo log record,
					0 if BTR_NO_UNDO_LOG
					flag was specified */
{
	trx_t*		trx;
	trx_undo_t*	undo;
	ulint		page_no;
	trx_rseg_t*	rseg;
	mtr_t		mtr;
	ulint		err		= DB_SUCCESS;
	mem_heap_t*	heap		= NULL;
	ulint		offsets_[REC_OFFS_NORMAL_SIZE];
	ulint*		offsets		= offsets_;
	rec_offs_init(offsets_);

	ut_a(dict_index_is_clust(index));

	if (flags & BTR_NO_UNDO_LOG_FLAG) {

		*roll_ptr = 0;

		return(DB_SUCCESS);
	}

	ut_ad(thr);
	ut_ad((op_type != TRX_UNDO_INSERT_OP)
	      || (clust_entry && !update && !rec));

	trx = thr_get_trx(thr);
	rseg = trx->rseg;

	mutex_enter(&(trx->undo_mutex));

	/* If the undo log is not assigned yet, assign one */

	if (op_type == TRX_UNDO_INSERT_OP) {

		if (trx->insert_undo == NULL) {

			err = trx_undo_assign_undo(trx, TRX_UNDO_INSERT);
		}

		undo = trx->insert_undo;

		if (UNIV_UNLIKELY(!undo)) {
			/* Did not succeed */
			mutex_exit(&(trx->undo_mutex));

			return(err);
		}
	} else {
		ut_ad(op_type == TRX_UNDO_MODIFY_OP);

		if (trx->update_undo == NULL) {

			err = trx_undo_assign_undo(trx, TRX_UNDO_UPDATE);

		}

		undo = trx->update_undo;

		if (UNIV_UNLIKELY(!undo)) {
			/* Did not succeed */
			mutex_exit(&(trx->undo_mutex));
			return(err);
		}

		offsets = rec_get_offsets(rec, index, offsets,
					  ULINT_UNDEFINED, &heap);
	}

	page_no = undo->last_page_no;

	mtr_start(&mtr);

	for (;;) {
		buf_block_t*	undo_block;
		page_t*		undo_page;
		ulint		offset;

		undo_block = buf_page_get_gen(undo->space, undo->zip_size,
					      page_no, RW_X_LATCH,
					      undo->guess_block, BUF_GET,
					      __FILE__, __LINE__, &mtr);
		buf_block_dbg_add_level(undo_block, SYNC_TRX_UNDO_PAGE);

		undo_page = buf_block_get_frame(undo_block);

		if (op_type == TRX_UNDO_INSERT_OP) {
			offset = trx_undo_page_report_insert(
				undo_page, trx, index, clust_entry, &mtr);
		} else {
			offset = trx_undo_page_report_modify(
				undo_page, trx, index, rec, offsets, update,
				cmpl_info, &mtr);
		}

		if (UNIV_UNLIKELY(offset == 0)) {
			/* The record did not fit on the page. We erase the
			end segment of the undo log page and write a log
			record of it: this is to ensure that in the debug
			version the replicate page constructed using the log
			records stays identical to the original page */

			trx_undo_erase_page_end(undo_page, &mtr);
			mtr_commit(&mtr);
		} else {
			/* Success */

			mtr_commit(&mtr);

			undo->empty = FALSE;
			undo->top_page_no = page_no;
			undo->top_offset  = offset;
			undo->top_undo_no = trx->undo_no;
			undo->guess_block = undo_block;

			trx->undo_no++;

			mutex_exit(&trx->undo_mutex);

			*roll_ptr = trx_undo_build_roll_ptr(
				op_type == TRX_UNDO_INSERT_OP,
				rseg->id, page_no, offset);
			if (UNIV_LIKELY_NULL(heap)) {
				mem_heap_free(heap);
			}
			return(DB_SUCCESS);
		}

		ut_ad(page_no == undo->last_page_no);

		/* We have to extend the undo log by one page */

		mtr_start(&mtr);

		/* When we add a page to an undo log, this is analogous to
		a pessimistic insert in a B-tree, and we must reserve the
		counterpart of the tree latch, which is the rseg mutex. */

		mutex_enter(&(rseg->mutex));

		page_no = trx_undo_add_page(trx, undo, &mtr);

		mutex_exit(&(rseg->mutex));

		if (UNIV_UNLIKELY(page_no == FIL_NULL)) {
			/* Did not succeed: out of space */

			mutex_exit(&(trx->undo_mutex));
			mtr_commit(&mtr);
			if (UNIV_LIKELY_NULL(heap)) {
				mem_heap_free(heap);
			}
			return(DB_OUT_OF_FILE_SPACE);
		}
	}
}

/*============== BUILDING PREVIOUS VERSION OF A RECORD ===============*/

/******************************************************************//**
Copies an undo record to heap. This function can be called if we know that
the undo log record exists.
@return	own: copy of the record */
UNIV_INTERN
trx_undo_rec_t*
trx_undo_get_undo_rec_low(
/*======================*/
	roll_ptr_t	roll_ptr,	/*!< in: roll pointer to record */
	mem_heap_t*	heap)		/*!< in: memory heap where copied */
{
	trx_undo_rec_t*	undo_rec;
	ulint		rseg_id;
	ulint		page_no;
	ulint		offset;
	const page_t*	undo_page;
	trx_rseg_t*	rseg;
	ibool		is_insert;
	mtr_t		mtr;

	trx_undo_decode_roll_ptr(roll_ptr, &is_insert, &rseg_id, &page_no,
				 &offset);
	rseg = trx_rseg_get_on_id(rseg_id);

	mtr_start(&mtr);

	undo_page = trx_undo_page_get_s_latched(rseg->space, rseg->zip_size,
						page_no, &mtr);

	undo_rec = trx_undo_rec_copy(undo_page + offset, heap);

	mtr_commit(&mtr);

	return(undo_rec);
}

/******************************************************************//**
Copies an undo record to heap.

NOTE: the caller must have latches on the clustered index page and
purge_view.

@return DB_SUCCESS, or DB_MISSING_HISTORY if the undo log has been
truncated and we cannot fetch the old version */
static
ulint
trx_undo_get_undo_rec(
/*==================*/
	roll_ptr_t	roll_ptr,	/*!< in: roll pointer to record */
	trx_id_t	trx_id,		/*!< in: id of the trx that generated
					the roll pointer: it points to an
					undo log of this transaction */
	trx_undo_rec_t** undo_rec,	/*!< out, own: copy of the record */
	mem_heap_t*	heap)		/*!< in: memory heap where copied */
{
	ibool		missing_history;

	rw_lock_s_lock(&purge_sys->latch);
	missing_history = read_view_sees_trx_id(purge_sys->view, trx_id);
	rw_lock_s_unlock(&purge_sys->latch);

	if (UNIV_UNLIKELY(missing_history)) {

		/* It may be that the necessary undo log has already been
		deleted */

		return(DB_MISSING_HISTORY);
	}

	*undo_rec = trx_undo_get_undo_rec_low(roll_ptr, heap);

	return(DB_SUCCESS);
}

#ifdef UNIV_DEBUG
#define ATTRIB_USED_ONLY_IN_DEBUG
#else /* UNIV_DEBUG */
#define ATTRIB_USED_ONLY_IN_DEBUG	__attribute__((unused))
#endif /* UNIV_DEBUG */

/*******************************************************************//**
Build a previous version of a clustered index record. The caller must
hold a latch on the index page of the clustered index record, to
guarantee that the stack of versions is locked all the way down to the
purge_sys->view.
@return DB_SUCCESS, or DB_MISSING_HISTORY if the previous version is
earlier than purge_view, which means that it may have been removed */
UNIV_INTERN
ulint
trx_undo_prev_version_build(
/*========================*/
	const rec_t*	index_rec ATTRIB_USED_ONLY_IN_DEBUG,
				/*!< in: clustered index record in the
				index tree */
	mtr_t*		index_mtr ATTRIB_USED_ONLY_IN_DEBUG,
				/*!< in: mtr which contains the latch to
				index_rec page and purge_view */
	const rec_t*	rec,	/*!< in: version of a clustered index record */
	dict_index_t*	index,	/*!< in: clustered index */
	ulint*		offsets,/*!< in: rec_get_offsets(rec, index) */
	mem_heap_t*	heap,	/*!< in: memory heap from which the memory
				needed is allocated */
	rec_t**		old_vers)/*!< out, own: previous version, or NULL if
				rec is the first inserted version, or if
				history data has been deleted (an error),
				or if the purge COULD have removed the version
				though it has not yet done so */
{
	trx_undo_rec_t*	undo_rec	= NULL;
	dtuple_t*	entry;
	trx_id_t	rec_trx_id;
	ulint		type;
	undo_no_t	undo_no;
	table_id_t	table_id;
	trx_id_t	trx_id;
	roll_ptr_t	roll_ptr;
	roll_ptr_t	old_roll_ptr;
	upd_t*		update;
	byte*		ptr;
	ulint		info_bits;
	ulint		cmpl_info;
	ibool		dummy_extern;
	byte*		buf;
	ulint		err;
#ifdef UNIV_SYNC_DEBUG
	ut_ad(!rw_lock_own(&purge_sys->latch, RW_LOCK_SHARED));
#endif /* UNIV_SYNC_DEBUG */
	ut_ad(mtr_memo_contains_page(index_mtr, index_rec, MTR_MEMO_PAGE_S_FIX)
	      || mtr_memo_contains_page(index_mtr, index_rec,
					MTR_MEMO_PAGE_X_FIX));
	ut_ad(rec_offs_validate(rec, index, offsets));
	ut_a(dict_index_is_clust(index));

	roll_ptr = row_get_rec_roll_ptr(rec, index, offsets);
	old_roll_ptr = roll_ptr;

	*old_vers = NULL;

	if (trx_undo_roll_ptr_is_insert(roll_ptr)) {

		/* The record rec is the first inserted version */

		return(DB_SUCCESS);
	}

	rec_trx_id = row_get_rec_trx_id(rec, index, offsets);

	err = trx_undo_get_undo_rec(roll_ptr, rec_trx_id, &undo_rec, heap);

	if (UNIV_UNLIKELY(err != DB_SUCCESS)) {
		/* The undo record may already have been purged.
		This should never happen for user transactions, but
		it can happen in purge. */
		ut_ad(err == DB_MISSING_HISTORY);

		return(err);
	}

	ptr = trx_undo_rec_get_pars(undo_rec, &type, &cmpl_info,
				    &dummy_extern, &undo_no, &table_id);

	ptr = trx_undo_update_rec_get_sys_cols(ptr, &trx_id, &roll_ptr,
					       &info_bits);

	/* (a) If a clustered index record version is such that the
	trx id stamp in it is bigger than purge_sys->view, then the
	BLOBs in that version are known to exist (the purge has not
	progressed that far);

	(b) if the version is the first version such that trx id in it
	is less than purge_sys->view, and it is not delete-marked,
	then the BLOBs in that version are known to exist (the purge
	cannot have purged the BLOBs referenced by that version
	yet).

	This function does not fetch any BLOBs.  The callers might, by
	possibly invoking row_ext_create() via row_build().  However,
	they should have all needed information in the *old_vers
	returned by this function.  This is because *old_vers is based
	on the transaction undo log records.  The function
	trx_undo_page_fetch_ext() will write BLOB prefixes to the
	transaction undo log that are at least as long as the longest
	possible column prefix in a secondary index.  Thus, secondary
	index entries for *old_vers can be constructed without
	dereferencing any BLOB pointers. */

	ptr = trx_undo_rec_skip_row_ref(ptr, index);

	ptr = trx_undo_update_rec_get_update(ptr, index, type, trx_id,
					     roll_ptr, info_bits,
					     NULL, heap, &update);
	ut_a(table_id == index->table->id);
	ut_a(ptr);

	if (row_upd_changes_field_size_or_external(index, offsets, update)) {
		ulint	n_ext;

		/* We have to set the appropriate extern storage bits in the
		old version of the record: the extern bits in rec for those
		fields that update does NOT update, as well as the bits for
		those fields that update updates to become externally stored
		fields. Store the info: */

		entry = row_rec_to_index_entry(ROW_COPY_DATA, rec, index,
					       offsets, &n_ext, heap);
		n_ext += btr_push_update_extern_fields(entry, update, heap);
		/* The page containing the clustered index record
		corresponding to entry is latched in mtr.  Thus the
		following call is safe. */
		row_upd_index_replace_new_col_vals(entry, index, update, heap);

		buf = mem_heap_alloc(heap, rec_get_converted_size(index, entry,
								  n_ext));

		*old_vers = rec_convert_dtuple_to_rec(buf, index,
						      entry, n_ext);
	} else {
		buf = mem_heap_alloc(heap, rec_offs_size(offsets));
		*old_vers = rec_copy(buf, rec, offsets);
		rec_offs_make_valid(*old_vers, index, offsets);
		row_upd_rec_in_place(*old_vers, index, offsets, update, NULL);
	}

	return(DB_SUCCESS);
}
#endif /* !UNIV_HOTBACKUP */<|MERGE_RESOLUTION|>--- conflicted
+++ resolved
@@ -353,14 +353,10 @@
 		ut_ad(*len > *orig_len);
 		/* @see dtuple_convert_big_rec() */
 		ut_ad(*len >= BTR_EXTERN_FIELD_REF_SIZE);
+
 		/* we do not have access to index->table here
-<<<<<<< HEAD
 		ut_ad(dict_table_get_format(index->table) >= UNIV_FORMAT_B
-		      || *len >= REC_MAX_INDEX_COL_LEN
-=======
-		ut_ad(dict_table_get_format(index->table) >= DICT_TF_FORMAT_ZIP
 		      || *len >= col->max_prefix
->>>>>>> bd708b42
 		      + BTR_EXTERN_FIELD_REF_SIZE);
 		*/
 
@@ -1114,7 +1110,7 @@
 				ut_a(dict_table_get_format(index->table)
 				     >= UNIV_FORMAT_B
 				     || dfield_get_len(dfield)
-				     >= REC_ANTELOPE_MAX_INDEX_COL_LEN 
+				     >= REC_ANTELOPE_MAX_INDEX_COL_LEN
 				     + BTR_EXTERN_FIELD_REF_SIZE);
 			}
 		}
