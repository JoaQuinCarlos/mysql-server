/*****************************************************************************

Copyright (c) 1995, 2015, Oracle and/or its affiliates. All Rights Reserved.
Copyright (c) 2008, 2009 Google Inc.
Copyright (c) 2009, Percona Inc.

Portions of this file contain modifications contributed and copyrighted by
Google, Inc. Those modifications are gratefully acknowledged and are described
briefly in the InnoDB documentation. The contributions by Google are
incorporated with their permission, and subject to the conditions contained in
the file COPYING.Google.

Portions of this file contain modifications contributed and copyrighted
by Percona Inc.. Those modifications are
gratefully acknowledged and are described briefly in the InnoDB
documentation. The contributions by Percona Inc. are incorporated with
their permission, and subject to the conditions contained in the file
COPYING.Percona.

This program is free software; you can redistribute it and/or modify it under
the terms of the GNU General Public License as published by the Free Software
Foundation; version 2 of the License.

This program is distributed in the hope that it will be useful, but WITHOUT
ANY WARRANTY; without even the implied warranty of MERCHANTABILITY or FITNESS
FOR A PARTICULAR PURPOSE. See the GNU General Public License for more details.

You should have received a copy of the GNU General Public License along with
this program; if not, write to the Free Software Foundation, Inc.,
51 Franklin Street, Suite 500, Boston, MA 02110-1335 USA

*****************************************************************************/

/**************************************************//**
@file srv/srv0srv.cc
The database server main program

Created 10/8/1995 Heikki Tuuri
*******************************************************/

#include "my_global.h"
#include "my_thread.h"

#include "mysql/psi/mysql_stage.h"
#include "mysql/psi/psi.h"

#include "ha_prototypes.h"

#include "btr0sea.h"
#include "buf0flu.h"
#include "buf0lru.h"
#include "dict0boot.h"
#include "dict0load.h"
#include "dict0stats_bg.h"
#include "fsp0sysspace.h"
#include "ibuf0ibuf.h"
#include "lock0lock.h"
#include "log0recv.h"
#include "mem0mem.h"
#include "os0proc.h"
#include "pars0pars.h"
#include "que0que.h"
#include "row0mysql.h"
#include "row0trunc.h"
#include "srv0mon.h"
#include "srv0srv.h"
#include "srv0start.h"
#include "sync0sync.h"
#include "trx0i_s.h"
#include "trx0purge.h"
#include "usr0sess.h"
#include "ut0crc32.h"
#include "ut0mem.h"

/* The following is the maximum allowed duration of a lock wait. */
ulint	srv_fatal_semaphore_wait_threshold = 600;

/* How much data manipulation language (DML) statements need to be delayed,
in microseconds, in order to reduce the lagging of the purge thread. */
ulint	srv_dml_needed_delay = 0;

ibool	srv_monitor_active = FALSE;
ibool	srv_error_monitor_active = FALSE;

ibool	srv_buf_dump_thread_active = FALSE;

bool	srv_buf_resize_thread_active = false;

ibool	srv_dict_stats_thread_active = FALSE;

const char*	srv_main_thread_op_info = "";

/* Server parameters which are read from the initfile */

/* The following three are dir paths which are catenated before file
names, where the file name itself may also contain a path */

char*	srv_data_home	= NULL;

/** Rollback files directory, can be absolute. */
char*	srv_undo_dir = NULL;

/** The number of tablespaces to use for rollback segments. */
ulong	srv_undo_tablespaces = 0;

/** The number of UNDO tablespaces that are open and ready to use. */
ulint	srv_undo_tablespaces_open = 0;

/** The number of UNDO tablespaces that are active (hosting some rollback
segment). It is quite possible that some of the tablespaces doesn't host
any of the rollback-segment based on configuration used. */
ulint	srv_undo_tablespaces_active = 0;

/* The number of rollback segments to use */
ulong	srv_undo_logs = 1;

/** Rate at which UNDO records should be purged. */
ulong	srv_purge_rseg_truncate_frequency = 128;

/** Enable or Disable Truncate of UNDO tablespace.
Note: If enabled then UNDO tablespace will be selected for truncate.
While Server waits for undo-tablespace to truncate if user disables
it, truncate action is completed but no new tablespace is marked
for truncate (action is never aborted). */
my_bool	srv_undo_log_truncate = FALSE;

/** Maximum size of undo tablespace. */
unsigned long long	srv_max_undo_log_size;

/** UNDO logs that are not redo logged.
These logs reside in the temp tablespace.*/
const ulong		srv_tmp_undo_logs = 32;

/** Default undo tablespace size in UNIV_PAGEs count (10MB). */
const ulint SRV_UNDO_TABLESPACE_SIZE_IN_PAGES =
	((1024 * 1024) * 10) / UNIV_PAGE_SIZE_DEF;

/** Set if InnoDB must operate in read-only mode. We don't do any
recovery and open all tables in RO mode instead of RW mode. We don't
sync the max trx id to disk either. */
my_bool	srv_read_only_mode;
/** store to its own file each table created by an user; data
dictionary tables are in the system tablespace 0 */
my_bool	srv_file_per_table;
<<<<<<< HEAD
=======
/** The file format to use on new *.ibd files. */
ulint	srv_file_format = 0;
/** Whether to check file format during startup.  A value of
UNIV_FORMAT_MAX + 1 means no checking ie. FALSE.  The default is to
set it to the highest format we support. */
ulint	srv_max_file_format_at_startup = UNIV_FORMAT_MAX;
/** Set if InnoDB operates in read-only mode or innodb-force-recovery
is greater than SRV_FORCE_NO_TRX_UNDO. */
my_bool	high_level_read_only;

#if UNIV_FORMAT_A
# error "UNIV_FORMAT_A must be 0!"
#endif
>>>>>>> 38edb5c0

/** Place locks to records only i.e. do not use next-key locking except
on duplicate key checking and foreign key checking */
ibool	srv_locks_unsafe_for_binlog = FALSE;
/** Sort buffer size in index creation */
ulong	srv_sort_buf_size = 1048576;
/** Maximum modification log file size for online index creation */
unsigned long long	srv_online_max_size;

/* If this flag is TRUE, then we will use the native aio of the
OS (provided we compiled Innobase with it in), otherwise we will
use simulated aio we build below with threads.
Currently we support native aio on windows and linux */
#ifdef _WIN32
my_bool	srv_use_native_aio = TRUE; /* enabled by default on Windows */
#else
my_bool	srv_use_native_aio;
#endif

#ifdef UNIV_DEBUG
/** Force all user tables to use page compression. */
ulong	srv_debug_compress;
#endif /* UNIV_DEBUG */

/*------------------------- LOG FILES ------------------------ */
char*	srv_log_group_home_dir	= NULL;

ulong	srv_n_log_files		= SRV_N_LOG_FILES_MAX;
/* size in database pages */
ulonglong	srv_log_file_size;
ulonglong	srv_log_file_size_requested;
/* size in database pages */
ulong		srv_log_buffer_size;
ulong		srv_flush_log_at_trx_commit = 1;
uint		srv_flush_log_at_timeout = 1;
ulong		srv_page_size = UNIV_PAGE_SIZE_DEF;
ulong		srv_page_size_shift = UNIV_PAGE_SIZE_SHIFT_DEF;
ulong		srv_log_write_ahead_size = 0;

page_size_t	univ_page_size(0, 0, false);

/* Try to flush dirty pages so as to avoid IO bursts at
the checkpoints. */
my_bool	srv_adaptive_flushing	= TRUE;

/* Allow IO bursts at the checkpoints ignoring io_capacity setting. */
my_bool	srv_flush_sync		= TRUE;

/** Maximum number of times allowed to conditionally acquire
mutex before switching to blocking wait on the mutex */
#define MAX_MUTEX_NOWAIT	20

/** Check whether the number of failed nonblocking mutex
acquisition attempts exceeds maximum allowed value. If so,
srv_printf_innodb_monitor() will request mutex acquisition
with mutex_enter(), which will wait until it gets the mutex. */
#define MUTEX_NOWAIT(mutex_skipped)	((mutex_skipped) < MAX_MUTEX_NOWAIT)

/** Requested size in bytes */
ulint	srv_buf_pool_size	= ULINT_MAX;
/** Minimum pool size in bytes */
const ulint	srv_buf_pool_min_size	= 5 * 1024 * 1024;
/** Default pool size in bytes */
const ulint	srv_buf_pool_def_size	= 128 * 1024 * 1024;
/** Requested buffer pool chunk size. Each buffer pool instance consists
of one or more chunks. */
ulong	srv_buf_pool_chunk_unit;
/** Requested number of buffer pool instances */
ulong	srv_buf_pool_instances;
/** Default number of buffer pool instances */
const ulong	srv_buf_pool_instances_default = 0;
/** Number of locks to protect buf_pool->page_hash */
ulong	srv_n_page_hash_locks = 16;
/** Scan depth for LRU flush batch i.e.: number of blocks scanned*/
ulong	srv_LRU_scan_depth	= 1024;
/** Whether or not to flush neighbors of a block */
ulong	srv_flush_neighbors	= 1;
/** Previously requested size */
ulint	srv_buf_pool_old_size	= 0;
/** Current size as scaling factor for the other components */
ulint	srv_buf_pool_base_size	= 0;
/** Current size in bytes */
ulint	srv_buf_pool_curr_size	= 0;
/** Dump this % of each buffer pool during BP dump */
ulong	srv_buf_pool_dump_pct;
/** Lock table size in bytes */
ulint	srv_lock_table_size	= ULINT_MAX;

/* This parameter is deprecated. Use srv_n_io_[read|write]_threads
instead. */
ulong	srv_n_read_io_threads;
ulong	srv_n_write_io_threads;

/* Switch to enable random read ahead. */
my_bool	srv_random_read_ahead	= FALSE;
/* User settable value of the number of pages that must be present
in the buffer cache and accessed sequentially for InnoDB to trigger a
readahead request. */
ulong	srv_read_ahead_threshold	= 56;

/** Maximum on-disk size of change buffer in terms of percentage
of the buffer pool. */
uint	srv_change_buffer_max_size = CHANGE_BUFFER_DEFAULT_SIZE;

#ifndef _WIN32
enum srv_unix_flush_t	srv_unix_file_flush_method = SRV_UNIX_FSYNC;
#else
enum srv_win_flush_t	srv_win_file_flush_method = SRV_WIN_IO_UNBUFFERED;
#endif /* _WIN32 */

ulint	srv_max_n_open_files	  = 300;

/* Number of IO operations per second the server can do */
ulong	srv_io_capacity         = 200;
ulong	srv_max_io_capacity     = 400;

/* The number of page cleaner threads to use.*/
ulong	srv_n_page_cleaners = 4;

/* The InnoDB main thread tries to keep the ratio of modified pages
in the buffer pool to all database pages in the buffer pool smaller than
the following number. But it is not guaranteed that the value stays below
that during a time of heavy update/insert activity. */

double	srv_max_buf_pool_modified_pct	= 75.0;
double	srv_max_dirty_pages_pct_lwm	= 0.0;

/* This is the percentage of log capacity at which adaptive flushing,
if enabled, will kick in. */
ulong	srv_adaptive_flushing_lwm	= 10;

/* Number of iterations over which adaptive flushing is averaged. */
ulong	srv_flushing_avg_loops		= 30;

/* The number of purge threads to use.*/
ulong	srv_n_purge_threads = 4;

/* the number of pages to purge in one batch */
ulong	srv_purge_batch_size = 20;

/* Internal setting for "innodb_stats_method". Decides how InnoDB treats
NULL value when collecting statistics. By default, it is set to
SRV_STATS_NULLS_EQUAL(0), ie. all NULL value are treated equal */
ulong srv_innodb_stats_method = SRV_STATS_NULLS_EQUAL;

srv_stats_t	srv_stats;

/* structure to pass status variables to MySQL */
export_var_t export_vars;

/** Normally 0. When nonzero, skip some phases of crash recovery,
starting from SRV_FORCE_IGNORE_CORRUPT, so that data can be recovered
by SELECT or mysqldump. When this is nonzero, we do not allow any user
modifications to the data. */
ulong	srv_force_recovery;
#ifndef DBUG_OFF
/** Inject a crash at different steps of the recovery process.
This is for testing and debugging only. */
ulong	srv_force_recovery_crash;
#endif /* !DBUG_OFF */

/** Print all user-level transactions deadlocks to mysqld stderr */

my_bool	srv_print_all_deadlocks = FALSE;

/** Enable INFORMATION_SCHEMA.innodb_cmp_per_index */
my_bool	srv_cmp_per_index_enabled = FALSE;

/* If the following is set to 1 then we do not run purge and insert buffer
merge to completion before shutdown. If it is set to 2, do not even flush the
buffer pool to data files at the shutdown: we effectively 'crash'
InnoDB (but lose no committed transactions). */
ulint	srv_fast_shutdown	= 0;

/* Generate a innodb_status.<pid> file */
ibool	srv_innodb_status	= FALSE;

/* When estimating number of different key values in an index, sample
this many index pages, there are 2 ways to calculate statistics:
* persistent stats that are calculated by ANALYZE TABLE and saved
  in the innodb database.
* quick transient stats, that are used if persistent stats for the given
  table/index are not found in the innodb database */
unsigned long long	srv_stats_transient_sample_pages = 8;
my_bool		srv_stats_persistent = TRUE;
unsigned long long	srv_stats_persistent_sample_pages = 20;
my_bool		srv_stats_auto_recalc = TRUE;

ibool	srv_use_doublewrite_buf	= TRUE;

/** doublewrite buffer is 1MB is size i.e.: it can hold 128 16K pages.
The following parameter is the size of the buffer that is used for
batch flushing i.e.: LRU flushing and flush_list flushing. The rest
of the pages are used for single page flushing. */
ulong	srv_doublewrite_batch_size	= 120;

ulong	srv_replication_delay		= 0;

ulong	srv_log_checksum_algorithm	= SRV_CHECKSUM_ALGORITHM_INNODB;

/*-------------------------------------------*/
ulong	srv_n_spin_wait_rounds	= 30;
ulong	srv_spin_wait_delay	= 6;
ibool	srv_priority_boost	= TRUE;

static ulint		srv_n_rows_inserted_old		= 0;
static ulint		srv_n_rows_updated_old		= 0;
static ulint		srv_n_rows_deleted_old		= 0;
static ulint		srv_n_rows_read_old		= 0;

ulint	srv_truncated_status_writes	= 0;
ulint	srv_available_undo_logs         = 0;

/* Set the following to 0 if you want InnoDB to write messages on
stderr on startup/shutdown. */
ibool	srv_print_verbose_log		= TRUE;
my_bool	srv_print_innodb_monitor	= FALSE;
my_bool	srv_print_innodb_lock_monitor	= FALSE;

/* Array of English strings describing the current state of an
i/o handler thread */

const char* srv_io_thread_op_info[SRV_MAX_N_IO_THREADS];
const char* srv_io_thread_function[SRV_MAX_N_IO_THREADS];

static time_t	srv_last_monitor_time;

static ib_mutex_t	srv_innodb_monitor_mutex;

/** Mutex protecting page_zip_stat_per_index */
ib_mutex_t	page_zip_stat_per_index_mutex;

/* Mutex for locking srv_monitor_file. Not created if srv_read_only_mode */
ib_mutex_t	srv_monitor_file_mutex;

/** Temporary file for innodb monitor output */
FILE*	srv_monitor_file;
/** Mutex for locking srv_dict_tmpfile. Not created if srv_read_only_mode.
This mutex has a very high rank; threads reserving it should not
be holding any InnoDB latches. */
ib_mutex_t	srv_dict_tmpfile_mutex;
/** Temporary file for output from the data dictionary */
FILE*	srv_dict_tmpfile;
/** Mutex for locking srv_misc_tmpfile. Not created if srv_read_only_mode.
This mutex has a very low rank; threads reserving it should not
acquire any further latches or sleep before releasing this one. */
ib_mutex_t	srv_misc_tmpfile_mutex;
/** Temporary file for miscellanous diagnostic output */
FILE*	srv_misc_tmpfile;

static ulint	srv_main_thread_process_no	= 0;
static ulint	srv_main_thread_id		= 0;

/* The following counts are used by the srv_master_thread. */

/** Iterations of the loop bounded by 'srv_active' label. */
static ulint		srv_main_active_loops		= 0;
/** Iterations of the loop bounded by the 'srv_idle' label. */
static ulint		srv_main_idle_loops		= 0;
/** Iterations of the loop bounded by the 'srv_shutdown' label. */
static ulint		srv_main_shutdown_loops		= 0;
/** Log writes involving flush. */
static ulint		srv_log_writes_and_flush	= 0;

/* This is only ever touched by the master thread. It records the
time when the last flush of log file has happened. The master
thread ensures that we flush the log files at least once per
second. */
static time_t	srv_last_log_flush_time;

/* Interval in seconds at which various tasks are performed by the
master thread when server is active. In order to balance the workload,
we should try to keep intervals such that they are not multiple of
each other. For example, if we have intervals for various tasks
defined as 5, 10, 15, 60 then all tasks will be performed when
current_time % 60 == 0 and no tasks will be performed when
current_time % 5 != 0. */

# define	SRV_MASTER_CHECKPOINT_INTERVAL		(7)
# define	SRV_MASTER_DICT_LRU_INTERVAL		(47)

/** Acquire the system_mutex. */
#define srv_sys_mutex_enter() do {			\
	mutex_enter(&srv_sys->mutex);			\
} while (0)

/** Test if the system mutex is owned. */
#define srv_sys_mutex_own() (mutex_own(&srv_sys->mutex)	\
			     && !srv_read_only_mode)

/** Release the system mutex. */
#define srv_sys_mutex_exit() do {			\
	mutex_exit(&srv_sys->mutex);			\
} while (0)

/*
	IMPLEMENTATION OF THE SERVER MAIN PROGRAM
	=========================================

There is the following analogue between this database
server and an operating system kernel:

DB concept			equivalent OS concept
----------			---------------------
transaction		--	process;

query thread		--	thread;

lock			--	semaphore;

kernel			--	kernel;

query thread execution:
(a) without lock mutex
reserved		--	process executing in user mode;
(b) with lock mutex reserved
			--	process executing in kernel mode;

The server has several backgroind threads all running at the same
priority as user threads. It periodically checks if here is anything
happening in the server which requires intervention of the master
thread. Such situations may be, for example, when flushing of dirty
blocks is needed in the buffer pool or old version of database rows
have to be cleaned away (purged). The user can configure a separate
dedicated purge thread(s) too, in which case the master thread does not
do any purging.

The threads which we call user threads serve the queries of the MySQL
server. They run at normal priority.

When there is no activity in the system, also the master thread
suspends itself to wait for an event making the server totally silent.

There is still one complication in our server design. If a
background utility thread obtains a resource (e.g., mutex) needed by a user
thread, and there is also some other user activity in the system,
the user thread may have to wait indefinitely long for the
resource, as the OS does not schedule a background thread if
there is some other runnable user thread. This problem is called
priority inversion in real-time programming.

One solution to the priority inversion problem would be to keep record
of which thread owns which resource and in the above case boost the
priority of the background thread so that it will be scheduled and it
can release the resource.  This solution is called priority inheritance
in real-time programming.  A drawback of this solution is that the overhead
of acquiring a mutex increases slightly, maybe 0.2 microseconds on a 100
MHz Pentium, because the thread has to call os_thread_get_curr_id.  This may
be compared to 0.5 microsecond overhead for a mutex lock-unlock pair. Note
that the thread cannot store the information in the resource , say mutex,
itself, because competing threads could wipe out the information if it is
stored before acquiring the mutex, and if it stored afterwards, the
information is outdated for the time of one machine instruction, at least.
(To be precise, the information could be stored to lock_word in mutex if
the machine supports atomic swap.)

The above solution with priority inheritance may become actual in the
future, currently we do not implement any priority twiddling solution.
Our general aim is to reduce the contention of all mutexes by making
them more fine grained.

The thread table contains information of the current status of each
thread existing in the system, and also the event semaphores used in
suspending the master thread and utility threads when they have nothing
to do.  The thread table can be seen as an analogue to the process table
in a traditional Unix implementation. */

/** The server system struct */
struct srv_sys_t{
	ib_mutex_t	tasks_mutex;		/*!< variable protecting the
						tasks queue */
	UT_LIST_BASE_NODE_T(que_thr_t)
			tasks;			/*!< task queue */

	ib_mutex_t	mutex;			/*!< variable protecting the
						fields below. */
	ulint		n_sys_threads;		/*!< size of the sys_threads
						array */

	srv_slot_t*	sys_threads;		/*!< server thread table */

	ulint		n_threads_active[SRV_MASTER + 1];
						/*!< number of threads active
						in a thread class */

	srv_stats_t::ulint_ctr_1_t
			activity_count;		/*!< For tracking server
						activity */
};

static srv_sys_t*	srv_sys	= NULL;

/** Event to signal the monitor thread. */
os_event_t	srv_monitor_event;

/** Event to signal the error thread */
os_event_t	srv_error_event;

/** Event to signal the buffer pool dump/load thread */
os_event_t	srv_buf_dump_event;

/** Event to signal the buffer pool resize thread */
os_event_t	srv_buf_resize_event;

/** The buffer pool dump/load file name */
char*	srv_buf_dump_filename;

/** Boolean config knobs that tell InnoDB to dump the buffer pool at shutdown
and/or load it during startup. */
char	srv_buffer_pool_dump_at_shutdown = TRUE;
char	srv_buffer_pool_load_at_startup = TRUE;

/** Slot index in the srv_sys->sys_threads array for the purge thread. */
static const ulint	SRV_PURGE_SLOT	= 1;

/** Slot index in the srv_sys->sys_threads array for the master thread. */
static const ulint	SRV_MASTER_SLOT = 0;

#ifdef HAVE_PSI_STAGE_INTERFACE
/** Performance schema stage event for monitoring ALTER TABLE progress
everything after flush log_make_checkpoint_at(). */
PSI_stage_info	srv_stage_alter_table_end
	= {0, "alter table (end)", PSI_FLAG_STAGE_PROGRESS};

/** Performance schema stage event for monitoring ALTER TABLE progress
log_make_checkpoint_at(). */
PSI_stage_info	srv_stage_alter_table_flush
	= {0, "alter table (flush)", PSI_FLAG_STAGE_PROGRESS};

/** Performance schema stage event for monitoring ALTER TABLE progress
row_merge_insert_index_tuples(). */
PSI_stage_info	srv_stage_alter_table_insert
	= {0, "alter table (insert)", PSI_FLAG_STAGE_PROGRESS};

/** Performance schema stage event for monitoring ALTER TABLE progress
row_log_apply(). */
PSI_stage_info	srv_stage_alter_table_log_index
	= {0, "alter table (log apply index)", PSI_FLAG_STAGE_PROGRESS};

/** Performance schema stage event for monitoring ALTER TABLE progress
row_log_table_apply(). */
PSI_stage_info	srv_stage_alter_table_log_table
	= {0, "alter table (log apply table)", PSI_FLAG_STAGE_PROGRESS};

/** Performance schema stage event for monitoring ALTER TABLE progress
row_merge_sort(). */
PSI_stage_info	srv_stage_alter_table_merge_sort
	= {0, "alter table (merge sort)", PSI_FLAG_STAGE_PROGRESS};

/** Performance schema stage event for monitoring ALTER TABLE progress
row_merge_read_clustered_index(). */
PSI_stage_info	srv_stage_alter_table_read_pk_internal_sort
	= {0, "alter table (read PK and internal sort)", PSI_FLAG_STAGE_PROGRESS};

/** Performance schema stage event for monitoring buffer pool load progress. */
PSI_stage_info	srv_stage_buffer_pool_load
	= {0, "buffer pool load", PSI_FLAG_STAGE_PROGRESS};
#endif /* HAVE_PSI_STAGE_INTERFACE */

/*********************************************************************//**
Prints counters for work done by srv_master_thread. */
static
void
srv_print_master_thread_info(
/*=========================*/
	FILE  *file)    /* in: output stream */
{
	fprintf(file, "srv_master_thread loops: %lu srv_active,"
		" %lu srv_shutdown, %lu srv_idle\n",
		srv_main_active_loops,
		srv_main_shutdown_loops,
		srv_main_idle_loops);
	fprintf(file, "srv_master_thread log flush and writes: %lu\n",
		srv_log_writes_and_flush);
}

/*********************************************************************//**
Sets the info describing an i/o thread current state. */
void
srv_set_io_thread_op_info(
/*======================*/
	ulint		i,	/*!< in: the 'segment' of the i/o thread */
	const char*	str)	/*!< in: constant char string describing the
				state */
{
	ut_a(i < SRV_MAX_N_IO_THREADS);

	srv_io_thread_op_info[i] = str;
}

/*********************************************************************//**
Resets the info describing an i/o thread current state. */
void
srv_reset_io_thread_op_info()
/*=========================*/
{
	for (ulint i = 0; i < UT_ARR_SIZE(srv_io_thread_op_info); ++i) {
		srv_io_thread_op_info[i] = "not started yet";
	}
}

#ifdef UNIV_DEBUG
/*********************************************************************//**
Validates the type of a thread table slot.
@return TRUE if ok */
static
ibool
srv_thread_type_validate(
/*=====================*/
	srv_thread_type	type)	/*!< in: thread type */
{
	switch (type) {
	case SRV_NONE:
		break;
	case SRV_WORKER:
	case SRV_PURGE:
	case SRV_MASTER:
		return(TRUE);
	}
	ut_error;
	return(FALSE);
}
#endif /* UNIV_DEBUG */

/*********************************************************************//**
Gets the type of a thread table slot.
@return thread type */
static
srv_thread_type
srv_slot_get_type(
/*==============*/
	const srv_slot_t*	slot)	/*!< in: thread slot */
{
	srv_thread_type	type = slot->type;
	ut_ad(srv_thread_type_validate(type));
	return(type);
}

/*********************************************************************//**
Reserves a slot in the thread table for the current thread.
@return reserved slot */
static
srv_slot_t*
srv_reserve_slot(
/*=============*/
	srv_thread_type	type)	/*!< in: type of the thread */
{
	srv_slot_t*	slot = 0;

	srv_sys_mutex_enter();

	ut_ad(srv_thread_type_validate(type));

	switch (type) {
	case SRV_MASTER:
		slot = &srv_sys->sys_threads[SRV_MASTER_SLOT];
		break;

	case SRV_PURGE:
		slot = &srv_sys->sys_threads[SRV_PURGE_SLOT];
		break;

	case SRV_WORKER:
		/* Find an empty slot, skip the master and purge slots. */
		for (slot = &srv_sys->sys_threads[2];
		     slot->in_use;
		     ++slot) {

			ut_a(slot < &srv_sys->sys_threads[
			     srv_sys->n_sys_threads]);
		}
		break;

	case SRV_NONE:
		ut_error;
	}

	ut_a(!slot->in_use);

	slot->in_use = TRUE;
	slot->suspended = FALSE;
	slot->type = type;

	ut_ad(srv_slot_get_type(slot) == type);

	++srv_sys->n_threads_active[type];

	srv_sys_mutex_exit();

	return(slot);
}

/*********************************************************************//**
Suspends the calling thread to wait for the event in its thread slot.
@return the current signal count of the event. */
static
int64_t
srv_suspend_thread_low(
/*===================*/
	srv_slot_t*	slot)	/*!< in/out: thread slot */
{

	ut_ad(!srv_read_only_mode);
	ut_ad(srv_sys_mutex_own());

	ut_ad(slot->in_use);

	srv_thread_type	type = srv_slot_get_type(slot);

	switch (type) {
	case SRV_NONE:
		ut_error;

	case SRV_MASTER:
		/* We have only one master thread and it
		should be the first entry always. */
		ut_a(srv_sys->n_threads_active[type] == 1);
		break;

	case SRV_PURGE:
		/* We have only one purge coordinator thread
		and it should be the second entry always. */
		ut_a(srv_sys->n_threads_active[type] == 1);
		break;

	case SRV_WORKER:
		ut_a(srv_n_purge_threads > 1);
		ut_a(srv_sys->n_threads_active[type] > 0);
		break;
	}

	ut_a(!slot->suspended);
	slot->suspended = TRUE;

	ut_a(srv_sys->n_threads_active[type] > 0);

	srv_sys->n_threads_active[type]--;

	return(os_event_reset(slot->event));
}

/*********************************************************************//**
Suspends the calling thread to wait for the event in its thread slot.
@return the current signal count of the event. */
static
int64_t
srv_suspend_thread(
/*===============*/
	srv_slot_t*	slot)	/*!< in/out: thread slot */
{
	srv_sys_mutex_enter();

	int64_t		sig_count = srv_suspend_thread_low(slot);

	srv_sys_mutex_exit();

	return(sig_count);
}

/*********************************************************************//**
Releases threads of the type given from suspension in the thread table.
NOTE! The server mutex has to be reserved by the caller!
@return number of threads released: this may be less than n if not
        enough threads were suspended at the moment. */
ulint
srv_release_threads(
/*================*/
	srv_thread_type	type,	/*!< in: thread type */
	ulint		n)	/*!< in: number of threads to release */
{
	ulint		i;
	ulint		count	= 0;

	ut_ad(srv_thread_type_validate(type));
	ut_ad(n > 0);

	srv_sys_mutex_enter();

	for (i = 0; i < srv_sys->n_sys_threads; i++) {
		srv_slot_t*	slot;

		slot = &srv_sys->sys_threads[i];

		if (slot->in_use
		    && srv_slot_get_type(slot) == type
		    && slot->suspended) {

			switch (type) {
			case SRV_NONE:
				ut_error;

			case SRV_MASTER:
				/* We have only one master thread and it
				should be the first entry always. */
				ut_a(n == 1);
				ut_a(i == SRV_MASTER_SLOT);
				ut_a(srv_sys->n_threads_active[type] == 0);
				break;

			case SRV_PURGE:
				/* We have only one purge coordinator thread
				and it should be the second entry always. */
				ut_a(n == 1);
				ut_a(i == SRV_PURGE_SLOT);
				ut_a(srv_n_purge_threads > 0);
				ut_a(srv_sys->n_threads_active[type] == 0);
				break;

			case SRV_WORKER:
				ut_a(srv_n_purge_threads > 1);
				ut_a(srv_sys->n_threads_active[type]
				     < srv_n_purge_threads - 1);
				break;
			}

			slot->suspended = FALSE;

			++srv_sys->n_threads_active[type];

			os_event_set(slot->event);

			if (++count == n) {
				break;
			}
		}
	}

	srv_sys_mutex_exit();

	return(count);
}

/*********************************************************************//**
Release a thread's slot. */
static
void
srv_free_slot(
/*==========*/
	srv_slot_t*	slot)	/*!< in/out: thread slot */
{
	srv_sys_mutex_enter();

	if (!slot->suspended) {
		/* Mark the thread as inactive. */
		srv_suspend_thread_low(slot);
	}

	/* Free the slot for reuse. */
	ut_ad(slot->in_use);
	slot->in_use = FALSE;

	srv_sys_mutex_exit();
}

/*********************************************************************//**
Initializes the server. */
static
void
srv_init(void)
/*==========*/
{
	ulint	n_sys_threads = 0;
	ulint	srv_sys_sz = sizeof(*srv_sys);

	mutex_create(LATCH_ID_SRV_INNODB_MONITOR, &srv_innodb_monitor_mutex);

	if (!srv_read_only_mode) {

		/* Number of purge threads + master thread */
		n_sys_threads = srv_n_purge_threads + 1;

		srv_sys_sz += n_sys_threads * sizeof(*srv_sys->sys_threads);
	}

	srv_sys = static_cast<srv_sys_t*>(ut_zalloc_nokey(srv_sys_sz));

	srv_sys->n_sys_threads = n_sys_threads;

	/* Even in read-only mode we flush pages related to intrinsic table
	and so mutex creation is needed. */
	{

		mutex_create(LATCH_ID_SRV_SYS, &srv_sys->mutex);

		mutex_create(LATCH_ID_SRV_SYS_TASKS, &srv_sys->tasks_mutex);

		srv_sys->sys_threads = (srv_slot_t*) &srv_sys[1];

		for (ulint i = 0; i < srv_sys->n_sys_threads; ++i) {
			srv_slot_t*	slot = &srv_sys->sys_threads[i];

			slot->event = os_event_create(0);

			ut_a(slot->event);
		}

		srv_error_event = os_event_create(0);

		srv_monitor_event = os_event_create(0);

		srv_buf_dump_event = os_event_create(0);

		buf_flush_event = os_event_create("buf_flush_event");

		UT_LIST_INIT(srv_sys->tasks, &que_thr_t::queue);
	}

	srv_buf_resize_event = os_event_create(0);

	/* page_zip_stat_per_index_mutex is acquired from:
	1. page_zip_compress() (after SYNC_FSP)
	2. page_zip_decompress()
	3. i_s_cmp_per_index_fill_low() (where SYNC_DICT is acquired)
	4. innodb_cmp_per_index_update(), no other latches
	since we do not acquire any other latches while holding this mutex,
	it can have very low level. We pick SYNC_ANY_LATCH for it. */
	mutex_create(LATCH_ID_PAGE_ZIP_STAT_PER_INDEX,
		     &page_zip_stat_per_index_mutex);

	/* Create dummy indexes for infimum and supremum records */

	dict_ind_init();

	/* Initialize some INFORMATION SCHEMA internal structures */
	trx_i_s_cache_init(trx_i_s_cache);

	ut_crc32_init();

	dict_mem_init();
}

/*********************************************************************//**
Frees the data structures created in srv_init(). */
void
srv_free(void)
/*==========*/
{
	mutex_free(&srv_innodb_monitor_mutex);
	mutex_free(&page_zip_stat_per_index_mutex);

	{
		mutex_free(&srv_sys->mutex);
		mutex_free(&srv_sys->tasks_mutex);

		for (ulint i = 0; i < srv_sys->n_sys_threads; ++i) {
			srv_slot_t*	slot = &srv_sys->sys_threads[i];

			os_event_destroy(slot->event);
		}

		os_event_destroy(srv_error_event);
		os_event_destroy(srv_monitor_event);
		os_event_destroy(srv_buf_dump_event);
		os_event_destroy(buf_flush_event);
	}

	os_event_destroy(srv_buf_resize_event);

	trx_i_s_cache_free(trx_i_s_cache);

	ut_free(srv_sys);

	srv_sys = 0;
}

/*********************************************************************//**
Initializes the synchronization primitives, memory system, and the thread
local storage. */
static
void
srv_general_init(void)
/*==================*/
{
	sync_check_init();
	/* Reset the system variables in the recovery module. */
	recv_sys_var_init();
	os_thread_init();
	trx_pool_init();
	que_init();
	row_mysql_init();
}

/*********************************************************************//**
Boots the InnoDB server. */
void
srv_boot(void)
/*==========*/
{
	/* Initialize synchronization primitives, memory management, and thread
	local storage */

	srv_general_init();

	/* Initialize this module */

	srv_init();
}

/******************************************************************//**
Refreshes the values used to calculate per-second averages. */
static
void
srv_refresh_innodb_monitor_stats(void)
/*==================================*/
{
	mutex_enter(&srv_innodb_monitor_mutex);

	srv_last_monitor_time = time(NULL);

	os_aio_refresh_stats();

	btr_cur_n_sea_old = btr_cur_n_sea;
	btr_cur_n_non_sea_old = btr_cur_n_non_sea;

	log_refresh_stats();

	buf_refresh_io_stats_all();

	srv_n_rows_inserted_old = srv_stats.n_rows_inserted;
	srv_n_rows_updated_old = srv_stats.n_rows_updated;
	srv_n_rows_deleted_old = srv_stats.n_rows_deleted;
	srv_n_rows_read_old = srv_stats.n_rows_read;

	mutex_exit(&srv_innodb_monitor_mutex);
}

/******************************************************************//**
Outputs to a file the output of the InnoDB Monitor.
@return FALSE if not all information printed
due to failure to obtain necessary mutex */
ibool
srv_printf_innodb_monitor(
/*======================*/
	FILE*	file,		/*!< in: output stream */
	ibool	nowait,		/*!< in: whether to wait for the
				lock_sys_t:: mutex */
	ulint*	trx_start_pos,	/*!< out: file position of the start of
				the list of active transactions */
	ulint*	trx_end)	/*!< out: file position of the end of
				the list of active transactions */
{
	double	time_elapsed;
	time_t	current_time;
	ulint	n_reserved;
	ibool	ret;

	mutex_enter(&srv_innodb_monitor_mutex);

	current_time = time(NULL);

	/* We add 0.001 seconds to time_elapsed to prevent division
	by zero if two users happen to call SHOW ENGINE INNODB STATUS at the
	same time */

	time_elapsed = difftime(current_time, srv_last_monitor_time)
		+ 0.001;

	srv_last_monitor_time = time(NULL);

	fputs("\n=====================================\n", file);

	ut_print_timestamp(file);
	fprintf(file,
		" INNODB MONITOR OUTPUT\n"
		"=====================================\n"
		"Per second averages calculated from the last %lu seconds\n",
		(ulong) time_elapsed);

	fputs("-----------------\n"
	      "BACKGROUND THREAD\n"
	      "-----------------\n", file);
	srv_print_master_thread_info(file);

	fputs("----------\n"
	      "SEMAPHORES\n"
	      "----------\n", file);

	sync_print(file);

	/* Conceptually, srv_innodb_monitor_mutex has a very high latching
	order level in sync0sync.h, while dict_foreign_err_mutex has a very
	low level 135. Therefore we can reserve the latter mutex here without
	a danger of a deadlock of threads. */

	mutex_enter(&dict_foreign_err_mutex);

	if (!srv_read_only_mode && ftell(dict_foreign_err_file) != 0L) {
		fputs("------------------------\n"
		      "LATEST FOREIGN KEY ERROR\n"
		      "------------------------\n", file);
		ut_copy_file(file, dict_foreign_err_file);
	}

	mutex_exit(&dict_foreign_err_mutex);

	/* Only if lock_print_info_summary proceeds correctly,
	before we call the lock_print_info_all_transactions
	to print all the lock information. IMPORTANT NOTE: This
	function acquires the lock mutex on success. */
	ret = lock_print_info_summary(file, nowait);

	if (ret) {
		if (trx_start_pos) {
			long	t = ftell(file);
			if (t < 0) {
				*trx_start_pos = ULINT_UNDEFINED;
			} else {
				*trx_start_pos = (ulint) t;
			}
		}

		/* NOTE: If we get here then we have the lock mutex. This
		function will release the lock mutex that we acquired when
		we called the lock_print_info_summary() function earlier. */

		lock_print_info_all_transactions(file);

		if (trx_end) {
			long	t = ftell(file);
			if (t < 0) {
				*trx_end = ULINT_UNDEFINED;
			} else {
				*trx_end = (ulint) t;
			}
		}
	}

	fputs("--------\n"
	      "FILE I/O\n"
	      "--------\n", file);
	os_aio_print(file);

	fputs("-------------------------------------\n"
	      "INSERT BUFFER AND ADAPTIVE HASH INDEX\n"
	      "-------------------------------------\n", file);
	ibuf_print(file);

	for (ulint i = 0; i < btr_ahi_parts; ++i) {
		rw_lock_s_lock(btr_search_latches[i]);
		ha_print_info(file, btr_search_sys->hash_tables[i]);
		rw_lock_s_unlock(btr_search_latches[i]);
	}

	fprintf(file,
		"%.2f hash searches/s, %.2f non-hash searches/s\n",
		(btr_cur_n_sea - btr_cur_n_sea_old)
		/ time_elapsed,
		(btr_cur_n_non_sea - btr_cur_n_non_sea_old)
		/ time_elapsed);
	btr_cur_n_sea_old = btr_cur_n_sea;
	btr_cur_n_non_sea_old = btr_cur_n_non_sea;

	fputs("---\n"
	      "LOG\n"
	      "---\n", file);
	log_print(file);

	fputs("----------------------\n"
	      "BUFFER POOL AND MEMORY\n"
	      "----------------------\n", file);
	fprintf(file,
		"Total large memory allocated " ULINTPF "\n"
		"Dictionary memory allocated " ULINTPF "\n",
		os_total_large_mem_allocated,
		dict_sys->size);

	buf_print_io(file);

	fputs("--------------\n"
	      "ROW OPERATIONS\n"
	      "--------------\n", file);
	fprintf(file, "%ld queries inside InnoDB, %lu queries in queue\n",
		(long) srv_conc_get_active_threads(),
		srv_conc_get_waiting_threads());

	/* This is a dirty read, without holding trx_sys->mutex. */
	fprintf(file, "%lu read views open inside InnoDB\n",
		trx_sys->mvcc->size());

	n_reserved = fil_space_get_n_reserved_extents(0);
	if (n_reserved > 0) {
		fprintf(file,
			"%lu tablespace extents now reserved for"
			" B-tree split operations\n",
			(ulong) n_reserved);
	}

	fprintf(file,
		"Process ID=" ULINTPF
		", Main thread ID=" ULINTPF ", state: %s\n",
		srv_main_thread_process_no,
		srv_main_thread_id,
		srv_main_thread_op_info);
	fprintf(file,
		"Number of rows inserted " ULINTPF
		", updated " ULINTPF ", deleted " ULINTPF
		", read " ULINTPF "\n",
		(ulint) srv_stats.n_rows_inserted,
		(ulint) srv_stats.n_rows_updated,
		(ulint) srv_stats.n_rows_deleted,
		(ulint) srv_stats.n_rows_read);
	fprintf(file,
		"%.2f inserts/s, %.2f updates/s,"
		" %.2f deletes/s, %.2f reads/s\n",
		((ulint) srv_stats.n_rows_inserted - srv_n_rows_inserted_old)
		/ time_elapsed,
		((ulint) srv_stats.n_rows_updated - srv_n_rows_updated_old)
		/ time_elapsed,
		((ulint) srv_stats.n_rows_deleted - srv_n_rows_deleted_old)
		/ time_elapsed,
		((ulint) srv_stats.n_rows_read - srv_n_rows_read_old)
		/ time_elapsed);

	srv_n_rows_inserted_old = srv_stats.n_rows_inserted;
	srv_n_rows_updated_old = srv_stats.n_rows_updated;
	srv_n_rows_deleted_old = srv_stats.n_rows_deleted;
	srv_n_rows_read_old = srv_stats.n_rows_read;

	fputs("----------------------------\n"
	      "END OF INNODB MONITOR OUTPUT\n"
	      "============================\n", file);
	mutex_exit(&srv_innodb_monitor_mutex);
	fflush(file);

	return(ret);
}

/******************************************************************//**
Function to pass InnoDB status variables to MySQL */
void
srv_export_innodb_status(void)
/*==========================*/
{
	buf_pool_stat_t		stat;
	buf_pools_list_size_t	buf_pools_list_size;
	ulint			LRU_len;
	ulint			free_len;
	ulint			flush_list_len;

	buf_get_total_stat(&stat);
	buf_get_total_list_len(&LRU_len, &free_len, &flush_list_len);
	buf_get_total_list_size_in_bytes(&buf_pools_list_size);

	mutex_enter(&srv_innodb_monitor_mutex);

	export_vars.innodb_data_pending_reads =
		os_n_pending_reads;

	export_vars.innodb_data_pending_writes =
		os_n_pending_writes;

	export_vars.innodb_data_pending_fsyncs =
		fil_n_pending_log_flushes
		+ fil_n_pending_tablespace_flushes;

	export_vars.innodb_data_fsyncs = os_n_fsyncs;

	export_vars.innodb_data_read = srv_stats.data_read;

	export_vars.innodb_data_reads = os_n_file_reads;

	export_vars.innodb_data_writes = os_n_file_writes;

	export_vars.innodb_data_written = srv_stats.data_written;

	export_vars.innodb_buffer_pool_read_requests = stat.n_page_gets;

	export_vars.innodb_buffer_pool_write_requests =
		srv_stats.buf_pool_write_requests;

	export_vars.innodb_buffer_pool_wait_free =
		srv_stats.buf_pool_wait_free;

	export_vars.innodb_buffer_pool_pages_flushed =
		srv_stats.buf_pool_flushed;

	export_vars.innodb_buffer_pool_reads = srv_stats.buf_pool_reads;

	export_vars.innodb_buffer_pool_read_ahead_rnd =
		stat.n_ra_pages_read_rnd;

	export_vars.innodb_buffer_pool_read_ahead =
		stat.n_ra_pages_read;

	export_vars.innodb_buffer_pool_read_ahead_evicted =
		stat.n_ra_pages_evicted;

	export_vars.innodb_buffer_pool_pages_data = LRU_len;

	export_vars.innodb_buffer_pool_bytes_data =
		buf_pools_list_size.LRU_bytes
		+ buf_pools_list_size.unzip_LRU_bytes;

	export_vars.innodb_buffer_pool_pages_dirty = flush_list_len;

	export_vars.innodb_buffer_pool_bytes_dirty =
		buf_pools_list_size.flush_list_bytes;

	export_vars.innodb_buffer_pool_pages_free = free_len;

#ifdef UNIV_DEBUG
	export_vars.innodb_buffer_pool_pages_latched =
		buf_get_latched_pages_number();
#endif /* UNIV_DEBUG */
	export_vars.innodb_buffer_pool_pages_total = buf_pool_get_n_pages();

	export_vars.innodb_buffer_pool_pages_misc =
		buf_pool_get_n_pages() - LRU_len - free_len;

	export_vars.innodb_page_size = UNIV_PAGE_SIZE;

	export_vars.innodb_log_waits = srv_stats.log_waits;

	export_vars.innodb_os_log_written = srv_stats.os_log_written;

	export_vars.innodb_os_log_fsyncs = fil_n_log_flushes;

	export_vars.innodb_os_log_pending_fsyncs = fil_n_pending_log_flushes;

	export_vars.innodb_os_log_pending_writes =
		srv_stats.os_log_pending_writes;

	export_vars.innodb_log_write_requests = srv_stats.log_write_requests;

	export_vars.innodb_log_writes = srv_stats.log_writes;

	export_vars.innodb_dblwr_pages_written =
		srv_stats.dblwr_pages_written;

	export_vars.innodb_dblwr_writes = srv_stats.dblwr_writes;

	export_vars.innodb_pages_created = stat.n_pages_created;

	export_vars.innodb_pages_read = stat.n_pages_read;

	export_vars.innodb_pages_written = stat.n_pages_written;

	export_vars.innodb_row_lock_waits = srv_stats.n_lock_wait_count;

	export_vars.innodb_row_lock_current_waits =
		srv_stats.n_lock_wait_current_count;

	export_vars.innodb_row_lock_time = srv_stats.n_lock_wait_time / 1000;

	if (srv_stats.n_lock_wait_count > 0) {

		export_vars.innodb_row_lock_time_avg = (ulint)
			(srv_stats.n_lock_wait_time
			 / 1000 / srv_stats.n_lock_wait_count);

	} else {
		export_vars.innodb_row_lock_time_avg = 0;
	}

	export_vars.innodb_row_lock_time_max =
		lock_sys->n_lock_max_wait_time / 1000;

	export_vars.innodb_rows_read = srv_stats.n_rows_read;

	export_vars.innodb_rows_inserted = srv_stats.n_rows_inserted;

	export_vars.innodb_rows_updated = srv_stats.n_rows_updated;

	export_vars.innodb_rows_deleted = srv_stats.n_rows_deleted;

	export_vars.innodb_num_open_files = fil_n_file_opened;

	export_vars.innodb_truncated_status_writes =
		srv_truncated_status_writes;

	export_vars.innodb_available_undo_logs = srv_available_undo_logs;

#ifdef UNIV_DEBUG
	rw_lock_s_lock(&purge_sys->latch);
	trx_id_t	up_limit_id;
	trx_id_t	done_trx_no	= purge_sys->done.trx_no;

	up_limit_id	= purge_sys->view_active
		? purge_sys->view.up_limit_id() : 0;

	rw_lock_s_unlock(&purge_sys->latch);

	mutex_enter(&trx_sys->mutex);
	trx_id_t	max_trx_id	= trx_sys->rw_max_trx_id;
	mutex_exit(&trx_sys->mutex);

	if (!done_trx_no || max_trx_id < done_trx_no - 1) {
		export_vars.innodb_purge_trx_id_age = 0;
	} else {
		export_vars.innodb_purge_trx_id_age =
			(ulint) (max_trx_id - done_trx_no + 1);
	}

	if (!up_limit_id
	    || max_trx_id < up_limit_id) {
		export_vars.innodb_purge_view_trx_id_age = 0;
	} else {
		export_vars.innodb_purge_view_trx_id_age =
			(ulint) (max_trx_id - up_limit_id);
	}
#endif /* UNIV_DEBUG */

	mutex_exit(&srv_innodb_monitor_mutex);
}

/*********************************************************************//**
A thread which prints the info output by various InnoDB monitors.
@return a dummy parameter */
extern "C"
os_thread_ret_t
DECLARE_THREAD(srv_monitor_thread)(
/*===============================*/
	void*	arg __attribute__((unused)))
			/*!< in: a dummy parameter required by
			os_thread_create */
{
	int64_t		sig_count;
	double		time_elapsed;
	time_t		current_time;
	time_t		last_monitor_time;
	ulint		mutex_skipped;
	ibool		last_srv_print_monitor;

	ut_ad(!srv_read_only_mode);

#ifdef UNIV_DEBUG_THREAD_CREATION
	ib::info() << "Lock timeout thread starts, id "
		<< os_thread_pf(os_thread_get_curr_id());
#endif /* UNIV_DEBUG_THREAD_CREATION */

#ifdef UNIV_PFS_THREAD
	pfs_register_thread(srv_monitor_thread_key);
#endif /* UNIV_PFS_THREAD */
	srv_monitor_active = TRUE;

	UT_NOT_USED(arg);
	srv_last_monitor_time = last_monitor_time = ut_time();
	mutex_skipped = 0;
	last_srv_print_monitor = srv_print_innodb_monitor;
loop:
	/* Wake up every 5 seconds to see if we need to print
	monitor information or if signalled at shutdown. */

	sig_count = os_event_reset(srv_monitor_event);

	os_event_wait_time_low(srv_monitor_event, 5000000, sig_count);

	current_time = ut_time();

	time_elapsed = difftime(current_time, last_monitor_time);

	if (time_elapsed > 15) {
		last_monitor_time = ut_time();

		if (srv_print_innodb_monitor) {
			/* Reset mutex_skipped counter everytime
			srv_print_innodb_monitor changes. This is to
			ensure we will not be blocked by lock_sys->mutex
			for short duration information printing,
			such as requested by sync_array_print_long_waits() */
			if (!last_srv_print_monitor) {
				mutex_skipped = 0;
				last_srv_print_monitor = TRUE;
			}

			if (!srv_printf_innodb_monitor(stderr,
						MUTEX_NOWAIT(mutex_skipped),
						NULL, NULL)) {
				mutex_skipped++;
			} else {
				/* Reset the counter */
				mutex_skipped = 0;
			}
		} else {
			last_srv_print_monitor = FALSE;
		}


		/* We don't create the temp files or associated
		mutexes in read-only-mode */

		if (!srv_read_only_mode && srv_innodb_status) {
			mutex_enter(&srv_monitor_file_mutex);
			rewind(srv_monitor_file);
			if (!srv_printf_innodb_monitor(srv_monitor_file,
						MUTEX_NOWAIT(mutex_skipped),
						NULL, NULL)) {
				mutex_skipped++;
			} else {
				mutex_skipped = 0;
			}

			os_file_set_eof(srv_monitor_file);
			mutex_exit(&srv_monitor_file_mutex);
		}
	}

	if (srv_shutdown_state >= SRV_SHUTDOWN_CLEANUP) {
		goto exit_func;
	}

	if (srv_print_innodb_monitor || srv_print_innodb_lock_monitor) {
		goto loop;
	}

	goto loop;

exit_func:
	srv_monitor_active = FALSE;

	/* We count the number of threads in os_thread_exit(). A created
	thread should always use that to exit and not use return() to exit. */

	os_thread_exit(NULL);

	OS_THREAD_DUMMY_RETURN;
}

/*********************************************************************//**
A thread which prints warnings about semaphore waits which have lasted
too long. These can be used to track bugs which cause hangs.
@return a dummy parameter */
extern "C"
os_thread_ret_t
DECLARE_THREAD(srv_error_monitor_thread)(
/*=====================================*/
	void*	arg __attribute__((unused)))
			/*!< in: a dummy parameter required by
			os_thread_create */
{
	/* number of successive fatal timeouts observed */
	ulint		fatal_cnt	= 0;
	lsn_t		old_lsn;
	lsn_t		new_lsn;
	int64_t		sig_count;
	/* longest waiting thread for a semaphore */
	os_thread_id_t	waiter		= os_thread_get_curr_id();
	os_thread_id_t	old_waiter	= waiter;
	/* the semaphore that is being waited for */
	const void*	sema		= NULL;
	const void*	old_sema	= NULL;

	ut_ad(!srv_read_only_mode);

	old_lsn = srv_start_lsn;

#ifdef UNIV_DEBUG_THREAD_CREATION
	ib::info() << "Error monitor thread starts, id "
		<< os_thread_pf(os_thread_get_curr_id());
#endif /* UNIV_DEBUG_THREAD_CREATION */

#ifdef UNIV_PFS_THREAD
	pfs_register_thread(srv_error_monitor_thread_key);
#endif /* UNIV_PFS_THREAD */
	srv_error_monitor_active = TRUE;

loop:
	/* Try to track a strange bug reported by Harald Fuchs and others,
	where the lsn seems to decrease at times */

	new_lsn = log_get_lsn();

	if (new_lsn < old_lsn) {
		ib::error() << "Old log sequence number " << old_lsn << " was"
			<< " greater than the new log sequence number "
			<< new_lsn << ". Please submit a bug report to"
			" http://bugs.mysql.com";
		ut_ad(0);
	}

	old_lsn = new_lsn;

	if (difftime(time(NULL), srv_last_monitor_time) > 60) {
		/* We referesh InnoDB Monitor values so that averages are
		printed from at most 60 last seconds */

		srv_refresh_innodb_monitor_stats();
	}

	/* Update the statistics collected for deciding LRU
	eviction policy. */
	buf_LRU_stat_update();

	/* In case mutex_exit is not a memory barrier, it is
	theoretically possible some threads are left waiting though
	the semaphore is already released. Wake up those threads: */

	sync_arr_wake_threads_if_sema_free();

	if (sync_array_print_long_waits(&waiter, &sema)
	    && sema == old_sema && os_thread_eq(waiter, old_waiter)) {
		fatal_cnt++;
		if (fatal_cnt > 10) {
			ib::fatal() << "Semaphore wait has lasted > "
				<< srv_fatal_semaphore_wait_threshold
				<< " seconds. We intentionally crash the"
				" server because it appears to be hung.";
		}
	} else {
		fatal_cnt = 0;
		old_waiter = waiter;
		old_sema = sema;
	}

	/* Flush stderr so that a database user gets the output
	to possible MySQL error file */

	fflush(stderr);

	sig_count = os_event_reset(srv_error_event);

	os_event_wait_time_low(srv_error_event, 1000000, sig_count);

	if (srv_shutdown_state < SRV_SHUTDOWN_CLEANUP) {

		goto loop;
	}

	srv_error_monitor_active = FALSE;

	/* We count the number of threads in os_thread_exit(). A created
	thread should always use that to exit and not use return() to exit. */

	os_thread_exit(NULL);

	OS_THREAD_DUMMY_RETURN;
}

/******************************************************************//**
Increment the server activity count. */
void
srv_inc_activity_count(void)
/*========================*/
{
	srv_sys->activity_count.inc();
}

/**********************************************************************//**
Check whether any background thread is active. If so return the thread
type.
@return SRV_NONE if all are suspended or have exited, thread
type if any are still active. */
srv_thread_type
srv_get_active_thread_type(void)
/*============================*/
{
	srv_thread_type ret = SRV_NONE;

	if (srv_read_only_mode) {
		return(SRV_NONE);
	}

	srv_sys_mutex_enter();

	for (ulint i = SRV_WORKER; i <= SRV_MASTER; ++i) {
		if (srv_sys->n_threads_active[i] != 0) {
			ret = static_cast<srv_thread_type>(i);
			break;
		}
	}

	srv_sys_mutex_exit();

	/* Check only on shutdown. */
	if (ret == SRV_NONE
	    && srv_shutdown_state != SRV_SHUTDOWN_NONE) {
		switch (trx_purge_state()) {
		case PURGE_STATE_INIT:
		case PURGE_STATE_EXIT:
		case PURGE_STATE_DISABLED:
			break;
		case PURGE_STATE_RUN:
		case PURGE_STATE_STOP:
			ret = SRV_PURGE;
		}
	}

	return(ret);
}

/**********************************************************************//**
Check whether any background thread are active. If so print which thread
is active. Send the threads wakeup signal.
@return name of thread that is active or NULL */
const char*
srv_any_background_threads_are_active(void)
/*=======================================*/
{
	const char*	thread_active = NULL;

	if (srv_read_only_mode) {
		if (srv_buf_resize_thread_active) {
			thread_active = "buf_resize_thread";
		}
		os_event_set(srv_buf_resize_event);
		return(thread_active);
	} else if (srv_error_monitor_active) {
		thread_active = "srv_error_monitor_thread";
	} else if (lock_sys->timeout_thread_active) {
		thread_active = "srv_lock_timeout thread";
	} else if (srv_monitor_active) {
		thread_active = "srv_monitor_thread";
	} else if (srv_buf_dump_thread_active) {
		thread_active = "buf_dump_thread";
	} else if (srv_buf_resize_thread_active) {
		thread_active = "buf_resize_thread";
	} else if (srv_dict_stats_thread_active) {
		thread_active = "dict_stats_thread";
	}

	os_event_set(srv_error_event);
	os_event_set(srv_monitor_event);
	os_event_set(srv_buf_dump_event);
	os_event_set(lock_sys->timeout_event);
	os_event_set(dict_stats_event);
	os_event_set(srv_buf_resize_event);

	return(thread_active);
}

/*******************************************************************//**
Tells the InnoDB server that there has been activity in the database
and wakes up the master thread if it is suspended (not sleeping). Used
in the MySQL interface. Note that there is a small chance that the master
thread stays suspended (we do not protect our operation with the
srv_sys_t->mutex, for performance reasons). */
void
srv_active_wake_master_thread_low()
/*===============================*/
{
	ut_ad(!srv_read_only_mode);
	ut_ad(!srv_sys_mutex_own());

	srv_inc_activity_count();

	if (srv_sys->n_threads_active[SRV_MASTER] == 0) {
		srv_slot_t*	slot;

		srv_sys_mutex_enter();

		slot = &srv_sys->sys_threads[SRV_MASTER_SLOT];

		/* Only if the master thread has been started. */

		if (slot->in_use) {
			ut_a(srv_slot_get_type(slot) == SRV_MASTER);

			if (slot->suspended) {

				slot->suspended = FALSE;

				++srv_sys->n_threads_active[SRV_MASTER];

				os_event_set(slot->event);
			}
		}

		srv_sys_mutex_exit();
	}
}

/*******************************************************************//**
Tells the purge thread that there has been activity in the database
and wakes up the purge thread if it is suspended (not sleeping).  Note
that there is a small chance that the purge thread stays suspended
(we do not protect our check with the srv_sys_t:mutex and the
purge_sys->latch, for performance reasons). */
void
srv_wake_purge_thread_if_not_active(void)
/*=====================================*/
{
	ut_ad(!srv_sys_mutex_own());

	if (purge_sys->state == PURGE_STATE_RUN
	    && srv_sys->n_threads_active[SRV_PURGE] == 0) {

		srv_release_threads(SRV_PURGE, 1);
	}
}

/*******************************************************************//**
Wakes up the master thread if it is suspended or being suspended. */
void
srv_wake_master_thread(void)
/*========================*/
{
	ut_ad(!srv_sys_mutex_own());

	srv_inc_activity_count();

	srv_release_threads(SRV_MASTER, 1);
}

/*******************************************************************//**
Get current server activity count. We don't hold srv_sys::mutex while
reading this value as it is only used in heuristics.
@return activity count. */
ulint
srv_get_activity_count(void)
/*========================*/
{
	return(srv_sys->activity_count);
}

/*******************************************************************//**
Check if there has been any activity.
@return FALSE if no change in activity counter. */
ibool
srv_check_activity(
/*===============*/
	ulint		old_activity_count)	/*!< in: old activity count */
{
	return(srv_sys->activity_count != old_activity_count);
}

/********************************************************************//**
The master thread is tasked to ensure that flush of log file happens
once every second in the background. This is to ensure that not more
than one second of trxs are lost in case of crash when
innodb_flush_logs_at_trx_commit != 1 */
static
void
srv_sync_log_buffer_in_background(void)
/*===================================*/
{
	time_t	current_time = time(NULL);

	srv_main_thread_op_info = "flushing log";
	if (difftime(current_time, srv_last_log_flush_time)
	    >= srv_flush_log_at_timeout) {
		log_buffer_sync_in_background(true);
		srv_last_log_flush_time = current_time;
		srv_log_writes_and_flush++;
	}
}

/********************************************************************//**
Make room in the table cache by evicting an unused table.
@return number of tables evicted. */
static
ulint
srv_master_evict_from_table_cache(
/*==============================*/
	ulint	pct_check)	/*!< in: max percent to check */
{
	ulint	n_tables_evicted = 0;

	rw_lock_x_lock(dict_operation_lock);

	dict_mutex_enter_for_mysql();

	n_tables_evicted = dict_make_room_in_cache(
		innobase_get_table_cache_size(), pct_check);

	dict_mutex_exit_for_mysql();

	rw_lock_x_unlock(dict_operation_lock);

	return(n_tables_evicted);
}

/*********************************************************************//**
This function prints progress message every 60 seconds during server
shutdown, for any activities that master thread is pending on. */
static
void
srv_shutdown_print_master_pending(
/*==============================*/
	ib_time_t*	last_print_time,	/*!< last time the function
						print the message */
	ulint		n_tables_to_drop,	/*!< number of tables to
						be dropped */
	ulint		n_bytes_merged)		/*!< number of change buffer
						just merged */
{
	ib_time_t	current_time;
	double		time_elapsed;

	current_time = ut_time();
	time_elapsed = ut_difftime(current_time, *last_print_time);

	if (time_elapsed > 60) {
		*last_print_time = ut_time();

		if (n_tables_to_drop) {
			ib::info() << "Waiting for " << n_tables_to_drop
				<< " table(s) to be dropped";
		}

		/* Check change buffer merge, we only wait for change buffer
		merge if it is a slow shutdown */
		if (!srv_fast_shutdown && n_bytes_merged) {
			ib::info() << "Waiting for change buffer merge to"
				" complete number of bytes of change buffer"
				" just merged: " << n_bytes_merged;
		}
	}
}

/*********************************************************************//**
Perform the tasks that the master thread is supposed to do when the
server is active. There are two types of tasks. The first category is
of such tasks which are performed at each inovcation of this function.
We assume that this function is called roughly every second when the
server is active. The second category is of such tasks which are
performed at some interval e.g.: purge, dict_LRU cleanup etc. */
static
void
srv_master_do_active_tasks(void)
/*============================*/
{
	ib_time_t	cur_time = ut_time();
	uintmax_t	counter_time = ut_time_us(NULL);

	/* First do the tasks that we are suppose to do at each
	invocation of this function. */

	++srv_main_active_loops;

	MONITOR_INC(MONITOR_MASTER_ACTIVE_LOOPS);

	/* ALTER TABLE in MySQL requires on Unix that the table handler
	can drop tables lazily after there no longer are SELECT
	queries to them. */
	srv_main_thread_op_info = "doing background drop tables";
	row_drop_tables_for_mysql_in_background();
	MONITOR_INC_TIME_IN_MICRO_SECS(
		MONITOR_SRV_BACKGROUND_DROP_TABLE_MICROSECOND, counter_time);

	if (srv_shutdown_state > 0) {
		return;
	}

	/* make sure that there is enough reusable space in the redo
	log files */
	srv_main_thread_op_info = "checking free log space";
	log_free_check();

	/* Do an ibuf merge */
	srv_main_thread_op_info = "doing insert buffer merge";
	counter_time = ut_time_us(NULL);
	ibuf_merge_in_background(false, ULINT_UNDEFINED);
	MONITOR_INC_TIME_IN_MICRO_SECS(
		MONITOR_SRV_IBUF_MERGE_MICROSECOND, counter_time);

	/* Flush logs if needed */
	srv_main_thread_op_info = "flushing log";
	srv_sync_log_buffer_in_background();
	MONITOR_INC_TIME_IN_MICRO_SECS(
		MONITOR_SRV_LOG_FLUSH_MICROSECOND, counter_time);

	/* Now see if various tasks that are performed at defined
	intervals need to be performed. */

	if (srv_shutdown_state > 0) {
		return;
	}

	if (srv_shutdown_state > 0) {
		return;
	}

	if (cur_time % SRV_MASTER_DICT_LRU_INTERVAL == 0) {
		srv_main_thread_op_info = "enforcing dict cache limit";
		srv_master_evict_from_table_cache(50);
		MONITOR_INC_TIME_IN_MICRO_SECS(
			MONITOR_SRV_DICT_LRU_MICROSECOND, counter_time);
	}

	if (srv_shutdown_state > 0) {
		return;
	}

	/* Make a new checkpoint */
	if (cur_time % SRV_MASTER_CHECKPOINT_INTERVAL == 0) {
		srv_main_thread_op_info = "making checkpoint";
		log_checkpoint(TRUE, FALSE);
		MONITOR_INC_TIME_IN_MICRO_SECS(
			MONITOR_SRV_CHECKPOINT_MICROSECOND, counter_time);
	}
}

/*********************************************************************//**
Perform the tasks that the master thread is supposed to do whenever the
server is idle. We do check for the server state during this function
and if the server has entered the shutdown phase we may return from
the function without completing the required tasks.
Note that the server can move to active state when we are executing this
function but we don't check for that as we are suppose to perform more
or less same tasks when server is active. */
static
void
srv_master_do_idle_tasks(void)
/*==========================*/
{
	uintmax_t	counter_time;

	++srv_main_idle_loops;

	MONITOR_INC(MONITOR_MASTER_IDLE_LOOPS);


	/* ALTER TABLE in MySQL requires on Unix that the table handler
	can drop tables lazily after there no longer are SELECT
	queries to them. */
	counter_time = ut_time_us(NULL);
	srv_main_thread_op_info = "doing background drop tables";
	row_drop_tables_for_mysql_in_background();
	MONITOR_INC_TIME_IN_MICRO_SECS(
		MONITOR_SRV_BACKGROUND_DROP_TABLE_MICROSECOND,
			 counter_time);

	if (srv_shutdown_state > 0) {
		return;
	}

	/* make sure that there is enough reusable space in the redo
	log files */
	srv_main_thread_op_info = "checking free log space";
	log_free_check();

	/* Do an ibuf merge */
	counter_time = ut_time_us(NULL);
	srv_main_thread_op_info = "doing insert buffer merge";
	ibuf_merge_in_background(true, ULINT_UNDEFINED);
	MONITOR_INC_TIME_IN_MICRO_SECS(
		MONITOR_SRV_IBUF_MERGE_MICROSECOND, counter_time);

	if (srv_shutdown_state > 0) {
		return;
	}

	srv_main_thread_op_info = "enforcing dict cache limit";
	srv_master_evict_from_table_cache(100);
	MONITOR_INC_TIME_IN_MICRO_SECS(
		MONITOR_SRV_DICT_LRU_MICROSECOND, counter_time);

	/* Flush logs if needed */
	srv_sync_log_buffer_in_background();
	MONITOR_INC_TIME_IN_MICRO_SECS(
		MONITOR_SRV_LOG_FLUSH_MICROSECOND, counter_time);

	if (srv_shutdown_state > 0) {
		return;
	}

	/* Make a new checkpoint */
	srv_main_thread_op_info = "making checkpoint";
	log_checkpoint(TRUE, FALSE);
	MONITOR_INC_TIME_IN_MICRO_SECS(MONITOR_SRV_CHECKPOINT_MICROSECOND,
				       counter_time);
}

/*********************************************************************//**
Perform the tasks during shutdown. The tasks that we do at shutdown
depend on srv_fast_shutdown:
2 => very fast shutdown => do no book keeping
1 => normal shutdown => clear drop table queue and make checkpoint
0 => slow shutdown => in addition to above do complete purge and ibuf
merge
@return TRUE if some work was done. FALSE otherwise */
static
ibool
srv_master_do_shutdown_tasks(
/*=========================*/
	ib_time_t*	last_print_time)/*!< last time the function
					print the message */
{
	ulint		n_bytes_merged = 0;
	ulint		n_tables_to_drop = 0;

	ut_ad(!srv_read_only_mode);

	++srv_main_shutdown_loops;

	ut_a(srv_shutdown_state > 0);

	/* In very fast shutdown none of the following is necessary */
	if (srv_fast_shutdown == 2) {
		return(FALSE);
	}

	/* ALTER TABLE in MySQL requires on Unix that the table handler
	can drop tables lazily after there no longer are SELECT
	queries to them. */
	srv_main_thread_op_info = "doing background drop tables";
	n_tables_to_drop = row_drop_tables_for_mysql_in_background();

	/* make sure that there is enough reusable space in the redo
	log files */
	srv_main_thread_op_info = "checking free log space";
	log_free_check();

	/* In case of normal shutdown we don't do ibuf merge or purge */
	if (srv_fast_shutdown == 1) {
		goto func_exit;
	}

	/* Do an ibuf merge */
	srv_main_thread_op_info = "doing insert buffer merge";
	n_bytes_merged = ibuf_merge_in_background(true, ULINT_UNDEFINED);

	/* Flush logs if needed */
	srv_sync_log_buffer_in_background();

func_exit:
	/* Make a new checkpoint about once in 10 seconds */
	srv_main_thread_op_info = "making checkpoint";
	log_checkpoint(TRUE, FALSE);

	/* Print progress message every 60 seconds during shutdown */
	if (srv_shutdown_state > 0 && srv_print_verbose_log) {
		srv_shutdown_print_master_pending(
			last_print_time, n_tables_to_drop, n_bytes_merged);
	}

	return(n_bytes_merged || n_tables_to_drop);
}

/*********************************************************************//**
Puts master thread to sleep. At this point we are using polling to
service various activities. Master thread sleeps for one second before
checking the state of the server again */
static
void
srv_master_sleep(void)
/*==================*/
{
	srv_main_thread_op_info = "sleeping";
	os_thread_sleep(1000000);
	srv_main_thread_op_info = "";
}

/*********************************************************************//**
The master thread controlling the server.
@return a dummy parameter */
extern "C"
os_thread_ret_t
DECLARE_THREAD(srv_master_thread)(
/*==============================*/
	void*	arg __attribute__((unused)))
			/*!< in: a dummy parameter required by
			os_thread_create */
{
	my_thread_init();
	DBUG_ENTER("srv_master_thread");

	srv_slot_t*	slot;
	ulint		old_activity_count = srv_get_activity_count();
	ib_time_t	last_print_time;

	ut_ad(!srv_read_only_mode);

#ifdef UNIV_DEBUG_THREAD_CREATION
	ib::info() << "Master thread starts, id "
		<< os_thread_pf(os_thread_get_curr_id());
#endif /* UNIV_DEBUG_THREAD_CREATION */

#ifdef UNIV_PFS_THREAD
	pfs_register_thread(srv_master_thread_key);
#endif /* UNIV_PFS_THREAD */

	srv_main_thread_process_no = os_proc_get_number();
	srv_main_thread_id = os_thread_pf(os_thread_get_curr_id());

	slot = srv_reserve_slot(SRV_MASTER);
	ut_a(slot == srv_sys->sys_threads);

	last_print_time = ut_time();
loop:
	if (srv_force_recovery >= SRV_FORCE_NO_BACKGROUND) {
		goto suspend_thread;
	}

	while (srv_shutdown_state == SRV_SHUTDOWN_NONE) {

		srv_master_sleep();

		MONITOR_INC(MONITOR_MASTER_THREAD_SLEEP);

		if (srv_check_activity(old_activity_count)) {
			old_activity_count = srv_get_activity_count();
			srv_master_do_active_tasks();
		} else {
			srv_master_do_idle_tasks();
		}
	}

	while (srv_shutdown_state != SRV_SHUTDOWN_EXIT_THREADS
	       && srv_master_do_shutdown_tasks(&last_print_time)) {

		/* Shouldn't loop here in case of very fast shutdown */
		ut_ad(srv_fast_shutdown < 2);
	}

suspend_thread:
	srv_main_thread_op_info = "suspending";

	srv_suspend_thread(slot);

	/* DO NOT CHANGE THIS STRING. innobase_start_or_create_for_mysql()
	waits for database activity to die down when converting < 4.1.x
	databases, and relies on this string being exactly as it is. InnoDB
	manual also mentions this string in several places. */
	srv_main_thread_op_info = "waiting for server activity";

	os_event_wait(slot->event);

	if (srv_shutdown_state != SRV_SHUTDOWN_EXIT_THREADS) {
		goto loop;
	}

	my_thread_end();
	os_thread_exit(NULL);
	DBUG_RETURN(0);
}

/**
Check if purge should stop.
@return true if it should shutdown. */
static
bool
srv_purge_should_exit(
	ulint		n_purged)	/*!< in: pages purged in last batch */
{
	switch (srv_shutdown_state) {
	case SRV_SHUTDOWN_NONE:
		/* Normal operation. */
		break;

	case SRV_SHUTDOWN_CLEANUP:
	case SRV_SHUTDOWN_EXIT_THREADS:
		/* Exit unless slow shutdown requested or all done. */
		return(srv_fast_shutdown != 0 || n_purged == 0);

	case SRV_SHUTDOWN_LAST_PHASE:
	case SRV_SHUTDOWN_FLUSH_PHASE:
		ut_error;
	}

	return(false);
}

/*********************************************************************//**
Fetch and execute a task from the work queue.
@return true if a task was executed */
static
bool
srv_task_execute(void)
/*==================*/
{
	que_thr_t*	thr = NULL;

	ut_ad(!srv_read_only_mode);
	ut_a(srv_force_recovery < SRV_FORCE_NO_BACKGROUND);

	mutex_enter(&srv_sys->tasks_mutex);

	if (UT_LIST_GET_LEN(srv_sys->tasks) > 0) {

		thr = UT_LIST_GET_FIRST(srv_sys->tasks);

		ut_a(que_node_get_type(thr->child) == QUE_NODE_PURGE);

		UT_LIST_REMOVE(srv_sys->tasks, thr);
	}

	mutex_exit(&srv_sys->tasks_mutex);

	if (thr != NULL) {

		que_run_threads(thr);

		os_atomic_inc_ulint(
			&purge_sys->pq_mutex, &purge_sys->n_completed, 1);
	}

	return(thr != NULL);
}

/*********************************************************************//**
Worker thread that reads tasks from the work queue and executes them.
@return a dummy parameter */
extern "C"
os_thread_ret_t
DECLARE_THREAD(srv_worker_thread)(
/*==============================*/
	void*	arg __attribute__((unused)))	/*!< in: a dummy parameter
						required by os_thread_create */
{
	srv_slot_t*	slot;

	ut_ad(!srv_read_only_mode);
	ut_a(srv_force_recovery < SRV_FORCE_NO_BACKGROUND);

#ifdef UNIV_DEBUG_THREAD_CREATION
	ib::info() << "Worker thread starting, id "
		<< os_thread_pf(os_thread_get_curr_id());
#endif /* UNIV_DEBUG_THREAD_CREATION */

	slot = srv_reserve_slot(SRV_WORKER);

	ut_a(srv_n_purge_threads > 1);

	srv_sys_mutex_enter();

	ut_a(srv_sys->n_threads_active[SRV_WORKER] < srv_n_purge_threads);

	srv_sys_mutex_exit();

	/* We need to ensure that the worker threads exit after the
	purge coordinator thread. Otherwise the purge coordinaor can
	end up waiting forever in trx_purge_wait_for_workers_to_complete() */

	do {
		srv_suspend_thread(slot);

		os_event_wait(slot->event);

		if (srv_task_execute()) {

			/* If there are tasks in the queue, wakeup
			the purge coordinator thread. */

			srv_wake_purge_thread_if_not_active();
		}

		/* Note: we are checking the state without holding the
		purge_sys->latch here. */
	} while (purge_sys->state != PURGE_STATE_EXIT);

	srv_free_slot(slot);

	rw_lock_x_lock(&purge_sys->latch);

	ut_a(!purge_sys->running);
	ut_a(purge_sys->state == PURGE_STATE_EXIT);
	ut_a(srv_shutdown_state > SRV_SHUTDOWN_NONE);

	rw_lock_x_unlock(&purge_sys->latch);

#ifdef UNIV_DEBUG_THREAD_CREATION
	ib::info() << "Purge worker thread exiting, id "
		<< os_thread_pf(os_thread_get_curr_id());
#endif /* UNIV_DEBUG_THREAD_CREATION */

	/* We count the number of threads in os_thread_exit(). A created
	thread should always use that to exit and not use return() to exit. */
	os_thread_exit(NULL);

	OS_THREAD_DUMMY_RETURN;	/* Not reached, avoid compiler warning */
}

/*********************************************************************//**
Do the actual purge operation.
@return length of history list before the last purge batch. */
static
ulint
srv_do_purge(
/*=========*/
	ulint		n_threads,	/*!< in: number of threads to use */
	ulint*		n_total_purged)	/*!< in/out: total pages purged */
{
	ulint		n_pages_purged;

	static ulint	count = 0;
	static ulint	n_use_threads = 0;
	static ulint	rseg_history_len = 0;
	ulint		old_activity_count = srv_get_activity_count();

	ut_a(n_threads > 0);
	ut_ad(!srv_read_only_mode);

	/* Purge until there are no more records to purge and there is
	no change in configuration or server state. If the user has
	configured more than one purge thread then we treat that as a
	pool of threads and only use the extra threads if purge can't
	keep up with updates. */

	if (n_use_threads == 0) {
		n_use_threads = n_threads;
	}

	do {
		if (trx_sys->rseg_history_len > rseg_history_len
		    || (srv_max_purge_lag > 0
			&& rseg_history_len > srv_max_purge_lag)) {

			/* History length is now longer than what it was
			when we took the last snapshot. Use more threads. */

			if (n_use_threads < n_threads) {
				++n_use_threads;
			}

		} else if (srv_check_activity(old_activity_count)
			   && n_use_threads > 1) {

			/* History length same or smaller since last snapshot,
			use fewer threads. */

			--n_use_threads;

			old_activity_count = srv_get_activity_count();
		}

		/* Ensure that the purge threads are less than what
		was configured. */

		ut_a(n_use_threads > 0);
		ut_a(n_use_threads <= n_threads);

		/* Take a snapshot of the history list before purge. */
		if ((rseg_history_len = trx_sys->rseg_history_len) == 0) {
			break;
		}

		n_pages_purged = trx_purge(
			n_use_threads, srv_purge_batch_size, false);

		ulint	undo_trunc_freq =
			purge_sys->undo_trunc.get_rseg_truncate_frequency();

		ulint	rseg_truncate_frequency = ut_min(
			static_cast<ulint>(srv_purge_rseg_truncate_frequency),
			undo_trunc_freq);

		if (!(count++ % rseg_truncate_frequency)) {
			/* Force a truncate of the history list. */
			n_pages_purged += trx_purge(
				1, srv_purge_batch_size, true);
		}

		*n_total_purged += n_pages_purged;

	} while (!srv_purge_should_exit(n_pages_purged)
		 && n_pages_purged > 0
		 && purge_sys->state == PURGE_STATE_RUN);

	return(rseg_history_len);
}

/*********************************************************************//**
Suspend the purge coordinator thread. */
static
void
srv_purge_coordinator_suspend(
/*==========================*/
	srv_slot_t*	slot,			/*!< in/out: Purge coordinator
						thread slot */
	ulint		rseg_history_len)	/*!< in: history list length
						before last purge */
{
	ut_ad(!srv_read_only_mode);
	ut_a(slot->type == SRV_PURGE);

	bool		stop = false;

	/** Maximum wait time on the purge event, in micro-seconds. */
	static const ulint SRV_PURGE_MAX_TIMEOUT = 10000;

	int64_t		sig_count = srv_suspend_thread(slot);

	do {
		ulint		ret;

		rw_lock_x_lock(&purge_sys->latch);

		purge_sys->running = false;

		rw_lock_x_unlock(&purge_sys->latch);

		/* We don't wait right away on the the non-timed wait because
		we want to signal the thread that wants to suspend purge. */

		if (stop) {
			os_event_wait_low(slot->event, sig_count);
			ret = 0;
		} else if (rseg_history_len <= trx_sys->rseg_history_len) {
			ret = os_event_wait_time_low(
				slot->event, SRV_PURGE_MAX_TIMEOUT, sig_count);
		} else {
			/* We don't want to waste time waiting, if the
			history list increased by the time we got here,
			unless purge has been stopped. */
			ret = 0;
		}

		srv_sys_mutex_enter();

		/* The thread can be in state !suspended after the timeout
		but before this check if another thread sent a wakeup signal. */

		if (slot->suspended) {
			slot->suspended = FALSE;
			++srv_sys->n_threads_active[slot->type];
			ut_a(srv_sys->n_threads_active[slot->type] == 1);
		}

		srv_sys_mutex_exit();

		sig_count = srv_suspend_thread(slot);

		rw_lock_x_lock(&purge_sys->latch);

		stop = (srv_shutdown_state == SRV_SHUTDOWN_NONE
			&& purge_sys->state == PURGE_STATE_STOP);

		if (!stop) {
			ut_a(purge_sys->n_stop == 0);
			purge_sys->running = true;
		} else {
			ut_a(purge_sys->n_stop > 0);

			/* Signal that we are suspended. */
			os_event_set(purge_sys->event);
		}

		rw_lock_x_unlock(&purge_sys->latch);

		if (ret == OS_SYNC_TIME_EXCEEDED) {

			/* No new records added since wait started then simply
			wait for new records. The magic number 5000 is an
			approximation for the case where we have cached UNDO
			log records which prevent truncate of the UNDO
			segments. */

			if (rseg_history_len == trx_sys->rseg_history_len
			    && trx_sys->rseg_history_len < 5000) {

				stop = true;
			}
		}

	} while (stop);

	srv_sys_mutex_enter();

	if (slot->suspended) {
		slot->suspended = FALSE;
		++srv_sys->n_threads_active[slot->type];
		ut_a(srv_sys->n_threads_active[slot->type] == 1);
	}

	srv_sys_mutex_exit();
}

/*********************************************************************//**
Purge coordinator thread that schedules the purge tasks.
@return a dummy parameter */
extern "C"
os_thread_ret_t
DECLARE_THREAD(srv_purge_coordinator_thread)(
/*=========================================*/
	void*	arg __attribute__((unused)))	/*!< in: a dummy parameter
						required by os_thread_create */
{
	my_thread_init();
	srv_slot_t*	slot;
	ulint           n_total_purged = ULINT_UNDEFINED;

	ut_ad(!srv_read_only_mode);
	ut_a(srv_n_purge_threads >= 1);
	ut_a(trx_purge_state() == PURGE_STATE_INIT);
	ut_a(srv_force_recovery < SRV_FORCE_NO_BACKGROUND);

	rw_lock_x_lock(&purge_sys->latch);

	purge_sys->running = true;
	purge_sys->state = PURGE_STATE_RUN;

	rw_lock_x_unlock(&purge_sys->latch);

#ifdef UNIV_PFS_THREAD
	pfs_register_thread(srv_purge_thread_key);
#endif /* UNIV_PFS_THREAD */

#ifdef UNIV_DEBUG_THREAD_CREATION
	ib::info() << "Purge coordinator thread created, id "
		<< os_thread_pf(os_thread_get_curr_id());
#endif /* UNIV_DEBUG_THREAD_CREATION */

	slot = srv_reserve_slot(SRV_PURGE);

	ulint	rseg_history_len = trx_sys->rseg_history_len;

	do {
		/* If there are no records to purge or the last
		purge didn't purge any records then wait for activity. */

		if (srv_shutdown_state == SRV_SHUTDOWN_NONE
		    && (purge_sys->state == PURGE_STATE_STOP
			|| n_total_purged == 0)) {

			srv_purge_coordinator_suspend(slot, rseg_history_len);
		}

		if (srv_purge_should_exit(n_total_purged)) {
			ut_a(!slot->suspended);
			break;
		}

		n_total_purged = 0;

		rseg_history_len = srv_do_purge(
			srv_n_purge_threads, &n_total_purged);

	} while (!srv_purge_should_exit(n_total_purged));

	/* Ensure that we don't jump out of the loop unless the
	exit condition is satisfied. */

	ut_a(srv_purge_should_exit(n_total_purged));

	ulint	n_pages_purged = ULINT_MAX;

	/* Ensure that all records are purged if it is not a fast shutdown.
	This covers the case where a record can be added after we exit the
	loop above. */
	while (srv_fast_shutdown == 0 && n_pages_purged > 0) {
		n_pages_purged = trx_purge(1, srv_purge_batch_size, false);
	}

	/* Force a truncate of the history list. */
	n_pages_purged = trx_purge(1, srv_purge_batch_size, true);
	ut_a(n_pages_purged == 0 || srv_fast_shutdown != 0);

	/* The task queue should always be empty, independent of fast
	shutdown state. */
	ut_a(srv_get_task_queue_length() == 0);

	srv_free_slot(slot);

	/* Note that we are shutting down. */
	rw_lock_x_lock(&purge_sys->latch);

	purge_sys->state = PURGE_STATE_EXIT;

	/* If there are any pending undo-tablespace truncate then clear
	it off as we plan to shutdown the purge thread. */
	purge_sys->undo_trunc.clear();

	purge_sys->running = false;

	rw_lock_x_unlock(&purge_sys->latch);

#ifdef UNIV_DEBUG_THREAD_CREATION
	ib::info() << "Purge coordinator exiting, id "
		<< os_thread_pf(os_thread_get_curr_id());
#endif /* UNIV_DEBUG_THREAD_CREATION */

	/* Ensure that all the worker threads quit. */
	if (srv_n_purge_threads > 1) {
		srv_release_threads(SRV_WORKER, srv_n_purge_threads - 1);
	}

	my_thread_end();
	/* We count the number of threads in os_thread_exit(). A created
	thread should always use that to exit and not use return() to exit. */
	os_thread_exit(NULL);

	OS_THREAD_DUMMY_RETURN;	/* Not reached, avoid compiler warning */
}

/**********************************************************************//**
Enqueues a task to server task queue and releases a worker thread, if there
is a suspended one. */
void
srv_que_task_enqueue_low(
/*=====================*/
	que_thr_t*	thr)	/*!< in: query thread */
{
	ut_ad(!srv_read_only_mode);
	mutex_enter(&srv_sys->tasks_mutex);

	UT_LIST_ADD_LAST(srv_sys->tasks, thr);

	mutex_exit(&srv_sys->tasks_mutex);

	srv_release_threads(SRV_WORKER, 1);
}

/**********************************************************************//**
Get count of tasks in the queue.
@return number of tasks in queue */
ulint
srv_get_task_queue_length(void)
/*===========================*/
{
	ulint	n_tasks;

	ut_ad(!srv_read_only_mode);

	mutex_enter(&srv_sys->tasks_mutex);

	n_tasks = UT_LIST_GET_LEN(srv_sys->tasks);

	mutex_exit(&srv_sys->tasks_mutex);

	return(n_tasks);
}

/**********************************************************************//**
Wakeup the purge threads. */
void
srv_purge_wakeup(void)
/*==================*/
{
	ut_ad(!srv_read_only_mode);

	if (srv_force_recovery < SRV_FORCE_NO_BACKGROUND) {

		srv_release_threads(SRV_PURGE, 1);

		if (srv_n_purge_threads > 1) {
			ulint	n_workers = srv_n_purge_threads - 1;

			srv_release_threads(SRV_WORKER, n_workers);
		}
	}
}

/** Check if tablespace is being truncated.
(Ignore system-tablespace as we don't re-create the tablespace
and so some of the action that are suppressed by this function
for independent tablespace are not applicable to system-tablespace).
@param	space_id	space_id to check for truncate action
@return true		if being truncated, false if not being
			truncated or tablespace is system-tablespace. */
bool
srv_is_tablespace_truncated(ulint space_id)
{
	if (is_system_tablespace(space_id)) {
		return(false);
	}

	return(truncate_t::is_tablespace_truncated(space_id)
	       || undo::Truncate::is_tablespace_truncated(space_id));

}

/** Check if tablespace was truncated.
@param	space_id	space_id to check for truncate action
@return true if tablespace was truncated and we still have an active
MLOG_TRUNCATE REDO log record. */
bool
srv_was_tablespace_truncated(ulint space_id)
{
	if (is_system_tablespace(space_id)) {
		return(false);
	}

	return(truncate_t::was_tablespace_truncated(space_id));
}

/** Call exit(3) */
void
srv_fatal_error()
{

	ib::error() << "Cannot continue operation.";

	fflush(stderr);

	ut_d(innodb_calling_exit = true);

	srv_shutdown_all_bg_threads();

	exit(3);
}<|MERGE_RESOLUTION|>--- conflicted
+++ resolved
@@ -142,22 +142,6 @@
 /** store to its own file each table created by an user; data
 dictionary tables are in the system tablespace 0 */
 my_bool	srv_file_per_table;
-<<<<<<< HEAD
-=======
-/** The file format to use on new *.ibd files. */
-ulint	srv_file_format = 0;
-/** Whether to check file format during startup.  A value of
-UNIV_FORMAT_MAX + 1 means no checking ie. FALSE.  The default is to
-set it to the highest format we support. */
-ulint	srv_max_file_format_at_startup = UNIV_FORMAT_MAX;
-/** Set if InnoDB operates in read-only mode or innodb-force-recovery
-is greater than SRV_FORCE_NO_TRX_UNDO. */
-my_bool	high_level_read_only;
-
-#if UNIV_FORMAT_A
-# error "UNIV_FORMAT_A must be 0!"
-#endif
->>>>>>> 38edb5c0
 
 /** Place locks to records only i.e. do not use next-key locking except
 on duplicate key checking and foreign key checking */
@@ -166,6 +150,9 @@
 ulong	srv_sort_buf_size = 1048576;
 /** Maximum modification log file size for online index creation */
 unsigned long long	srv_online_max_size;
+/** Set if InnoDB operates in read-only mode or innodb-force-recovery
+is greater than SRV_FORCE_NO_TRX_UNDO. */
+my_bool        high_level_read_only;
 
 /* If this flag is TRUE, then we will use the native aio of the
 OS (provided we compiled Innobase with it in), otherwise we will
