/*****************************************************************************

Copyright (c) 1995, 2014, Oracle and/or its affiliates. All Rights Reserved.

This program is free software; you can redistribute it and/or modify it under
the terms of the GNU General Public License as published by the Free Software
Foundation; version 2 of the License.

This program is distributed in the hope that it will be useful, but WITHOUT
ANY WARRANTY; without even the implied warranty of MERCHANTABILITY or FITNESS
FOR A PARTICULAR PURPOSE. See the GNU General Public License for more details.

You should have received a copy of the GNU General Public License along with
this program; if not, write to the Free Software Foundation, Inc.,
51 Franklin Street, Suite 500, Boston, MA 02110-1335 USA

*****************************************************************************/

/**************************************************//**
@file buf/buf0flu.cc
The database buffer buf_pool flush algorithm

Created 11/11/1995 Heikki Tuuri
*******************************************************/

#include "ha_prototypes.h"
#include <mysql/plugin.h>

#include "buf0flu.h"

#ifdef UNIV_NONINL
#include "buf0flu.ic"
#endif

#include "buf0buf.h"
#include "buf0checksum.h"
#include "srv0start.h"
#include "srv0srv.h"
#include "page0zip.h"
#ifndef UNIV_HOTBACKUP
#include "ut0byte.h"
#include "page0page.h"
#include "fil0fil.h"
#include "buf0lru.h"
#include "buf0rea.h"
#include "ibuf0ibuf.h"
#include "log0log.h"
#include "os0file.h"
#include "trx0sys.h"
#include "srv0mon.h"
#include "fsp0sysspace.h"

/** Number of pages flushed through non flush_list flushes. */
static ulint buf_lru_flush_page_count = 0;

/** Flag indicating if the page_cleaner is in active state. This flag
is set to TRUE by the page_cleaner thread when it is spawned and is set
back to FALSE at shutdown by the page_cleaner as well. Therefore no
need to protect it by a mutex. It is only ever read by the thread
doing the shutdown */
ibool buf_page_cleaner_is_active = FALSE;

#ifdef UNIV_PFS_THREAD
mysql_pfs_key_t page_cleaner_thread_key;
#endif /* UNIV_PFS_THREAD */

/** Event to synchronise with the flushing. */
os_event_t	buf_flush_event;

/** State for page cleaner array slot */
enum page_cleaner_state_t {
	/** Not requested any yet.
	Moved from FINISHED by the coordinator. */
	PAGE_CLEANER_STATE_NONE = 0,
	/** Requested but not started flushing.
	Moved from NONE by the coordinator. */
	PAGE_CLEANER_STATE_REQUESTED,
	/** Flushing is on going.
	Moved from REQUESTED by the worker. */
	PAGE_CLEANER_STATE_FLUSHING,
	/** Flushing was finished.
	Moved from FLUSHING by the worker. */
	PAGE_CLEANER_STATE_FINISHED
};

/** Page cleaner request state for each buffer pool instance */
struct page_cleaner_slot_t {
	page_cleaner_state_t	state;	/*!< state of the request.
					protected by page_cleaner_t::mutex
					if the worker thread got the slot and
					set to PAGE_CLEANER_STATE_FLUSHING,
					n_flushed_lru and n_flushed_list can be
					updated only by the worker thread */
	/* These values are updated during state==PAGE_CLEANER_STATE_FLUSHING,
	and commited with state==PAGE_CLEANER_STATE_FINISHED.
	The consistency is protected by the 'state' */
	ulint			n_flushed_lru;
					/*!< number of flushed pages
					by LRU scan flushing */
	ulint			n_flushed_list;
					/*!< number of flushed pages
					by flush_list flushing */
	bool			succeeded_list;
					/*!< true if flush_list flushing
					succeeded. */
};

/** Page cleaner structure common for all threads */
struct page_cleaner_t {
	ib_mutex_t		mutex;		/*!< mutex to protect whole of
						page_cleaner_t struct and
						page_cleaner_slot_t slots. */
	os_event_t		is_requested;	/*!< event to activate worker
						threads. */
	os_event_t		is_finished;	/*!< event to signal that all
						slots were finished. */
	volatile ulint		n_workers;	/*!< number of worker threads
						in existence */
	ulint			n_pages_requested;
						/*!< number of requested pages
						for each slot */
	lsn_t			lsn_limit;	/*!< upper limit of LSN to be
						flushed */
	ulint			n_slots;	/*!< total number of slots */
	ulint			n_slots_requested;
						/*!< number of slots
						in the state
						PAGE_CLEANER_STATE_REQUESTED */
	ulint			n_slots_flushing;
						/*!< number of slots
						in the state
						PAGE_CLEANER_STATE_FLUSHING */
	ulint			n_slots_finished;
						/*!< number of slots
						in the state
						PAGE_CLEANER_STATE_FINISHED */
	page_cleaner_slot_t*	slots;		/*!< pointer to the slots */
	bool			is_running;	/*!< false if attempt
						to shutdown */
};

static page_cleaner_t*	page_cleaner = NULL;

/** If LRU list of a buf_pool is less than this size then LRU eviction
should not happen. This is because when we do LRU flushing we also put
the blocks on free list. If LRU list is very small then we can end up
in thrashing. */
#define BUF_LRU_MIN_LEN		256

/* @} */

/******************************************************************//**
Increases flush_list size in bytes with the page size in inline function */
static inline
void
incr_flush_list_size_in_bytes(
/*==========================*/
	buf_block_t*	block,		/*!< in: control block */
	buf_pool_t*	buf_pool)	/*!< in: buffer pool instance */
{
	ut_ad(buf_flush_list_mutex_own(buf_pool));

	buf_pool->stat.flush_list_bytes += block->page.size.physical();

	ut_ad(buf_pool->stat.flush_list_bytes <= buf_pool->curr_pool_size);
}

#if defined UNIV_DEBUG || defined UNIV_BUF_DEBUG
/******************************************************************//**
Validates the flush list.
@return TRUE if ok */
static
ibool
buf_flush_validate_low(
/*===================*/
	buf_pool_t*	buf_pool);	/*!< in: Buffer pool instance */

/******************************************************************//**
Validates the flush list some of the time.
@return TRUE if ok or the check was skipped */
static
ibool
buf_flush_validate_skip(
/*====================*/
	buf_pool_t*	buf_pool)	/*!< in: Buffer pool instance */
{
/** Try buf_flush_validate_low() every this many times */
# define BUF_FLUSH_VALIDATE_SKIP	23

	/** The buf_flush_validate_low() call skip counter.
	Use a signed type because of the race condition below. */
	static int buf_flush_validate_count = BUF_FLUSH_VALIDATE_SKIP;

	/* There is a race condition below, but it does not matter,
	because this call is only for heuristic purposes. We want to
	reduce the call frequency of the costly buf_flush_validate_low()
	check in debug builds. */
	if (--buf_flush_validate_count > 0) {
		return(TRUE);
	}

	buf_flush_validate_count = BUF_FLUSH_VALIDATE_SKIP;
	return(buf_flush_validate_low(buf_pool));
}
#endif /* UNIV_DEBUG || UNIV_BUF_DEBUG */

/******************************************************************//**
Insert a block in the flush_rbt and returns a pointer to its
predecessor or NULL if no predecessor. The ordering is maintained
on the basis of the <oldest_modification, space, offset> key.
@return pointer to the predecessor or NULL if no predecessor. */
static
buf_page_t*
buf_flush_insert_in_flush_rbt(
/*==========================*/
	buf_page_t*	bpage)	/*!< in: bpage to be inserted. */
{
	const ib_rbt_node_t*	c_node;
	const ib_rbt_node_t*	p_node;
	buf_page_t*		prev = NULL;
	buf_pool_t*		buf_pool = buf_pool_from_bpage(bpage);

	ut_ad(buf_flush_list_mutex_own(buf_pool));

	/* Insert this buffer into the rbt. */
	c_node = rbt_insert(buf_pool->flush_rbt, &bpage, &bpage);
	ut_a(c_node != NULL);

	/* Get the predecessor. */
	p_node = rbt_prev(buf_pool->flush_rbt, c_node);

	if (p_node != NULL) {
		buf_page_t**	value;
		value = rbt_value(buf_page_t*, p_node);
		prev = *value;
		ut_a(prev != NULL);
	}

	return(prev);
}

/*********************************************************//**
Delete a bpage from the flush_rbt. */
static
void
buf_flush_delete_from_flush_rbt(
/*============================*/
	buf_page_t*	bpage)	/*!< in: bpage to be removed. */
{
#ifdef UNIV_DEBUG
	ibool		ret = FALSE;
#endif /* UNIV_DEBUG */
	buf_pool_t*	buf_pool = buf_pool_from_bpage(bpage);

	ut_ad(buf_flush_list_mutex_own(buf_pool));

#ifdef UNIV_DEBUG
	ret =
#endif /* UNIV_DEBUG */
	rbt_delete(buf_pool->flush_rbt, &bpage);

	ut_ad(ret);
}

/*****************************************************************//**
Compare two modified blocks in the buffer pool. The key for comparison
is:
key = <oldest_modification, space, offset>
This comparison is used to maintian ordering of blocks in the
buf_pool->flush_rbt.
Note that for the purpose of flush_rbt, we only need to order blocks
on the oldest_modification. The other two fields are used to uniquely
identify the blocks.
@return < 0 if b2 < b1, 0 if b2 == b1, > 0 if b2 > b1 */
static
int
buf_flush_block_cmp(
/*================*/
	const void*	p1,		/*!< in: block1 */
	const void*	p2)		/*!< in: block2 */
{
	int			ret;
	const buf_page_t*	b1 = *(const buf_page_t**) p1;
	const buf_page_t*	b2 = *(const buf_page_t**) p2;

	ut_ad(b1 != NULL);
	ut_ad(b2 != NULL);

#ifdef UNIV_DEBUG
	buf_pool_t*	buf_pool = buf_pool_from_bpage(b1);
#endif /* UNIV_DEBUG */

	ut_ad(buf_flush_list_mutex_own(buf_pool));

	ut_ad(b1->in_flush_list);
	ut_ad(b2->in_flush_list);

	if (b2->oldest_modification > b1->oldest_modification) {
		return(1);
	} else if (b2->oldest_modification < b1->oldest_modification) {
		return(-1);
	}

	/* If oldest_modification is same then decide on the space. */
	ret = (int)(b2->id.space() - b1->id.space());

	/* Or else decide ordering on the page number. */
	return(ret ? ret : (int) (b2->id.page_no() - b1->id.page_no()));
}

/********************************************************************//**
Initialize the red-black tree to speed up insertions into the flush_list
during recovery process. Should be called at the start of recovery
process before any page has been read/written. */

void
buf_flush_init_flush_rbt(void)
/*==========================*/
{
	ulint	i;

	for (i = 0; i < srv_buf_pool_instances; i++) {
		buf_pool_t*	buf_pool;

		buf_pool = buf_pool_from_array(i);

		buf_flush_list_mutex_enter(buf_pool);

		ut_ad(buf_pool->flush_rbt == NULL);

		/* Create red black tree for speedy insertions in flush list. */
		buf_pool->flush_rbt = rbt_create(
			sizeof(buf_page_t*), buf_flush_block_cmp);

		buf_flush_list_mutex_exit(buf_pool);
	}
}

/********************************************************************//**
Frees up the red-black tree. */

void
buf_flush_free_flush_rbt(void)
/*==========================*/
{
	ulint	i;

	for (i = 0; i < srv_buf_pool_instances; i++) {
		buf_pool_t*	buf_pool;

		buf_pool = buf_pool_from_array(i);

		buf_flush_list_mutex_enter(buf_pool);

#if defined UNIV_DEBUG || defined UNIV_BUF_DEBUG
		ut_a(buf_flush_validate_low(buf_pool));
#endif /* UNIV_DEBUG || UNIV_BUF_DEBUG */

		rbt_free(buf_pool->flush_rbt);
		buf_pool->flush_rbt = NULL;

		buf_flush_list_mutex_exit(buf_pool);
	}
}

/********************************************************************//**
Inserts a modified block into the flush list. */

void
buf_flush_insert_into_flush_list(
/*=============================*/
	buf_pool_t*	buf_pool,	/*!< buffer pool instance */
	buf_block_t*	block,		/*!< in/out: block which is modified */
	lsn_t		lsn)		/*!< in: oldest modification */
{
	ut_ad(!buf_pool_mutex_own(buf_pool));
	ut_ad(log_flush_order_mutex_own());
	ut_ad(buf_page_mutex_own(block));

	buf_flush_list_mutex_enter(buf_pool);

	ut_ad((UT_LIST_GET_FIRST(buf_pool->flush_list) == NULL)
	      || (UT_LIST_GET_FIRST(buf_pool->flush_list)->oldest_modification
		  <= lsn));

	/* If we are in the recovery then we need to update the flush
	red-black tree as well. */
	if (buf_pool->flush_rbt != NULL) {
		buf_flush_list_mutex_exit(buf_pool);
		buf_flush_insert_sorted_into_flush_list(buf_pool, block, lsn);
		return;
	}

	ut_ad(buf_block_get_state(block) == BUF_BLOCK_FILE_PAGE);
	ut_ad(!block->page.in_flush_list);

	ut_d(block->page.in_flush_list = TRUE);
	block->page.oldest_modification = lsn;

	UT_LIST_ADD_FIRST(buf_pool->flush_list, &block->page);

	incr_flush_list_size_in_bytes(block, buf_pool);

#ifdef UNIV_DEBUG_VALGRIND
	void*	p;

	if (block->page.size.is_compressed()) {
		p = block->page.zip.data;
	} else {
		p = block->frame;
	}

	UNIV_MEM_ASSERT_RW(p, block->page.size.physical());
#endif /* UNIV_DEBUG_VALGRIND */

#if defined UNIV_DEBUG || defined UNIV_BUF_DEBUG
	ut_a(buf_flush_validate_skip(buf_pool));
#endif /* UNIV_DEBUG || UNIV_BUF_DEBUG */

	buf_flush_list_mutex_exit(buf_pool);
}

/********************************************************************//**
Inserts a modified block into the flush list in the right sorted position.
This function is used by recovery, because there the modifications do not
necessarily come in the order of lsn's. */

void
buf_flush_insert_sorted_into_flush_list(
/*====================================*/
	buf_pool_t*	buf_pool,	/*!< in: buffer pool instance */
	buf_block_t*	block,		/*!< in/out: block which is modified */
	lsn_t		lsn)		/*!< in: oldest modification */
{
	buf_page_t*	prev_b;
	buf_page_t*	b;

	ut_ad(!buf_pool_mutex_own(buf_pool));
	ut_ad(log_flush_order_mutex_own());
	ut_ad(buf_page_mutex_own(block));
	ut_ad(buf_block_get_state(block) == BUF_BLOCK_FILE_PAGE);

	buf_flush_list_mutex_enter(buf_pool);

	/* The field in_LRU_list is protected by buf_pool->mutex, which
	we are not holding.  However, while a block is in the flush
	list, it is dirty and cannot be discarded, not from the
	page_hash or from the LRU list.  At most, the uncompressed
	page frame of a compressed block may be discarded or created
	(copying the block->page to or from a buf_page_t that is
	dynamically allocated from buf_buddy_alloc()).  Because those
	transitions hold block->mutex and the flush list mutex (via
	buf_flush_relocate_on_flush_list()), there is no possibility
	of a race condition in the assertions below. */
	ut_ad(block->page.in_LRU_list);
	ut_ad(block->page.in_page_hash);
	/* buf_buddy_block_register() will take a block in the
	BUF_BLOCK_MEMORY state, not a file page. */
	ut_ad(!block->page.in_zip_hash);

	ut_ad(!block->page.in_flush_list);
	ut_d(block->page.in_flush_list = TRUE);
	block->page.oldest_modification = lsn;

#ifdef UNIV_DEBUG_VALGRIND
	void*	p;

	if (block->page.size.is_compressed()) {
		p = block->page.zip.data;
	} else {
		p = block->frame;
	}

	UNIV_MEM_ASSERT_RW(p, block->page.size.physical());
#endif /* UNIV_DEBUG_VALGRIND */

	prev_b = NULL;

	/* For the most part when this function is called the flush_rbt
	should not be NULL. In a very rare boundary case it is possible
	that the flush_rbt has already been freed by the recovery thread
	before the last page was hooked up in the flush_list by the
	io-handler thread. In that case we'll just do a simple
	linear search in the else block. */
	if (buf_pool->flush_rbt != NULL) {

		prev_b = buf_flush_insert_in_flush_rbt(&block->page);

	} else {

		b = UT_LIST_GET_FIRST(buf_pool->flush_list);

		while (b != NULL && b->oldest_modification
		       > block->page.oldest_modification) {

			ut_ad(b->in_flush_list);
			prev_b = b;
			b = UT_LIST_GET_NEXT(list, b);
		}
	}

	if (prev_b == NULL) {
		UT_LIST_ADD_FIRST(buf_pool->flush_list, &block->page);
	} else {
		UT_LIST_INSERT_AFTER(buf_pool->flush_list, prev_b, &block->page);
	}

	incr_flush_list_size_in_bytes(block, buf_pool);

#if defined UNIV_DEBUG || defined UNIV_BUF_DEBUG
	ut_a(buf_flush_validate_low(buf_pool));
#endif /* UNIV_DEBUG || UNIV_BUF_DEBUG */

	buf_flush_list_mutex_exit(buf_pool);
}

/********************************************************************//**
Returns TRUE if the file page block is immediately suitable for replacement,
i.e., the transition FILE_PAGE => NOT_USED allowed.
@return TRUE if can replace immediately */

ibool
buf_flush_ready_for_replace(
/*========================*/
	buf_page_t*	bpage)	/*!< in: buffer control block, must be
				buf_page_in_file(bpage) and in the LRU list */
{
#ifdef UNIV_DEBUG
	buf_pool_t*	buf_pool = buf_pool_from_bpage(bpage);
	ut_ad(buf_pool_mutex_own(buf_pool));
#endif /* UNIV_DEBUG */
	ut_ad(mutex_own(buf_page_get_mutex(bpage)));
	ut_ad(bpage->in_LRU_list);

	if (buf_page_in_file(bpage)) {

		return(bpage->oldest_modification == 0
		       && bpage->buf_fix_count == 0
		       && buf_page_get_io_fix(bpage) == BUF_IO_NONE);
	}

	ib_logf(IB_LOG_LEVEL_FATAL,
		"Buffer block %p state %u in the LRU list!",
		reinterpret_cast<const void*>(bpage), bpage->state);

	return(FALSE);
}

/********************************************************************//**
Returns true if the block is modified and ready for flushing.
@return true if can flush immediately */

bool
buf_flush_ready_for_flush(
/*======================*/
	buf_page_t*	bpage,	/*!< in: buffer control block, must be
				buf_page_in_file(bpage) */
	buf_flush_t	flush_type)/*!< in: type of flush */
{
#ifdef UNIV_DEBUG
	buf_pool_t*	buf_pool = buf_pool_from_bpage(bpage);
	ut_ad(buf_pool_mutex_own(buf_pool));
#endif /* UNIV_DEBUG */

	ut_a(buf_page_in_file(bpage));
	ut_ad(mutex_own(buf_page_get_mutex(bpage)));
	ut_ad(flush_type < BUF_FLUSH_N_TYPES);

	if (bpage->oldest_modification == 0
	    || buf_page_get_io_fix(bpage) != BUF_IO_NONE) {
		return(false);
	}

	ut_ad(bpage->in_flush_list);

	switch (flush_type) {
	case BUF_FLUSH_LIST:
	case BUF_FLUSH_LRU:
	case BUF_FLUSH_SINGLE_PAGE:
		return(true);

	case BUF_FLUSH_N_TYPES:
		break;
	}

	ut_error;
	return(false);
}

/********************************************************************//**
Remove a block from the flush list of modified blocks. */

void
buf_flush_remove(
/*=============*/
	buf_page_t*	bpage)	/*!< in: pointer to the block in question */
{
	buf_pool_t*	buf_pool = buf_pool_from_bpage(bpage);

	ut_ad(buf_pool_mutex_own(buf_pool));
	ut_ad(mutex_own(buf_page_get_mutex(bpage)));
	ut_ad(bpage->in_flush_list);

	buf_flush_list_mutex_enter(buf_pool);

	/* Important that we adjust the hazard pointer before removing
	the bpage from flush list. */
	buf_pool->flush_hp.adjust(bpage);

	switch (buf_page_get_state(bpage)) {
	case BUF_BLOCK_POOL_WATCH:
	case BUF_BLOCK_ZIP_PAGE:
		/* Clean compressed pages should not be on the flush list */
	case BUF_BLOCK_NOT_USED:
	case BUF_BLOCK_READY_FOR_USE:
	case BUF_BLOCK_MEMORY:
	case BUF_BLOCK_REMOVE_HASH:
		ut_error;
		return;
	case BUF_BLOCK_ZIP_DIRTY:
		buf_page_set_state(bpage, BUF_BLOCK_ZIP_PAGE);
		UT_LIST_REMOVE(buf_pool->flush_list, bpage);
#if defined UNIV_DEBUG || defined UNIV_BUF_DEBUG
		buf_LRU_insert_zip_clean(bpage);
#endif /* UNIV_DEBUG || UNIV_BUF_DEBUG */
		break;
	case BUF_BLOCK_FILE_PAGE:
		UT_LIST_REMOVE(buf_pool->flush_list, bpage);
		break;
	}

	/* If the flush_rbt is active then delete from there as well. */
	if (buf_pool->flush_rbt != NULL) {
		buf_flush_delete_from_flush_rbt(bpage);
	}

	/* Must be done after we have removed it from the flush_rbt
	because we assert on in_flush_list in comparison function. */
	ut_d(bpage->in_flush_list = FALSE);

	buf_pool->stat.flush_list_bytes -= bpage->size.physical();

	bpage->oldest_modification = 0;

#if defined UNIV_DEBUG || defined UNIV_BUF_DEBUG
	ut_a(buf_flush_validate_skip(buf_pool));
#endif /* UNIV_DEBUG || UNIV_BUF_DEBUG */

	buf_flush_list_mutex_exit(buf_pool);
}

/*******************************************************************//**
Relocates a buffer control block on the flush_list.
Note that it is assumed that the contents of bpage have already been
copied to dpage.
IMPORTANT: When this function is called bpage and dpage are not
exact copies of each other. For example, they both will have different
::state. Also the ::list pointers in dpage may be stale. We need to
use the current list node (bpage) to do the list manipulation because
the list pointers could have changed between the time that we copied
the contents of bpage to the dpage and the flush list manipulation
below. */

void
buf_flush_relocate_on_flush_list(
/*=============================*/
	buf_page_t*	bpage,	/*!< in/out: control block being moved */
	buf_page_t*	dpage)	/*!< in/out: destination block */
{
	buf_page_t*	prev;
	buf_page_t*	prev_b = NULL;
	buf_pool_t*	buf_pool = buf_pool_from_bpage(bpage);

	ut_ad(buf_pool_mutex_own(buf_pool));
	/* Must reside in the same buffer pool. */
	ut_ad(buf_pool == buf_pool_from_bpage(dpage));

	ut_ad(mutex_own(buf_page_get_mutex(bpage)));

	buf_flush_list_mutex_enter(buf_pool);

	/* FIXME: At this point we have both buf_pool and flush_list
	mutexes. Theoretically removal of a block from flush list is
	only covered by flush_list mutex but currently we do
	have buf_pool mutex in buf_flush_remove() therefore this block
	is guaranteed to be in the flush list. We need to check if
	this will work without the assumption of block removing code
	having the buf_pool mutex. */
	ut_ad(bpage->in_flush_list);
	ut_ad(dpage->in_flush_list);

	/* If recovery is active we must swap the control blocks in
	the flush_rbt as well. */
	if (buf_pool->flush_rbt != NULL) {
		buf_flush_delete_from_flush_rbt(bpage);
		prev_b = buf_flush_insert_in_flush_rbt(dpage);
	}

	/* Important that we adjust the hazard pointer before removing
	the bpage from the flush list. */
	buf_pool->flush_hp.adjust(bpage);

	/* Must be done after we have removed it from the flush_rbt
	because we assert on in_flush_list in comparison function. */
	ut_d(bpage->in_flush_list = FALSE);

	prev = UT_LIST_GET_PREV(list, bpage);
	UT_LIST_REMOVE(buf_pool->flush_list, bpage);

	if (prev) {
		ut_ad(prev->in_flush_list);
		UT_LIST_INSERT_AFTER( buf_pool->flush_list, prev, dpage);
	} else {
		UT_LIST_ADD_FIRST(buf_pool->flush_list, dpage);
	}

	/* Just an extra check. Previous in flush_list
	should be the same control block as in flush_rbt. */
	ut_a(buf_pool->flush_rbt == NULL || prev_b == prev);

#if defined UNIV_DEBUG || defined UNIV_BUF_DEBUG
	ut_a(buf_flush_validate_low(buf_pool));
#endif /* UNIV_DEBUG || UNIV_BUF_DEBUG */

	buf_flush_list_mutex_exit(buf_pool);
}

/********************************************************************//**
Updates the flush system data structures when a write is completed. */

void
buf_flush_write_complete(
/*=====================*/
	buf_page_t*	bpage)	/*!< in: pointer to the block in question */
{
	buf_flush_t	flush_type;
	buf_pool_t*	buf_pool = buf_pool_from_bpage(bpage);

	ut_ad(bpage);

	buf_flush_remove(bpage);

	flush_type = buf_page_get_flush_type(bpage);
	buf_pool->n_flush[flush_type]--;

	if (buf_pool->n_flush[flush_type] == 0
	    && buf_pool->init_flush[flush_type] == FALSE) {

		/* The running flush batch has ended */

		os_event_set(buf_pool->no_flush[flush_type]);
	}

	buf_dblwr_update(bpage, flush_type);
}
#endif /* !UNIV_HOTBACKUP */

/** Calculate the checksum of a page from compressed table and update
the page.
@param[in,out]	page	page to update
@param[in]	size	compressed page size
@param[in]	lsn	LSN to stamp on the page */
void
buf_flush_update_zip_checksum(
	buf_frame_t*	page,
	ulint		size,
	lsn_t		lsn)
{
	ut_a(size > 0);

	ib_uint32_t	checksum = page_zip_calc_checksum(
		page, size,
		static_cast<srv_checksum_algorithm_t>(srv_checksum_algorithm));

	mach_write_to_8(page + FIL_PAGE_LSN, lsn);
	mach_write_to_4(page + FIL_PAGE_SPACE_OR_CHKSUM, checksum);
}

/********************************************************************//**
Initializes a page for writing to the tablespace. */

void
buf_flush_init_for_writing(
/*=======================*/
	byte*	page,		/*!< in/out: page */
	void*	page_zip_,	/*!< in/out: compressed page, or NULL */
	lsn_t	newest_lsn,	/*!< in: newest modification lsn
				to the page */
	bool	skip_checksum)	/*!< in: if true, disable/skip checksum. */
{
	ib_uint32_t	checksum = BUF_NO_CHECKSUM_MAGIC;
					/* silence bogus gcc warning */

	ut_ad(page);

	if (page_zip_) {
		page_zip_des_t*	page_zip;
		ulint		size;

		page_zip = static_cast<page_zip_des_t*>(page_zip_);
		size = page_zip_get_size(page_zip);

		ut_ad(size);
		ut_ad(ut_is_2pow(size));
		ut_ad(size <= UNIV_ZIP_SIZE_MAX);

		switch (fil_page_get_type(page)) {
		case FIL_PAGE_TYPE_ALLOCATED:
		case FIL_PAGE_INODE:
		case FIL_PAGE_IBUF_BITMAP:
		case FIL_PAGE_TYPE_FSP_HDR:
		case FIL_PAGE_TYPE_XDES:
			/* These are essentially uncompressed pages. */
			memcpy(page_zip->data, page, size);
			/* fall through */
		case FIL_PAGE_TYPE_ZBLOB:
		case FIL_PAGE_TYPE_ZBLOB2:
		case FIL_PAGE_INDEX:
		case FIL_PAGE_RTREE:

			buf_flush_update_zip_checksum(
				page_zip->data, size, newest_lsn);

			return;
		}

		ib_logf(IB_LOG_LEVEL_ERROR,
			"The compressed page to be written seems corrupt:");
		ut_print_buf(stderr, page, size);
		fputs("\nInnoDB: Possibly older version of the page:", stderr);
		ut_print_buf(stderr, page_zip->data, size);
		putc('\n', stderr);
		ut_error;
	}

	/* Write the newest modification lsn to the page header and trailer */
	mach_write_to_8(page + FIL_PAGE_LSN, newest_lsn);

	mach_write_to_8(page + UNIV_PAGE_SIZE - FIL_PAGE_END_LSN_OLD_CHKSUM,
			newest_lsn);

	if (!skip_checksum) {
		/* Store the new formula checksum */

		switch ((srv_checksum_algorithm_t) srv_checksum_algorithm) {
		case SRV_CHECKSUM_ALGORITHM_CRC32:
		case SRV_CHECKSUM_ALGORITHM_STRICT_CRC32:
			checksum = buf_calc_page_crc32(page);
			break;
		case SRV_CHECKSUM_ALGORITHM_INNODB:
		case SRV_CHECKSUM_ALGORITHM_STRICT_INNODB:
			checksum = (ib_uint32_t) buf_calc_page_new_checksum(
				page);
			break;
		case SRV_CHECKSUM_ALGORITHM_NONE:
		case SRV_CHECKSUM_ALGORITHM_STRICT_NONE:
			checksum = BUF_NO_CHECKSUM_MAGIC;
			break;
			/* no default so the compiler will emit a warning if
			new enum is added and not handled here */
		}
	}

	mach_write_to_4(page + FIL_PAGE_SPACE_OR_CHKSUM, checksum);

	/* We overwrite the first 4 bytes of the end lsn field to store
	the old formula checksum. Since it depends also on the field
	FIL_PAGE_SPACE_OR_CHKSUM, it has to be calculated after storing the
	new formula checksum. */

	if (srv_checksum_algorithm == SRV_CHECKSUM_ALGORITHM_STRICT_INNODB
	    || srv_checksum_algorithm == SRV_CHECKSUM_ALGORITHM_INNODB) {

		checksum = (ib_uint32_t) buf_calc_page_old_checksum(page);

		/* In other cases we use the value assigned from above.
		If CRC32 is used then it is faster to use that checksum
		(calculated above) instead of calculating another one.
		We can afford to store something other than
		buf_calc_page_old_checksum() or BUF_NO_CHECKSUM_MAGIC in
		this field because the file will not be readable by old
		versions of MySQL/InnoDB anyway (older than MySQL 5.6.3) */
	}

	mach_write_to_4(page + UNIV_PAGE_SIZE - FIL_PAGE_END_LSN_OLD_CHKSUM,
			checksum);
}

#ifndef UNIV_HOTBACKUP
/********************************************************************//**
Does an asynchronous write of a buffer page. NOTE: in simulated aio and
also when the doublewrite buffer is used, we must call
buf_dblwr_flush_buffered_writes after we have posted a batch of
writes! */
static
void
buf_flush_write_block_low(
/*======================*/
	buf_page_t*	bpage,		/*!< in: buffer block to write */
	buf_flush_t	flush_type,	/*!< in: type of flush */
	bool		sync)		/*!< in: true if sync IO request */
{
	page_t*	frame = NULL;

#ifdef UNIV_DEBUG
	buf_pool_t*	buf_pool = buf_pool_from_bpage(bpage);
	ut_ad(!buf_pool_mutex_own(buf_pool));
#endif

	DBUG_PRINT("ib_buf", ("flush %s %u page " UINT32PF ":" UINT32PF,
			      sync ? "sync" : "async", (unsigned) flush_type,
			      bpage->id.space(), bpage->id.page_no()));

	ut_ad(buf_page_in_file(bpage));

	/* We are not holding buf_pool->mutex or block_mutex here.
	Nevertheless, it is safe to access bpage, because it is
	io_fixed and oldest_modification != 0.  Thus, it cannot be
	relocated in the buffer pool or removed from flush_list or
	LRU_list. */
	ut_ad(!buf_pool_mutex_own(buf_pool));
	ut_ad(!buf_flush_list_mutex_own(buf_pool));
	ut_ad(!buf_page_get_mutex(bpage)->is_owned());
	ut_ad(buf_page_get_io_fix(bpage) == BUF_IO_WRITE);
	ut_ad(bpage->oldest_modification != 0);

#ifdef UNIV_IBUF_COUNT_DEBUG
	ut_a(ibuf_count_get(bpage->id) == 0);
#endif
	ut_ad(bpage->newest_modification != 0);

	/* Force the log to the disk before writing the modified block */
	if (!srv_read_only_mode) {
		log_write_up_to(bpage->newest_modification, true);
	}

	switch (buf_page_get_state(bpage)) {
	case BUF_BLOCK_POOL_WATCH:
	case BUF_BLOCK_ZIP_PAGE: /* The page should be dirty. */
	case BUF_BLOCK_NOT_USED:
	case BUF_BLOCK_READY_FOR_USE:
	case BUF_BLOCK_MEMORY:
	case BUF_BLOCK_REMOVE_HASH:
		ut_error;
		break;
	case BUF_BLOCK_ZIP_DIRTY:
		frame = bpage->zip.data;

		ut_a(page_zip_verify_checksum(frame, bpage->size.physical()));

		mach_write_to_8(frame + FIL_PAGE_LSN,
				bpage->newest_modification);
		break;
	case BUF_BLOCK_FILE_PAGE:
		frame = bpage->zip.data;
		if (!frame) {
			frame = ((buf_block_t*) bpage)->frame;
		}

		buf_flush_init_for_writing(((buf_block_t*) bpage)->frame,
					   bpage->zip.data
					   ? &bpage->zip : NULL,
					   bpage->newest_modification,
					   fsp_is_checksum_disabled(
						bpage->id.space()));
		break;
	}

	/* Disable use of double-write buffer for temporary tablespace.
	Given the nature and load of temporary tablespace doublewrite buffer
	adds an overhead during flushing. */
	if (!srv_use_doublewrite_buf
	    || !buf_dblwr
	    || srv_read_only_mode
	    || fsp_is_system_temporary(bpage->id.space())) {

		ut_ad(!srv_read_only_mode
		      || fsp_is_system_temporary(bpage->id.space()));

		fil_io(OS_FILE_WRITE | OS_AIO_SIMULATED_WAKE_LATER,
		       sync, bpage->id, bpage->size, 0, bpage->size.physical(),
		       frame, bpage);
	} else if (flush_type == BUF_FLUSH_SINGLE_PAGE) {
		buf_dblwr_write_single_page(bpage, sync);
	} else {
		ut_ad(!sync);
		buf_dblwr_add_to_batch(bpage);
	}

	/* When doing single page flushing the IO is done synchronously
	and we flush the changes to disk only for the tablespace we
	are working on. */
	if (sync) {
		ut_ad(flush_type == BUF_FLUSH_SINGLE_PAGE);
		fil_flush(bpage->id.space());

		/* true means we want to evict this page from the
		LRU list as well. */
		buf_page_io_complete(bpage, true);
	}

	/* Increment the counter of I/O operations used
	for selecting LRU policy. */
	buf_LRU_stat_inc_io();
}

/********************************************************************//**
Writes a flushable page asynchronously from the buffer pool to a file.
NOTE: in simulated aio we must call
os_aio_simulated_wake_handler_threads after we have posted a batch of
writes! NOTE: buf_pool->mutex and buf_page_get_mutex(bpage) must be
held upon entering this function, and they will be released by this
function if it returns true.
@return TRUE if the page was flushed */

ibool
buf_flush_page(
/*===========*/
	buf_pool_t*	buf_pool,	/*!< in: buffer pool instance */
	buf_page_t*	bpage,		/*!< in: buffer control block */
	buf_flush_t	flush_type,	/*!< in: type of flush */
	bool		sync)		/*!< in: true if sync IO request */
{
	BPageMutex*	block_mutex;

	ut_ad(flush_type < BUF_FLUSH_N_TYPES);
	ut_ad(buf_pool_mutex_own(buf_pool));
	ut_ad(buf_page_in_file(bpage));
	ut_ad(!sync || flush_type == BUF_FLUSH_SINGLE_PAGE);

	block_mutex = buf_page_get_mutex(bpage);
	ut_ad(mutex_own(block_mutex));

	ut_ad(buf_flush_ready_for_flush(bpage, flush_type));

	bool	is_uncompressed;

	is_uncompressed = (buf_page_get_state(bpage) == BUF_BLOCK_FILE_PAGE);
	ut_ad(is_uncompressed == (block_mutex != &buf_pool->zip_mutex));

	ibool		flush;
	rw_lock_t*	rw_lock;
	bool		no_fix_count = bpage->buf_fix_count == 0;

	if (!is_uncompressed) {
		flush = TRUE;
		rw_lock = NULL;
	} else if (!(no_fix_count || flush_type == BUF_FLUSH_LIST)
		   || (!no_fix_count
		       && srv_shutdown_state <= SRV_SHUTDOWN_CLEANUP
		       && fsp_is_system_temporary(bpage->id.space()))) {
		/* This is a heuristic, to avoid expensive SX attempts. */
		/* For table residing in temporary tablespace sync is done
		using IO_FIX and so before scheduling for flush ensure that
		page is not fixed. */
		flush = FALSE;
	} else {
		rw_lock = &reinterpret_cast<buf_block_t*>(bpage)->lock;
		if (flush_type != BUF_FLUSH_LIST) {
			flush = rw_lock_sx_lock_nowait(rw_lock, BUF_IO_WRITE);
		} else {
			/* Will SX lock later */
			flush = TRUE;
		}
	}

	if (flush) {

		/* We are committed to flushing by the time we get here */

		buf_page_set_io_fix(bpage, BUF_IO_WRITE);

		buf_page_set_flush_type(bpage, flush_type);

		if (buf_pool->n_flush[flush_type] == 0) {
			os_event_reset(buf_pool->no_flush[flush_type]);
		}

		++buf_pool->n_flush[flush_type];

		mutex_exit(block_mutex);
		buf_pool_mutex_exit(buf_pool);

		if (flush_type == BUF_FLUSH_LIST
		    && is_uncompressed
		    && !rw_lock_sx_lock_nowait(rw_lock, BUF_IO_WRITE)) {

			if (!fsp_is_system_temporary(bpage->id.space())) {
				/* avoiding deadlock possibility involves
				doublewrite buffer, should flush it, because
				it might hold the another block->lock. */
				buf_dblwr_flush_buffered_writes();
			} else {
				buf_dblwr_sync_datafiles();
			}

			rw_lock_sx_lock_gen(rw_lock, BUF_IO_WRITE);
		}

		/* Even though bpage is not protected by any mutex at this
		point, it is safe to access bpage, because it is io_fixed and
		oldest_modification != 0.  Thus, it cannot be relocated in the
		buffer pool or removed from flush_list or LRU_list. */

		buf_flush_write_block_low(bpage, flush_type, sync);
	}

	return(flush);
}

# if defined UNIV_DEBUG || defined UNIV_IBUF_DEBUG
/********************************************************************//**
Writes a flushable page asynchronously from the buffer pool to a file.
NOTE: buf_pool->mutex and block->mutex must be held upon entering this
function, and they will be released by this function after flushing.
This is loosely based on buf_flush_batch() and buf_flush_page().
@return TRUE if the page was flushed and the mutexes released */

ibool
buf_flush_page_try(
/*===============*/
	buf_pool_t*	buf_pool,	/*!< in/out: buffer pool instance */
	buf_block_t*	block)		/*!< in/out: buffer control block */
{
	ut_ad(buf_pool_mutex_own(buf_pool));
	ut_ad(buf_block_get_state(block) == BUF_BLOCK_FILE_PAGE);
	ut_ad(buf_page_mutex_own(block));

	if (!buf_flush_ready_for_flush(&block->page, BUF_FLUSH_SINGLE_PAGE)) {
		return(FALSE);
	}

	/* The following call will release the buffer pool and
	block mutex. */
	return(buf_flush_page(
			buf_pool, &block->page,
			BUF_FLUSH_SINGLE_PAGE, true));
}
# endif /* UNIV_DEBUG || UNIV_IBUF_DEBUG */

/** Check the page is in buffer pool and can be flushed.
@param[in]	page_id		page id
@param[in]	flush_type	BUF_FLUSH_LRU or BUF_FLUSH_LIST
@return true if the page can be flushed. */
static
bool
buf_flush_check_neighbor(
	const page_id_t&	page_id,
	buf_flush_t		flush_type)
{
	buf_page_t*	bpage;
	buf_pool_t*	buf_pool = buf_pool_get(page_id);
	bool		ret;

	ut_ad(flush_type == BUF_FLUSH_LRU
	      || flush_type == BUF_FLUSH_LIST);

	buf_pool_mutex_enter(buf_pool);

	/* We only want to flush pages from this buffer pool. */
	bpage = buf_page_hash_get(buf_pool, page_id);

	if (!bpage) {

		buf_pool_mutex_exit(buf_pool);
		return(false);
	}

	ut_a(buf_page_in_file(bpage));

	/* We avoid flushing 'non-old' blocks in an LRU flush,
	because the flushed blocks are soon freed */

	ret = false;
	if (flush_type != BUF_FLUSH_LRU || buf_page_is_old(bpage)) {
		BPageMutex* block_mutex = buf_page_get_mutex(bpage);

		mutex_enter(block_mutex);
		if (buf_flush_ready_for_flush(bpage, flush_type)) {
			ret = true;
		}
		mutex_exit(block_mutex);
	}
	buf_pool_mutex_exit(buf_pool);

	return(ret);
}

/** Flushes to disk all flushable pages within the flush area.
@param[in]	page_id		page id
@param[in]	flush_type	BUF_FLUSH_LRU or BUF_FLUSH_LIST
@param[in]	n_flushed	number of pages flushed so far in this batch
@param[in]	n_to_flush	maximum number of pages we are allowed to flush
@return number of pages flushed */
static
ulint
buf_flush_try_neighbors(
	const page_id_t&	page_id,
	buf_flush_t		flush_type,
	ulint			n_flushed,
	ulint			n_to_flush)
{
	ulint		i;
	ulint		low;
	ulint		high;
	ulint		count = 0;
	buf_pool_t*	buf_pool = buf_pool_get(page_id);

	ut_ad(flush_type == BUF_FLUSH_LRU || flush_type == BUF_FLUSH_LIST);

	if (UT_LIST_GET_LEN(buf_pool->LRU) < BUF_LRU_OLD_MIN_LEN
	    || srv_flush_neighbors == 0) {
		/* If there is little space or neighbor flushing is
		not enabled then just flush the victim. */
		low = page_id.page_no();
		high = page_id.page_no() + 1;
	} else {
		/* When flushed, dirty blocks are searched in
		neighborhoods of this size, and flushed along with the
		original page. */

		ulint	buf_flush_area;

		buf_flush_area	= ut_min(
			BUF_READ_AHEAD_AREA(buf_pool),
			buf_pool->curr_size / 16);

		low = (page_id.page_no() / buf_flush_area) * buf_flush_area;
		high = (page_id.page_no() / buf_flush_area + 1) * buf_flush_area;

		if (srv_flush_neighbors == 1) {
			/* adjust 'low' and 'high' to limit
			   for contiguous dirty area */
			if (page_id.page_no() > low) {
				for (i = page_id.page_no() - 1; i >= low; i--) {
					if (!buf_flush_check_neighbor(
						page_id_t(page_id.space(), i),
						flush_type)) {

						break;
					}

					if (i == low) {
						/* Avoid overwrap when low == 0
						and calling
						buf_flush_check_neighbor() with
						i == (ulint) -1 */
						i--;
						break;
					}
				}
				low = i + 1;
			}

			for (i = page_id.page_no() + 1;
			     i < high
			     && buf_flush_check_neighbor(
				     page_id_t(page_id.space(), i),
				     flush_type);
			     i++) {
				/* do nothing */
			}
			high = i;
		}
	}

	const ulint	space_size = fil_space_get_size(page_id.space());
	if (high > space_size) {
		high = space_size;
	}

	DBUG_PRINT("ib_buf", ("flush " UINT32PF ":%u..%u",
			      page_id.space(),
			      (unsigned) low, (unsigned) high));

	for (ulint i = low; i < high; i++) {

		buf_page_t*	bpage;

		if ((count + n_flushed) >= n_to_flush) {

			/* We have already flushed enough pages and
			should call it a day. There is, however, one
			exception. If the page whose neighbors we
			are flushing has not been flushed yet then
			we'll try to flush the victim that we
			selected originally. */
			if (i <= page_id.page_no()) {
				i = page_id.page_no();
			} else {
				break;
			}
		}

		const page_id_t	cur_page_id(page_id.space(), i);

		buf_pool = buf_pool_get(cur_page_id);

		buf_pool_mutex_enter(buf_pool);

		/* We only want to flush pages from this buffer pool. */
		bpage = buf_page_hash_get(buf_pool, cur_page_id);

		if (bpage == NULL) {

			buf_pool_mutex_exit(buf_pool);
			continue;
		}

		ut_a(buf_page_in_file(bpage));

		/* We avoid flushing 'non-old' blocks in an LRU flush,
		because the flushed blocks are soon freed */

		if (flush_type != BUF_FLUSH_LRU
		    || i == page_id.page_no()
		    || buf_page_is_old(bpage)) {

			BPageMutex* block_mutex = buf_page_get_mutex(bpage);

			mutex_enter(block_mutex);

			if (buf_flush_ready_for_flush(bpage, flush_type)
			    && (i == page_id.page_no()
				|| bpage->buf_fix_count == 0)) {

				/* We also try to flush those
				neighbors != offset */

				if (buf_flush_page(
					buf_pool, bpage, flush_type, false)) {

					++count;
				} else {
					mutex_exit(block_mutex);
					buf_pool_mutex_exit(buf_pool);
				}

				continue;
			} else {
				mutex_exit(block_mutex);
			}
		}
		buf_pool_mutex_exit(buf_pool);
	}

	if (count > 1) {
		MONITOR_INC_VALUE_CUMULATIVE(
			MONITOR_FLUSH_NEIGHBOR_TOTAL_PAGE,
			MONITOR_FLUSH_NEIGHBOR_COUNT,
			MONITOR_FLUSH_NEIGHBOR_PAGES,
			(count - 1));
	}

	return(count);
}

/********************************************************************//**
Check if the block is modified and ready for flushing. If the the block
is ready to flush then flush the page and try o flush its neighbors.

@return TRUE if buf_pool mutex was released during this function.
This does not guarantee that some pages were written as well.
Number of pages written are incremented to the count. */
static
bool
buf_flush_page_and_try_neighbors(
/*=============================*/
	buf_page_t*	bpage,		/*!< in: buffer control block,
					must be
					buf_page_in_file(bpage) */
	buf_flush_t	flush_type,	/*!< in: BUF_FLUSH_LRU
					or BUF_FLUSH_LIST */
	ulint		n_to_flush,	/*!< in: number of pages to
					flush */
	ulint*		count)		/*!< in/out: number of pages
					flushed */
{
#ifdef UNIV_DEBUG
	buf_pool_t*	buf_pool = buf_pool_from_bpage(bpage);

	ut_ad(buf_pool_mutex_own(buf_pool));
#endif /* UNIV_DEBUG */

	bool		flushed;
	BPageMutex*	block_mutex = buf_page_get_mutex(bpage);

	mutex_enter(block_mutex);

	ut_a(buf_page_in_file(bpage));

	if (buf_flush_ready_for_flush(bpage, flush_type)) {
		buf_pool_t*	buf_pool;

		buf_pool = buf_pool_from_bpage(bpage);

		const page_id_t	page_id = bpage->id;

		mutex_exit(block_mutex);

		buf_pool_mutex_exit(buf_pool);

		/* Try to flush also all the neighbors */
		*count += buf_flush_try_neighbors(
			page_id, flush_type, *count, n_to_flush);

		buf_pool_mutex_enter(buf_pool);
		flushed = TRUE;
	} else {
		mutex_exit(block_mutex);

		flushed = false;
	}

	ut_ad(buf_pool_mutex_own(buf_pool));

	return(flushed);
}

/*******************************************************************//**
This utility moves the uncompressed frames of pages to the free list.
Note that this function does not actually flush any data to disk. It
just detaches the uncompressed frames from the compressed pages at the
tail of the unzip_LRU and puts those freed frames in the free list.
Note that it is a best effort attempt and it is not guaranteed that
after a call to this function there will be 'max' blocks in the free
list.
@return number of blocks moved to the free list. */
static
ulint
buf_free_from_unzip_LRU_list_batch(
/*===============================*/
	buf_pool_t*	buf_pool,	/*!< in: buffer pool instance */
	ulint		max)		/*!< in: desired number of
					blocks in the free_list */
{
	ulint		scanned = 0;
	ulint		count = 0;
	ulint		free_len = UT_LIST_GET_LEN(buf_pool->free);
	ulint		lru_len = UT_LIST_GET_LEN(buf_pool->unzip_LRU);

	ut_ad(buf_pool_mutex_own(buf_pool));

	buf_block_t*	block = UT_LIST_GET_LAST(buf_pool->unzip_LRU);

	while (block != NULL
	       && count < max
	       && free_len < srv_LRU_scan_depth
	       && lru_len > UT_LIST_GET_LEN(buf_pool->LRU) / 10) {

		++scanned;
		if (buf_LRU_free_page(&block->page, false)) {
			/* Block was freed. buf_pool->mutex potentially
			released and reacquired */
			++count;
			block = UT_LIST_GET_LAST(buf_pool->unzip_LRU);

		} else {

			block = UT_LIST_GET_PREV(unzip_LRU, block);
		}

		free_len = UT_LIST_GET_LEN(buf_pool->free);
		lru_len = UT_LIST_GET_LEN(buf_pool->unzip_LRU);
	}

	ut_ad(buf_pool_mutex_own(buf_pool));

	if (scanned) {
		MONITOR_INC_VALUE_CUMULATIVE(
			MONITOR_LRU_BATCH_SCANNED,
			MONITOR_LRU_BATCH_SCANNED_NUM_CALL,
			MONITOR_LRU_BATCH_SCANNED_PER_CALL,
			scanned);
	}

	return(count);
}

/*******************************************************************//**
This utility flushes dirty blocks from the end of the LRU list.
The calling thread is not allowed to own any latches on pages!
It attempts to make 'max' blocks available in the free list. Note that
it is a best effort attempt and it is not guaranteed that after a call
to this function there will be 'max' blocks in the free list.
@return number of blocks for which the write request was queued. */
static
ulint
buf_flush_LRU_list_batch(
/*=====================*/
	buf_pool_t*	buf_pool,	/*!< in: buffer pool instance */
	ulint		max)		/*!< in: desired number of
					blocks in the free_list */
{
	buf_page_t*	bpage;
	ulint		scanned = 0;
	ulint		evict_count = 0;
	ulint		count = 0;
	ulint		free_len = UT_LIST_GET_LEN(buf_pool->free);
	ulint		lru_len = UT_LIST_GET_LEN(buf_pool->LRU);
	ulint		withdraw_depth = 0;

	ut_ad(buf_pool_mutex_own(buf_pool));

	if (buf_pool->curr_size < buf_pool->old_size
	    && buf_pool->withdraw_target > 0) {
		withdraw_depth = buf_pool->withdraw_target
				 - UT_LIST_GET_LEN(buf_pool->withdraw);
	}

	for (bpage = UT_LIST_GET_LAST(buf_pool->LRU);
	     bpage != NULL && count + evict_count < max
	     && free_len < srv_LRU_scan_depth + withdraw_depth
	     && lru_len > BUF_LRU_MIN_LEN;
	     ++scanned,
	     bpage = buf_pool->lru_hp.get()) {

		buf_page_t* prev = UT_LIST_GET_PREV(LRU, bpage);
		buf_pool->lru_hp.set(prev);

		BPageMutex*	block_mutex = buf_page_get_mutex(bpage);

		mutex_enter(block_mutex);

		if (buf_flush_ready_for_replace(bpage)) {
			/* block is ready for eviction i.e., it is
			clean and is not IO-fixed or buffer fixed. */
			mutex_exit(block_mutex);
			if (buf_LRU_free_page(bpage, true)) {
				++evict_count;
			}
		} else if (buf_flush_ready_for_flush(bpage, BUF_FLUSH_LRU)) {
			/* Block is ready for flush. Dispatch an IO
			request. The IO helper thread will put it on
			free list in IO completion routine. */
			mutex_exit(block_mutex);
			buf_flush_page_and_try_neighbors(
				bpage, BUF_FLUSH_LRU, max, &count);
		} else {
			/* Can't evict or dispatch this block. Go to
			previous. */
			ut_ad(buf_pool->lru_hp.is_hp(prev));
			mutex_exit(block_mutex);
		}

		ut_ad(!mutex_own(block_mutex));
		ut_ad(buf_pool_mutex_own(buf_pool));

		free_len = UT_LIST_GET_LEN(buf_pool->free);
		lru_len = UT_LIST_GET_LEN(buf_pool->LRU);
	}

	buf_pool->lru_hp.set(NULL);

	/* We keep track of all flushes happening as part of LRU
	flush. When estimating the desired rate at which flush_list
	should be flushed, we factor in this value. */
	buf_lru_flush_page_count += count;

	ut_ad(buf_pool_mutex_own(buf_pool));

	if (evict_count) {
		MONITOR_INC_VALUE_CUMULATIVE(
			MONITOR_LRU_BATCH_EVICT_TOTAL_PAGE,
			MONITOR_LRU_BATCH_EVICT_COUNT,
			MONITOR_LRU_BATCH_EVICT_PAGES,
			evict_count);
	}

	if (scanned) {
		MONITOR_INC_VALUE_CUMULATIVE(
			MONITOR_LRU_BATCH_SCANNED,
			MONITOR_LRU_BATCH_SCANNED_NUM_CALL,
			MONITOR_LRU_BATCH_SCANNED_PER_CALL,
			scanned);
	}

	return(count);
}

/*******************************************************************//**
Flush and move pages from LRU or unzip_LRU list to the free list.
Whether LRU or unzip_LRU is used depends on the state of the system.
@return number of blocks for which either the write request was queued
or in case of unzip_LRU the number of blocks actually moved to the
free list */
static
ulint
buf_do_LRU_batch(
/*=============*/
	buf_pool_t*	buf_pool,	/*!< in: buffer pool instance */
	ulint		max)		/*!< in: desired number of
					blocks in the free_list */
{
	ulint	count = 0;

	if (buf_LRU_evict_from_unzip_LRU(buf_pool)) {
		count += buf_free_from_unzip_LRU_list_batch(buf_pool, max);
	}

	if (max > count) {
		count += buf_flush_LRU_list_batch(buf_pool, max - count);
	}

	return(count);
}

/*******************************************************************//**
This utility flushes dirty blocks from the end of the flush_list.
the calling thread is not allowed to own any latches on pages!
@return number of blocks for which the write request was queued;
ULINT_UNDEFINED if there was a flush of the same type already
running */
static
ulint
buf_do_flush_list_batch(
/*====================*/
	buf_pool_t*	buf_pool,	/*!< in: buffer pool instance */
	ulint		min_n,		/*!< in: wished minimum mumber
					of blocks flushed (it is not
					guaranteed that the actual
					number is that big, though) */
	lsn_t		lsn_limit)	/*!< all blocks whose
					oldest_modification is smaller
					than this should be flushed (if
					their number does not exceed
					min_n) */
{
	ulint		count = 0;
	ulint		scanned = 0;

	ut_ad(buf_pool_mutex_own(buf_pool));

	/* Start from the end of the list looking for a suitable
	block to be flushed. */
	buf_flush_list_mutex_enter(buf_pool);
	ulint len = UT_LIST_GET_LEN(buf_pool->flush_list);

	/* In order not to degenerate this scan to O(n*n) we attempt
	to preserve pointer of previous block in the flush list. To do
	so we declare it a hazard pointer. Any thread working on the
	flush list must check the hazard pointer and if it is removing
	the same block then it must reset it. */
	for (buf_page_t* bpage = UT_LIST_GET_LAST(buf_pool->flush_list);
	     count < min_n && bpage != NULL && len > 0
	     && bpage->oldest_modification < lsn_limit;
	     bpage = buf_pool->flush_hp.get(),
	     ++scanned) {

		buf_page_t*	prev;

		ut_a(bpage->oldest_modification > 0);
		ut_ad(bpage->in_flush_list);

		prev = UT_LIST_GET_PREV(list, bpage);
		buf_pool->flush_hp.set(prev);
		buf_flush_list_mutex_exit(buf_pool);

#ifdef UNIV_DEBUG
		bool flushed =
#endif /* UNIV_DEBUG */
		buf_flush_page_and_try_neighbors(
			bpage, BUF_FLUSH_LIST, min_n, &count);

		buf_flush_list_mutex_enter(buf_pool);

		ut_ad(flushed || buf_pool->flush_hp.is_hp(prev));

		--len;
	}

	buf_pool->flush_hp.set(NULL);
	buf_flush_list_mutex_exit(buf_pool);

	if (scanned) {
		MONITOR_INC_VALUE_CUMULATIVE(
			MONITOR_FLUSH_BATCH_SCANNED,
			MONITOR_FLUSH_BATCH_SCANNED_NUM_CALL,
			MONITOR_FLUSH_BATCH_SCANNED_PER_CALL,
			scanned);
	}

	if (count) {
		MONITOR_INC_VALUE_CUMULATIVE(
			MONITOR_FLUSH_BATCH_TOTAL_PAGE,
			MONITOR_FLUSH_BATCH_COUNT,
			MONITOR_FLUSH_BATCH_PAGES,
			count);
	}

	ut_ad(buf_pool_mutex_own(buf_pool));

	return(count);
}

/*******************************************************************//**
This utility flushes dirty blocks from the end of the LRU list or flush_list.
NOTE 1: in the case of an LRU flush the calling thread may own latches to
pages: to avoid deadlocks, this function must be written so that it cannot
end up waiting for these latches! NOTE 2: in the case of a flush list flush,
the calling thread is not allowed to own any latches on pages!
@return number of blocks for which the write request was queued */
static
ulint
buf_flush_batch(
/*============*/
	buf_pool_t*	buf_pool,	/*!< in: buffer pool instance */
	buf_flush_t	flush_type,	/*!< in: BUF_FLUSH_LRU or
					BUF_FLUSH_LIST; if BUF_FLUSH_LIST,
					then the caller must not own any
					latches on pages */
	ulint		min_n,		/*!< in: wished minimum mumber of blocks
					flushed (it is not guaranteed that the
					actual number is that big, though) */
	lsn_t		lsn_limit)	/*!< in: in the case of BUF_FLUSH_LIST
					all blocks whose oldest_modification is
					smaller than this should be flushed
					(if their number does not exceed
					min_n), otherwise ignored */
{
	ulint		count	= 0;

	ut_ad(flush_type == BUF_FLUSH_LRU || flush_type == BUF_FLUSH_LIST);

	{
		dict_sync_check	check(true);

		ut_ad(flush_type != BUF_FLUSH_LIST
		      || !sync_check_iterate(check));
	}

	buf_pool_mutex_enter(buf_pool);

	/* Note: The buffer pool mutex is released and reacquired within
	the flush functions. */
	switch (flush_type) {
	case BUF_FLUSH_LRU:
		count = buf_do_LRU_batch(buf_pool, min_n);
		break;
	case BUF_FLUSH_LIST:
		count = buf_do_flush_list_batch(buf_pool, min_n, lsn_limit);
		break;
	default:
		ut_error;
	}

	buf_pool_mutex_exit(buf_pool);

	DBUG_PRINT("ib_buf", ("flush %u completed, %u pages",
			      unsigned(flush_type), unsigned(count)));

	return(count);
}

/******************************************************************//**
Gather the aggregated stats for both flush list and LRU list flushing.
@param page_count_flush	number of pages flushed from the end of the flush_list
@param page_count_LRU	number of pages flushed from the end of the LRU list
*/
static
void
buf_flush_stats(
/*============*/
	ulint		page_count_flush,
	ulint		page_count_LRU)
{
	DBUG_PRINT("ib_buf", ("flush completed, from flush_list %u pages, "
			      "from LRU_list %u pages",
			      unsigned(page_count_flush),
			      unsigned(page_count_LRU)));

	srv_stats.buf_pool_flushed.add(page_count_flush + page_count_LRU);
}

/******************************************************************//**
Start a buffer flush batch for LRU or flush list */
static
ibool
buf_flush_start(
/*============*/
	buf_pool_t*	buf_pool,	/*!< buffer pool instance */
	buf_flush_t	flush_type)	/*!< in: BUF_FLUSH_LRU
					or BUF_FLUSH_LIST */
{
	ut_ad(flush_type == BUF_FLUSH_LRU || flush_type == BUF_FLUSH_LIST);

	buf_pool_mutex_enter(buf_pool);

	if (buf_pool->n_flush[flush_type] > 0
	   || buf_pool->init_flush[flush_type] == TRUE) {

		/* There is already a flush batch of the same type running */

		buf_pool_mutex_exit(buf_pool);

		return(FALSE);
	}

	buf_pool->init_flush[flush_type] = TRUE;

	os_event_reset(buf_pool->no_flush[flush_type]);

	buf_pool_mutex_exit(buf_pool);

	return(TRUE);
}

/******************************************************************//**
End a buffer flush batch for LRU or flush list */
static
void
buf_flush_end(
/*==========*/
	buf_pool_t*	buf_pool,	/*!< buffer pool instance */
	buf_flush_t	flush_type)	/*!< in: BUF_FLUSH_LRU
					or BUF_FLUSH_LIST */
{
	buf_pool_mutex_enter(buf_pool);

	buf_pool->init_flush[flush_type] = FALSE;

	buf_pool->try_LRU_scan = TRUE;

	if (buf_pool->n_flush[flush_type] == 0) {

		/* The running flush batch has ended */

		os_event_set(buf_pool->no_flush[flush_type]);
	}

	buf_pool_mutex_exit(buf_pool);

	if (!srv_read_only_mode) {
		buf_dblwr_flush_buffered_writes();
	} else {
		os_aio_simulated_wake_handler_threads();
	}
}

/******************************************************************//**
Waits until a flush batch of the given type ends */

void
buf_flush_wait_batch_end(
/*=====================*/
	buf_pool_t*	buf_pool,	/*!< buffer pool instance */
	buf_flush_t	type)		/*!< in: BUF_FLUSH_LRU
					or BUF_FLUSH_LIST */
{
	ut_ad(type == BUF_FLUSH_LRU || type == BUF_FLUSH_LIST);

	if (buf_pool == NULL) {
		ulint	i;

		for (i = 0; i < srv_buf_pool_instances; ++i) {
			buf_pool_t*	buf_pool;

			buf_pool = buf_pool_from_array(i);

			thd_wait_begin(NULL, THD_WAIT_DISKIO);
			os_event_wait(buf_pool->no_flush[type]);
			thd_wait_end(NULL);
		}
	} else {
		thd_wait_begin(NULL, THD_WAIT_DISKIO);
		os_event_wait(buf_pool->no_flush[type]);
		thd_wait_end(NULL);
	}
}

/** Do flushing batch of a given type.
NOTE: The calling thread is not allowed to own any latches on pages!
@param[in,out]	buf_pool	buffer pool instance
@param[in]	type		flush type
@param[in]	min_n		wished minimum mumber of blocks flushed
(it is not guaranteed that the actual number is that big, though)
@param[in]	lsn_limit	in the case BUF_FLUSH_LIST all blocks whose
oldest_modification is smaller than this should be flushed (if their number
does not exceed min_n), otherwise ignored
@param[out]	n_processed	the number of pages which were processed is
passed back to caller. Ignored if NULL
@retval true	if a batch was queued successfully.
@retval false	if another batch of same type was already running. */

bool
buf_flush_do_batch(
	buf_pool_t*	buf_pool,
	buf_flush_t	type,
	ulint		min_n,
	lsn_t		lsn_limit,
	ulint*		n_processed)
{
	ulint		page_count;

	ut_ad(type == BUF_FLUSH_LRU || type == BUF_FLUSH_LIST);

	if (n_processed) {
		*n_processed = 0;
	}

	if (!buf_flush_start(buf_pool, type)) {
		return(false);
	}

	page_count = buf_flush_batch(buf_pool, type, min_n, lsn_limit);

	buf_flush_end(buf_pool, type);

	if (n_processed) {
		*n_processed = page_count;
	}

	return(true);
}

/*******************************************************************//**
This utility flushes dirty blocks from the end of the flush list of
all buffer pool instances.
NOTE: The calling thread is not allowed to own any latches on pages!
@return true if a batch was queued successfully for each buffer pool
instance. false if another batch of same type was already running in
at least one of the buffer pool instance */

bool
buf_flush_lists(
/*============*/
	ulint		min_n,		/*!< in: wished minimum mumber of blocks
					flushed (it is not guaranteed that the
					actual number is that big, though) */
	lsn_t		lsn_limit,	/*!< in the case BUF_FLUSH_LIST all
					blocks whose oldest_modification is
					smaller than this should be flushed
					(if their number does not exceed
					min_n), otherwise ignored */
	ulint*		n_processed)	/*!< out: the number of pages
					which were processed is passed
					back to caller. Ignored if NULL */

{
	ulint		i;
	ulint		n_flushed = 0;
	bool		success = true;

	if (n_processed) {
		*n_processed = 0;
	}

	if (min_n != ULINT_MAX) {
		/* Ensure that flushing is spread evenly amongst the
		buffer pool instances. When min_n is ULINT_MAX
		we need to flush everything up to the lsn limit
		so no limit here. */
		min_n = (min_n + srv_buf_pool_instances - 1)
			 / srv_buf_pool_instances;
	}

	/* Flush to lsn_limit in all buffer pool instances */
	for (i = 0; i < srv_buf_pool_instances; i++) {
		buf_pool_t*	buf_pool;
		ulint		page_count = 0;

		buf_pool = buf_pool_from_array(i);

		if (!buf_flush_do_batch(buf_pool,
					BUF_FLUSH_LIST,
					min_n,
					lsn_limit,
					&page_count)) {
			/* We have two choices here. If lsn_limit was
			specified then skipping an instance of buffer
			pool means we cannot guarantee that all pages
			up to lsn_limit has been flushed. We can
			return right now with failure or we can try
			to flush remaining buffer pools up to the
			lsn_limit. We attempt to flush other buffer
			pools based on the assumption that it will
			help in the retry which will follow the
			failure. */
			success = false;

			continue;
		}

		n_flushed += page_count;
	}

	if (n_flushed) {
		buf_flush_stats(n_flushed, 0);
	}

	if (n_processed) {
		*n_processed = n_flushed;
	}

	return(success);
}

/******************************************************************//**
This function picks up a single page from the tail of the LRU
list, flushes it (if it is dirty), removes it from page_hash and LRU
list and puts it on the free list. It is called from user threads when
they are unable to find a replaceable page at the tail of the LRU
list i.e.: when the background LRU flushing in the page_cleaner thread
is not fast enough to keep pace with the workload.
@return true if success. */

bool
buf_flush_single_page_from_LRU(
/*===========================*/
	buf_pool_t*	buf_pool)	/*!< in/out: buffer pool instance */
{
	ulint		scanned;
	buf_page_t*	bpage;
	ibool		freed;

	buf_pool_mutex_enter(buf_pool);

	for (bpage = buf_pool->single_scan_itr.start(), scanned = 0,
	     freed = false;
	     bpage != NULL;
	     ++scanned, bpage = buf_pool->single_scan_itr.get()) {

		ut_ad(buf_pool_mutex_own(buf_pool));

		buf_page_t*	prev = UT_LIST_GET_PREV(LRU, bpage);

		buf_pool->single_scan_itr.set(prev);

		BPageMutex*	block_mutex;

		block_mutex = buf_page_get_mutex(bpage);

		mutex_enter(block_mutex);

		if (buf_flush_ready_for_replace(bpage)) {
			/* block is ready for eviction i.e., it is
			clean and is not IO-fixed or buffer fixed. */
			mutex_exit(block_mutex);

			if (buf_LRU_free_page(bpage, true)) {
				buf_pool_mutex_exit(buf_pool);
				freed = true;
				break;
			}

		} else if (buf_flush_ready_for_flush(
				   bpage, BUF_FLUSH_SINGLE_PAGE)) {

			/* Block is ready for flush. Try and dispatch an IO
			request. We'll put it on free list in IO completion
			routine if it is not buffer fixed. The following call
			will release the buffer pool and block mutex.

			Note: There is no guarantee that this page has actually
			been freed, only that it has been flushed to disk */

			freed = buf_flush_page(
				buf_pool, bpage, BUF_FLUSH_SINGLE_PAGE, true);

			if (freed) {
				break;
			}

			mutex_exit(block_mutex);
		} else {
			mutex_exit(block_mutex);
		}

		ut_ad(!mutex_own(block_mutex));
	}

	if (!freed) {
		/* Can't find a single flushable page. */
		ut_ad(!bpage);
		buf_pool_mutex_exit(buf_pool);
	}

	if (scanned) {
		MONITOR_INC_VALUE_CUMULATIVE(
			MONITOR_LRU_SINGLE_FLUSH_SCANNED,
			MONITOR_LRU_SINGLE_FLUSH_SCANNED_NUM_CALL,
			MONITOR_LRU_SINGLE_FLUSH_SCANNED_PER_CALL,
			scanned);
	}

	ut_ad(!buf_pool_mutex_own(buf_pool));

	return(freed);
}

/**
Clears up tail of the LRU list of a given buffer pool instance:
* Put replaceable pages at the tail of LRU to the free list
* Flush dirty pages at the tail of LRU to the disk
The depth to which we scan each buffer pool is controlled by dynamic
config parameter innodb_LRU_scan_depth.
@param buf_pool buffer pool instance
@return total pages flushed */
static
ulint
buf_flush_LRU_list(
	buf_pool_t*	buf_pool)
{
	ulint	scan_depth, withdraw_depth;
	ulint	n_flushed = 0;

	ut_ad(buf_pool);

	/* srv_LRU_scan_depth can be arbitrarily large value.
	We cap it with current LRU size. */
	buf_pool_mutex_enter(buf_pool);
	scan_depth = UT_LIST_GET_LEN(buf_pool->LRU);
	if (buf_pool->curr_size < buf_pool->old_size
	    && buf_pool->withdraw_target > 0) {
		withdraw_depth = buf_pool->withdraw_target
				 - UT_LIST_GET_LEN(buf_pool->withdraw);
	} else {
		withdraw_depth = 0;
	}
	buf_pool_mutex_exit(buf_pool);

	if (withdraw_depth > srv_LRU_scan_depth) {
		scan_depth = ut_min(withdraw_depth, scan_depth);
	} else {
		scan_depth = ut_min(srv_LRU_scan_depth, scan_depth);
	}

	/* Currently one of page_cleaners is the only thread
	that can trigger an LRU flush at the same time.
	So, it is not possible that a batch triggered during
	last iteration is still running, */
	buf_flush_do_batch(buf_pool, BUF_FLUSH_LRU, scan_depth,
			   0, &n_flushed);

	return(n_flushed);
}

/*********************************************************************//**
Clears up tail of the LRU lists:
* Put replaceable pages at the tail of LRU to the free list
* Flush dirty pages at the tail of LRU to the disk
The depth to which we scan each buffer pool is controlled by dynamic
config parameter innodb_LRU_scan_depth.
@return total pages flushed */

ulint
buf_flush_LRU_lists(void)
/*=====================*/
{
	ulint	n_flushed = 0;

	for (ulint i = 0; i < srv_buf_pool_instances; i++) {

		n_flushed += buf_flush_LRU_list(buf_pool_from_array(i));
	}

	if (n_flushed) {
		buf_flush_stats(0, n_flushed);
	}

	return(n_flushed);
}

/*********************************************************************//**
Wait for any possible LRU flushes that are in progress to end. */

void
buf_flush_wait_LRU_batch_end(void)
/*==============================*/
{
	for (ulint i = 0; i < srv_buf_pool_instances; i++) {
		buf_pool_t*	buf_pool;

		buf_pool = buf_pool_from_array(i);

		buf_pool_mutex_enter(buf_pool);

		if (buf_pool->n_flush[BUF_FLUSH_LRU] > 0
		   || buf_pool->init_flush[BUF_FLUSH_LRU]) {

			buf_pool_mutex_exit(buf_pool);
			buf_flush_wait_batch_end(buf_pool, BUF_FLUSH_LRU);
		} else {
			buf_pool_mutex_exit(buf_pool);
		}
	}
}

/*********************************************************************//**
Calculates if flushing is required based on number of dirty pages in
the buffer pool.
@return percent of io_capacity to flush to manage dirty page ratio */
static
ulint
af_get_pct_for_dirty()
/*==================*/
{
	double	dirty_pct = buf_get_modified_ratio_pct();

	if (dirty_pct == 0.0) {
		/* No pages modified */
		return(0);
	}

	ut_a(srv_max_dirty_pages_pct_lwm
	     <= srv_max_buf_pool_modified_pct);

	if (srv_max_dirty_pages_pct_lwm == 0) {
		/* The user has not set the option to preflush dirty
		pages as we approach the high water mark. */
		if (dirty_pct >= srv_max_buf_pool_modified_pct) {
			/* We have crossed the high water mark of dirty
			pages In this case we start flushing at 100% of
			innodb_io_capacity. */
			return(100);
		}
	} else if (dirty_pct >= srv_max_dirty_pages_pct_lwm) {
		/* We should start flushing pages gradually. */
		return(static_cast<ulint>((dirty_pct * 100)
		       / (srv_max_buf_pool_modified_pct + 1)));
	}

	return(0);
}

/*********************************************************************//**
Calculates if flushing is required based on redo generation rate.
@return percent of io_capacity to flush to manage redo space */
static
ulint
af_get_pct_for_lsn(
/*===============*/
	lsn_t	age)	/*!< in: current age of LSN. */
{
	lsn_t	max_async_age;
	lsn_t	lsn_age_factor;
	lsn_t	af_lwm = (srv_adaptive_flushing_lwm
			  * log_get_capacity()) / 100;

	if (age < af_lwm) {
		/* No adaptive flushing. */
		return(0);
	}

	max_async_age = log_get_max_modified_age_async();

	if (age < max_async_age && !srv_adaptive_flushing) {
		/* We have still not reached the max_async point and
		the user has disabled adaptive flushing. */
		return(0);
	}

	/* If we are here then we know that either:
	1) User has enabled adaptive flushing
	2) User may have disabled adaptive flushing but we have reached
	max_async_age. */
	lsn_age_factor = (age * 100) / max_async_age;

	ut_ad(srv_max_io_capacity >= srv_io_capacity);
	return(static_cast<ulint>(
		((srv_max_io_capacity / srv_io_capacity)
		* (lsn_age_factor * sqrt((double)lsn_age_factor)))
		/ 7.5));
}

/*********************************************************************//**
This function is called approximately once every second by the
page_cleaner thread. Based on various factors it decides if there is a
need to do flushing.
@return number of pages recommended to be flushed
@param lsn_limit	pointer to return LSN up to which flushing must happen
@param last_pages_in	the number of pages flushed by the last flush_list
			flushing. */
static
ulint
page_cleaner_flush_pages_recommendation(
/*====================================*/
	lsn_t*	lsn_limit,
	ulint	last_pages_in)
{
	static	lsn_t		lsn_avg_rate = 0;
	static	lsn_t		prev_lsn = 0;
	static	lsn_t		last_lsn = 0;
	static	ulint		sum_pages = 0;
	static	ulint		prev_pages = 0;
	static	ulint		avg_page_rate = 0;
	static	ulint		n_iterations = 0;
	lsn_t			oldest_lsn;
	lsn_t			cur_lsn;
	lsn_t			age;
	lsn_t			lsn_rate;
	ulint			n_pages = 0;
	ulint			last_pages = last_pages_in + 1;
	ulint			pct_for_dirty = 0;
	ulint			pct_for_lsn = 0;
	ulint			pct_total = 0;
	int			age_factor = 0;

	cur_lsn = log_get_lsn();

	if (prev_lsn == 0) {
		/* First time around. */
		prev_lsn = cur_lsn;
		return(0);
	}

	if (prev_lsn == cur_lsn) {
		return(0);
	}

	sum_pages += last_pages_in;

	/* We update our variables every srv_flushing_avg_loops
	iterations to smooth out transition in workload. */
	if (++n_iterations >= srv_flushing_avg_loops) {

		avg_page_rate = ((sum_pages / srv_flushing_avg_loops)
				 + avg_page_rate) / 2;

		/* How much LSN we have generated since last call. */
		lsn_rate = (cur_lsn - prev_lsn) / srv_flushing_avg_loops;

		lsn_avg_rate = (lsn_avg_rate + lsn_rate) / 2;

		prev_lsn = cur_lsn;

		n_iterations = 0;

		sum_pages = 0;
	}

	oldest_lsn = buf_pool_get_oldest_modification();

	ut_ad(oldest_lsn <= log_get_lsn());

	age = cur_lsn > oldest_lsn ? cur_lsn - oldest_lsn : 0;

	pct_for_dirty = af_get_pct_for_dirty();
	pct_for_lsn = af_get_pct_for_lsn(age);

	pct_total = ut_max(pct_for_dirty, pct_for_lsn);

	/* Cap the maximum IO capacity that we are going to use by
	max_io_capacity. */
	n_pages = (PCT_IO(pct_total) + avg_page_rate) / 2;

	if (n_pages > srv_max_io_capacity) {
		n_pages = srv_max_io_capacity;
	}

	if (last_pages && cur_lsn - last_lsn > lsn_avg_rate / 2) {
		age_factor = static_cast<int>(prev_pages / last_pages);
	}

	MONITOR_SET(MONITOR_FLUSH_N_TO_FLUSH_REQUESTED, n_pages);

	prev_pages = n_pages;
	last_lsn= cur_lsn;

	MONITOR_SET(MONITOR_FLUSH_AVG_PAGE_RATE, avg_page_rate);
	MONITOR_SET(MONITOR_FLUSH_LSN_AVG_RATE, lsn_avg_rate);
	MONITOR_SET(MONITOR_FLUSH_PCT_FOR_DIRTY, pct_for_dirty);
	MONITOR_SET(MONITOR_FLUSH_PCT_FOR_LSN, pct_for_lsn);

	*lsn_limit = oldest_lsn + lsn_avg_rate * (age_factor + 1);

	return(n_pages);
}

/*********************************************************************//**
Puts the page_cleaner thread to sleep if it has finished work in less
than a second
@retval 0 wake up by event set,
@retval OS_SYNC_TIME_EXCEEDED if timeout was exceeded
@param next_loop_time	time when next loop iteration should start
@param sig_count	zero or the value returned by previous call of
			os_event_reset() */
static
ulint
pc_sleep_if_needed(
/*===============*/
	ulint		next_loop_time,
	int64_t		sig_count)
{
	ulint	cur_time = ut_time_ms();

	if (next_loop_time > cur_time) {
		/* Get sleep interval in micro seconds. We use
		ut_min() to avoid long sleep in case of wrap around. */
		ulint	sleep_us;

		sleep_us = ut_min(1000000, (next_loop_time - cur_time) * 1000);

		return(os_event_wait_time_low(buf_flush_event,
					      sleep_us, sig_count));
	}

	return(OS_SYNC_TIME_EXCEEDED);
}

/******************************************************************//**
Initialize page_cleaner. */

void
buf_flush_page_cleaner_init(void)
/*=============================*/
{
	ut_ad(page_cleaner == NULL);

	page_cleaner = static_cast<page_cleaner_t*>(
		ut_zalloc_nokey(sizeof(*page_cleaner)));

	mutex_create("page_cleaner", &page_cleaner->mutex);

	page_cleaner->is_requested = os_event_create("pc_is_requested");
	page_cleaner->is_finished = os_event_create("pc_is_finished");

	page_cleaner->n_slots = static_cast<ulint>(srv_buf_pool_instances);

	page_cleaner->slots = static_cast<page_cleaner_slot_t*>(
<<<<<<< HEAD
		ut_zalloc_nokey(page_cleaner->n_slots
				* sizeof(*page_cleaner->slots)));
=======
		ut_zalloc(page_cleaner->n_slots
			  * sizeof(*page_cleaner->slots)));

	page_cleaner->is_running = true;
>>>>>>> ca25011a
}

/**
Close page_cleaner. */
static
void
buf_flush_page_cleaner_close(void)
{
	/* waiting for all worker threads exit */
	while (page_cleaner->n_workers > 0) {
		os_thread_sleep(10000);
	}

	mutex_destroy(&page_cleaner->mutex);

	ut_free(page_cleaner->slots);

	os_event_destroy(page_cleaner->is_finished);
	os_event_destroy(page_cleaner->is_requested);

	ut_free(page_cleaner);

	page_cleaner = NULL;
}

/**
Requests for all slots to flush all buffer pool instances.
@param min_n	wished minimum mumber of blocks flushed
		(it is not guaranteed that the actual number is that big)
@param lsn_limit in the case BUF_FLUSH_LIST all blocks whose
		oldest_modification is smaller than this should be flushed
		(if their number does not exceed min_n), otherwise ignored
*/
static
void
pc_request(
	ulint		min_n,
	lsn_t		lsn_limit)
{
	if (min_n != ULINT_MAX) {
		/* Ensure that flushing is spread evenly amongst the
		buffer pool instances. When min_n is ULINT_MAX
		we need to flush everything up to the lsn limit
		so no limit here. */
		min_n = (min_n + srv_buf_pool_instances - 1)
			/ srv_buf_pool_instances;
	}

	mutex_enter(&page_cleaner->mutex);

	ut_ad(page_cleaner->n_slots_requested == 0);
	ut_ad(page_cleaner->n_slots_flushing == 0);
	ut_ad(page_cleaner->n_slots_finished == 0);

	page_cleaner->n_pages_requested = min_n;
	page_cleaner->lsn_limit = lsn_limit;

	for (ulint i = 0; i < page_cleaner->n_slots; i++) {
		page_cleaner_slot_t* slot = &page_cleaner->slots[i];

		ut_ad(slot->state == PAGE_CLEANER_STATE_NONE);

		slot->state = PAGE_CLEANER_STATE_REQUESTED;
	}

	page_cleaner->n_slots_requested = page_cleaner->n_slots;
	page_cleaner->n_slots_flushing = 0;
	page_cleaner->n_slots_finished = 0;

	os_event_set(page_cleaner->is_requested);

	mutex_exit(&page_cleaner->mutex);
}

/**
Do flush for one slot.
@return	the number of the slots which has not been treated yet. */
static
ulint
pc_flush_slot(void)
{
	mutex_enter(&page_cleaner->mutex);

	if (page_cleaner->n_slots_requested > 0) {
		page_cleaner_slot_t*	slot = NULL;
		ulint			i;

		for (i = 0; i < page_cleaner->n_slots; i++) {
			slot = &page_cleaner->slots[i];

			if (slot->state == PAGE_CLEANER_STATE_REQUESTED) {
				break;
			}
		}

		/* slot should be found because
		page_cleaner->n_slots_requested > 0 */
		ut_a(i < page_cleaner->n_slots);

		buf_pool_t* buf_pool = buf_pool_from_array(i);

		page_cleaner->n_slots_requested--;
		page_cleaner->n_slots_flushing++;
		slot->state = PAGE_CLEANER_STATE_FLUSHING;

		if (page_cleaner->n_slots_requested == 0) {
			os_event_reset(page_cleaner->is_requested);
		}

		if (!page_cleaner->is_running) {
			slot->n_flushed_lru = 0;
			slot->n_flushed_list = 0;
			goto finish_mutex;
		}

		mutex_exit(&page_cleaner->mutex);

		/* Flush pages from end of LRU if required */
		slot->n_flushed_lru = buf_flush_LRU_list(buf_pool);

		if (!page_cleaner->is_running) {
			slot->n_flushed_list = 0;
			goto finish;
		}

		/* Flush pages from flush_list if required */
		if (page_cleaner->n_pages_requested > 0) {
			slot->succeeded_list = buf_flush_do_batch(
				buf_pool, BUF_FLUSH_LIST,
				page_cleaner->n_pages_requested,
				page_cleaner->lsn_limit,
				&slot->n_flushed_list);
		} else {
			slot->n_flushed_list = 0;
			slot->succeeded_list = true;
		}
finish:
		mutex_enter(&page_cleaner->mutex);
finish_mutex:
		page_cleaner->n_slots_flushing--;
		page_cleaner->n_slots_finished++;
		slot->state = PAGE_CLEANER_STATE_FINISHED;

		if (page_cleaner->n_slots_requested == 0
		    && page_cleaner->n_slots_flushing == 0) {
			os_event_set(page_cleaner->is_finished);
		}
	}

	ulint	ret = page_cleaner->n_slots_requested;

	mutex_exit(&page_cleaner->mutex);

	return(ret);
}

/**
Wait until all flush requests are finished.
@param n_flushed_lru	number of pages flushed from the end of the LRU list.
@param n_flushed_list	number of pages flushed from the end of the
			flush_list.
@return			true if all flush_list flushing batch were success. */
static
bool
pc_wait_finished(
	ulint*	n_flushed_lru,
	ulint*	n_flushed_list)
{
	bool	all_succeeded = true;

	*n_flushed_lru = 0;
	*n_flushed_list = 0;

	os_event_wait(page_cleaner->is_finished);

	mutex_enter(&page_cleaner->mutex);

	ut_ad(page_cleaner->n_slots_requested == 0);
	ut_ad(page_cleaner->n_slots_flushing == 0);
	ut_ad(page_cleaner->n_slots_finished == page_cleaner->n_slots);

	for (ulint i = 0; i < page_cleaner->n_slots; i++) {
		page_cleaner_slot_t* slot = &page_cleaner->slots[i];

		ut_ad(slot->state == PAGE_CLEANER_STATE_FINISHED);

		*n_flushed_lru += slot->n_flushed_lru;
		*n_flushed_list += slot->n_flushed_list;
		all_succeeded &= slot->succeeded_list;

		slot->state = PAGE_CLEANER_STATE_NONE;
	}

	page_cleaner->n_slots_finished = 0;

	os_event_reset(page_cleaner->is_finished);

	mutex_exit(&page_cleaner->mutex);

	return(all_succeeded);
}

/******************************************************************//**
page_cleaner thread tasked with flushing dirty pages from the buffer
pools. As of now we'll have only one coordinator.
@return a dummy parameter */
extern "C"
os_thread_ret_t
DECLARE_THREAD(buf_flush_page_cleaner_coordinator)(
/*===============================================*/
	void*	arg __attribute__((unused)))
			/*!< in: a dummy parameter required by
			os_thread_create */
{
	ulint	next_loop_time = ut_time_ms() + 1000;
	ulint	n_flushed = 0;
	ulint	last_activity = srv_get_activity_count();
	ulint	last_pages = 0;

#ifdef UNIV_PFS_THREAD
	pfs_register_thread(page_cleaner_thread_key);
#endif /* UNIV_PFS_THREAD */

#ifdef UNIV_DEBUG_THREAD_CREATION
	ib_logf(IB_LOG_LEVEL_INFO,
		"page_cleaner thread running, id %lu",
		os_thread_pf(os_thread_get_curr_id()));
#endif /* UNIV_DEBUG_THREAD_CREATION */

	buf_page_cleaner_is_active = TRUE;

	while (!srv_read_only_mode
	       && srv_shutdown_state == SRV_SHUTDOWN_NONE
	       && recv_sys->heap != NULL) {
		/* treat flushing requests during recovery. */
		ulint	n_flushed_lru = 0;
		ulint	n_flushed_list = 0;

		os_event_wait(recv_sys->flush_start);

		if (srv_shutdown_state != SRV_SHUTDOWN_NONE
		    || recv_sys->heap == NULL) {
			break;
		}

		switch (recv_sys->flush_type) {
		case BUF_FLUSH_LRU:
			/* Flush pages from end of LRU if required */
			pc_request(0, LSN_MAX);
			while (pc_flush_slot() > 0) {}
			pc_wait_finished(&n_flushed_lru, &n_flushed_list);
			break;

		case BUF_FLUSH_LIST:
			/* Flush all pages */
			do {
				pc_request(ULINT_MAX, LSN_MAX);
				while (pc_flush_slot() > 0) {}
			} while (!pc_wait_finished(&n_flushed_lru,
						   &n_flushed_list));
			break;

		default:
			ut_ad(0);
		}

		os_event_reset(recv_sys->flush_start);
		os_event_set(recv_sys->flush_end);
	}

	os_event_wait(buf_flush_event);

	ulint		ret_sleep = 0;
	int64_t		sig_count = os_event_reset(buf_flush_event);
	while (srv_shutdown_state == SRV_SHUTDOWN_NONE) {

		/* The page_cleaner skips sleep if the server is
		idle and there are no pending IOs in the buffer pool
		and there is work to do. */
		if (srv_check_activity(last_activity)
		    || buf_get_n_pending_read_ios()
		    || n_flushed == 0) {

			ret_sleep = pc_sleep_if_needed(
				next_loop_time, sig_count);

			if (srv_shutdown_state != SRV_SHUTDOWN_NONE) {
				break;
			}
		} else if (ut_time_ms() > next_loop_time) {
			ret_sleep = OS_SYNC_TIME_EXCEEDED;
		} else {
			ret_sleep = 0;
		}

		sig_count = os_event_reset(buf_flush_event);

		if (ret_sleep == OS_SYNC_TIME_EXCEEDED) {
			next_loop_time = ut_time_ms() + 1000;
		}

		if (srv_check_activity(last_activity)) {
			ulint	n_to_flush;
			lsn_t	lsn_limit = 0;

			/* Estimate pages from flush_list to be flushed */
			if (ret_sleep == OS_SYNC_TIME_EXCEEDED) {
				last_activity = srv_get_activity_count();
				n_to_flush =
					page_cleaner_flush_pages_recommendation(
						&lsn_limit, last_pages);
			} else {
				n_to_flush = 0;
			}

			/* Request flushing for threads */
			pc_request(n_to_flush, lsn_limit);

			/* Coordinator also treats requests */
			while (pc_flush_slot() > 0) {}

			/* Wait for all slots to be finished */
			ulint	n_flushed_lru = 0;
			ulint	n_flushed_list = 0;
			pc_wait_finished(&n_flushed_lru, &n_flushed_list);

			if (n_flushed_list || n_flushed_lru) {
				buf_flush_stats(n_flushed_list, n_flushed_lru);
			}

			if (ret_sleep == OS_SYNC_TIME_EXCEEDED) {
				last_pages = n_flushed_list;
			}

			n_flushed = n_flushed_lru + n_flushed_list;

			if (n_flushed_lru) {
				MONITOR_INC_VALUE_CUMULATIVE(
					MONITOR_LRU_BATCH_FLUSH_TOTAL_PAGE,
					MONITOR_LRU_BATCH_FLUSH_COUNT,
					MONITOR_LRU_BATCH_FLUSH_PAGES,
					n_flushed_lru);
			}

			if (n_flushed_list) {
				MONITOR_INC_VALUE_CUMULATIVE(
					MONITOR_FLUSH_ADAPTIVE_TOTAL_PAGE,
					MONITOR_FLUSH_ADAPTIVE_COUNT,
					MONITOR_FLUSH_ADAPTIVE_PAGES,
					n_flushed_list);
			}
		} else if (ret_sleep == OS_SYNC_TIME_EXCEEDED) {
			/* no activity, slept enough */
			buf_flush_lists(PCT_IO(100), LSN_MAX, &n_flushed);

			if (n_flushed) {
				MONITOR_INC_VALUE_CUMULATIVE(
					MONITOR_FLUSH_BACKGROUND_TOTAL_PAGE,
					MONITOR_FLUSH_BACKGROUND_COUNT,
					MONITOR_FLUSH_BACKGROUND_PAGES,
					n_flushed);
			}
		} else {
			/* no activity, but woken up by event */
			n_flushed = 0;
		}
	}

	ut_ad(srv_shutdown_state > 0);
	if (srv_fast_shutdown == 2
	    || srv_shutdown_state == SRV_SHUTDOWN_EXIT_THREADS) {
		/* In very fast shutdown or when innodb failed to start, we
		simulate a crash of the buffer pool. We are not required to do
		any flushing. */
		goto thread_exit;
	}

	/* In case of normal and slow shutdown the page_cleaner thread
	must wait for all other activity in the server to die down.
	Note that we can start flushing the buffer pool as soon as the
	server enters shutdown phase but we must stay alive long enough
	to ensure that any work done by the master or purge threads is
	also flushed.
	During shutdown we pass through two stages. In the first stage,
	when SRV_SHUTDOWN_CLEANUP is set other threads like the master
	and the purge threads may be working as well. We start flushing
	the buffer pool but can't be sure that no new pages are being
	dirtied until we enter SRV_SHUTDOWN_FLUSH_PHASE phase. */

	do {
		pc_request(PCT_IO(100), LSN_MAX);

		while (pc_flush_slot() > 0) {}

		ulint	n_flushed_lru = 0;
		ulint	n_flushed_list = 0;
		pc_wait_finished(&n_flushed_lru, &n_flushed_list);

		n_flushed = n_flushed_lru + n_flushed_list;

		/* We sleep only if there are no pages to flush */
		if (n_flushed == 0) {
			os_thread_sleep(100000);
		}
	} while (srv_shutdown_state == SRV_SHUTDOWN_CLEANUP);

	/* At this point all threads including the master and the purge
	thread must have been suspended. */
	ut_a(srv_get_active_thread_type() == SRV_NONE);
	ut_a(srv_shutdown_state == SRV_SHUTDOWN_FLUSH_PHASE);

	/* We can now make a final sweep on flushing the buffer pool
	and exit after we have cleaned the whole buffer pool.
	It is important that we wait for any running batch that has
	been triggered by us to finish. Otherwise we can end up
	considering end of that batch as a finish of our final
	sweep and we'll come out of the loop leaving behind dirty pages
	in the flush_list */
	buf_flush_wait_batch_end(NULL, BUF_FLUSH_LIST);
	buf_flush_wait_LRU_batch_end();

	bool	success;

	do {
		pc_request(PCT_IO(100), LSN_MAX);

		while (pc_flush_slot() > 0) {}

		ulint	n_flushed_lru = 0;
		ulint	n_flushed_list = 0;
		success = pc_wait_finished(&n_flushed_lru, &n_flushed_list);

		n_flushed = n_flushed_lru + n_flushed_list;

		buf_flush_wait_batch_end(NULL, BUF_FLUSH_LIST);

	} while (!success || n_flushed > 0);

	/* Some sanity checks */
	ut_a(srv_get_active_thread_type() == SRV_NONE);
	ut_a(srv_shutdown_state == SRV_SHUTDOWN_FLUSH_PHASE);

	for (ulint i = 0; i < srv_buf_pool_instances; i++) {
		buf_pool_t* buf_pool = buf_pool_from_array(i);
		ut_a(UT_LIST_GET_LEN(buf_pool->flush_list) == 0);
	}

	/* We have lived our life. Time to die. */

thread_exit:
	/* All worker threads are waiting for the event here,
	and no more access to page_cleaner structure by them.
	Wakes worker threads up just to make them exit. */
	page_cleaner->is_running = false;
	os_event_set(page_cleaner->is_requested);

	buf_flush_page_cleaner_close();

	buf_page_cleaner_is_active = FALSE;

	/* We count the number of threads in os_thread_exit(). A created
	thread should always use that to exit and not use return() to exit. */
	os_thread_exit(NULL);

	OS_THREAD_DUMMY_RETURN;
}

/******************************************************************//**
Worker thread of page_cleaner.
@return a dummy parameter */
extern "C"
os_thread_ret_t
DECLARE_THREAD(buf_flush_page_cleaner_worker)(
/*==========================================*/
	void*	arg __attribute__((unused)))
			/*!< in: a dummy parameter required by
			os_thread_create */
{
	mutex_enter(&page_cleaner->mutex);
	page_cleaner->n_workers++;
	mutex_exit(&page_cleaner->mutex);

	while (true) {
		os_event_wait(page_cleaner->is_requested);
		if (!page_cleaner->is_running) {
			break;
		}
		pc_flush_slot();
	}

	mutex_enter(&page_cleaner->mutex);
	page_cleaner->n_workers--;
	mutex_exit(&page_cleaner->mutex);

	os_thread_exit(NULL);

	OS_THREAD_DUMMY_RETURN;
}

/*******************************************************************//**
Synchronously flush dirty blocks from the end of the flush list of all buffer
pool instances.
NOTE: The calling thread is not allowed to own any latches on pages! */

void
buf_flush_sync_all_buf_pools(void)
/*==============================*/
{
	bool success;
	do {
		success = buf_flush_lists(ULINT_MAX, LSN_MAX, NULL);
		buf_flush_wait_batch_end(NULL, BUF_FLUSH_LIST);
	} while (!success);

	ut_a(success);
}
#if defined UNIV_DEBUG || defined UNIV_BUF_DEBUG

/** Functor to validate the flush list. */
struct	Check {
	void	operator()(const buf_page_t* elem)
	{
		ut_a(elem->in_flush_list);
	}
};

/******************************************************************//**
Validates the flush list.
@return TRUE if ok */
static
ibool
buf_flush_validate_low(
/*===================*/
	buf_pool_t*	buf_pool)		/*!< in: Buffer pool instance */
{
	buf_page_t*		bpage;
	const ib_rbt_node_t*	rnode = NULL;
	Check			check;

	ut_ad(buf_flush_list_mutex_own(buf_pool));

	ut_list_validate(buf_pool->flush_list, check);

	bpage = UT_LIST_GET_FIRST(buf_pool->flush_list);

	/* If we are in recovery mode i.e.: flush_rbt != NULL
	then each block in the flush_list must also be present
	in the flush_rbt. */
	if (buf_pool->flush_rbt != NULL) {
		rnode = rbt_first(buf_pool->flush_rbt);
	}

	while (bpage != NULL) {
		const lsn_t	om = bpage->oldest_modification;

		ut_ad(buf_pool_from_bpage(bpage) == buf_pool);

		ut_ad(bpage->in_flush_list);

		/* A page in buf_pool->flush_list can be in
		BUF_BLOCK_REMOVE_HASH state. This happens when a page
		is in the middle of being relocated. In that case the
		original descriptor can have this state and still be
		in the flush list waiting to acquire the
		buf_pool->flush_list_mutex to complete the relocation. */
		ut_a(buf_page_in_file(bpage)
		     || buf_page_get_state(bpage) == BUF_BLOCK_REMOVE_HASH);
		ut_a(om > 0);

		if (buf_pool->flush_rbt != NULL) {
			buf_page_t**	prpage;

			ut_a(rnode != NULL);
			prpage = rbt_value(buf_page_t*, rnode);

			ut_a(*prpage != NULL);
			ut_a(*prpage == bpage);
			rnode = rbt_next(buf_pool->flush_rbt, rnode);
		}

		bpage = UT_LIST_GET_NEXT(list, bpage);

		ut_a(bpage == NULL || om >= bpage->oldest_modification);
	}

	/* By this time we must have exhausted the traversal of
	flush_rbt (if active) as well. */
	ut_a(rnode == NULL);

	return(TRUE);
}

/******************************************************************//**
Validates the flush list.
@return TRUE if ok */

ibool
buf_flush_validate(
/*===============*/
	buf_pool_t*	buf_pool)	/*!< buffer pool instance */
{
	ibool	ret;

	buf_flush_list_mutex_enter(buf_pool);

	ret = buf_flush_validate_low(buf_pool);

	buf_flush_list_mutex_exit(buf_pool);

	return(ret);
}
#endif /* UNIV_DEBUG || UNIV_BUF_DEBUG */
#endif /* !UNIV_HOTBACKUP */

#ifdef UNIV_DEBUG
/******************************************************************//**
Check if there are any dirty pages that belong to a space id in the flush
list in a particular buffer pool.
@return number of dirty pages present in a single buffer pool */

ulint
buf_pool_get_dirty_pages_count(
/*===========================*/
	buf_pool_t*	buf_pool,	/*!< in: buffer pool */
	ulint		id)		/*!< in: space id to check */

{
	ulint		count = 0;

	buf_pool_mutex_enter(buf_pool);
	buf_flush_list_mutex_enter(buf_pool);

	buf_page_t*	bpage;

	for (bpage = UT_LIST_GET_FIRST(buf_pool->flush_list);
	     bpage != 0;
	     bpage = UT_LIST_GET_NEXT(list, bpage)) {

		ut_ad(buf_page_in_file(bpage));
		ut_ad(bpage->in_flush_list);
		ut_ad(bpage->oldest_modification > 0);

		if (bpage->id.space() == id) {
			++count;
		}
	}

	buf_flush_list_mutex_exit(buf_pool);
	buf_pool_mutex_exit(buf_pool);

	return(count);
}

/******************************************************************//**
Check if there are any dirty pages that belong to a space id in the flush list.
@return number of dirty pages present in all the buffer pools */

ulint
buf_flush_get_dirty_pages_count(
/*============================*/
	ulint		id)		/*!< in: space id to check */

{
	ulint		count = 0;

	for (ulint i = 0; i < srv_buf_pool_instances; ++i) {
		buf_pool_t*	buf_pool;

		buf_pool = buf_pool_from_array(i);

		count += buf_pool_get_dirty_pages_count(buf_pool, id);
	}

	return(count);
}
#endif /* UNIV_DEBUG */<|MERGE_RESOLUTION|>--- conflicted
+++ resolved
@@ -2418,15 +2418,10 @@
 	page_cleaner->n_slots = static_cast<ulint>(srv_buf_pool_instances);
 
 	page_cleaner->slots = static_cast<page_cleaner_slot_t*>(
-<<<<<<< HEAD
 		ut_zalloc_nokey(page_cleaner->n_slots
 				* sizeof(*page_cleaner->slots)));
-=======
-		ut_zalloc(page_cleaner->n_slots
-			  * sizeof(*page_cleaner->slots)));
 
 	page_cleaner->is_running = true;
->>>>>>> ca25011a
 }
 
 /**
