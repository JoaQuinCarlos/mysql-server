/*****************************************************************************

Copyright (c) 1995, 2014, Oracle and/or its affiliates. All Rights Reserved.

This program is free software; you can redistribute it and/or modify it under
the terms of the GNU General Public License as published by the Free Software
Foundation; version 2 of the License.

This program is distributed in the hope that it will be useful, but WITHOUT
ANY WARRANTY; without even the implied warranty of MERCHANTABILITY or FITNESS
FOR A PARTICULAR PURPOSE. See the GNU General Public License for more details.

You should have received a copy of the GNU General Public License along with
this program; if not, write to the Free Software Foundation, Inc.,
51 Franklin Street, Suite 500, Boston, MA 02110-1335 USA

*****************************************************************************/

/**************************************************//**
@file buf/buf0dblwr.cc
Doublwrite buffer module

Created 2011/12/19
*******************************************************/

#include "ha_prototypes.h"
#include "buf0dblwr.h"

#ifdef UNIV_NONINL
#include "buf0buf.ic"
#endif

#include "buf0buf.h"
#include "buf0checksum.h"
#include "srv0start.h"
#include "srv0srv.h"
#include "page0zip.h"
#include "trx0sys.h"

#ifndef UNIV_HOTBACKUP

/** The doublewrite buffer */
buf_dblwr_t*	buf_dblwr = NULL;

/** Set to TRUE when the doublewrite buffer is being created */
ibool	buf_dblwr_being_created = FALSE;

/****************************************************************//**
Determines if a page number is located inside the doublewrite buffer.
@return TRUE if the location is inside the two blocks of the
doublewrite buffer */

ibool
buf_dblwr_page_inside(
/*==================*/
	ulint	page_no)	/*!< in: page number */
{
	if (buf_dblwr == NULL) {

		return(FALSE);
	}

	if (page_no >= buf_dblwr->block1
	    && page_no < buf_dblwr->block1
	    + TRX_SYS_DOUBLEWRITE_BLOCK_SIZE) {
		return(TRUE);
	}

	if (page_no >= buf_dblwr->block2
	    && page_no < buf_dblwr->block2
	    + TRX_SYS_DOUBLEWRITE_BLOCK_SIZE) {
		return(TRUE);
	}

	return(FALSE);
}

/****************************************************************//**
Calls buf_page_get() on the TRX_SYS_PAGE and returns a pointer to the
doublewrite buffer within it.
@return pointer to the doublewrite buffer within the filespace header
page. */
UNIV_INLINE
byte*
buf_dblwr_get(
/*==========*/
	mtr_t*	mtr)	/*!< in/out: MTR to hold the page latch */
{
	buf_block_t*	block;

	block = buf_page_get(page_id_t(TRX_SYS_SPACE, TRX_SYS_PAGE_NO),
			     univ_page_size, RW_X_LATCH, mtr);

	buf_block_dbg_add_level(block, SYNC_NO_ORDER_CHECK);

	return(buf_block_get_frame(block) + TRX_SYS_DOUBLEWRITE);
}

/********************************************************************//**
Flush a batch of writes to the datafiles that have already been
written to the dblwr buffer on disk. */
UNIV_INLINE
void
buf_dblwr_sync_datafiles()
/*======================*/
{
	/* Wake possible simulated aio thread to actually post the
	writes to the operating system */
	os_aio_simulated_wake_handler_threads();

	/* Wait that all async writes to tablespaces have been posted to
	the OS */
	os_aio_wait_until_no_pending_writes();

	/* Now we flush the data to disk (for example, with fsync) */
	fil_flush_file_spaces(FIL_TABLESPACE);
}

/****************************************************************//**
Creates or initialializes the doublewrite buffer at a database start. */
static
void
buf_dblwr_init(
/*===========*/
	byte*	doublewrite)	/*!< in: pointer to the doublewrite buf
				header on trx sys page */
{
	ulint	buf_size;

	buf_dblwr = static_cast<buf_dblwr_t*>(
		ut_zalloc(sizeof(buf_dblwr_t)));

	/* There are two blocks of same size in the doublewrite
	buffer. */
	buf_size = 2 * TRX_SYS_DOUBLEWRITE_BLOCK_SIZE;

	/* There must be atleast one buffer for single page writes
	and one buffer for batch writes. */
	ut_a(srv_doublewrite_batch_size > 0
	     && srv_doublewrite_batch_size < buf_size);

	mutex_create("buf_dblwr", &buf_dblwr->mutex);

	buf_dblwr->b_event = os_event_create("dblwr_batch_event");
	buf_dblwr->s_event = os_event_create("dblwr_single_event");
	buf_dblwr->first_free = 0;
	buf_dblwr->s_reserved = 0;
	buf_dblwr->b_reserved = 0;

	buf_dblwr->block1 = mach_read_from_4(
		doublewrite + TRX_SYS_DOUBLEWRITE_BLOCK1);
	buf_dblwr->block2 = mach_read_from_4(
		doublewrite + TRX_SYS_DOUBLEWRITE_BLOCK2);

	buf_dblwr->in_use = static_cast<bool*>(
		ut_zalloc(buf_size * sizeof(bool)));

	buf_dblwr->write_buf_unaligned = static_cast<byte*>(
		ut_malloc((1 + buf_size) * UNIV_PAGE_SIZE));

	buf_dblwr->write_buf = static_cast<byte*>(
		ut_align(buf_dblwr->write_buf_unaligned,
			 UNIV_PAGE_SIZE));

	buf_dblwr->buf_block_arr = static_cast<buf_page_t**>(
		ut_zalloc(buf_size * sizeof(void*)));
}

/****************************************************************//**
Creates the doublewrite buffer to a new InnoDB installation. The header of the
doublewrite buffer is placed on the trx system header page.
@return true if successful, false if not. */
__attribute__((warn_unused_result))
bool
buf_dblwr_create(void)
/*==================*/
{
	buf_block_t*	block2;
	buf_block_t*	new_block;
	byte*	doublewrite;
	byte*	fseg_header;
	ulint	page_no;
	ulint	prev_page_no;
	ulint	i;
	mtr_t	mtr;

	if (buf_dblwr) {
		/* Already inited */

		return(true);
	}

start_again:
	mtr_start(&mtr);
	buf_dblwr_being_created = TRUE;

	doublewrite = buf_dblwr_get(&mtr);

	if (mach_read_from_4(doublewrite + TRX_SYS_DOUBLEWRITE_MAGIC)
	    == TRX_SYS_DOUBLEWRITE_MAGIC_N) {
		/* The doublewrite buffer has already been created:
		just read in some numbers */

		buf_dblwr_init(doublewrite);

		mtr_commit(&mtr);
		buf_dblwr_being_created = FALSE;
		return(true);
	}

	ib_logf(IB_LOG_LEVEL_INFO,
		"Doublewrite buffer not found: creating new");
	ulint min_doublewrite_size = 
		( ( 2 * TRX_SYS_DOUBLEWRITE_BLOCK_SIZE
		  + FSP_EXTENT_SIZE / 2
		  + 100)
		* UNIV_PAGE_SIZE);
	if (buf_pool_get_curr_size() <  min_doublewrite_size) {
		ib_logf(IB_LOG_LEVEL_ERROR,
			"Cannot create doublewrite buffer: you must"
			" increase your buffer pool size. Cannot continue"
			" operation.");

		return(false);
	}

	block2 = fseg_create(TRX_SYS_SPACE, TRX_SYS_PAGE_NO,
			     TRX_SYS_DOUBLEWRITE
			     + TRX_SYS_DOUBLEWRITE_FSEG, &mtr);

	/* fseg_create acquires a second latch on the page,
	therefore we must declare it: */

	buf_block_dbg_add_level(block2, SYNC_NO_ORDER_CHECK);

	if (block2 == NULL) {
		ib_logf(IB_LOG_LEVEL_ERROR,
			"Cannot create doublewrite buffer: you must"
			" increase your tablespace size."
			" Cannot continue operation.");

		/* We exit without committing the mtr to prevent
		its modifications to the database getting to disk */

		return(false);
	}

	fseg_header = doublewrite + TRX_SYS_DOUBLEWRITE_FSEG;
	prev_page_no = 0;

	for (i = 0; i < 2 * TRX_SYS_DOUBLEWRITE_BLOCK_SIZE
		     + FSP_EXTENT_SIZE / 2; i++) {
		new_block = fseg_alloc_free_page(
			fseg_header, prev_page_no + 1, FSP_UP, &mtr);
		if (new_block == NULL) {
			ib_logf(IB_LOG_LEVEL_ERROR,
				"Cannot create doublewrite buffer: you must"
				" increase your tablespace size."
				" Cannot continue operation.");

			return(false);
		}

		/* We read the allocated pages to the buffer pool;
		when they are written to disk in a flush, the space
		id and page number fields are also written to the
		pages. When we at database startup read pages
		from the doublewrite buffer, we know that if the
		space id and page number in them are the same as
		the page position in the tablespace, then the page
		has not been written to in doublewrite. */

		ut_ad(rw_lock_get_x_lock_count(&new_block->lock) == 1);
		page_no = new_block->page.id.page_no();

		if (i == FSP_EXTENT_SIZE / 2) {
			ut_a(page_no == FSP_EXTENT_SIZE);
			mlog_write_ulint(doublewrite
					 + TRX_SYS_DOUBLEWRITE_BLOCK1,
					 page_no, MLOG_4BYTES, &mtr);
			mlog_write_ulint(doublewrite
					 + TRX_SYS_DOUBLEWRITE_REPEAT
					 + TRX_SYS_DOUBLEWRITE_BLOCK1,
					 page_no, MLOG_4BYTES, &mtr);

		} else if (i == FSP_EXTENT_SIZE / 2
			   + TRX_SYS_DOUBLEWRITE_BLOCK_SIZE) {
			ut_a(page_no == 2 * FSP_EXTENT_SIZE);
			mlog_write_ulint(doublewrite
					 + TRX_SYS_DOUBLEWRITE_BLOCK2,
					 page_no, MLOG_4BYTES, &mtr);
			mlog_write_ulint(doublewrite
					 + TRX_SYS_DOUBLEWRITE_REPEAT
					 + TRX_SYS_DOUBLEWRITE_BLOCK2,
					 page_no, MLOG_4BYTES, &mtr);

		} else if (i > FSP_EXTENT_SIZE / 2) {
			ut_a(page_no == prev_page_no + 1);
		}

		if (((i + 1) & 15) == 0) {
			/* rw_locks can only be recursively x-locked
			2048 times. (on 32 bit platforms,
			(lint) 0 - (X_LOCK_DECR * 2049)
			is no longer a negative number, and thus
			lock_word becomes like a shared lock).
			For 4k page size this loop will
			lock the fseg header too many times. Since
			this code is not done while any other threads
			are active, restart the MTR occasionally. */
			mtr_commit(&mtr);
			mtr_start(&mtr);
			doublewrite = buf_dblwr_get(&mtr);
			fseg_header = doublewrite
				      + TRX_SYS_DOUBLEWRITE_FSEG;
		}

		prev_page_no = page_no;
	}

	mlog_write_ulint(doublewrite + TRX_SYS_DOUBLEWRITE_MAGIC,
			 TRX_SYS_DOUBLEWRITE_MAGIC_N,
			 MLOG_4BYTES, &mtr);
	mlog_write_ulint(doublewrite + TRX_SYS_DOUBLEWRITE_MAGIC
			 + TRX_SYS_DOUBLEWRITE_REPEAT,
			 TRX_SYS_DOUBLEWRITE_MAGIC_N,
			 MLOG_4BYTES, &mtr);

	mlog_write_ulint(doublewrite
			 + TRX_SYS_DOUBLEWRITE_SPACE_ID_STORED,
			 TRX_SYS_DOUBLEWRITE_SPACE_ID_STORED_N,
			 MLOG_4BYTES, &mtr);
	mtr_commit(&mtr);

	/* Flush the modified pages to disk and make a checkpoint */
	log_make_checkpoint_at(LSN_MAX, TRUE);

	/* Remove doublewrite pages from LRU */
	buf_pool_invalidate();

	ib_logf(IB_LOG_LEVEL_INFO, "Doublewrite buffer created");

	goto start_again;
}

/****************************************************************//**
At a database startup initializes the doublewrite buffer memory structure if
we already have a doublewrite buffer created in the data files. If we are
upgrading to an InnoDB version which supports multiple tablespaces, then this
function performs the necessary update operations. If we are in a crash
recovery, this function loads the pages from double write buffer into memory. */
void
buf_dblwr_init_or_load_pages(
/*==========================*/
	bool load_corrupt_pages)
{
	byte*		buf;
	byte*		read_buf;
	byte*		unaligned_read_buf;
	ulint		block1;
	ulint		block2;
	byte*		page;
	ibool		reset_space_ids = FALSE;
	byte*		doublewrite;
	ulint		space_id;
	ulint		i;
	recv_dblwr_t&	recv_dblwr = recv_sys->dblwr;

	/* We do the file i/o past the buffer pool */

	unaligned_read_buf = static_cast<byte*>(ut_malloc(2 * UNIV_PAGE_SIZE));

	read_buf = static_cast<byte*>(
		ut_align(unaligned_read_buf, UNIV_PAGE_SIZE));

	/* Read the trx sys header to check if we are using the doublewrite
	buffer */

	fil_io(OS_FILE_READ, true,
	       page_id_t(TRX_SYS_SPACE, TRX_SYS_PAGE_NO), univ_page_size,
	       0, univ_page_size.physical(), read_buf, NULL);

	doublewrite = read_buf + TRX_SYS_DOUBLEWRITE;

	if (mach_read_from_4(doublewrite + TRX_SYS_DOUBLEWRITE_MAGIC)
	    == TRX_SYS_DOUBLEWRITE_MAGIC_N) {
		/* The doublewrite buffer has been created */

		buf_dblwr_init(doublewrite);

		block1 = buf_dblwr->block1;
		block2 = buf_dblwr->block2;

		buf = buf_dblwr->write_buf;
	} else {
		ut_free(unaligned_read_buf);
		return;
	}

	if (mach_read_from_4(doublewrite + TRX_SYS_DOUBLEWRITE_SPACE_ID_STORED)
	    != TRX_SYS_DOUBLEWRITE_SPACE_ID_STORED_N) {

		/* We are upgrading from a version < 4.1.x to a version where
		multiple tablespaces are supported. We must reset the space id
		field in the pages in the doublewrite buffer because starting
		from this version the space id is stored to
		FIL_PAGE_ARCH_LOG_NO_OR_SPACE_ID. */

		reset_space_ids = TRUE;

		ib_logf(IB_LOG_LEVEL_INFO,
			"Resetting space id's in the doublewrite buffer");
	}

	/* Read the pages from the doublewrite buffer to memory */

	fil_io(OS_FILE_READ, true,
	       page_id_t(TRX_SYS_SPACE, block1), univ_page_size,
	       0, TRX_SYS_DOUBLEWRITE_BLOCK_SIZE * univ_page_size.physical(),
	       buf, NULL);

	fil_io(OS_FILE_READ, true,
	       page_id_t(TRX_SYS_SPACE, block2), univ_page_size,
	       0, TRX_SYS_DOUBLEWRITE_BLOCK_SIZE * univ_page_size.physical(),
	       buf + TRX_SYS_DOUBLEWRITE_BLOCK_SIZE * UNIV_PAGE_SIZE, NULL);

	/* Check if any of these pages is half-written in data files, in the
	intended position */

	page = buf;

	for (i = 0; i < TRX_SYS_DOUBLEWRITE_BLOCK_SIZE * 2; i++) {

		ulint source_page_no;

		if (reset_space_ids) {

			space_id = 0;
			mach_write_to_4(page + FIL_PAGE_ARCH_LOG_NO_OR_SPACE_ID,
					space_id);
			/* We do not need to calculate new checksums for the
			pages because the field .._SPACE_ID does not affect
			them. Write the page back to where we read it from. */

			if (i < TRX_SYS_DOUBLEWRITE_BLOCK_SIZE) {
				source_page_no = block1 + i;
			} else {
				source_page_no = block2
					+ i - TRX_SYS_DOUBLEWRITE_BLOCK_SIZE;
			}

			fil_io(OS_FILE_WRITE, true,
			       page_id_t(space_id, source_page_no),
			       univ_page_size, 0, univ_page_size.physical(),
			       page, NULL);

		} else if (load_corrupt_pages) {

			recv_dblwr.add(page);
		}

		page += univ_page_size.physical();
	}

	fil_flush_file_spaces(FIL_TABLESPACE);

	ut_free(unaligned_read_buf);
}

/****************************************************************//**
Process the double write buffer pages. */
void
buf_dblwr_process()
/*===============*/
{
	ulint		space_id;
	ulint		page_no;
	ulint		page_no_dblwr = 0;
	byte*		page;
	byte*		read_buf;
	byte*		unaligned_read_buf;
	recv_dblwr_t&	recv_dblwr = recv_sys->dblwr;

	unaligned_read_buf = static_cast<byte*>(ut_malloc(2 * UNIV_PAGE_SIZE));

	read_buf = static_cast<byte*>(
		ut_align(unaligned_read_buf, UNIV_PAGE_SIZE));

	for (std::list<byte*>::iterator i = recv_dblwr.pages.begin();
	     i != recv_dblwr.pages.end();
	     ++i, ++page_no_dblwr) {

		page = *i;
		page_no  = mach_read_from_4(page + FIL_PAGE_OFFSET);
		space_id = mach_read_from_4(page + FIL_PAGE_SPACE_ID);

		if (!fil_tablespace_exists_in_mem(space_id)) {
			/* Maybe we have dropped the single-table tablespace
			and this page once belonged to it: do nothing */

		} else if (!fil_check_adress_in_tablespace(space_id,
							   page_no)) {

			/* Do not report the warning if the tablespace is
			truncated as it's reasonable */
			if (!srv_is_tablespace_truncated(space_id)) {
				ib_logf(IB_LOG_LEVEL_WARN,
					"A page in the doublewrite buffer is "
					"not within space bounds; space id %lu"
					" page number %lu, page %lu in "
					"doublewrite buf.", (ulong) space_id,
					(ulong) page_no, page_no_dblwr);
			}

		} else {
			bool			found;
			const page_size_t	page_size(
				fil_space_get_page_size(space_id, &found));

			ut_ad(found);

			/* Read in the actual page from the file */
			fil_io(OS_FILE_READ, true,
			       page_id_t(space_id, page_no), page_size,
			       0, page_size.physical(), read_buf, NULL);

			/* Check if the page is corrupt */
			ib_logf(IB_LOG_LEVEL_INFO,
					"Checking space:%lu page:%lu",
					 (ulong) space_id, (ulong) page_no);

			if (buf_page_is_corrupted(true, read_buf, page_size)) {

				ib_logf(IB_LOG_LEVEL_WARN,
					"Database page corruption or a failed"
					" file read of space %lu page %lu."
					" Trying to recover it from the"
					" doublewrite buffer.",
					(ulong) space_id, (ulong) page_no);

				if (buf_page_is_corrupted(true, page,
							  page_size)) {
					ib_logf(IB_LOG_LEVEL_ERROR,
						"Dump of the page:");
					buf_page_print(
						read_buf, page_size,
						BUF_PAGE_PRINT_NO_CRASH);
					ib_logf(IB_LOG_LEVEL_ERROR,
						"Dump of corresponding page"
						" in doublewrite buffer:");
					buf_page_print(
						page, page_size,
						BUF_PAGE_PRINT_NO_CRASH);

					ib_logf(IB_LOG_LEVEL_FATAL,
						"The page in the doublewrite"
						" buffer is corrupt. Cannot"
						" continue operation. You"
						" can try to recover the"
						" database with"
						" innodb_force_recovery=6");
				}

				/* Write the good page from the
				doublewrite buffer to the intended
				position */

				fil_io(OS_FILE_WRITE, true,
				       page_id_t(space_id, page_no), page_size,
				       0, page_size.physical(), page, NULL);

				ib_logf(IB_LOG_LEVEL_INFO,
					"Recovered the page from"
					" the doublewrite buffer.");
			}
		}
	}

	fil_flush_file_spaces(FIL_TABLESPACE);
	ut_free(unaligned_read_buf);
	recv_dblwr.pages.clear();
}

/****************************************************************//**
Frees doublewrite buffer. */

void
buf_dblwr_free(void)
/*================*/
{
	/* Free the double write data structures. */
	ut_a(buf_dblwr != NULL);
	ut_ad(buf_dblwr->s_reserved == 0);
	ut_ad(buf_dblwr->b_reserved == 0);

	os_event_destroy(buf_dblwr->b_event);
	os_event_destroy(buf_dblwr->s_event);
	ut_free(buf_dblwr->write_buf_unaligned);
	buf_dblwr->write_buf_unaligned = NULL;

	ut_free(buf_dblwr->buf_block_arr);
	buf_dblwr->buf_block_arr = NULL;

	ut_free(buf_dblwr->in_use);
	buf_dblwr->in_use = NULL;

	mutex_free(&buf_dblwr->mutex);
	ut_free(buf_dblwr);
	buf_dblwr = NULL;
}

/********************************************************************//**
Updates the doublewrite buffer when an IO request is completed. */

void
buf_dblwr_update(
/*=============*/
	const buf_page_t*	bpage,	/*!< in: buffer block descriptor */
	buf_flush_t		flush_type)/*!< in: flush type */
{
	if (!srv_use_doublewrite_buf || buf_dblwr == NULL) {
		return;
	}

	switch (flush_type) {
	case BUF_FLUSH_LIST:
	case BUF_FLUSH_LRU:
		mutex_enter(&buf_dblwr->mutex);

		ut_ad(buf_dblwr->batch_running);
		ut_ad(buf_dblwr->b_reserved > 0);
		ut_ad(buf_dblwr->b_reserved <= buf_dblwr->first_free);

		buf_dblwr->b_reserved--;

		if (buf_dblwr->b_reserved == 0) {
			mutex_exit(&buf_dblwr->mutex);
			/* This will finish the batch. Sync data files
			to the disk. */
			fil_flush_file_spaces(FIL_TABLESPACE);
			mutex_enter(&buf_dblwr->mutex);

			/* We can now reuse the doublewrite memory buffer: */
			buf_dblwr->first_free = 0;
			buf_dblwr->batch_running = false;
			os_event_set(buf_dblwr->b_event);
		}

		mutex_exit(&buf_dblwr->mutex);
		break;
	case BUF_FLUSH_SINGLE_PAGE:
		{
			const ulint size = 2 * TRX_SYS_DOUBLEWRITE_BLOCK_SIZE;
			ulint i;
			mutex_enter(&buf_dblwr->mutex);
			for (i = srv_doublewrite_batch_size; i < size; ++i) {
				if (buf_dblwr->buf_block_arr[i] == bpage) {
					buf_dblwr->s_reserved--;
					buf_dblwr->buf_block_arr[i] = NULL;
					buf_dblwr->in_use[i] = false;
					break;
				}
			}

			/* The block we are looking for must exist as a
			reserved block. */
			ut_a(i < size);
		}
		os_event_set(buf_dblwr->s_event);
		mutex_exit(&buf_dblwr->mutex);
		break;
	case BUF_FLUSH_N_TYPES:
		ut_error;
	}
}

/********************************************************************//**
Check the LSN values on the page. */
static
void
buf_dblwr_check_page_lsn(
/*=====================*/
	const page_t*	page)		/*!< in: page to check */
{
	if (memcmp(page + (FIL_PAGE_LSN + 4),
		   page + (UNIV_PAGE_SIZE
			   - FIL_PAGE_END_LSN_OLD_CHKSUM + 4),
		   4)) {

		ib_logf(IB_LOG_LEVEL_ERROR,
			"The page to be written"
			" seems corrupt!."
			" The low 4 bytes of LSN fields do not match"
			" (" ULINTPF " != " ULINTPF ")!"
			" Noticed in the buffer pool.",
			mach_read_from_4(
				page + FIL_PAGE_LSN + 4),
			mach_read_from_4(
				page + UNIV_PAGE_SIZE
				- FIL_PAGE_END_LSN_OLD_CHKSUM + 4));
	}
}

/********************************************************************//**
Asserts when a corrupt block is find during writing out data to the
disk. */
static
void
buf_dblwr_assert_on_corrupt_block(
/*==============================*/
	const buf_block_t*	block)	/*!< in: block to check */
{
	buf_page_print(block->frame, univ_page_size, BUF_PAGE_PRINT_NO_CRASH);

	ib_logf(IB_LOG_LEVEL_FATAL,
		"Apparent corruption of an index page n:o %lu in space"
		" %lu to be written to data file. We intentionally crash"
		" the server to prevent corrupt data from ending up in"
		" data files.",
		(ulong) block->page.id.page_no(),
		(ulong) block->page.id.space());
}

/********************************************************************//**
Check the LSN values on the page with which this block is associated.
Also validate the page if the option is set. */
static
void
buf_dblwr_check_block(
/*==================*/
	const buf_block_t*	block)	/*!< in: block to check */
{
	if (buf_block_get_state(block) != BUF_BLOCK_FILE_PAGE
	    || block->page.zip.data) {
		/* No simple validate for compressed pages exists. */
		return;
	}

	buf_dblwr_check_page_lsn(block->frame);

	if (!block->check_index_page_at_flush) {
		return;
	}

	if (page_is_comp(block->frame)) {
		if (!page_simple_validate_new(block->frame)) {
			buf_dblwr_assert_on_corrupt_block(block);
		}
	} else if (!page_simple_validate_old(block->frame)) {

		buf_dblwr_assert_on_corrupt_block(block);
	}
}

/********************************************************************//**
Writes a page that has already been written to the doublewrite buffer
to the datafile. It is the job of the caller to sync the datafile. */
static
void
buf_dblwr_write_block_to_datafile(
/*==============================*/
	const buf_page_t*	bpage,	/*!< in: page to write */
	bool			sync)	/*!< in: true if sync IO
					is requested */
{
	ut_a(bpage);
	ut_a(buf_page_in_file(bpage));

	const ulint flags = sync
		? OS_FILE_WRITE
		: OS_FILE_WRITE | OS_AIO_SIMULATED_WAKE_LATER;

	if (bpage->zip.data != NULL) {
		ut_ad(bpage->size.is_compressed());

		fil_io(flags, sync, bpage->id, bpage->size, 0,
		       bpage->size.physical(),
		       (void*) bpage->zip.data,
		       (void*) bpage);

		return;
	}

	ut_ad(!bpage->size.is_compressed());

	const buf_block_t* block = (buf_block_t*) bpage;
	ut_a(buf_block_get_state(block) == BUF_BLOCK_FILE_PAGE);
	buf_dblwr_check_page_lsn(block->frame);

<<<<<<< HEAD
	/* The debug point ib_corrupt_page0 is used to corrupt the first half
	of the first page (page_no == 0) of the single table tablespace
	(space_id != 0). This is to simulate a torn page write. */
#ifndef DBUG_OFF
	bool	corrupted = false;
#endif /* !DBUG_OFF */
	DBUG_EXECUTE_IF("ib_corrupt_page0", {
		if (block->page.id.space() != 0
		    && block->page.id.page_no() == 0) {

			memset(block->frame, 0x8228,
			       univ_page_size.physical() / 2);
			ib_logf(IB_LOG_LEVEL_INFO,
				"Corrupting space:" UINT32PF,
				block->page.id.space());
			corrupted = true;
			sync = true;
		}
	});

	fil_io(flags, sync, bpage->id, bpage->size, 0, bpage->size.physical(),
=======
	fil_io(flags, sync, buf_block_get_space(block), 0,
	       buf_block_get_page_no(block), 0, UNIV_PAGE_SIZE,
>>>>>>> 68a44680
	       (void*) block->frame, (void*) block);

}

/********************************************************************//**
Flushes possible buffered writes from the doublewrite memory buffer to disk,
and also wakes up the aio thread if simulated aio is used. It is very
important to call this function after a batch of writes has been posted,
and also when we may have to wait for a page latch! Otherwise a deadlock
of threads can occur. */

void
buf_dblwr_flush_buffered_writes(void)
/*=================================*/
{
	byte*		write_buf;
	ulint		first_free;
	ulint		len;

	if (!srv_use_doublewrite_buf || buf_dblwr == NULL) {
		/* Sync the writes to the disk. */
		buf_dblwr_sync_datafiles();
		return;
	}

try_again:
	mutex_enter(&buf_dblwr->mutex);

	/* Write first to doublewrite buffer blocks. We use synchronous
	aio and thus know that file write has been completed when the
	control returns. */

	if (buf_dblwr->first_free == 0) {

		mutex_exit(&buf_dblwr->mutex);

		return;
	}

	if (buf_dblwr->batch_running) {
		/* Another thread is running the batch right now. Wait
		for it to finish. */
		ib_int64_t	sig_count = os_event_reset(buf_dblwr->b_event);
		mutex_exit(&buf_dblwr->mutex);

		os_event_wait_low(buf_dblwr->b_event, sig_count);
		goto try_again;
	}

	ut_a(!buf_dblwr->batch_running);
	ut_ad(buf_dblwr->first_free == buf_dblwr->b_reserved);

	/* Disallow anyone else to post to doublewrite buffer or to
	start another batch of flushing. */
	buf_dblwr->batch_running = true;
	first_free = buf_dblwr->first_free;

	/* Now safe to release the mutex. Note that though no other
	thread is allowed to post to the doublewrite batch flushing
	but any threads working on single page flushes are allowed
	to proceed. */
	mutex_exit(&buf_dblwr->mutex);

	write_buf = buf_dblwr->write_buf;

	for (ulint len2 = 0, i = 0;
	     i < buf_dblwr->first_free;
	     len2 += UNIV_PAGE_SIZE, i++) {

		const buf_block_t*	block;

		block = (buf_block_t*) buf_dblwr->buf_block_arr[i];

		if (buf_block_get_state(block) != BUF_BLOCK_FILE_PAGE
		    || block->page.zip.data) {
			/* No simple validate for compressed
			pages exists. */
			continue;
		}

		/* Check that the actual page in the buffer pool is
		not corrupt and the LSN values are sane. */
		buf_dblwr_check_block(block);

		/* Check that the page as written to the doublewrite
		buffer has sane LSN values. */
		buf_dblwr_check_page_lsn(write_buf + len2);
	}

	/* Write out the first block of the doublewrite buffer */
	len = ut_min(TRX_SYS_DOUBLEWRITE_BLOCK_SIZE,
		     buf_dblwr->first_free) * UNIV_PAGE_SIZE;

	fil_io(OS_FILE_WRITE, true,
	       page_id_t(TRX_SYS_SPACE, buf_dblwr->block1), univ_page_size,
	       0, len, (void*) write_buf, NULL);

	if (buf_dblwr->first_free <= TRX_SYS_DOUBLEWRITE_BLOCK_SIZE) {
		/* No unwritten pages in the second block. */
		goto flush;
	}

	/* Write out the second block of the doublewrite buffer. */
	len = (buf_dblwr->first_free - TRX_SYS_DOUBLEWRITE_BLOCK_SIZE)
	       * UNIV_PAGE_SIZE;

	write_buf = buf_dblwr->write_buf
		    + TRX_SYS_DOUBLEWRITE_BLOCK_SIZE * UNIV_PAGE_SIZE;

	fil_io(OS_FILE_WRITE, true,
	       page_id_t(TRX_SYS_SPACE, buf_dblwr->block2), univ_page_size,
	       0, len, (void*) write_buf, NULL);

flush:
	/* increment the doublewrite flushed pages counter */
	srv_stats.dblwr_pages_written.add(buf_dblwr->first_free);
	srv_stats.dblwr_writes.inc();

	/* Now flush the doublewrite buffer data to disk */
	fil_flush(TRX_SYS_SPACE);

	/* We know that the writes have been flushed to disk now
	and in recovery we will find them in the doublewrite buffer
	blocks. Next do the writes to the intended positions. */

	/* Up to this point first_free and buf_dblwr->first_free are
	same because we have set the buf_dblwr->batch_running flag
	disallowing any other thread to post any request but we
	can't safely access buf_dblwr->first_free in the loop below.
	This is so because it is possible that after we are done with
	the last iteration and before we terminate the loop, the batch
	gets finished in the IO helper thread and another thread posts
	a new batch setting buf_dblwr->first_free to a higher value.
	If this happens and we are using buf_dblwr->first_free in the
	loop termination condition then we'll end up dispatching
	the same block twice from two different threads. */
	ut_ad(first_free == buf_dblwr->first_free);
	for (ulint i = 0; i < first_free; i++) {
		buf_dblwr_write_block_to_datafile(
			buf_dblwr->buf_block_arr[i], false);
	}

	/* Wake possible simulated aio thread to actually post the
	writes to the operating system. We don't flush the files
	at this point. We leave it to the IO helper thread to flush
	datafiles when the whole batch has been processed. */
	os_aio_simulated_wake_handler_threads();
}

/********************************************************************//**
Posts a buffer page for writing. If the doublewrite memory buffer is
full, calls buf_dblwr_flush_buffered_writes and waits for for free
space to appear. */

void
buf_dblwr_add_to_batch(
/*====================*/
	buf_page_t*	bpage)	/*!< in: buffer block to write */
{
	ut_a(buf_page_in_file(bpage));

try_again:
	mutex_enter(&buf_dblwr->mutex);

	ut_a(buf_dblwr->first_free <= srv_doublewrite_batch_size);

	if (buf_dblwr->batch_running) {

		/* This not nearly as bad as it looks. There is only
		page_cleaner thread which does background flushing
		in batches therefore it is unlikely to be a contention
		point. The only exception is when a user thread is
		forced to do a flush batch because of a sync
		checkpoint. */
		ib_int64_t	sig_count = os_event_reset(buf_dblwr->b_event);
		mutex_exit(&buf_dblwr->mutex);

		os_event_wait_low(buf_dblwr->b_event, sig_count);
		goto try_again;
	}

	if (buf_dblwr->first_free == srv_doublewrite_batch_size) {
		mutex_exit(&(buf_dblwr->mutex));

		buf_dblwr_flush_buffered_writes();

		goto try_again;
	}

	byte*	p = buf_dblwr->write_buf
		+ univ_page_size.physical() * buf_dblwr->first_free;

	if (bpage->size.is_compressed()) {
		UNIV_MEM_ASSERT_RW(bpage->zip.data, bpage->size.physical());
		/* Copy the compressed page and clear the rest. */

		memcpy(p, bpage->zip.data, bpage->size.physical());

		memset(p + bpage->size.physical(), 0x0,
		       univ_page_size.physical() - bpage->size.physical());
	} else {
		ut_a(buf_page_get_state(bpage) == BUF_BLOCK_FILE_PAGE);

		UNIV_MEM_ASSERT_RW(((buf_block_t*) bpage)->frame,
				   bpage->size.logical());

		memcpy(p, ((buf_block_t*) bpage)->frame, bpage->size.logical());
	}

	buf_dblwr->buf_block_arr[buf_dblwr->first_free] = bpage;

	buf_dblwr->first_free++;
	buf_dblwr->b_reserved++;

	ut_ad(!buf_dblwr->batch_running);
	ut_ad(buf_dblwr->first_free == buf_dblwr->b_reserved);
	ut_ad(buf_dblwr->b_reserved <= srv_doublewrite_batch_size);

	if (buf_dblwr->first_free == srv_doublewrite_batch_size) {
		mutex_exit(&(buf_dblwr->mutex));

		buf_dblwr_flush_buffered_writes();

		return;
	}

	mutex_exit(&(buf_dblwr->mutex));
}

/********************************************************************//**
Writes a page to the doublewrite buffer on disk, sync it, then write
the page to the datafile and sync the datafile. This function is used
for single page flushes. If all the buffers allocated for single page
flushes in the doublewrite buffer are in use we wait here for one to
become free. We are guaranteed that a slot will become free because any
thread that is using a slot must also release the slot before leaving
this function. */

void
buf_dblwr_write_single_page(
/*========================*/
	buf_page_t*	bpage,	/*!< in: buffer block to write */
	bool		sync)	/*!< in: true if sync IO requested */
{
	ulint		n_slots;
	ulint		size;
	ulint		offset;
	ulint		i;

	ut_a(buf_page_in_file(bpage));
	ut_a(srv_use_doublewrite_buf);
	ut_a(buf_dblwr != NULL);

	/* total number of slots available for single page flushes
	starts from srv_doublewrite_batch_size to the end of the
	buffer. */
	size = 2 * TRX_SYS_DOUBLEWRITE_BLOCK_SIZE;
	ut_a(size > srv_doublewrite_batch_size);
	n_slots = size - srv_doublewrite_batch_size;

	if (buf_page_get_state(bpage) == BUF_BLOCK_FILE_PAGE) {

		/* Check that the actual page in the buffer pool is
		not corrupt and the LSN values are sane. */
		buf_dblwr_check_block((buf_block_t*) bpage);

		/* Check that the page as written to the doublewrite
		buffer has sane LSN values. */
		if (!bpage->zip.data) {
			buf_dblwr_check_page_lsn(
				((buf_block_t*) bpage)->frame);
		}
	}

retry:
	mutex_enter(&buf_dblwr->mutex);
	if (buf_dblwr->s_reserved == n_slots) {

		/* All slots are reserved. */
		ib_int64_t	sig_count =
			os_event_reset(buf_dblwr->s_event);
		mutex_exit(&buf_dblwr->mutex);
		os_event_wait_low(buf_dblwr->s_event, sig_count);

		goto retry;
	}

	for (i = srv_doublewrite_batch_size; i < size; ++i) {

		if (!buf_dblwr->in_use[i]) {
			break;
		}
	}

	/* We are guaranteed to find a slot. */
	ut_a(i < size);
	buf_dblwr->in_use[i] = true;
	buf_dblwr->s_reserved++;
	buf_dblwr->buf_block_arr[i] = bpage;

	/* increment the doublewrite flushed pages counter */
	srv_stats.dblwr_pages_written.inc();
	srv_stats.dblwr_writes.inc();

	mutex_exit(&buf_dblwr->mutex);

	/* Lets see if we are going to write in the first or second
	block of the doublewrite buffer. */
	if (i < TRX_SYS_DOUBLEWRITE_BLOCK_SIZE) {
		offset = buf_dblwr->block1 + i;
	} else {
		offset = buf_dblwr->block2 + i
			 - TRX_SYS_DOUBLEWRITE_BLOCK_SIZE;
	}

	/* We deal with compressed and uncompressed pages a little
	differently here. In case of uncompressed pages we can
	directly write the block to the allocated slot in the
	doublewrite buffer in the system tablespace and then after
	syncing the system table space we can proceed to write the page
	in the datafile.
	In case of compressed page we first do a memcpy of the block
	to the in-memory buffer of doublewrite before proceeding to
	write it. This is so because we want to pad the remaining
	bytes in the doublewrite page with zeros. */

	if (bpage->size.is_compressed()) {
		memcpy(buf_dblwr->write_buf + univ_page_size.physical() * i,
		       bpage->zip.data, bpage->size.physical());

		memset(buf_dblwr->write_buf + univ_page_size.physical() * i
		       + bpage->size.physical(), 0x0,
		       univ_page_size.physical() - bpage->size.physical());

		fil_io(OS_FILE_WRITE, true,
		       page_id_t(TRX_SYS_SPACE, offset), univ_page_size, 0,
		       univ_page_size.physical(),
		       (void*) (buf_dblwr->write_buf
				+ univ_page_size.physical() * i),
		       NULL);
	} else {
		/* It is a regular page. Write it directly to the
		doublewrite buffer */
		fil_io(OS_FILE_WRITE, true,
		       page_id_t(TRX_SYS_SPACE, offset), univ_page_size, 0,
		       univ_page_size.physical(),
		       (void*) ((buf_block_t*) bpage)->frame,
		       NULL);
	}

	/* Now flush the doublewrite buffer data to disk */
	fil_flush(TRX_SYS_SPACE);

	/* We know that the write has been flushed to disk now
	and during recovery we will find it in the doublewrite buffer
	blocks. Next do the write to the intended position. */
	buf_dblwr_write_block_to_datafile(bpage, sync);
}
#endif /* !UNIV_HOTBACKUP */<|MERGE_RESOLUTION|>--- conflicted
+++ resolved
@@ -766,7 +766,7 @@
 	ut_a(bpage);
 	ut_a(buf_page_in_file(bpage));
 
-	const ulint flags = sync
+	const ulint	flags = sync
 		? OS_FILE_WRITE
 		: OS_FILE_WRITE | OS_AIO_SIMULATED_WAKE_LATER;
 
@@ -783,38 +783,12 @@
 
 	ut_ad(!bpage->size.is_compressed());
 
-	const buf_block_t* block = (buf_block_t*) bpage;
+	const buf_block_t*	block = (buf_block_t*) bpage;
 	ut_a(buf_block_get_state(block) == BUF_BLOCK_FILE_PAGE);
 	buf_dblwr_check_page_lsn(block->frame);
 
-<<<<<<< HEAD
-	/* The debug point ib_corrupt_page0 is used to corrupt the first half
-	of the first page (page_no == 0) of the single table tablespace
-	(space_id != 0). This is to simulate a torn page write. */
-#ifndef DBUG_OFF
-	bool	corrupted = false;
-#endif /* !DBUG_OFF */
-	DBUG_EXECUTE_IF("ib_corrupt_page0", {
-		if (block->page.id.space() != 0
-		    && block->page.id.page_no() == 0) {
-
-			memset(block->frame, 0x8228,
-			       univ_page_size.physical() / 2);
-			ib_logf(IB_LOG_LEVEL_INFO,
-				"Corrupting space:" UINT32PF,
-				block->page.id.space());
-			corrupted = true;
-			sync = true;
-		}
-	});
-
 	fil_io(flags, sync, bpage->id, bpage->size, 0, bpage->size.physical(),
-=======
-	fil_io(flags, sync, buf_block_get_space(block), 0,
-	       buf_block_get_page_no(block), 0, UNIV_PAGE_SIZE,
->>>>>>> 68a44680
 	       (void*) block->frame, (void*) block);
-
 }
 
 /********************************************************************//**
