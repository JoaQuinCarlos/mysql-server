--- conflicted
+++ resolved
@@ -113,28 +113,6 @@
 static
 ulint
 buf_read_page_low(
-<<<<<<< HEAD
-/*==============*/
-	dberr_t*	err,
-			/*!< out: DB_SUCCESS, DB_TABLESPACE_DELETED
-			or DB_TABLESPACE_TRUNCATED if we are trying to read
-			from a non-existent tablespace, a tablespace which
-			is just now being dropped, or a tablespace which is
-			truncated */
-	bool	sync,	/*!< in: true if synchronous aio is desired */
-	ulint	mode,	/*!< in: BUF_READ_IBUF_PAGES_ONLY, ...,
-			ORed to OS_AIO_SIMULATED_WAKE_LATER (see below
-			at read-ahead functions) */
-	ulint	space,	/*!< in: space id */
-	ulint	zip_size,/*!< in: compressed page size, or 0 */
-	ibool	unzip,	/*!< in: TRUE=request uncompressed page */
-	ib_int64_t tablespace_version, /*!< in: if the space memory object has
-			this timestamp different from what we are giving here,
-			treat the tablespace as dropped; this is a timestamp we
-			use to stop dangling page reads from a tablespace
-			which we have DISCARDed + IMPORTed back */
-	ulint	offset)	/*!< in: page number */
-=======
 	dberr_t*		err,
 	bool			sync,
 	ulint			mode,
@@ -142,7 +120,6 @@
 	const page_size_t&	page_size,
 	ibool			unzip,
 	ib_int64_t		tablespace_version)
->>>>>>> a9800d0d
 {
 	buf_page_t*	bpage;
 	ulint		wake_later;
@@ -156,19 +133,12 @@
 	ignore_nonexistent_pages = mode & BUF_READ_IGNORE_NONEXISTENT_PAGES;
 	mode &= ~BUF_READ_IGNORE_NONEXISTENT_PAGES;
 
-<<<<<<< HEAD
-	if (space == TRX_SYS_SPACE && buf_dblwr_page_inside(offset)) {
-		ib_logf(IB_LOG_LEVEL_ERROR,
-			"Trying to read doublewrite buffer page %u",
-			unsigned(offset));
-=======
 	if (page_id.space() == TRX_SYS_SPACE
 	    && buf_dblwr_page_inside(page_id.page_no())) {
 
 		ib_logf(IB_LOG_LEVEL_ERROR,
 			"Trying to read doublewrite buffer page %u",
 			(unsigned) page_id.page_no());
->>>>>>> a9800d0d
 		return(0);
 	}
 
@@ -194,17 +164,11 @@
 		return(0);
 	}
 
-<<<<<<< HEAD
-	DBUG_PRINT("ib_buf", ("read page %u:%u zip=%u unzip=%u,%s",
-			      unsigned(space), unsigned(offset),
-			      unsigned(zip_size), unsigned(unzip),
-=======
 	DBUG_PRINT("ib_buf", ("read page %u:%u size=%u unzip=%u,%s",
 			      (unsigned) page_id.space(),
 			      (unsigned) page_id.page_no(),
 			      (unsigned) page_size.physical(),
 			      (unsigned) unzip,
->>>>>>> a9800d0d
 			      sync ? "sync" : "async"));
 
 	ut_ad(buf_page_in_file(bpage));
@@ -213,20 +177,6 @@
 		thd_wait_begin(NULL, THD_WAIT_DISKIO);
 	}
 
-<<<<<<< HEAD
-	if (zip_size) {
-		*err = fil_io(
-			OS_FILE_READ | wake_later | ignore_nonexistent_pages,
-			sync, space, zip_size, offset, 0, zip_size,
-			bpage->zip.data, bpage);
-	} else {
-		ut_a(buf_page_get_state(bpage) == BUF_BLOCK_FILE_PAGE);
-
-		*err = fil_io(
-			OS_FILE_READ | wake_later | ignore_nonexistent_pages,
-			sync, space, 0, offset, 0, UNIV_PAGE_SIZE,
-			((buf_block_t*) bpage)->frame, bpage);
-=======
 	void*	dst;
 
 	if (page_size.is_compressed()) {
@@ -234,7 +184,6 @@
 	} else {
 		ut_a(buf_page_get_state(bpage) == BUF_BLOCK_FILE_PAGE);
 		dst = ((buf_block_t*) bpage)->frame;
->>>>>>> a9800d0d
 	}
 
 	*err = fil_io(OS_FILE_READ | wake_later | ignore_nonexistent_pages,
@@ -293,13 +242,7 @@
 @param[in]	inside_ibuf	TRUE if we are inside ibuf routine
 @return number of page read requests issued; NOTE that if we read ibuf
 pages, it may happen that the page at the given page number does not
-<<<<<<< HEAD
-get read even if we return a positive value!
-@return number of page read requests issued */
-
-=======
 get read even if we return a positive value! */
->>>>>>> a9800d0d
 ulint
 buf_read_ahead_random(
 	const page_id_t&	page_id,
@@ -414,18 +357,11 @@
 				tablespace_version);
 			if (err == DB_TABLESPACE_DELETED) {
 				ib_logf(IB_LOG_LEVEL_WARN,
-<<<<<<< HEAD
-					"random readahead trying to access"
-					" page %u:%u in nonexisting or"
-					" being-dropped tablespace",
-					unsigned(space), unsigned(i));
-=======
 					"Random readahead trying to access"
 					" page %u:%u in nonexisting or"
 					" being-dropped tablespace",
 					(unsigned) cur_page_id.space(),
 					(unsigned) cur_page_id.page_no());
->>>>>>> a9800d0d
 				break;
 			}
 		}
@@ -439,14 +375,9 @@
 
 	if (count) {
 		DBUG_PRINT("ib_buf", ("random read-ahead %u pages, %u:%u",
-<<<<<<< HEAD
-				      unsigned(count),
-				      unsigned(space), unsigned(offset)));
-=======
 				      (unsigned) count,
 				      (unsigned) page_id.space(),
 				      (unsigned) page_id.page_no()));
->>>>>>> a9800d0d
 	}
 
 	/* Read ahead is considered one I/O operation for the purpose of
@@ -465,10 +396,6 @@
 @param[in]	page_id		page id
 @param[in]	page_size	page size
 @return TRUE if page has been read in, FALSE in case of failure */
-<<<<<<< HEAD
-
-=======
->>>>>>> a9800d0d
 ibool
 buf_read_page(
 	const page_id_t&	page_id,
@@ -488,15 +415,9 @@
 	srv_stats.buf_pool_reads.add(count);
 	if (err == DB_TABLESPACE_DELETED) {
 		ib_logf(IB_LOG_LEVEL_ERROR,
-<<<<<<< HEAD
-			"trying to read page %u:%u in nonexisting or"
-			" being-dropped tablespace",
-			unsigned(space), unsigned(offset));
-=======
 			"trying to read page " UINT32PF ":" UINT32PF
 			" in nonexisting or being-dropped tablespace",
 			page_id.space(), page_id.page_no());
->>>>>>> a9800d0d
 	}
 
 	/* Increment number of I/O operations used for LRU policy. */
@@ -513,10 +434,6 @@
 @param[in]	page_size	page size
 @param[in]	sync		true if synchronous aio is desired
 @return TRUE if page has been read in, FALSE in case of failure */
-<<<<<<< HEAD
-
-=======
->>>>>>> a9800d0d
 ibool
 buf_read_page_background(
 	const page_id_t&	page_id,
@@ -568,15 +485,10 @@
 NOTE 3: the calling thread must want access to the page given: this rule is
 set to prevent unintended read-aheads performed by ibuf routines, a situation
 which could result in a deadlock if the OS does not support asynchronous io.
-<<<<<<< HEAD
-@return number of page read requests issued */
-
-=======
 @param[in]	page_id		page id; see NOTE 3 above
 @param[in]	page_size	page size
 @param[in]	inside_ibuf	TRUE if we are inside ibuf routine
 @return number of page read requests issued */
->>>>>>> a9800d0d
 ulint
 buf_read_ahead_linear(
 	const page_id_t&	page_id,
@@ -802,18 +714,11 @@
 				page_size, FALSE, tablespace_version);
 			if (err == DB_TABLESPACE_DELETED) {
 				ib_logf(IB_LOG_LEVEL_WARN,
-<<<<<<< HEAD
-					"linear readahead trying to access"
-					" page %u:%u in nonexisting or"
-					" being-dropped tablespace",
-					unsigned(space), unsigned(i));
-=======
 					"linear readahead trying to access "
 					"page " UINT32PF ":%lu in "
 					"nonexisting or being-dropped "
 					"tablespace",
 					page_id.space(), i);
->>>>>>> a9800d0d
 			}
 		}
 	}
@@ -825,17 +730,11 @@
 	os_aio_simulated_wake_handler_threads();
 
 	if (count) {
-<<<<<<< HEAD
-		DBUG_PRINT("ib_buf", ("linear read-ahead %u pages, %u:%u",
-				      unsigned(count),
-				      unsigned(space), unsigned(offset)));
-=======
 		DBUG_PRINT("ib_buf", ("linear read-ahead %lu pages, "
 				      UINT32PF ":" UINT32PF,
 				      count,
 				      page_id.space(),
 				      page_id.page_no()));
->>>>>>> a9800d0d
 	}
 
 	/* Read ahead is considered one I/O operation for the purpose of
@@ -925,11 +824,6 @@
 	}
 }
 
-<<<<<<< HEAD
-/********************************************************************//**
-Issues read requests for pages which recovery wants to read in. */
-
-=======
 /** Issues read requests for pages which recovery wants to read in.
 @param[in]	sync		TRUE if the caller wants this function to wait
 for the highest address page to get read in, before this function returns
@@ -937,7 +831,6 @@
 @param[in]	page_nos	array of page numbers to read, with the
 highest page number the last in the array
 @param[in]	n_stored	number of page numbers in the array */
->>>>>>> a9800d0d
 void
 buf_read_recv_pages(
 	ibool		sync,
@@ -968,11 +861,7 @@
 
 		count = 0;
 
-<<<<<<< HEAD
-		buf_pool = buf_pool_get(space, page_nos[i]);
-=======
 		buf_pool = buf_pool_get(cur_page_id);
->>>>>>> a9800d0d
 		while (buf_pool->n_pend_reads >= recv_n_pool_free_frames / 2) {
 
 			os_aio_simulated_wake_handler_threads();
