--- conflicted
+++ resolved
@@ -64,7 +64,6 @@
 					the flush_list */
 };
 
-<<<<<<< HEAD
 /** Alternatives for srv_checksum_algorithm, which can be changed by
 setting innodb_checksum_algorithm */
 enum srv_checksum_algorithm_enum {
@@ -81,10 +80,8 @@
 	SRV_CHECKSUM_ALGORITHM_STRICT_NONE	/*!< Write none, allow none
 						when reading */
 };
-
 typedef enum srv_checksum_algorithm_enum	srv_checksum_algorithm_t;
 
-=======
 /** Algorithm to remove the pages for a tablespace from the buffer pool.
 @See buf_LRU_flush_or_remove_pages(). */
 enum buf_remove_t {
@@ -94,7 +91,6 @@
 					don't write or sync to disk */
 };
 
->>>>>>> 160c5ddd
 /** Parameters of binary buddy system for compressed pages (buf0buddy.h) */
 /* @{ */
 /** Zip shift value for the smallest page size */
