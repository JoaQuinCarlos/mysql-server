--- conflicted
+++ resolved
@@ -47,9 +47,9 @@
 
 #ifdef UNIV_HOTBACKUP
 # include<unordered_set>
-using dir_set = std::unordered_set<std::string>;
-extern dir_set rem_gen_ts_dirs;
-extern bool replay_in_datadir;
+using	Dir_set = std::unordered_set<std::string>;
+extern Dir_set	rem_gen_ts_dirs;
+extern bool	replay_in_datadir;
 #endif /* UNIV_HOTBACKUP */
 
 // Forward declaration
@@ -936,11 +936,8 @@
 fil_space_t*
 fil_space_get(space_id_t space_id)
 	MY_ATTRIBUTE((warn_unused_result));
-<<<<<<< HEAD
-
-=======
+
 #ifndef UNIV_HOTBACKUP
->>>>>>> 98e8709a
 /** Returns the latch of a file space.
 @param[in]	space_id	Tablespace ID
 @param[out]	flags	tablespace flags
@@ -949,14 +946,14 @@
 fil_space_get_latch(space_id_t id, ulint* flags)
 	MY_ATTRIBUTE((warn_unused_result));
 
-#ifdef UNIV_DEBUG
+# ifdef UNIV_DEBUG
 /** Gets the type of a file space.
 @param[in]	space_id	Tablespace ID
 @return file type */
 fil_type_t
 fil_space_get_type(space_id_t space_id)
 	MY_ATTRIBUTE((warn_unused_result));
-#endif /* UNIV_DEBUG */
+# endif /* UNIV_DEBUG */
 
 /** Note that a tablespace has been imported.
 It is initially marked as FIL_TYPE_IMPORT so that no logging is
@@ -1136,14 +1133,26 @@
 @param[in]	lsn		Flushed LSN
 @return DB_SUCCESS or error number */
 dberr_t
-<<<<<<< HEAD
 fil_write_flushed_lsn(lsn_t lsn)
 	MY_ATTRIBUTE((warn_unused_result));
-=======
-fil_write_flushed_lsn(
-	lsn_t	lsn);
+
+#else /* !UNIV_HOTBACKUP */
+/** Extends all tablespaces to the size stored in the space header. During the
+mysqlbackup --apply-log phase we extended the spaces on-demand so that log
+records could be applied, but that may have left spaces still too small
+compared to the size stored in the space header. */
+void
+meb_extend_tablespaces_to_stored_len();
+
+/** Process a file name passed as an input
+@param[in]	name		absolute path of tablespace file
+@param[in]	space_id	the tablespace ID */
+void
+meb_fil_name_process(
+	const char*	name,
+	space_id_t	space_id);
+
 #endif /* !UNIV_HOTBACKUP */
->>>>>>> 98e8709a
 
 /** Acquire a tablespace when it could be dropped concurrently.
 Used by background threads that do not necessarily hold proper locks
@@ -1166,95 +1175,8 @@
 /** Release a tablespace acquired with fil_space_acquire().
 @param[in,out]	space		Tablespace to release  */
 void
-<<<<<<< HEAD
 fil_space_release(fil_space_t* space);
 
-=======
-fil_space_release(
-	fil_space_t*	space);
-
-#ifndef UNIV_HOTBACKUP
-/** Wrapper with reference-counting for a fil_space_t. */
-class FilSpace
-{
-public:
-	/** Default constructor: Use this when reference counting
-	is done outside this wrapper. */
-	FilSpace() : m_space(NULL) {}
-
-	/** Constructor: Look up the tablespace and increment the
-	referece count if found.
-	@param[in]	space_id	tablespace ID */
-	explicit FilSpace(space_id_t space_id)
-		: m_space(fil_space_acquire(space_id)) {}
-
-	/** Assignment operator: This assumes that fil_space_acquire()
-	has already been done for the fil_space_t. The caller must
-	assign NULL if it calls fil_space_release().
-	@param[in]	space	tablespace to assign */
-	class FilSpace& operator=(
-		fil_space_t*	space)
-	{
-		/* fil_space_acquire() must have been invoked. */
-		ut_ad(space == NULL || space->n_pending_ops > 0);
-		m_space = space;
-		return(*this);
-	}
-
-	/** Destructor - Decrement the reference count if a fil_space_t
-	is still assigned. */
-	~FilSpace()
-	{
-		if (m_space != NULL) {
-			fil_space_release(m_space);
-		}
-	}
-
-	/** Implicit type conversion
-	@return the wrapped object */
-	operator const fil_space_t*() const
-	{
-		return(m_space);
-	}
-
-	/** Explicit type conversion
-	@return the wrapped object */
-	const fil_space_t* operator()() const
-	{
-		return(m_space);
-	}
-
-private:
-	/** The wrapped pointer */
-	fil_space_t*	m_space;
-};
->>>>>>> 98e8709a
-#endif /* !UNIV_HOTBACKUP */
-
-/** Deletes an IBD tablespace, either general or single-table.
-The tablespace must be cached in the memory cache. This will delete the
-datafile, fil_space_t & fil_node_t entries from the file_system_t cache.
-@param[in]	space_id	Tablespace ID
-@param[in]	buf_remove	Specify the action to take on the pages
-for this table in the buffer pool.
-@return DB_SUCCESS, DB_TABLESPCE_NOT_FOUND or DB_IO_ERROR */
-dberr_t
-fil_delete_tablespace(
-	space_id_t	space_id,
-	buf_remove_t	buf_remove)
-	MY_ATTRIBUTE((warn_unused_result));
-
-<<<<<<< HEAD
-#ifndef UNIV_HOTBACKUP
-=======
-/* Convert the paths into absolute paths and compare them.
-@param[in]	lhs		Filename to compare
-@param[in]	rhs		Filename to compare
-@return true if they are the same */
-bool
-fil_paths_equal(const char* lhs, const char* rhs);
-
->>>>>>> 98e8709a
 /** Fetch the file name opened for a space_id during recovery
 from the file map.
 @param[in]	space_id	Undo tablespace ID
@@ -1349,11 +1271,20 @@
 	ulint		flags,
 	page_no_t	size)
 	MY_ATTRIBUTE((warn_unused_result));
-<<<<<<< HEAD
-#ifndef UNIV_HOTBACKUP
-
-=======
->>>>>>> 98e8709a
+
+/** Deletes an IBD tablespace, either general or single-table.
+The tablespace must be cached in the memory cache. This will delete the
+datafile, fil_space_t & fil_node_t entries from the file_system_t cache.
+@param[in]	space_id	Tablespace ID
+@param[in]	buf_remove	Specify the action to take on the pages
+for this table in the buffer pool.
+@return DB_SUCCESS, DB_TABLESPCE_NOT_FOUND or DB_IO_ERROR */
+dberr_t
+fil_delete_tablespace(
+	space_id_t	space_id,
+	buf_remove_t	buf_remove)
+	MY_ATTRIBUTE((warn_unused_result));
+
 /** Open a single-table tablespace and optionally check the space id is
 right in it. If not successful, print an error message to the error log. This
 function is used to open a tablespace when we start up mysqld, and also in
@@ -1392,7 +1323,6 @@
 	bool		old_space)
 	MY_ATTRIBUTE((warn_unused_result));
 
-#ifndef UNIV_HOTBACKUP
 /** Returns true if a matching tablespace exists in the InnoDB tablespace
 memory cache.
 @param[in]	space_id	Tablespace ID
@@ -1414,8 +1344,6 @@
 	mem_heap_t*	heap,
 	table_id_t	table_id)
 	MY_ATTRIBUTE((warn_unused_result));
-#else /* !UNIV_HOTBACKUP */
-<<<<<<< HEAD
 
 /** Extends all tablespaces to the size stored in the space header. During the
 mysqlbackup --apply-log phase we extended the spaces on-demand so that log
@@ -1423,17 +1351,6 @@
 compared to the size stored in the space header. */
 void
 fil_extend_tablespaces_to_stored_len();
-
-=======
-/** Extends all tablespaces to the size stored in the space header.
-During the mysqlbackup --apply-log phase we extended the spaces
-on-demand so that log records could be appllied, but that may have left
-spaces still too small compared to the size stored in the space
-header. */
-void
-meb_extend_tablespaces_to_stored_len(void);
->>>>>>> 98e8709a
-#endif /* !UNIV_HOTBACKUP */
 
 /** Try to extend a tablespace if it is smaller than the specified size.
 @param[in,out]	space		Tablespace ID
@@ -1560,7 +1477,7 @@
 @param[in]	addr		File address to check
 @return true if undefined */
 bool
-fil_addr_is_null(fil_addr_t addr)
+fil_addr_is_null(const fil_addr_t& addr)
 	MY_ATTRIBUTE((warn_unused_result));
 
 /** Get the predecessor of a file page.
@@ -1795,22 +1712,6 @@
 fil_space_get_id_by_name(const char* name)
 	MY_ATTRIBUTE((warn_unused_result));
 
-<<<<<<< HEAD
-=======
-/** Return the next fil_node_t in the current or next fil_space_t.
-Once started, the caller must keep calling this until it returns NULL.
-fil_space_acquire() and fil_space_release() are invoked here which
-blocks a concurrent operation from dropping the tablespace.
-@param[in]	prev_node	Pointer to the previous fil_node_t.
-If NULL, use the first fil_space_t on fil_system->space_list.
-@return pointer to the next fil_node_t.
-@retval NULL if this was the last file node */
-const fil_node_t*
-fil_node_next(
-	const fil_node_t*	prev_node);
-
-#ifndef UNIV_HOTBACKUP
->>>>>>> 98e8709a
 /** Check if swapping two .ibd files can be done without failure
 @param[in]	old_table	old table
 @param[in]	new_table	new table
@@ -1823,7 +1724,6 @@
 	const char*		tmp_name)
 	MY_ATTRIBUTE((warn_unused_result));
 
-#endif /* !UNIV_HOTBACKUP */
 /** Set the compression type for the tablespace of a table
 @param[in]	table		Table that should be compressesed
 @param[in]	algorithm	Text representation of the algorithm
