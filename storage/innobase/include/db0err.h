/*****************************************************************************

Copyright (c) 1996, 2012, Oracle and/or its affiliates. All Rights Reserved.

This program is free software; you can redistribute it and/or modify it under
the terms of the GNU General Public License as published by the Free Software
Foundation; version 2 of the License.

This program is distributed in the hope that it will be useful, but WITHOUT
ANY WARRANTY; without even the implied warranty of MERCHANTABILITY or FITNESS
FOR A PARTICULAR PURPOSE. See the GNU General Public License for more details.

You should have received a copy of the GNU General Public License along with
this program; if not, write to the Free Software Foundation, Inc.,
51 Franklin Street, Suite 500, Boston, MA 02110-1335 USA

*****************************************************************************/

/**************************************************//**
@file include/db0err.h
Global error codes for the database

Created 5/24/1996 Heikki Tuuri
*******************************************************/

#ifndef db0err_h
#define db0err_h


enum dberr_t {
	DB_SUCCESS_LOCKED_REC = 9,	/*!< like DB_SUCCESS, but a new
					explicit record lock was created */
	DB_SUCCESS = 10,

	/* The following are error codes */
	DB_ERROR,
	DB_INTERRUPTED,
	DB_OUT_OF_MEMORY,
	DB_OUT_OF_FILE_SPACE,
	DB_LOCK_WAIT,
	DB_DEADLOCK,
	DB_ROLLBACK,
	DB_DUPLICATE_KEY,
	DB_QUE_THR_SUSPENDED,
	DB_MISSING_HISTORY,		/*!< required history data has been
					deleted due to lack of space in
					rollback segment */
	DB_CLUSTER_NOT_FOUND = 30,
	DB_TABLE_NOT_FOUND,
	DB_MUST_GET_MORE_FILE_SPACE,	/*!< the database has to be stopped
					and restarted with more file space */
	DB_TABLE_IS_BEING_USED,
	DB_TOO_BIG_RECORD,		/*!< a record in an index would not fit
					on a compressed page, or it would
					become bigger than 1/2 free space in
					an uncompressed page frame */
	DB_LOCK_WAIT_TIMEOUT,		/*!< lock wait lasted too long */
	DB_NO_REFERENCED_ROW,		/*!< referenced key value not found
					for a foreign key in an insert or
					update of a row */
	DB_ROW_IS_REFERENCED,		/*!< cannot delete or update a row
					because it contains a key value
					which is referenced */
	DB_CANNOT_ADD_CONSTRAINT,	/*!< adding a foreign key constraint
					to a table failed */
	DB_CORRUPTION,			/*!< data structure corruption noticed */
	DB_CANNOT_DROP_CONSTRAINT,	/*!< dropping a foreign key constraint
					from a table failed */
	DB_NO_SAVEPOINT,		/*!< no savepoint exists with the given
					name */
<<<<<<< HEAD
	DB_TABLESPACE_ALREADY_EXISTS,	/*!< we cannot create a new single-table
=======
	DB_TABLESPACE_EXISTS,		/*!< we cannot create a new single-table
>>>>>>> b7fc4388
					tablespace because a file of the same
					name already exists */
	DB_TABLESPACE_DELETED,		/*!< tablespace was deleted or is
					being dropped right now */
	DB_TABLESPACE_NOT_FOUND,	/*<! Attempt to delete a tablespace
					instance that was not found in the
					tablespace hash table */
	DB_LOCK_TABLE_FULL,		/*!< lock structs have exhausted the
					buffer pool (for big transactions,
					InnoDB stores the lock structs in the
					buffer pool) */
	DB_FOREIGN_DUPLICATE_KEY,	/*!< foreign key constraints
					activated by the operation would
					lead to a duplicate key in some
					table */
	DB_TOO_MANY_CONCURRENT_TRXS,	/*!< when InnoDB runs out of the
					preconfigured undo slots, this can
					only happen when there are too many
					concurrent transactions */
	DB_UNSUPPORTED,			/*!< when InnoDB sees any artefact or
					a feature that it can't recoginize or
					work with e.g., FT indexes created by
					a later version of the engine. */

<<<<<<< HEAD
	DB_PRIMARY_KEY_IS_NULL,		/*!< a column in the PRIMARY KEY
					was found to be NULL */
=======
	DB_INVALID_NULL,		/*!< a NOT NULL column was found to
					be NULL during table rebuild */
>>>>>>> b7fc4388

	DB_STATS_DO_NOT_EXIST,		/*!< an operation that requires the
					persistent storage, used for recording
					table and index statistics, was
					requested but this storage does not
					exist itself or the stats for a given
					table do not exist */
	DB_FOREIGN_EXCEED_MAX_CASCADE,	/*!< Foreign key constraint related
					cascading delete/update exceeds
					maximum allowed depth */
	DB_CHILD_NO_INDEX,		/*!< the child (foreign) table does
					not have an index that contains the
					foreign keys as its prefix columns */
	DB_PARENT_NO_INDEX,		/*!< the parent table does not
					have an index that contains the
					foreign keys as its prefix columns */
	DB_TOO_BIG_INDEX_COL,		/*!< index column size exceeds
					maximum limit */
	DB_INDEX_CORRUPT,		/*!< we have corrupted index */
	DB_UNDO_RECORD_TOO_BIG,		/*!< the undo log record is too big */
	DB_READ_ONLY,			/*!< Update operation attempted in
					a read-only transaction */
	DB_FTS_INVALID_DOCID,		/* FTS Doc ID cannot be zero */
	DB_TABLE_IN_FK_CHECK,		/* table is being used in foreign
					key check */
	DB_ONLINE_LOG_TOO_BIG,		/*!< Modification log grew too big
					during online index creation */

	DB_IO_ERROR,			/*!< Generic IO error */

	/* The following are partial failure codes */
	DB_FAIL = 1000,
	DB_OVERFLOW,
	DB_UNDERFLOW,
	DB_STRONG_FAIL,
	DB_ZIP_OVERFLOW,
	DB_RECORD_NOT_FOUND = 1500,
	DB_END_OF_INDEX,

        /* The following are API only error codes. */
	DB_DATA_MISMATCH = 2000,	/*!< Column update or read failed
					because the types mismatch */

	DB_SCHEMA_NOT_LOCKED,		/*!< If an API function expects the
					schema to be locked in exclusive mode
					and if it's not then that API function
					will return this error code */

	DB_NOT_FOUND			/*!< Generic error code for "Not found"
					type of errors */
};

#endif<|MERGE_RESOLUTION|>--- conflicted
+++ resolved
@@ -68,11 +68,7 @@
 					from a table failed */
 	DB_NO_SAVEPOINT,		/*!< no savepoint exists with the given
 					name */
-<<<<<<< HEAD
-	DB_TABLESPACE_ALREADY_EXISTS,	/*!< we cannot create a new single-table
-=======
 	DB_TABLESPACE_EXISTS,		/*!< we cannot create a new single-table
->>>>>>> b7fc4388
 					tablespace because a file of the same
 					name already exists */
 	DB_TABLESPACE_DELETED,		/*!< tablespace was deleted or is
@@ -97,13 +93,8 @@
 					work with e.g., FT indexes created by
 					a later version of the engine. */
 
-<<<<<<< HEAD
-	DB_PRIMARY_KEY_IS_NULL,		/*!< a column in the PRIMARY KEY
-					was found to be NULL */
-=======
 	DB_INVALID_NULL,		/*!< a NOT NULL column was found to
 					be NULL during table rebuild */
->>>>>>> b7fc4388
 
 	DB_STATS_DO_NOT_EXIST,		/*!< an operation that requires the
 					persistent storage, used for recording
