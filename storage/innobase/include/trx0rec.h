--- conflicted
+++ resolved
@@ -49,32 +49,16 @@
 #include "que0types.h"
 
 /** Copies the undo record to the heap.
-<<<<<<< HEAD
-@param[in]	undo_rec	undo log record
+@param[in]	undo_page	Undo Page
+@param[in]	undo_offset	offset of the undo record in the page
 @param[in]	heap		heap where copied
-@return own: copy of undo log record */
+@return copy of undo log record */
 UNIV_INLINE
-trx_undo_rec_t *trx_undo_rec_copy(const trx_undo_rec_t *undo_rec,
+trx_undo_rec_t *trx_undo_rec_copy(const page_t *undo_page, uint32_t undo_offset,
                                   mem_heap_t *heap);
 
 /** Reads the undo log record type.
  @return record type */
-=======
-@param[in]	undo_page	Undo Page
-@param[in]	undo_offset     Offset of the undo record in the page
-@param[in]	heap		Heap where undo record is copied
-@return copy of undo log record */
-UNIV_INLINE
-trx_undo_rec_t*
-trx_undo_rec_copy(
-	const page_t*		undo_page,
-	ulint			undo_offset,
-	mem_heap_t*		heap);
-
-/**********************************************************************//**
-Reads the undo log record type.
-@return record type */
->>>>>>> 0f8aaa3e
 UNIV_INLINE
 ulint trx_undo_rec_get_type(
     const trx_undo_rec_t *undo_rec); /*!< in: undo log record */
