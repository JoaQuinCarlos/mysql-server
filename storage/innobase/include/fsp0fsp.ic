/*****************************************************************************

Copyright (c) 1995, 2017, Oracle and/or its affiliates. All Rights Reserved.

This program is free software; you can redistribute it and/or modify it under
the terms of the GNU General Public License as published by the Free Software
Foundation; version 2 of the License.

This program is distributed in the hope that it will be useful, but WITHOUT
ANY WARRANTY; without even the implied warranty of MERCHANTABILITY or FITNESS
FOR A PARTICULAR PURPOSE. See the GNU General Public License for more details.

You should have received a copy of the GNU General Public License along with
this program; if not, write to the Free Software Foundation, Inc.,
51 Franklin Street, Suite 500, Boston, MA 02110-1335 USA

*****************************************************************************/

/**************************************************//**
@file include/fsp0fsp.ic
File space management

Created 12/18/1995 Heikki Tuuri
*******************************************************/

/** Checks if a page address is an extent descriptor page address.
@param[in]	page_id		page id
@param[in]	page_size	page size
@return TRUE if a descriptor page */
UNIV_INLINE
ibool
fsp_descr_page(
	const page_id_t&	page_id,
	const page_size_t&	page_size)
{
	return((page_id.page_no() & (page_size.physical() - 1))
	       == FSP_XDES_OFFSET);
}

/** Determine if the tablespace is compressed from tablespace flags.
@param[in]	flags	Tablespace flags
@return true if compressed, false if not compressed */
UNIV_INLINE
bool
fsp_flags_is_compressed(
	ulint	flags)
{
	return(FSP_FLAGS_GET_ZIP_SSIZE(flags) != 0);
}

#define ACTUAL_SSIZE(ssize)	(0 == ssize ? UNIV_PAGE_SSIZE_ORIG : ssize)

/** Determine if two tablespaces are equivalent or compatible.
@param[in]	flags1	First tablespace flags
@param[in]	flags2	Second tablespace flags
@return true the flags are compatible, false if not */
UNIV_INLINE
bool
fsp_flags_are_equal(
	ulint	flags1,
	ulint	flags2)
{
	/* If either one of these flags is ULINT_UNDEFINED,
	then they are not equal */
	if (flags1 == ULINT_UNDEFINED || flags2 == ULINT_UNDEFINED) {
		return(false);
	}

	if (!fsp_is_shared_tablespace(flags1) || !fsp_is_shared_tablespace(flags2)) {
		/* At least one of these is a single-table tablespaces so all
		flags must match. */
		return(flags1 == flags2);
	}

	/* Both are shared tablespaces which can contain all formats.
	But they must have the same logical and physical page size.
	Once InnoDB can support multiple page sizes together,
	the logical page size will not matter. */
	ulint zip_ssize1 = ACTUAL_SSIZE(FSP_FLAGS_GET_ZIP_SSIZE(flags1));
	ulint zip_ssize2 = ACTUAL_SSIZE(FSP_FLAGS_GET_ZIP_SSIZE(flags2));
	ulint page_ssize1 = ACTUAL_SSIZE(FSP_FLAGS_GET_PAGE_SSIZE(flags1));
	ulint page_ssize2 = ACTUAL_SSIZE(FSP_FLAGS_GET_PAGE_SSIZE(flags2));

	return(zip_ssize1 == zip_ssize2 && page_ssize1 == page_ssize2);
}

/** Convert a page size, which is a power of 2, to an ssize, which is
the number of bit shifts from 512 to make that page size.
@param[in]	page_size	compressed page size in bytes
@return an ssize created from the page size provided. */
UNIV_INLINE
ulint
page_size_to_ssize(
	ulint	page_size)
{
	ulint ssize;

	for (ssize = UNIV_ZIP_SIZE_SHIFT_MIN;
	     ((ulint) 1 << ssize) < page_size;
	     ssize++) {};

	return(ssize - UNIV_ZIP_SIZE_SHIFT_MIN + 1);
}

/** Add the compressed page size to the tablespace flags.
@param[in]	flags		Tablespace flags
@param[in]	page_size	page sizes in bytes and compression flag.
@return tablespace flags after zip size is added */
UNIV_INLINE
ulint
fsp_flags_set_zip_size(
	ulint			flags,
	const page_size_t&	page_size)
{
	if (!page_size.is_compressed()) {
		return(flags);
	}

	/* Zip size should be a power of 2 between UNIV_ZIP_SIZE_MIN
	and UNIV_ZIP_SIZE_MAX */
	ut_ad(page_size.physical() >= UNIV_ZIP_SIZE_MIN);
	ut_ad(page_size.physical() <= UNIV_ZIP_SIZE_MAX);
	ut_ad(ut_is_2pow(page_size.physical()));

	ulint	ssize = page_size_to_ssize(page_size.physical());

	ut_ad(ssize > 0);
	ut_ad(ssize <= UNIV_PAGE_SSIZE_MAX);

	flags |= (ssize << FSP_FLAGS_POS_ZIP_SSIZE);

	ut_ad(fsp_flags_is_valid(flags));

	return(flags);
}

/** Add the page size to the tablespace flags.
@param[in]	flags		Tablespace flags
@param[in]	page_size	page sizes in bytes and compression flag.
@return tablespace flags after page size is added */
UNIV_INLINE
ulint
fsp_flags_set_page_size(
	ulint			flags,
	const page_size_t&	page_size)
{
	/* Page size should be a power of two between UNIV_PAGE_SIZE_MIN
	and UNIV_PAGE_SIZE */
	ut_ad(page_size.logical() >= UNIV_PAGE_SIZE_MIN);
	ut_ad(page_size.logical() <= UNIV_PAGE_SIZE_MAX);
	ut_ad(ut_is_2pow(page_size.logical()));

	/* Remove this assert once we add support for different
	page size per tablespace. Currently all tablespaces must
	have a page size that is equal to innodb-page-size */
	ut_ad(page_size.logical() == UNIV_PAGE_SIZE);

	if (page_size.logical() == UNIV_PAGE_SIZE_ORIG) {
		ut_ad(0 == FSP_FLAGS_GET_PAGE_SSIZE(flags));

	} else {
		ulint	ssize = page_size_to_ssize(page_size.logical());

		ut_ad(ssize);
		ut_ad(ssize <= UNIV_PAGE_SSIZE_MAX);

		flags |= (ssize << FSP_FLAGS_POS_PAGE_SSIZE);
	}

	ut_ad(fsp_flags_is_valid(flags));

	return(flags);
}

/** Initialize an FSP flags integer.
@param[in]	page_size	page sizes in bytes and compression flag.
@param[in]	atomic_blobs	Used by Dynammic and Compressed.
@param[in]	has_data_dir	This tablespace is in a remote location.
@param[in]	is_shared	This tablespace can be shared by many tables.
@param[in]	is_temporary	This tablespace is temporary.
@param[in]	is_encrypted	This tablespace is encrypted.
@return tablespace flags after initialization */
UNIV_INLINE
ulint
fsp_flags_init(
	const page_size_t&	page_size,
	bool			atomic_blobs,
	bool			has_data_dir,
	bool			is_shared,
	bool			is_temporary,
	bool			is_encrypted)
{
	ut_ad(page_size.physical() <= page_size.logical());
	ut_ad(!page_size.is_compressed() || atomic_blobs);

	/* Page size should be a power of two between UNIV_PAGE_SIZE_MIN
	and UNIV_PAGE_SIZE, but zip_size may be 0 if not compressed. */
	ulint flags = fsp_flags_set_page_size(0, page_size);

	if (atomic_blobs) {
		flags |= FSP_FLAGS_MASK_POST_ANTELOPE
			| FSP_FLAGS_MASK_ATOMIC_BLOBS;
	}

	/* If the zip_size is explicit and different from the default,
	compressed row format is implied. */
	flags = fsp_flags_set_zip_size(flags, page_size);

	if (has_data_dir) {
		flags |= FSP_FLAGS_MASK_DATA_DIR;
	}

	/* Shared tablespaces can hold all row formats, so we only mark the
	POST_ANTELOPE and ATOMIC_BLOB bits if it is compressed. */
	if (is_shared) {
		ut_ad(!has_data_dir);
		flags |= FSP_FLAGS_MASK_SHARED;
	}

	if (is_temporary) {
		ut_ad(!has_data_dir);
		flags |= FSP_FLAGS_MASK_TEMPORARY;
	}

	if (is_encrypted) {
		flags |= FSP_FLAGS_MASK_ENCRYPTION;
	}

	return(flags);
}

/** Calculates the descriptor index within a descriptor page.
@param[in]	page_size	page size
@param[in]	offset		page offset
@return descriptor index */
UNIV_INLINE
ulint
xdes_calc_descriptor_index(
	const page_size_t&	page_size,
	ulint			offset)
{
	return(ut_2pow_remainder(offset, page_size.physical())
	       / FSP_EXTENT_SIZE);
}

/**********************************************************************//**
Gets a descriptor bit of a page.
@return TRUE if free */
UNIV_INLINE
ibool
xdes_get_bit(
/*=========*/
	const xdes_t*	descr,	/*!< in: descriptor */
	ulint		bit,	/*!< in: XDES_FREE_BIT or XDES_CLEAN_BIT */
	page_no_t	offset)	/*!< in: page offset within extent:
				0 ... FSP_EXTENT_SIZE - 1 */
{
	ut_ad(offset < FSP_EXTENT_SIZE);
	ut_ad(bit == XDES_FREE_BIT || bit == XDES_CLEAN_BIT);

	ulint	index = bit + XDES_BITS_PER_PAGE * offset;

	ulint	bit_index = index % 8;
	ulint	byte_index = index / 8;

	return(ut_bit_get_nth(
			mach_read_ulint(descr + XDES_BITMAP + byte_index,
					MLOG_1BYTE),
			bit_index));
}

/** Calculates the page where the descriptor of a page resides.
@param[in]	page_size	page size
@param[in]	offset		page offset
@return descriptor page offset */
UNIV_INLINE
page_no_t
xdes_calc_descriptor_page(
	const page_size_t&	page_size,
	page_no_t		offset)
{
#ifndef DOXYGEN /* Doxygen gets confused by these */
# if UNIV_PAGE_SIZE_MAX <= XDES_ARR_OFFSET				\
			   + (UNIV_PAGE_SIZE_MAX / FSP_EXTENT_SIZE_MAX)	\
			   * XDES_SIZE_MAX
#  error
# endif
# if UNIV_ZIP_SIZE_MIN <= XDES_ARR_OFFSET				\
			  + (UNIV_ZIP_SIZE_MIN / FSP_EXTENT_SIZE_MIN)	\
			  * XDES_SIZE_MIN
#  error
# endif
#endif /* !DOXYGEN */

	ut_ad(UNIV_PAGE_SIZE > XDES_ARR_OFFSET
	      + (UNIV_PAGE_SIZE / FSP_EXTENT_SIZE)
	      * XDES_SIZE);
	ut_ad(UNIV_ZIP_SIZE_MIN > XDES_ARR_OFFSET
	      + (UNIV_ZIP_SIZE_MIN / FSP_EXTENT_SIZE)
	      * XDES_SIZE);

#ifdef UNIV_DEBUG
	if (page_size.is_compressed()) {
		ut_a(page_size.physical() > XDES_ARR_OFFSET
		     + (page_size.physical() / FSP_EXTENT_SIZE) * XDES_SIZE);
	}
#endif /* UNIV_DEBUG */

	return(ut_2pow_round(offset, page_size.physical()));
}

/** Calculates the descriptor array size.
@param[in]	page_size	page size
@return size of descriptor array */
UNIV_INLINE
ulint
xdes_arr_size(
	const page_size_t&	page_size)
{
	return(page_size.physical()/FSP_EXTENT_SIZE);
}

/** Check if a specified page is inode page or not. This is used for
index root pages of hard-coded DD tables, we can safely assume that the passed
in page number is in the range of pages which are only either index root page
or inode page
@param[in]	page	Page number to check
@return true if it's inode page, otherwise false */
inline
bool
fsp_is_inode_page(page_no_t page)
{
	static const uint		inode_per_page =
		FSP_SEG_INODES_PER_PAGE(univ_page_size);

	/* Every two inode would be allocated for one index, and all inodes in
	two inode pages are needed exactly for FSP_SEG_INODES_PER_PAGE indexes.
	One inode page is at the beginning of one cycle, the other is in the
	middle. If FSP_SEG_INODES_PER_PAGE is even, the second inode page
	is at cycle / 2, if odd, it should be (cycle + 1) / 2 in the cycle. */
	static const uint		cycle = inode_per_page + 2;

	/* Number of all hard-coded DD table indexes. Please sync it with
	innodb_dd_table array. */
<<<<<<< HEAD
	static const uint		indexes = 85;
=======
	static const uint		indexes = 86;
>>>>>>> 24331329

	/* Max page number for index root pages of hard-coded DD tables. */
	static const uint		max_page_no =
		FSP_FIRST_INODE_PAGE_NO
		+ (indexes / inode_per_page) * cycle
		+ (indexes % inode_per_page)
		+ ((indexes % inode_per_page) / ((inode_per_page + 1) / 2));

	/* The page range should be determinate for different page sizes. */
	ut_a(page >= FSP_FIRST_INODE_PAGE_NO);
	ut_a(page <= max_page_no);

	uint	step = (page - FSP_FIRST_INODE_PAGE_NO) % cycle;

	return(step == 0 || step == (cycle + 1) / 2);
}

/** Validate the tablespace flags.
These flags are stored in the tablespace header at offset FSP_SPACE_FLAGS.
They should be 0 for ROW_FORMAT=COMPACT and ROW_FORMAT=REDUNDANT.
The newer row formats, COMPRESSED and DYNAMIC, will have at least
the DICT_TF_COMPACT bit set.
@param[in]	flags	Tablespace flags
@return true if valid, false if not */
inline
bool
fsp_flags_is_valid(
	ulint	flags)
{
	bool	post_antelope = FSP_FLAGS_GET_POST_ANTELOPE(flags);
	ulint	zip_ssize = FSP_FLAGS_GET_ZIP_SSIZE(flags);
	bool	atomic_blobs = FSP_FLAGS_HAS_ATOMIC_BLOBS(flags);
	ulint	page_ssize = FSP_FLAGS_GET_PAGE_SSIZE(flags);
	bool	has_data_dir = FSP_FLAGS_HAS_DATA_DIR(flags);
	bool	is_shared = FSP_FLAGS_GET_SHARED(flags);
	bool	is_temp = FSP_FLAGS_GET_TEMPORARY(flags);
	bool	is_encryption = FSP_FLAGS_GET_ENCRYPTION(flags);

	ulint	unused = FSP_FLAGS_GET_UNUSED(flags);

	DBUG_EXECUTE_IF("fsp_flags_is_valid_failure", return(false););

	/* The Antelope row formats REDUNDANT and COMPACT did
	not use tablespace flags, so the entire 4-byte field
	is zero for Antelope row formats. */
	if (flags == 0) {
		return(true);
	}

	/* Row_FORMAT=COMPRESSED and ROW_FORMAT=DYNAMIC use a feature called
	ATOMIC_BLOBS which builds on the page structure introduced for the
	COMPACT row format by allowing long fields to be broken into prefix
	and externally stored parts. So if it is Post_antelope, it uses
	Atomic BLOBs. */
	if (post_antelope != atomic_blobs) {
		return(false);
	}

	/* Make sure there are no bits that we do not know about. */
	if (unused != 0) {
		return(false);
	}

	/* The zip ssize can be zero if it is other than compressed row format,
	or it could be from 1 to the max. */
	if (zip_ssize > PAGE_ZIP_SSIZE_MAX) {
		return(false);
	}

	/* The actual page size must be within 4k and 16K (3 =< ssize =< 5). */
	if (page_ssize != 0
	    && (page_ssize < UNIV_PAGE_SSIZE_MIN
	        || page_ssize > UNIV_PAGE_SSIZE_MAX)) {
		return(false);
	}

	/* Only single-table tablespaces use the DATA DIRECTORY clause.
	It is not compatible with the TABLESPACE clause.  Nor is it
	compatible with the TEMPORARY clause. */
	if (has_data_dir && (is_shared || is_temp)) {
		return(false);
	}

	/* Only single-table and not temp tablespaces use the encryption
	clause. */
	if (is_encryption && (is_shared || is_temp)) {
		return(false);
	}

#if FSP_FLAGS_POS_UNUSED != 15
# error You have added a new FSP_FLAG without adding a validation check.
#endif

	return(true);
}<|MERGE_RESOLUTION|>--- conflicted
+++ resolved
@@ -342,11 +342,7 @@
 
 	/* Number of all hard-coded DD table indexes. Please sync it with
 	innodb_dd_table array. */
-<<<<<<< HEAD
-	static const uint		indexes = 85;
-=======
-	static const uint		indexes = 86;
->>>>>>> 24331329
+	static const uint		indexes = 88;
 
 	/* Max page number for index root pages of hard-coded DD tables. */
 	static const uint		max_page_no =
