--- conflicted
+++ resolved
@@ -1846,26 +1846,13 @@
                                 in RW mode
 @param[in]	read_only	if true read only mode checks are enforced
 @return DB_SUCCESS if all OK */
-<<<<<<< HEAD
 dberr_t os_file_get_status(const char *path, os_file_stat_t *stat_info,
                            bool check_rw_perm, bool read_only);
 
 #ifndef UNIV_HOTBACKUP
-=======
-dberr_t
-os_file_get_status(
-	const char*	path,
-	os_file_stat_t* stat_info,
-	bool		check_rw_perm,
-	bool		read_only);
-
-#if !defined(UNIV_HOTBACKUP)
-/** return one of the tmpdir path
-@return tmporary dir*/
-char *innobase_mysql_tmpdir(void);
-
-
->>>>>>> add44d92
+
+/** return any of the tmpdir path */
+char *innobase_mysql_tmpdir();
 /** Creates a temporary file in the location specified by the parameter
 path. If the path is NULL then it will be created on --tmpdir location.
 This function is defined in ha_innodb.cc.
