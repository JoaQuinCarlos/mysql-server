--- conflicted
+++ resolved
@@ -259,11 +259,7 @@
 	}
 
 	if (comp) {
-<<<<<<< HEAD
-#if UNIV_PAGE_SIZE <= 32768
-=======
 #if UNIV_PAGE_SIZE_MAX <= 32768
->>>>>>> 85f401c8
 		/* Note that for 64 KiB pages, field_value can 'wrap around'
 		and the debug assertion is not valid */
 
@@ -387,7 +383,6 @@
 
 	mach_write_to_2(rec - REC_NEXT, next);
 }
-<<<<<<< HEAD
 
 /******************************************************//**
 The following function is used to set the next record offset field
@@ -404,24 +399,6 @@
 	ut_ad(rec);
 	ut_ad(UNIV_PAGE_SIZE > next);
 
-=======
-
-/******************************************************//**
-The following function is used to set the next record offset field
-of a new-style record. */
-UNIV_INLINE
-void
-rec_set_next_offs_new(
-/*==================*/
-	rec_t*	rec,	/*!< in/out: new-style physical record */
-	ulint	next)	/*!< in: offset of the next record */
-{
-	ulint	field_value;
-
-	ut_ad(rec);
-	ut_ad(UNIV_PAGE_SIZE > next);
-
->>>>>>> 85f401c8
 	if (!next) {
 		field_value = 0;
 	} else {
@@ -713,12 +690,6 @@
 /*=====================*/
 	rec_t*	rec,	/*!< in: old-style physical record */
 	ulint	flag)	/*!< in: nonzero if delete marked */
-<<<<<<< HEAD
-{
-	ulint	val;
-
-	val = rec_get_info_bits(rec, FALSE);
-=======
 {
 	ulint	val;
 
@@ -746,7 +717,6 @@
 	ulint	val;
 
 	val = rec_get_info_bits(rec, TRUE);
->>>>>>> 85f401c8
 
 	if (flag) {
 		val |= REC_INFO_DELETED_FLAG;
@@ -754,30 +724,6 @@
 		val &= ~REC_INFO_DELETED_FLAG;
 	}
 
-<<<<<<< HEAD
-	rec_set_info_bits_old(rec, val);
-}
-
-/******************************************************//**
-The following function is used to set the deleted bit. */
-UNIV_INLINE
-void
-rec_set_deleted_flag_new(
-/*=====================*/
-	rec_t*		rec,	/*!< in/out: new-style physical record */
-	page_zip_des_t*	page_zip,/*!< in/out: compressed page, or NULL */
-	ulint		flag)	/*!< in: nonzero if delete marked */
-{
-	ulint	val;
-
-	val = rec_get_info_bits(rec, TRUE);
-
-	if (flag) {
-		val |= REC_INFO_DELETED_FLAG;
-	} else {
-		val &= ~REC_INFO_DELETED_FLAG;
-	}
-
 	rec_set_info_bits_new(rec, val);
 
 	if (page_zip) {
@@ -786,16 +732,6 @@
 }
 
 /******************************************************//**
-=======
-	rec_set_info_bits_new(rec, val);
-
-	if (page_zip) {
-		page_zip_rec_set_deleted(page_zip, rec, flag);
-	}
-}
-
-/******************************************************//**
->>>>>>> 85f401c8
 The following function tells if a new-style record is a node pointer.
 @return	TRUE if node pointer */
 UNIV_INLINE
