# Copyright (c) 2004, 2010, Oracle and/or its affiliates. All rights reserved.
#
# This program is free software; you can redistribute it and/or modify
# it under the terms of the GNU General Public License as published by
# the Free Software Foundation; version 2 of the License.
#
# This program is distributed in the hope that it will be useful,
# but WITHOUT ANY WARRANTY; without even the implied warranty of
# MERCHANTABILITY or FITNESS FOR A PARTICULAR PURPOSE.  See the
# GNU General Public License for more details.
#
# You should have received a copy of the GNU General Public License
# along with this program; if not, write to the Free Software
# Foundation, Inc., 51 Franklin St, Fifth Floor, Boston, MA 02110-1301  USA
#
# BACKUP
#
max-time: 500
cmd: testNdbApi
args: -n MaxOperations T1 T6 T13 

max-time: 1500
cmd: testDict
args: -n CreateTableWhenDbIsFull T6 

max-time: 1000
cmd: testSRBank
args: -n NR -l 300 -r 15 T1

max-time: 1000
cmd: testSRBank
args: -n Mix -l 300 -r 15 T1

#
#
# SYSTEM RESTARTS
#
#
max-time: 1500
cmd: testSystemRestart
args: -n SR_FULLDB T6 

#
# NODE RESTARTS
#
max-time: 2500
cmd: testNodeRestart
args: -l 1 -n MixedPkReadPkUpdate 

max-time: 2500
cmd: testNodeRestart
args: -n FullDb T6 T13 

max-time: 500
cmd: testNodeRestart
args: -n Bug16772 T1

#max-time: 500
#cmd: testNodeRestart
#args: -n StopOnError T1 
#
#
max-time: 2500
cmd: testIndex
args: -n NFNR3 T6 T13 

max-time: 2500
cmd: testIndex
args: -n NFNR3_O T6 T13 

# dict trans
max-time: 1800
cmd: testDict
args: -n SchemaTrans -l 1

# LCP Frag watchdog
max-time: 600
cmd: testNodeRestart
args: -n LCPScanFragWatchdog T2
<<<<<<< HEAD
=======

# LCP Frag watchdog
max-time: 600
cmd: testNodeRestart
args: -n TestLCPFSErr --record=100000 T1

# GCP node failure
max-time: 1800
cmd: testNodeRestart
args: -n NodeFailGCPOpen T1

# DBUtil race on TransidAI
max-time: 500
cmd: test_event
args: -n DbUtilRace T1
>>>>>>> e6ffef75
<|MERGE_RESOLUTION|>--- conflicted
+++ resolved
@@ -77,8 +77,6 @@
 max-time: 600
 cmd: testNodeRestart
 args: -n LCPScanFragWatchdog T2
-<<<<<<< HEAD
-=======
 
 # LCP Frag watchdog
 max-time: 600
@@ -94,4 +92,3 @@
 max-time: 500
 cmd: test_event
 args: -n DbUtilRace T1
->>>>>>> e6ffef75
