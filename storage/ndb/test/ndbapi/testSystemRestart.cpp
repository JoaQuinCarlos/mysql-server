--- conflicted
+++ resolved
@@ -1579,57 +1579,6 @@
   ctx->stopTest();  
   return result;
 }
-
-<<<<<<< HEAD
-=======
-int 
-runBug27434(NDBT_Context* ctx, NDBT_Step* step)
-{
-  int result = NDBT_OK;
-  NdbRestarter restarter;
-  Ndb* pNdb = GETNDB(step);
-  const Uint32 nodeCount = restarter.getNumDbNodes();
-
-  if (nodeCount < 2)
-    return NDBT_OK;
-
-  int args[] = { DumpStateOrd::DihMaxTimeBetweenLCP };
-  int dump[] = { DumpStateOrd::DihStartLcpImmediately };
-
-  int filter[] = { 15, NDB_MGM_EVENT_CATEGORY_CHECKPOINT, 0 };
-  NdbLogEventHandle handle = 
-    ndb_mgm_create_logevent_handle(restarter.handle, filter);
-
-  struct ndb_logevent event;
-
-  do {
-    int node1 = restarter.getDbNodeId(rand() % nodeCount);
-    CHECK(restarter.restartOneDbNode(node1, false, true, true) == 0);
-    NdbSleep_SecSleep(3);
-    CHECK(restarter.waitNodesNoStart(&node1, 1) == 0);
-
-    CHECK(restarter.dumpStateAllNodes(args, 1) == 0);
-
-    for (Uint32 i = 0; i<3; i++)
-    {
-      CHECK(restarter.dumpStateAllNodes(dump, 1) == 0);
-      while(ndb_logevent_get_next(handle, &event, 0) >= 0 &&
-	    event.type != NDB_LE_LocalCheckpointStarted);
-      while(ndb_logevent_get_next(handle, &event, 0) >= 0 &&
-	    event.type != NDB_LE_LocalCheckpointCompleted);
-    }      
-    
-    restarter.restartAll(false, true, true);
-    NdbSleep_SecSleep(3);
-    CHECK(restarter.waitClusterNoStart() == 0);
-    restarter.insertErrorInNode(node1, 5046);
-    restarter.startAll();
-    CHECK(restarter.waitClusterStarted() == 0);
-  } while(false);
-  
-  return result;
-}
-
 
 int 
 runCreateAllTables(NDBT_Context* ctx, NDBT_Step* step)
@@ -1700,7 +1649,6 @@
   return NDBT_OK;
 }
 
->>>>>>> 814fe4db
 NDBT_TESTSUITE(testSystemRestart);
 TESTCASE("SR1", 
 	 "Basic system restart test. Focus on testing restart from REDO log.\n"
