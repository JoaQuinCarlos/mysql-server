/* Copyright (C) 2003 MySQL AB

   This program is free software; you can redistribute it and/or modify
   it under the terms of the GNU General Public License as published by
   the Free Software Foundation; version 2 of the License.

   This program is distributed in the hope that it will be useful,
   but WITHOUT ANY WARRANTY; without even the implied warranty of
   MERCHANTABILITY or FITNESS FOR A PARTICULAR PURPOSE.  See the
   GNU General Public License for more details.

   You should have received a copy of the GNU General Public License
   along with this program; if not, write to the Free Software
   Foundation, Inc., 59 Temple Place, Suite 330, Boston, MA  02111-1307  USA */

#include <NDBT_Test.hpp>
#include <NDBT_ReturnCodes.h>
#include <HugoTransactions.hpp>
#include <UtilTransactions.hpp>
#include <NdbRestarter.hpp>

#define GETNDB(ps) ((NDBT_NdbApiStep*)ps)->getNdb()


/**
 * TODO 
 *  dirtyWrite, write, dirtyUpdate
 *  delete should be visible to same transaction
 *  
 */
int runLoadTable2(NDBT_Context* ctx, NDBT_Step* step)
{
  int records = ctx->getNumRecords();
  HugoTransactions hugoTrans(*ctx->getTab());
  if (hugoTrans.loadTable(GETNDB(step), records, 512, false, 0, true) != 0){
    return NDBT_FAILED;
  }
  return NDBT_OK;
}

int runLoadTable(NDBT_Context* ctx, NDBT_Step* step)
{
  int records = ctx->getNumRecords();
  HugoTransactions hugoTrans(*ctx->getTab());
  if (hugoTrans.loadTable(GETNDB(step), records) != 0){
    return NDBT_FAILED;
  }
  return NDBT_OK;
}

int runInsert(NDBT_Context* ctx, NDBT_Step* step){

  int records = ctx->getNumRecords();
  HugoTransactions hugoTrans(*ctx->getTab());
  // Insert records, dont allow any 
  // errors(except temporary) while inserting
  if (hugoTrans.loadTable(GETNDB(step), records, 1, false) != 0){
    return NDBT_FAILED;
  }
  return NDBT_OK;
}

int runInsertTwice(NDBT_Context* ctx, NDBT_Step* step){

  int records = ctx->getNumRecords();
  HugoTransactions hugoTrans(*ctx->getTab());
  // Insert records, expect primary key violation 630
  if (hugoTrans.loadTable(GETNDB(step), records, 1, false) != 630){
    return NDBT_FAILED;
  }
  return NDBT_OK;
}

int runVerifyInsert(NDBT_Context* ctx, NDBT_Step* step){
  int records = ctx->getNumRecords();
  
  HugoTransactions hugoTrans(*ctx->getTab());
  if (hugoTrans.pkDelRecords(GETNDB(step),  records, 1, false) != 0){
    return NDBT_FAILED;
  }
  return NDBT_OK;
}

int runInsertUntilStopped(NDBT_Context* ctx, NDBT_Step* step){
  int records = ctx->getNumRecords();
  int i = 0;
  HugoTransactions hugoTrans(*ctx->getTab());
  while (ctx->isTestStopped() == false) {
    g_info << i << ": ";    
    if (hugoTrans.loadTable(GETNDB(step), records) != 0){
      g_info << endl;
      return NDBT_FAILED;
    }
    i++;
  }
  g_info << endl;
  return NDBT_OK;
}

int runClearTable(NDBT_Context* ctx, NDBT_Step* step){
  int records = ctx->getNumRecords();
  int batchSize = ctx->getProperty("BatchSize", 1);
  
  HugoTransactions hugoTrans(*ctx->getTab());
  if (hugoTrans.pkDelRecords(GETNDB(step),  records, batchSize) != 0){
    return NDBT_FAILED;
  }
  return NDBT_OK;
}

int runPkDelete(NDBT_Context* ctx, NDBT_Step* step){
  int loops = ctx->getNumLoops();
  int records = ctx->getNumRecords();

  int i = 0;
  HugoTransactions hugoTrans(*ctx->getTab());
  while (i<loops) {
    g_info << i << ": ";
    if (hugoTrans.pkDelRecords(GETNDB(step),  records) != 0){
      g_info << endl;
      return NDBT_FAILED;
    }
    // Load table, don't allow any primary key violations
    if (hugoTrans.loadTable(GETNDB(step), records, 512, false) != 0){
      g_info << endl;
      return NDBT_FAILED;
    }
    i++;
  }  
  g_info << endl;
  return NDBT_OK;
}


int runPkRead(NDBT_Context* ctx, NDBT_Step* step){
  int loops = ctx->getNumLoops();
  int records = ctx->getNumRecords();
  int batchSize = ctx->getProperty("BatchSize", 1);
  int i = 0;
  HugoTransactions hugoTrans(*ctx->getTab());
  while (i<loops) {
    g_info << i << ": ";
    if (hugoTrans.pkReadRecords(GETNDB(step), records, batchSize) != NDBT_OK){
      g_info << endl;
      return NDBT_FAILED;
    }
    i++;
  }
  g_info << endl;
  return NDBT_OK;
}

int runPkDirtyRead(NDBT_Context* ctx, NDBT_Step* step){
  int loops = ctx->getNumLoops();
  int records = ctx->getNumRecords();
  int batchSize = ctx->getProperty("BatchSize", 1);
  int i = 0;
  bool dirty = true;
  HugoTransactions hugoTrans(*ctx->getTab());
  while (i<loops) {
    g_info << i << ": ";
    if (hugoTrans.pkReadRecords(GETNDB(step), records, batchSize, 
				NdbOperation::LM_CommittedRead) != NDBT_OK){
      g_info << endl;
      return NDBT_FAILED;
    }
    i++;
  }
  g_info << endl;
  return NDBT_OK;
}

int runPkReadUntilStopped(NDBT_Context* ctx, NDBT_Step* step){
  int records = ctx->getNumRecords();
  int batchSize = ctx->getProperty("BatchSize", 1);
  int i = 0;
  HugoTransactions hugoTrans(*ctx->getTab());
  while (ctx->isTestStopped() == false) {
    g_info << i << ": ";
    if (hugoTrans.pkReadRecords(GETNDB(step), records, batchSize) != 0){
      g_info << endl;
      return NDBT_FAILED;
    }
    i++;
  }
  g_info << endl;
  return NDBT_OK;
}

int runPkUpdate(NDBT_Context* ctx, NDBT_Step* step){
  int loops = ctx->getNumLoops();
  int records = ctx->getNumRecords();
  int batchSize = ctx->getProperty("BatchSize", 1);
  int i = 0;
  HugoTransactions hugoTrans(*ctx->getTab());
  while (i<loops) {
    g_info << "|- " << i << ": ";
    if (hugoTrans.pkUpdateRecords(GETNDB(step), records, batchSize) != 0){
      g_info << endl;
      return NDBT_FAILED;
    }
    i++;
  }
  g_info << endl;
  return NDBT_OK;
}

int runPkUpdateUntilStopped(NDBT_Context* ctx, NDBT_Step* step){
  int records = ctx->getNumRecords();
  int batchSize = ctx->getProperty("BatchSize", 1);
  int i = 0;
  HugoTransactions hugoTrans(*ctx->getTab());
  while (ctx->isTestStopped()) {
    g_info << i << ": ";
    if (hugoTrans.pkUpdateRecords(GETNDB(step), records, batchSize) != 0){
      g_info << endl;
      return NDBT_FAILED;
    }
    i++;
  }
  g_info << endl;
  return NDBT_OK;
}

int runLocker(NDBT_Context* ctx, NDBT_Step* step){
  int result = NDBT_OK;
  int records = ctx->getNumRecords();
  HugoTransactions hugoTrans(*ctx->getTab());
  
  if (hugoTrans.lockRecords(GETNDB(step), records, 10, 500) != 0){
    result = NDBT_FAILED;
  }
  ctx->stopTest();
  
  return result;
}

int
runInsertOne(NDBT_Context* ctx, NDBT_Step* step){
  
  if(ctx->getProperty("InsertCommitted", (Uint32)0) != 0){
    abort();
  }

  while(ctx->getProperty("Read1Performed", (Uint32)0) == 0){
    NdbSleep_MilliSleep(20);
  }
  
  HugoTransactions hugoTrans(*ctx->getTab());
  
  if (hugoTrans.loadTable(GETNDB(step), 1, 1) != 0){
    return NDBT_FAILED;
  }

  ctx->setProperty("InsertCommitted", 1);

  NdbSleep_SecSleep(2);

  return NDBT_OK;
}

static
int
readOneNoCommit(Ndb* pNdb, NdbConnection* pTrans, 
		const NdbDictionary::Table* tab,NDBT_ResultRow * row){
  int a;
  NdbOperation * pOp = pTrans->getNdbOperation(tab->getName());
  if (pOp == NULL){
    ERR(pTrans->getNdbError());
    return NDBT_FAILED;
  }
  
  HugoTransactions tmp(*tab);

  int check = pOp->readTuple();
  if( check == -1 ) {
    ERR(pTrans->getNdbError());
    return NDBT_FAILED;
  }
  
  // Define primary keys
  for(a = 0; a<tab->getNoOfColumns(); a++){
    if (tab->getColumn(a)->getPrimaryKey() == true){
      if(tmp.equalForAttr(pOp, a, 0) != 0){
	ERR(pTrans->getNdbError());
	return NDBT_FAILED;
      }
    }
  }
  
  // Define attributes to read  
  for(a = 0; a<tab->getNoOfColumns(); a++){
    if((row->attributeStore(a) = 
	pOp->getValue(tab->getColumn(a)->getName())) == 0) {
      ERR(pTrans->getNdbError());
      return NDBT_FAILED;
    }
  }

  check = pTrans->execute(NoCommit);     
  if( check == -1 ) {
    const NdbError err = pTrans->getNdbError(); 
    ERR(err);
    return err.code;
  }
  return NDBT_OK;
}

int
runReadOne(NDBT_Context* ctx, NDBT_Step* step){

  Ndb* pNdb = GETNDB(step);
  const NdbDictionary::Table* tab = ctx->getTab();
  NDBT_ResultRow row1(*tab);
  NDBT_ResultRow row2(*tab);  

  if(ctx->getProperty("Read1Performed", (Uint32)0) != 0){
    abort();
  }

  if(ctx->getProperty("InsertCommitted", (Uint32)0) != 0){
    abort();
  }
  
  NdbConnection * pTrans = pNdb->startTransaction();
  if (pTrans == NULL) {
    abort();
  }    

  // Read a record with NoCommit
  // Since the record isn't inserted yet it wil return 626
  const int res1 = readOneNoCommit(pNdb, pTrans, tab, &row1);
  g_info << "|- res1 = " << res1 << endl;

  ctx->setProperty("Read1Performed", 1);
  
  while(ctx->getProperty("InsertCommitted", (Uint32)0) == 0 && 
	!ctx->isTestStopped()){
    g_info << "|- Waiting for insert" << endl;
    NdbSleep_MilliSleep(20);
  }
  
  if(ctx->isTestStopped()){
    abort();
  }

  // Now the record should have been inserted
  // Read it once again in the same transaction
  // Should also reutrn 626 if reads are consistent

  // NOTE! Currently it's not possible to start a new operation
  // on a transaction that has returned an error code
  // This is wat fail in this test
  // MASV 20030624
  const int res2 = readOneNoCommit(pNdb, pTrans, tab, &row2);

  pTrans->execute(Commit);
  pNdb->closeTransaction(pTrans);
  g_info << "|- res2 = " << res2 << endl;

  if (res2 == 626 && res1 == res2)    
    return NDBT_OK;
  else
    return NDBT_FAILED;
}

int runFillTable(NDBT_Context* ctx, NDBT_Step* step){
  int batch = 512; //4096;
  HugoTransactions hugoTrans(*ctx->getTab());
  if (hugoTrans.fillTable(GETNDB(step), batch ) != 0){
    return NDBT_FAILED;
  }
  return NDBT_OK;
}

int runClearTable2(NDBT_Context* ctx, NDBT_Step* step){
  int records = ctx->getNumRecords();
  
  UtilTransactions utilTrans(*ctx->getTab());
  if (utilTrans.clearTable2(GETNDB(step), records, 240) != 0){
    return NDBT_FAILED;
  }
  return NDBT_OK;
}

#define CHECK(b) if (!(b)) { \
  ndbout << "ERR: "<< step->getName() \
         << " failed on line " << __LINE__ << endl; \
  result = NDBT_FAILED; \
  break; }

int runNoCommitSleep(NDBT_Context* ctx, NDBT_Step* step){
  int result = NDBT_OK;
  HugoOperations hugoOps(*ctx->getTab());
  Ndb* pNdb = GETNDB(step);
  int sleepTime = 100; // ms
  for (int i = 2; i < 8; i++){

    CHECK(hugoOps.startTransaction(pNdb) == 0);
    CHECK(hugoOps.pkReadRecord(pNdb, 1, 1, NdbOperation::LM_Exclusive) == 0);
    CHECK(hugoOps.execute_NoCommit(pNdb) == 0);

    ndbout << i <<": Sleeping for " << sleepTime << " ms" << endl;
    NdbSleep_MilliSleep(sleepTime);

    // Dont care about result of these ops
    hugoOps.pkReadRecord(pNdb, 1, 1, NdbOperation::LM_Exclusive);
    hugoOps.closeTransaction(pNdb);

    sleepTime = sleepTime *i;
  }

  hugoOps.closeTransaction(pNdb);

  return result;
}

int runCommit626(NDBT_Context* ctx, NDBT_Step* step){
  int result = NDBT_OK;
  HugoOperations hugoOps(*ctx->getTab());
  Ndb* pNdb = GETNDB(step);

  do{
    // Commit transaction
    CHECK(hugoOps.startTransaction(pNdb) == 0);
    CHECK(hugoOps.pkReadRecord(pNdb, 1, 1, NdbOperation::LM_Exclusive) == 0);
    CHECK(hugoOps.execute_Commit(pNdb) == 626);
    CHECK(hugoOps.closeTransaction(pNdb) == 0);

    // Commit transaction
    // Multiple operations
    CHECK(hugoOps.startTransaction(pNdb) == 0);
    CHECK(hugoOps.pkReadRecord(pNdb, 1, 1, NdbOperation::LM_Exclusive) == 0);
    CHECK(hugoOps.pkReadRecord(pNdb, 2, 1, NdbOperation::LM_Exclusive) == 0);
    CHECK(hugoOps.pkReadRecord(pNdb, 3, 1, NdbOperation::LM_Exclusive) == 0);
    CHECK(hugoOps.execute_Commit(pNdb) == 626);
  }while(false);

  hugoOps.closeTransaction(pNdb);
  
  return result;
}

int runCommit630(NDBT_Context* ctx, NDBT_Step* step){
  int result = NDBT_OK;
  HugoOperations hugoOps(*ctx->getTab());
  Ndb* pNdb = GETNDB(step);

  do{
    // Commit transaction
    CHECK(hugoOps.startTransaction(pNdb) == 0);
    CHECK(hugoOps.pkInsertRecord(pNdb, 1) == 0);
    CHECK(hugoOps.execute_Commit(pNdb) == 630);
  }while(false);

  hugoOps.closeTransaction(pNdb);

  return result;
}

int runCommit_TryCommit626(NDBT_Context* ctx, NDBT_Step* step){
  int result = NDBT_OK;
  HugoOperations hugoOps(*ctx->getTab());
  Ndb* pNdb = GETNDB(step);

  do{
    // Commit transaction, TryCommit
    CHECK(hugoOps.startTransaction(pNdb) == 0);
    CHECK(hugoOps.pkReadRecord(pNdb, 1, 1, NdbOperation::LM_Exclusive) == 0);
    CHECK(hugoOps.execute_Commit(pNdb, TryCommit) == 626);
    CHECK(hugoOps.closeTransaction(pNdb) == 0);

    // Commit transaction, TryCommit
    // Several operations in one transaction
    // The insert is OK
    CHECK(hugoOps.startTransaction(pNdb) == 0);
    CHECK(hugoOps.pkReadRecord(pNdb, 1, 1, NdbOperation::LM_Exclusive) == 0);
    CHECK(hugoOps.pkReadRecord(pNdb, 2, 1, NdbOperation::LM_Exclusive) == 0);
    CHECK(hugoOps.pkReadRecord(pNdb, 3, 1, NdbOperation::LM_Exclusive) == 0);
    CHECK(hugoOps.pkInsertRecord(pNdb, 1) == 0);
    CHECK(hugoOps.pkReadRecord(pNdb, 4, 1, NdbOperation::LM_Exclusive) == 0);
    CHECK(hugoOps.execute_Commit(pNdb, TryCommit) == 626);
  }while(false);

  hugoOps.closeTransaction(pNdb);

  return result;
}

int runCommit_TryCommit630(NDBT_Context* ctx, NDBT_Step* step){
  int result = NDBT_OK;
  HugoOperations hugoOps(*ctx->getTab());
  Ndb* pNdb = GETNDB(step);
  
  do{
    // Commit transaction, TryCommit
    CHECK(hugoOps.startTransaction(pNdb) == 0);
    CHECK(hugoOps.pkInsertRecord(pNdb, 1) == 0);
    CHECK(hugoOps.execute_Commit(pNdb, TryCommit) == 630);
  }while(false);
  
  hugoOps.closeTransaction(pNdb);
  
  return result;
}

int runCommit_CommitAsMuchAsPossible626(NDBT_Context* ctx, NDBT_Step* step){
  int result = NDBT_OK;
  HugoOperations hugoOps(*ctx->getTab());
  Ndb* pNdb = GETNDB(step);

  do{
    // Commit transaction, CommitAsMuchAsPossible
    CHECK(hugoOps.startTransaction(pNdb) == 0);
    CHECK(hugoOps.pkReadRecord(pNdb, 1, 1, NdbOperation::LM_Exclusive) == 0);
    CHECK(hugoOps.execute_Commit(pNdb, CommitAsMuchAsPossible) == 626);
    CHECK(hugoOps.closeTransaction(pNdb) == 0);

    // Commit transaction, CommitAsMuchAsPossible
    CHECK(hugoOps.startTransaction(pNdb) == 0);
    CHECK(hugoOps.pkReadRecord(pNdb, 2, 1, NdbOperation::LM_Exclusive) == 0);
    CHECK(hugoOps.pkReadRecord(pNdb, 3, 1, NdbOperation::LM_Exclusive) == 0);
    CHECK(hugoOps.pkInsertRecord(pNdb, 1) == 0);
    CHECK(hugoOps.execute_Commit(pNdb, CommitAsMuchAsPossible) == 626);
    CHECK(hugoOps.closeTransaction(pNdb) == 0);

    CHECK(hugoOps.startTransaction(pNdb) == 0);
    CHECK(hugoOps.pkReadRecord(pNdb, 1) == 0);
    CHECK(hugoOps.execute_Commit(pNdb) == 0);
    CHECK(hugoOps.closeTransaction(pNdb) == 0);
  } while(false);

  hugoOps.closeTransaction(pNdb);

  return result;
}

int runCommit_CommitAsMuchAsPossible630(NDBT_Context* ctx, NDBT_Step* step){
  int result = NDBT_OK;
  HugoOperations hugoOps(*ctx->getTab());
  Ndb* pNdb = GETNDB(step);

  do{
    // Commit transaction, CommitAsMuchAsPossible
    CHECK(hugoOps.startTransaction(pNdb) == 0);
    CHECK(hugoOps.pkInsertRecord(pNdb, 1) == 0);
    CHECK(hugoOps.pkDeleteRecord(pNdb, 2) == 0);
    CHECK(hugoOps.execute_Commit(pNdb, CommitAsMuchAsPossible) == 630);
    CHECK(hugoOps.closeTransaction(pNdb) == 0);

    CHECK(hugoOps.startTransaction(pNdb) == 0);
    CHECK(hugoOps.pkReadRecord(pNdb, 2) == 0);
    CHECK(hugoOps.execute_Commit(pNdb) == 0);
  } while(false);

  hugoOps.closeTransaction(pNdb);
  
  return result;
}

int runNoCommit626(NDBT_Context* ctx, NDBT_Step* step){
  int result = NDBT_OK;
  HugoOperations hugoOps(*ctx->getTab());
  Ndb* pNdb = GETNDB(step);

  do{
    // No commit transaction, readTuple
    CHECK(hugoOps.startTransaction(pNdb) == 0);
    CHECK(hugoOps.pkReadRecord(pNdb, 1, 1, NdbOperation::LM_Read) == 0);
    CHECK(hugoOps.execute_NoCommit(pNdb) == 626);
    CHECK(hugoOps.closeTransaction(pNdb) == 0);

    // No commit transaction, readTupleExcluive
    CHECK(hugoOps.startTransaction(pNdb) == 0);
    CHECK(hugoOps.pkReadRecord(pNdb, 1, 1, NdbOperation::LM_Exclusive) == 0);
    CHECK(hugoOps.execute_NoCommit(pNdb) == 626);
  }while(false);

  hugoOps.closeTransaction(pNdb);
  
  return result;
}

int runNoCommit630(NDBT_Context* ctx, NDBT_Step* step){
  int result = NDBT_OK;
  HugoOperations hugoOps(*ctx->getTab());
  Ndb* pNdb = GETNDB(step);

  do{
    // No commit transaction
    CHECK(hugoOps.startTransaction(pNdb) == 0);
    CHECK(hugoOps.pkInsertRecord(pNdb, 1) == 0);
    CHECK(hugoOps.execute_NoCommit(pNdb) == 630);
  }while(false);

  hugoOps.closeTransaction(pNdb);
  
  return result;
}

int runNoCommitRollback626(NDBT_Context* ctx, NDBT_Step* step){
  int result = NDBT_OK;
  HugoOperations hugoOps(*ctx->getTab());
  Ndb* pNdb = GETNDB(step);

  do{
    // No commit transaction, rollback
    CHECK(hugoOps.startTransaction(pNdb) == 0);
    CHECK(hugoOps.pkReadRecord(pNdb, 1, 1, NdbOperation::LM_Exclusive) == 0);
    CHECK(hugoOps.execute_NoCommit(pNdb) == 626);
    CHECK(hugoOps.execute_Rollback(pNdb) == 0);
    CHECK(hugoOps.closeTransaction(pNdb) == 0);

    // No commit transaction, rollback
    // Multiple operations
    CHECK(hugoOps.startTransaction(pNdb) == 0);
    CHECK(hugoOps.pkReadRecord(pNdb, 1, 1, NdbOperation::LM_Exclusive) == 0);
    CHECK(hugoOps.pkReadRecord(pNdb, 2, 1, NdbOperation::LM_Exclusive) == 0);
    CHECK(hugoOps.pkReadRecord(pNdb, 3, 1, NdbOperation::LM_Exclusive) == 0);
    CHECK(hugoOps.pkReadRecord(pNdb, 4, 1, NdbOperation::LM_Exclusive) == 0);
    CHECK(hugoOps.execute_NoCommit(pNdb) == 626);
    CHECK(hugoOps.execute_Rollback(pNdb) == 0);
  }while(false);

  hugoOps.closeTransaction(pNdb);
  
  return result;
}

int runNoCommitRollback630(NDBT_Context* ctx, NDBT_Step* step){
  int result = NDBT_OK;
  HugoOperations hugoOps(*ctx->getTab());
  Ndb* pNdb = GETNDB(step);

  do{
    // No commit transaction, rollback
    CHECK(hugoOps.startTransaction(pNdb) == 0);
    CHECK(hugoOps.pkInsertRecord(pNdb, 1) == 0);
    CHECK(hugoOps.execute_NoCommit(pNdb) == 630);
    CHECK(hugoOps.execute_Rollback(pNdb) == 0);
  }while(false);

  hugoOps.closeTransaction(pNdb);

  return result;
}


int runNoCommitAndClose(NDBT_Context* ctx, NDBT_Step* step){
  int i, result = NDBT_OK;
  HugoOperations hugoOps(*ctx->getTab());
  Ndb* pNdb = GETNDB(step);

  do{
    // Read 
    CHECK(hugoOps.startTransaction(pNdb) == 0);  
    for (i = 0; i < 10; i++)
      CHECK(hugoOps.pkReadRecord(pNdb, i, 1, NdbOperation::LM_Exclusive) == 0);
    CHECK(hugoOps.execute_NoCommit(pNdb) == 0);
    CHECK(hugoOps.closeTransaction(pNdb) == 0);
  
    // Update
    CHECK(hugoOps.startTransaction(pNdb) == 0);  
    for (i = 0; i < 10; i++)
      CHECK(hugoOps.pkUpdateRecord(pNdb, i) == 0);
    CHECK(hugoOps.execute_NoCommit(pNdb) == 0);
    CHECK(hugoOps.closeTransaction(pNdb) == 0);
  
    // Delete
    CHECK(hugoOps.startTransaction(pNdb) == 0);  
    for (i = 0; i < 10; i++)
      CHECK(hugoOps.pkDeleteRecord(pNdb, i) == 0);
    CHECK(hugoOps.execute_NoCommit(pNdb) == 0);
    CHECK(hugoOps.closeTransaction(pNdb) == 0);

    // Try to insert, record should already exist
    CHECK(hugoOps.startTransaction(pNdb) == 0);  
    for (i = 0; i < 10; i++)
      CHECK(hugoOps.pkInsertRecord(pNdb, i) == 0);
    CHECK(hugoOps.execute_Commit(pNdb) == 630);
    CHECK(hugoOps.closeTransaction(pNdb) == 0);

  }while(false);

  hugoOps.closeTransaction(pNdb);

  return result;
}



int runCheckRollbackDelete(NDBT_Context* ctx, NDBT_Step* step){
  int result = NDBT_OK;
  HugoOperations hugoOps(*ctx->getTab());
  Ndb* pNdb = GETNDB(step);

  do{

    // Read value and save it for later
    CHECK(hugoOps.startTransaction(pNdb) == 0);  
    CHECK(hugoOps.pkReadRecord(pNdb, 5) == 0);
    CHECK(hugoOps.execute_Commit(pNdb) == 0);
    CHECK(hugoOps.saveCopyOfRecord() == NDBT_OK);
    CHECK(hugoOps.closeTransaction(pNdb) == 0);

    // Delete record 5
    CHECK(hugoOps.startTransaction(pNdb) == 0);  
    CHECK(hugoOps.pkDeleteRecord(pNdb, 5) == 0);
    CHECK(hugoOps.execute_NoCommit(pNdb) == 0);

    // Check record is deleted
    CHECK(hugoOps.pkReadRecord(pNdb, 5, 1, NdbOperation::LM_Exclusive) == 0);
    CHECK(hugoOps.execute_NoCommit(pNdb) == 626);
    CHECK(hugoOps.execute_Rollback(pNdb) == 0);

    CHECK(hugoOps.closeTransaction(pNdb) == 0);

    // Check record is not deleted
    CHECK(hugoOps.startTransaction(pNdb) == 0);  
    CHECK(hugoOps.pkReadRecord(pNdb, 5, 1, NdbOperation::LM_Exclusive) == 0);
    CHECK(hugoOps.execute_Commit(pNdb) == 0);
    CHECK(hugoOps.closeTransaction(pNdb) == 0);

    // Check record is back to original value
    CHECK(hugoOps.startTransaction(pNdb) == 0);  
    CHECK(hugoOps.pkReadRecord(pNdb, 5, 1, NdbOperation::LM_Exclusive) == 0);
    CHECK(hugoOps.execute_Commit(pNdb) == 0);
    CHECK(hugoOps.compareRecordToCopy() == NDBT_OK);


  }while(false);

  hugoOps.closeTransaction(pNdb);

  return result;
}

int runCheckRollbackUpdate(NDBT_Context* ctx, NDBT_Step* step){
  int result = NDBT_OK;
  HugoOperations hugoOps(*ctx->getTab());
  Ndb* pNdb = GETNDB(step);
  int numRecords = 5;
  do{
    
    // Read value and save it for later
    CHECK(hugoOps.startTransaction(pNdb) == 0);  
    CHECK(hugoOps.pkReadRecord(pNdb, 1, numRecords) == 0);
    CHECK(hugoOps.execute_Commit(pNdb) == 0);
    CHECK(hugoOps.verifyUpdatesValue(0) == NDBT_OK); // Update value 0
    CHECK(hugoOps.closeTransaction(pNdb) == 0);

    // Update  record 5
    CHECK(hugoOps.startTransaction(pNdb) == 0);  
    CHECK(hugoOps.pkUpdateRecord(pNdb, 1, numRecords, 5) == 0);// Updates value 5
    CHECK(hugoOps.execute_NoCommit(pNdb) == 0);
  
    // Check record is updated
    CHECK(hugoOps.pkReadRecord(pNdb, 1, numRecords, NdbOperation::LM_Exclusive) == 0);
    CHECK(hugoOps.execute_NoCommit(pNdb) == 0);
    CHECK(hugoOps.verifyUpdatesValue(5) == NDBT_OK); // Updates value 5
    CHECK(hugoOps.execute_Rollback(pNdb) == 0);

    CHECK(hugoOps.closeTransaction(pNdb) == 0);

    // Check record is back to original value
    CHECK(hugoOps.startTransaction(pNdb) == 0);  
    CHECK(hugoOps.pkReadRecord(pNdb, 1, numRecords, NdbOperation::LM_Exclusive) == 0);
    CHECK(hugoOps.execute_Commit(pNdb) == 0);
    CHECK(hugoOps.verifyUpdatesValue(0) == NDBT_OK); // Updates value 0

  }while(false);

  hugoOps.closeTransaction(pNdb);

  return result;
}

int runCheckRollbackDeleteMultiple(NDBT_Context* ctx, NDBT_Step* step){
  int result = NDBT_OK;
  HugoOperations hugoOps(*ctx->getTab());
  Ndb* pNdb = GETNDB(step);

  do{
    // Read value and save it for later
    CHECK(hugoOps.startTransaction(pNdb) == 0);  
    CHECK(hugoOps.pkReadRecord(pNdb, 5, 10) == 0);
    CHECK(hugoOps.execute_Commit(pNdb) == 0);
    CHECK(hugoOps.verifyUpdatesValue(0) == NDBT_OK);
    CHECK(hugoOps.closeTransaction(pNdb) == 0);
    
    Uint32 updatesValue = 0;
    Uint32 j;
    for(Uint32 i = 0; i<1; i++){
      // Read  record 5 - 10
      CHECK(hugoOps.startTransaction(pNdb) == 0);  
      CHECK(hugoOps.pkReadRecord(pNdb, 5, 10, NdbOperation::LM_Exclusive) == 0);
      CHECK(hugoOps.execute_NoCommit(pNdb) == 0);
      
      for(j = 0; j<10; j++){
	// Update  record 5 - 10
	updatesValue++;
	CHECK(hugoOps.pkUpdateRecord(pNdb, 5, 10, updatesValue) == 0);
	CHECK(hugoOps.execute_NoCommit(pNdb) == 0);

	CHECK(hugoOps.pkReadRecord(pNdb, 5, 10, NdbOperation::LM_Exclusive) == 0);
	CHECK(hugoOps.execute_NoCommit(pNdb) == 0);
	CHECK(hugoOps.verifyUpdatesValue(updatesValue) == 0);
      }      
      
      for(j = 0; j<10; j++){
	// Delete record 5 - 10 times
	CHECK(hugoOps.pkDeleteRecord(pNdb, 5, 10) == 0);
	CHECK(hugoOps.execute_NoCommit(pNdb) == 0);

#if 0
	// Check records are deleted
	CHECK(hugoOps.pkReadRecord(pNdb, 5, 10, NdbOperation::LM_Exclusive) == 0);
	CHECK(hugoOps.execute_NoCommit(pNdb) == 626);
#endif

	updatesValue++;
	CHECK(hugoOps.pkInsertRecord(pNdb, 5, 10, updatesValue) == 0);
	CHECK(hugoOps.execute_NoCommit(pNdb) == 0);
	
	CHECK(hugoOps.pkReadRecord(pNdb, 5, 10, NdbOperation::LM_Exclusive) == 0);
	CHECK(hugoOps.execute_NoCommit(pNdb) == 0);
	CHECK(hugoOps.verifyUpdatesValue(updatesValue) == 0);
      }

      CHECK(hugoOps.pkDeleteRecord(pNdb, 5, 10) == 0);
      CHECK(hugoOps.execute_NoCommit(pNdb) == 0);

      // Check records are deleted
      CHECK(hugoOps.pkReadRecord(pNdb, 5, 10, NdbOperation::LM_Exclusive) == 0);
      CHECK(hugoOps.execute_NoCommit(pNdb) == 626);
      CHECK(hugoOps.execute_Rollback(pNdb) == 0);
      
      CHECK(hugoOps.closeTransaction(pNdb) == 0);
    }
    
    // Check records are not deleted
    // after rollback
    CHECK(hugoOps.startTransaction(pNdb) == 0);  
    CHECK(hugoOps.pkReadRecord(pNdb, 5, 10, NdbOperation::LM_Exclusive) == 0);
    CHECK(hugoOps.execute_Commit(pNdb) == 0);
    CHECK(hugoOps.verifyUpdatesValue(0) == NDBT_OK);
    
  }while(false);

  hugoOps.closeTransaction(pNdb);

  return result;
}


int runCheckImplicitRollbackDelete(NDBT_Context* ctx, NDBT_Step* step){
  int result = NDBT_OK;
  HugoOperations hugoOps(*ctx->getTab());
  Ndb* pNdb = GETNDB(step);

  do{
    // Read  record 5
    CHECK(hugoOps.startTransaction(pNdb) == 0);  
    CHECK(hugoOps.pkReadRecord(pNdb, 5, 1, NdbOperation::LM_Exclusive) == 0);
    CHECK(hugoOps.execute_NoCommit(pNdb) == 0);
    CHECK(hugoOps.closeTransaction(pNdb) == 0);
    
    // Update  record 5
    CHECK(hugoOps.startTransaction(pNdb) == 0);  
    CHECK(hugoOps.pkUpdateRecord(pNdb, 5) == 0);
    CHECK(hugoOps.execute_NoCommit(pNdb) == 0);
    CHECK(hugoOps.closeTransaction(pNdb) == 0);
  
    // Delete record 5
    CHECK(hugoOps.startTransaction(pNdb) == 0);  
    CHECK(hugoOps.pkDeleteRecord(pNdb, 5) == 0);
    CHECK(hugoOps.execute_NoCommit(pNdb) == 0);
    CHECK(hugoOps.closeTransaction(pNdb) == 0);

    // Check record is not deleted
    // Close transaction should have rollbacked
    CHECK(hugoOps.startTransaction(pNdb) == 0);  
    CHECK(hugoOps.pkReadRecord(pNdb, 5, 1, NdbOperation::LM_Exclusive) == 0);
    CHECK(hugoOps.execute_Commit(pNdb) == 0);
  }while(false);

  hugoOps.closeTransaction(pNdb);

  return result;
}

int runCheckCommitDelete(NDBT_Context* ctx, NDBT_Step* step){
  int result = NDBT_OK;
  HugoOperations hugoOps(*ctx->getTab());
  Ndb* pNdb = GETNDB(step);

  do{
    // Read  10 records
    CHECK(hugoOps.startTransaction(pNdb) == 0);  
    CHECK(hugoOps.pkReadRecord(pNdb, 5, 10, NdbOperation::LM_Exclusive) == 0);
    CHECK(hugoOps.execute_NoCommit(pNdb) == 0);
  
    // Update 10 records
    CHECK(hugoOps.pkUpdateRecord(pNdb, 5, 10) == 0);
    CHECK(hugoOps.execute_NoCommit(pNdb) == 0);
  
    // Delete 10 records
    CHECK(hugoOps.pkDeleteRecord(pNdb, 5, 10) == 0);
    CHECK(hugoOps.execute_NoCommit(pNdb) == 0);

    CHECK(hugoOps.execute_Commit(pNdb) == 0);
    CHECK(hugoOps.closeTransaction(pNdb) == 0);

    // Check record's are deleted
    CHECK(hugoOps.startTransaction(pNdb) == 0);  
    CHECK(hugoOps.pkReadRecord(pNdb, 5, 10, NdbOperation::LM_Exclusive) == 0);
    CHECK(hugoOps.execute_Commit(pNdb) == 626);

  }while(false);

  hugoOps.closeTransaction(pNdb);

  return result;
}

int runRollbackNothing(NDBT_Context* ctx, NDBT_Step* step){
  int result = NDBT_OK;
  HugoOperations hugoOps(*ctx->getTab());
  Ndb* pNdb = GETNDB(step);

  do{
    // Delete record 5 - 15
    CHECK(hugoOps.startTransaction(pNdb) == 0);  
    CHECK(hugoOps.pkDeleteRecord(pNdb, 5, 10) == 0);
    // Rollback 
    CHECK(hugoOps.execute_Rollback(pNdb) == 0);
    CHECK(hugoOps.closeTransaction(pNdb) == 0);

    // Check records are not deleted
    CHECK(hugoOps.startTransaction(pNdb) == 0);  
    CHECK(hugoOps.pkReadRecord(pNdb, 5, 10, NdbOperation::LM_Exclusive) == 0);
    CHECK(hugoOps.execute_Commit(pNdb) == 0);
    CHECK(hugoOps.closeTransaction(pNdb) == 0);  

    CHECK(hugoOps.startTransaction(pNdb) == 0);  
    CHECK(hugoOps.execute_Rollback(pNdb) == 0);

  }while(false);

  hugoOps.closeTransaction(pNdb);

  return result;
}

int runMassiveRollback(NDBT_Context* ctx, NDBT_Step* step){

  NdbRestarter restarter;
  const int records = 4 * restarter.getNumDbNodes();

  HugoTransactions hugoTrans(*ctx->getTab());
  if (hugoTrans.loadTable(GETNDB(step), records) != 0){
    return NDBT_FAILED;
  }
  
  int result = NDBT_OK;
  HugoOperations hugoOps(*ctx->getTab());
  Ndb* pNdb = GETNDB(step);

  const Uint32 OPS_PER_TRANS = 256;
  const Uint32 OPS_TOTAL = 4096;

  for(int row = 0; row < records; row++){
    int res;
    CHECK(hugoOps.startTransaction(pNdb) == 0);  
    for(Uint32 i = 0; i<OPS_TOTAL; i += OPS_PER_TRANS){
      for(Uint32 j = 0; j<OPS_PER_TRANS; j++){
	CHECK(hugoOps.pkUpdateRecord(pNdb, row, 1, i) == 0);
      }
      g_info << "Performed " << (i+OPS_PER_TRANS) << " updates on row: " << row
	     << endl;
      if(result != NDBT_OK){
	break;
      }
      res = hugoOps.execute_NoCommit(pNdb);
      if(res != 0){
	NdbError err = pNdb->getNdbError(res);
	CHECK(err.classification == NdbError::TimeoutExpired);
	break;
      }
    }
    if(result != NDBT_OK){
      break;
    }
    g_info << "executeRollback" << endl;
    CHECK(hugoOps.execute_Rollback(pNdb) == 0);
    CHECK(hugoOps.closeTransaction(pNdb) == 0);
  }
  
  hugoOps.closeTransaction(pNdb);
  return result;
}

int
runMassiveRollback2(NDBT_Context* ctx, NDBT_Step* step){

  HugoTransactions hugoTrans(*ctx->getTab());
  if (hugoTrans.loadTable(GETNDB(step), 1) != 0){
    return NDBT_FAILED;
  }

  int result = NDBT_OK;
  HugoOperations hugoOps(*ctx->getTab());
  Ndb* pNdb = GETNDB(step);

  const Uint32 OPS_TOTAL = 4096;
  const Uint32 LOOPS = 10;
  
  for(Uint32 loop = 0; loop<LOOPS; loop++){
    CHECK(hugoOps.startTransaction(pNdb) == 0);  
    for(Uint32 i = 0; i<OPS_TOTAL-1; i ++){
      if((i & 1) == 0){
	CHECK(hugoOps.pkUpdateRecord(pNdb, 0, 1, loop) == 0);
      } else {
	CHECK(hugoOps.pkUpdateRecord(pNdb, 1, 1, loop) == 0);
      }
    }
    CHECK(hugoOps.execute_Commit(pNdb) == 626);
    CHECK(hugoOps.execute_Rollback(pNdb) == 0);
    CHECK(hugoOps.closeTransaction(pNdb) == 0);
  }
  
  hugoOps.closeTransaction(pNdb);
  return result;
}

int
runMassiveRollback3(NDBT_Context* ctx, NDBT_Step* step){

  int result = NDBT_OK;
  HugoOperations hugoOps(*ctx->getTab());
  Ndb* pNdb = GETNDB(step);

  const Uint32 BATCH = 10;
  const Uint32 OPS_TOTAL = 50;
  const Uint32 LOOPS = 100;
  
  for(Uint32 loop = 0; loop<LOOPS; loop++)
  {
    CHECK(hugoOps.startTransaction(pNdb) == 0);  
    bool ok = true;
    for (Uint32 i = 0; i<OPS_TOTAL; i+= BATCH)
    {
      CHECK(hugoOps.pkInsertRecord(pNdb, i, BATCH, 0) == 0);
      if (hugoOps.execute_NoCommit(pNdb) != 0)
      {
	ok = false;
	break;
      }
    }
    hugoOps.execute_Rollback(pNdb);
    CHECK(hugoOps.closeTransaction(pNdb) == 0);
  }
  
  hugoOps.closeTransaction(pNdb);
  return result;
}

int
runMassiveRollback4(NDBT_Context* ctx, NDBT_Step* step){

  int result = NDBT_OK;
  HugoOperations hugoOps(*ctx->getTab());
  Ndb* pNdb = GETNDB(step);

  const Uint32 BATCH = 10;
  const Uint32 OPS_TOTAL = 20;
  const Uint32 LOOPS = 100;
  
  for(Uint32 loop = 0; loop<LOOPS; loop++)
  {
    CHECK(hugoOps.startTransaction(pNdb) == 0);  
    bool ok = true;
    for (Uint32 i = 0; i<OPS_TOTAL; i+= BATCH)
    {
      CHECK(hugoOps.pkInsertRecord(pNdb, i, BATCH, 0) == 0);
      CHECK(hugoOps.pkDeleteRecord(pNdb, i, BATCH) == 0);
      if (hugoOps.execute_NoCommit(pNdb) != 0)
      {
	ok = false;
	break;
      }
    }
    hugoOps.execute_Rollback(pNdb);
    CHECK(hugoOps.closeTransaction(pNdb) == 0);
  }
  
  hugoOps.closeTransaction(pNdb);
  return result;
}

/**
 * TUP errors
 */
struct TupError 
{
  enum Bits {
    TE_VARSIZE  = 0x1,
    TE_MULTI_OP = 0x2,
    TE_DISK     = 0x4,
    TE_REPLICA  = 0x8
  };
  int op;
  int error;
  int bits;
};

static
TupError 
f_tup_errors[] = 
{
  { NdbOperation::InsertRequest, 4014, 0 },       // Out of undo buffer
  { NdbOperation::InsertRequest, 4015, TupError::TE_DISK }, // Out of log space
  { NdbOperation::InsertRequest, 4016, 0 },       // AI Inconsistency
  { NdbOperation::InsertRequest, 4017, 0 },       // Out of memory
  { NdbOperation::InsertRequest, 4018, 0 },       // Null check error
  { NdbOperation::InsertRequest, 4019, TupError::TE_REPLICA }, //Alloc rowid error
  { NdbOperation::InsertRequest, 4020, TupError::TE_MULTI_OP }, // Size change error
  { NdbOperation::InsertRequest, 4021, TupError::TE_DISK },    // Out of disk space
  { -1, 0, 0 }
};

int
runTupErrors(NDBT_Context* ctx, NDBT_Step* step){

  NdbRestarter restarter;
  HugoTransactions hugoTrans(*ctx->getTab());
  HugoOperations hugoOps(*ctx->getTab());
  Ndb* pNdb = GETNDB(step);
  
  const NdbDictionary::Table * tab = ctx->getTab();
  Uint32 i;
  int bits = TupError::TE_MULTI_OP;
  for(i = 0; i<tab->getNoOfColumns(); i++)
  {
    if (tab->getColumn(i)->getArrayType() != NdbDictionary::Column::ArrayTypeFixed)
      bits |= TupError::TE_VARSIZE;
    if (tab->getColumn(i)->getStorageType()!= NdbDictionary::Column::StorageTypeMemory)
      bits |= TupError::TE_DISK;
  }

  if (restarter.getNumDbNodes() >= 2)
  {
    bits |= TupError::TE_REPLICA;
  }

  /**
   * Insert
   */
  for(i = 0; f_tup_errors[i].op != -1; i++)
  {
    if (f_tup_errors[i].op != NdbOperation::InsertRequest)
    {
      g_info << "Skipping " << f_tup_errors[i].error 
	     << " -  not insert" << endl;
      continue;
    }

    if ((f_tup_errors[i].bits & bits) != f_tup_errors[i].bits)
    {
      g_info << "Skipping " << f_tup_errors[i].error 
	     << " - req bits: " << hex << f_tup_errors[i].bits
	     << " bits: " << hex << bits << endl;
      continue;
    }
    
    g_info << "Testing error insert: " << f_tup_errors[i].error << endl;
    restarter.insertErrorInAllNodes(f_tup_errors[i].error);
    if (f_tup_errors[i].bits & TupError::TE_MULTI_OP)
    {
      
    }
    else
    {
      hugoTrans.loadTable(pNdb, 5);
    }
    restarter.insertErrorInAllNodes(0);
    if (hugoTrans.clearTable(pNdb, 5) != 0)
    {
      return NDBT_FAILED;
    }      
  }
  
  return NDBT_OK;
}

int
runInsertError(NDBT_Context* ctx, NDBT_Step* step){

  int result = NDBT_OK;
  HugoOperations hugoOp1(*ctx->getTab());
  HugoOperations hugoOp2(*ctx->getTab());
  Ndb* pNdb = GETNDB(step);

  NdbRestarter restarter;
  restarter.insertErrorInAllNodes(4017);
  const Uint32 LOOPS = 10;
  for (Uint32 i = 0; i<LOOPS; i++)
  {
    CHECK(hugoOp1.startTransaction(pNdb) == 0);  
    CHECK(hugoOp1.pkInsertRecord(pNdb, 1) == 0);
    
    CHECK(hugoOp2.startTransaction(pNdb) == 0);
    CHECK(hugoOp2.pkReadRecord(pNdb, 1, 1) == 0);
    
    CHECK(hugoOp1.execute_async_prepare(pNdb, NdbTransaction::Commit) == 0);
    CHECK(hugoOp2.execute_async_prepare(pNdb, NdbTransaction::Commit) == 0);
    hugoOp1.wait_async(pNdb);
    hugoOp2.wait_async(pNdb);
    CHECK(hugoOp1.closeTransaction(pNdb) == 0);
    CHECK(hugoOp2.closeTransaction(pNdb) == 0);
  }
  
  restarter.insertErrorInAllNodes(0);
  
  return result;
}

int
runInsertError2(NDBT_Context* ctx, NDBT_Step* step){
  int result = NDBT_OK;
  HugoOperations hugoOp1(*ctx->getTab());
  Ndb* pNdb = GETNDB(step);
  
  NdbRestarter restarter;
  restarter.insertErrorInAllNodes(4017);
  
  const Uint32 LOOPS = 1;
  for (Uint32 i = 0; i<LOOPS; i++)
  {
    CHECK(hugoOp1.startTransaction(pNdb) == 0);  
    CHECK(hugoOp1.pkInsertRecord(pNdb, 1) == 0);
    CHECK(hugoOp1.pkDeleteRecord(pNdb, 1) == 0);
    
    hugoOp1.execute_NoCommit(pNdb);
    CHECK(hugoOp1.closeTransaction(pNdb) == 0);
  }
  
  restarter.insertErrorInAllNodes(0);
  return NDBT_OK;
}
  
int
runBug25090(NDBT_Context* ctx, NDBT_Step* step){
  
  Ndb* pNdb = GETNDB(step);
  NdbDictionary::Dictionary * dict = pNdb->getDictionary();

  HugoOperations ops(*ctx->getTab());
  
  int loops = ctx->getNumLoops();
  const int rows = ctx->getNumRecords();
  
  while (loops--)
  {
    ops.startTransaction(pNdb);
    ops.pkReadRecord(pNdb, 1, 1);
    ops.execute_Commit(pNdb, AO_IgnoreError);
    sleep(10);
    ops.closeTransaction(pNdb);
  }
  
  return NDBT_OK;
}

int
<<<<<<< HEAD
runDeleteRead(NDBT_Context* ctx, NDBT_Step* step){
  
  Ndb* pNdb = GETNDB(step);

  const NdbDictionary::Table* tab = ctx->getTab();
  NDBT_ResultRow row(*ctx->getTab());
  HugoTransactions tmp(*ctx->getTab());

  int a;
  int loops = ctx->getNumLoops();
  const int rows = ctx->getNumRecords();
  
  while (loops--)
  {
    NdbTransaction* pTrans = pNdb->startTransaction();
    NdbOperation* pOp = pTrans->getNdbOperation(tab->getName());
    pOp->deleteTuple();
    for(a = 0; a<tab->getNoOfColumns(); a++)
    {
      if (tab->getColumn(a)->getPrimaryKey() == true)
      {
	if(tmp.equalForAttr(pOp, a, 0) != 0)
	{
	  ERR(pTrans->getNdbError());
	  return NDBT_FAILED;
	}
      }
    }
    
    // Define attributes to read  
    for(a = 0; a<tab->getNoOfColumns(); a++)
    {
      if((row.attributeStore(a) = pOp->getValue(tab->getColumn(a)->getName())) == 0) {
	ERR(pTrans->getNdbError());
	return NDBT_FAILED;
      }
    }

    pTrans->execute(Commit);
    pTrans->close();
  }
  
  return NDBT_OK;
}

=======
runBug27756(NDBT_Context* ctx, NDBT_Step* step)
{
  
  Ndb* pNdb = GETNDB(step);
  NdbDictionary::Dictionary * dict = pNdb->getDictionary();
  
  HugoOperations ops(*ctx->getTab());

  int loops = ctx->getNumLoops();
  const int rows = ctx->getNumRecords();
  
  Vector<Uint64> copies;
  while (loops--)
  {
    ops.startTransaction(pNdb);
    ops.pkInsertRecord(pNdb, 1, 1);
    ops.execute_NoCommit(pNdb);
    
    NdbTransaction* pTrans = ops.getTransaction();
    NdbOperation* op = pTrans->getNdbOperation(ctx->getTab()->getName());
    op->interpretedUpdateTuple();
    ops.equalForRow(op, 1);
    NdbRecAttr* attr = op->getValue(NdbDictionary::Column::COPY_ROWID);
    ops.execute_NoCommit(pNdb);
    
    copies.push_back(attr->u_64_value());
    ndbout_c("copy at: %llx", copies.back());
    ops.execute_NoCommit(pNdb);
    
    ops.pkDeleteRecord(pNdb, 1, 1);
    ops.execute_NoCommit(pNdb);
    
    if (loops & 1)
    {
      ops.execute_Rollback(pNdb);
      ops.closeTransaction(pNdb);
    }
    else
    {
      ops.execute_Commit(pNdb);
      ops.closeTransaction(pNdb);
      ops.clearTable(pNdb, 100);
    }
  }
  
  for (Uint32 i = 0; i<copies.size(); i++)
    if (copies[i] != copies.back())
    {
      ndbout_c("Memleak detected");
      return NDBT_FAILED;
    }
  
  return NDBT_OK;
}

template class Vector<Uint64>;

>>>>>>> f06225a6
NDBT_TESTSUITE(testBasic);
TESTCASE("PkInsert", 
	 "Verify that we can insert and delete from this table using PK"
	 "NOTE! No errors are allowed!" ){
  INITIALIZER(runInsert);
  VERIFIER(runVerifyInsert);
}
TESTCASE("PkRead", 
	   "Verify that we can insert, read and delete from this table using PK"){
  INITIALIZER(runLoadTable);
  STEP(runPkRead);
  FINALIZER(runClearTable);
}
TESTCASE("PkDirtyRead", 
	 "Verify that we can insert, dirty read and delete from this table using PK"){
  INITIALIZER(runLoadTable);
  STEP(runPkDirtyRead);
  FINALIZER(runClearTable);
}
TESTCASE("PkUpdate", 
	   "Verify that we can insert, update and delete from this table using PK"){
  INITIALIZER(runLoadTable);
  STEP(runPkUpdate);
  FINALIZER(runClearTable);
}
TESTCASE("PkDelete", 
	 "Verify that we can delete from this table using PK"){
  INITIALIZER(runLoadTable);
  STEP(runPkDelete);
  FINALIZER(runClearTable);
}
TESTCASE("UpdateAndRead", 
	 "Verify that we can read and update at the same time"){
  INITIALIZER(runLoadTable);
  STEP(runPkRead);
  STEP(runPkRead);
  STEP(runPkRead);
  STEP(runPkUpdate);  
  STEP(runPkUpdate);
  STEP(runPkUpdate);
  FINALIZER(runClearTable);
}
TESTCASE("PkReadAndLocker", 
	 "Verify that we can read although there are "\
	 " a number of 1 second locks in the table"){
  INITIALIZER(runLoadTable);
  STEP(runPkReadUntilStopped);
  STEP(runLocker);
  FINALIZER(runClearTable);
}
TESTCASE("PkReadAndLocker2", 
	 "Verify that we can read and update although there are "\
	 " a number of 1 second locks in the table"){
  INITIALIZER(runLoadTable);
  STEP(runPkReadUntilStopped);
  STEP(runPkReadUntilStopped);
  STEP(runPkReadUntilStopped);
  STEP(runPkReadUntilStopped);
  STEP(runPkReadUntilStopped);
  STEP(runPkReadUntilStopped);
  STEP(runLocker);
  FINALIZER(runClearTable);
}
TESTCASE("PkReadUpdateAndLocker", 
	 "Verify that we can read and update although there are "\
	 " a number of 1 second locks in the table"){
  INITIALIZER(runLoadTable);
  STEP(runPkReadUntilStopped);
  STEP(runPkReadUntilStopped);
  STEP(runPkUpdateUntilStopped);
  STEP(runPkUpdateUntilStopped);
  STEP(runLocker);
  FINALIZER(runClearTable);
}
TESTCASE("ReadWithLocksAndInserts", 
	 "TR457: This test is added to verify that an insert of a records "\
	 "that is already in the database does not delete the record"){  
  INITIALIZER(runLoadTable);
  STEP(runPkReadUntilStopped);
  STEP(runPkReadUntilStopped);
  STEP(runLocker);
  STEP(runInsertUntilStopped);
  FINALIZER(runClearTable);
}
TESTCASE("PkInsertTwice", 
	 "Verify that we can't insert an already inserted record."
	 "Error should be returned" ){
  INITIALIZER(runLoadTable);
  STEP(runInsertTwice);
  FINALIZER(runClearTable);
}
TESTCASE("NoCommitSleep", 
	 "Verify what happens when a NoCommit transaction is aborted by "
	 "NDB because the application is sleeping" ){
  INITIALIZER(runLoadTable);
  INITIALIZER(runNoCommitSleep);
  FINALIZER(runClearTable2);
}
TESTCASE("Commit626", 
	 "Verify what happens when a Commit transaction is aborted by "
	 "NDB because the record does no exist" ){
  INITIALIZER(runClearTable2);
  INITIALIZER(runCommit626);
  FINALIZER(runClearTable2);
}
TESTCASE("CommitTry626", 
	 "Verify what happens when a Commit(TryCommit) \n"
	 "transaction is aborted by "
	 "NDB because the record does no exist" ){
  INITIALIZER(runClearTable2);
  INITIALIZER(runCommit_TryCommit626);
  FINALIZER(runClearTable2);
}
TESTCASE("CommitAsMuch626", 
	 "Verify what happens when a Commit(CommitAsMuchAsPossible) \n"
	 "transaction is aborted by\n"
	 "NDB because the record does no exist" ){
  INITIALIZER(runClearTable2);
  INITIALIZER(runCommit_CommitAsMuchAsPossible626);
  FINALIZER(runClearTable2);
}
TESTCASE("NoCommit626", 
	 "Verify what happens when a NoCommit transaction is aborted by "
	 "NDB because the record does no exist" ){
  INITIALIZER(runClearTable2);
  INITIALIZER(runNoCommit626);
  FINALIZER(runClearTable2);
}
TESTCASE("NoCommitRollback626", 
	 "Verify what happens when a NoCommit transaction is aborted by "
	 "NDB because the record does no exist and then we try to rollback\n"
	 "the transaction" ){
  INITIALIZER(runClearTable2);
  INITIALIZER(runNoCommitRollback626);
  FINALIZER(runClearTable2);
}
TESTCASE("Commit630", 
	 "Verify what happens when a Commit transaction is aborted by "
	 "NDB because the record already exist" ){
  INITIALIZER(runLoadTable);
  INITIALIZER(runCommit630);
  FINALIZER(runClearTable2);
}
TESTCASE("CommitTry630", 
	 "Verify what happens when a Commit(TryCommit) \n"
	 "transaction is aborted by "
	 "NDB because the record already exist" ){
  INITIALIZER(runLoadTable);
  INITIALIZER(runCommit_TryCommit630);
  FINALIZER(runClearTable2);
}
TESTCASE("CommitAsMuch630", 
	 "Verify what happens when a Commit(CommitAsMuchAsPossible) \n"
	 "transaction is aborted by\n"
	 "NDB because the record already exist" ){
  INITIALIZER(runLoadTable);
  INITIALIZER(runCommit_CommitAsMuchAsPossible630);
  FINALIZER(runClearTable2);
}
TESTCASE("NoCommit630", 
	 "Verify what happens when a NoCommit transaction is aborted by "
	 "NDB because the record already exist" ){
  INITIALIZER(runLoadTable);
  INITIALIZER(runNoCommit630);
  FINALIZER(runClearTable2);
}
TESTCASE("NoCommitRollback630", 
	 "Verify what happens when a NoCommit transaction is aborted by "
	 "NDB because the record already exist and then we try to rollback\n"
	 "the transaction" ){
  INITIALIZER(runLoadTable);
  INITIALIZER(runNoCommitRollback630);
  FINALIZER(runClearTable2);
}
TESTCASE("NoCommitAndClose", 
	 "Verify what happens when a NoCommit transaction is closed "
	 "without rolling back the transaction " ){
  INITIALIZER(runLoadTable);
  INITIALIZER(runNoCommitAndClose);
  FINALIZER(runClearTable2);
}
TESTCASE("RollbackDelete", 
	 "Test rollback of a no committed delete"){
  INITIALIZER(runLoadTable);
  INITIALIZER(runCheckRollbackDelete);
  FINALIZER(runClearTable2);
}
TESTCASE("RollbackUpdate", 
	 "Test rollback of a no committed update"){
  INITIALIZER(runLoadTable);
  INITIALIZER(runCheckRollbackUpdate);
  FINALIZER(runClearTable2);
}
TESTCASE("RollbackDeleteMultiple", 
	 "Test rollback of 10 non committed delete"){
  INITIALIZER(runLoadTable);
  INITIALIZER(runCheckRollbackDeleteMultiple);
  FINALIZER(runClearTable2);
}
TESTCASE("ImplicitRollbackDelete", 
	 "Test close transaction after a no commited delete\n"
	 "this would give an implicit rollback of the delete\n"){
  INITIALIZER(runLoadTable);
  INITIALIZER(runCheckImplicitRollbackDelete);
  FINALIZER(runClearTable2);
}
TESTCASE("CommitDelete", 
	 "Test close transaction after a no commited delete\n"
	 "this would give an implicit rollback of the delete\n"){
  INITIALIZER(runLoadTable);
  INITIALIZER(runCheckCommitDelete);
  FINALIZER(runClearTable2);
}
TESTCASE("RollbackNothing", 
	 "Test rollback of nothing"){
  INITIALIZER(runLoadTable);
  INITIALIZER(runRollbackNothing);
  FINALIZER(runClearTable2);
}
TESTCASE("MassiveRollback", 
	 "Test rollback of 4096 operations"){
  INITIALIZER(runClearTable2);
  INITIALIZER(runMassiveRollback);
  FINALIZER(runClearTable2);
}
TESTCASE("MassiveRollback2", 
	 "Test rollback of 4096 operations"){
  INITIALIZER(runClearTable2);
  INITIALIZER(runMassiveRollback2);
  FINALIZER(runClearTable2);
}
TESTCASE("MassiveRollback3", 
	 "Test rollback of 4096 operations"){
  INITIALIZER(runClearTable2);
  STEP(runMassiveRollback3);
  STEP(runMassiveRollback3);
  FINALIZER(runClearTable2);
}
TESTCASE("MassiveRollback4", 
	 "Test rollback of 4096 operations"){
  INITIALIZER(runClearTable2);
  STEP(runMassiveRollback4);
  STEP(runMassiveRollback4);
  FINALIZER(runClearTable2);
}
TESTCASE("MassiveTransaction",
         "Test very large insert transaction"){
  INITIALIZER(runLoadTable2);
  FINALIZER(runClearTable2);
}
TESTCASE("TupError", 
	 "Verify what happens when we fill the db" ){
  INITIALIZER(runTupErrors);
}
TESTCASE("InsertError", "" ){
  INITIALIZER(runInsertError);
}
TESTCASE("InsertError2", "" ){
  INITIALIZER(runInsertError2);
}
TESTCASE("Fill", 
	 "Verify what happens when we fill the db" ){
  INITIALIZER(runFillTable);
  INITIALIZER(runPkRead);
  FINALIZER(runClearTable2);
}
TESTCASE("Bug25090", 
	 "Verify what happens when we fill the db" ){
  STEP(runBug25090);
}
<<<<<<< HEAD
TESTCASE("DeleteRead", 
	 "Verify Delete+Read" ){
  INITIALIZER(runLoadTable);
  INITIALIZER(runDeleteRead);
  FINALIZER(runClearTable2);
=======
TESTCASE("Bug27756", 
	 "Verify what happens when we fill the db" ){
  STEP(runBug27756);
>>>>>>> f06225a6
}
NDBT_TESTSUITE_END(testBasic);

#if 0
TESTCASE("ReadConsistency",
	 "Check that a read within a transaction returns the " \
	 "same result no matter"){
  STEP(runInsertOne);
  STEP(runReadOne);
  FINALIZER(runClearTable2);
}
TESTCASE("Fill", 
	 "Verify what happens when we fill the db" ){
  INITIALIZER(runFillTable);
  INITIALIZER(runPkRead);
  FINALIZER(runClearTable2);
}
#endif

int main(int argc, const char** argv){
  ndb_init();
  return testBasic.execute(argc, argv);
}


<|MERGE_RESOLUTION|>--- conflicted
+++ resolved
@@ -1273,7 +1273,6 @@
 }
 
 int
-<<<<<<< HEAD
 runDeleteRead(NDBT_Context* ctx, NDBT_Step* step){
   
   Ndb* pNdb = GETNDB(step);
@@ -1319,7 +1318,7 @@
   return NDBT_OK;
 }
 
-=======
+int
 runBug27756(NDBT_Context* ctx, NDBT_Step* step)
 {
   
@@ -1377,7 +1376,6 @@
 
 template class Vector<Uint64>;
 
->>>>>>> f06225a6
 NDBT_TESTSUITE(testBasic);
 TESTCASE("PkInsert", 
 	 "Verify that we can insert and delete from this table using PK"
@@ -1648,17 +1646,15 @@
 	 "Verify what happens when we fill the db" ){
   STEP(runBug25090);
 }
-<<<<<<< HEAD
 TESTCASE("DeleteRead", 
 	 "Verify Delete+Read" ){
   INITIALIZER(runLoadTable);
   INITIALIZER(runDeleteRead);
   FINALIZER(runClearTable2);
-=======
+}
 TESTCASE("Bug27756", 
 	 "Verify what happens when we fill the db" ){
   STEP(runBug27756);
->>>>>>> f06225a6
 }
 NDBT_TESTSUITE_END(testBasic);
 
