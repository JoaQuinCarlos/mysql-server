/*
   Copyright (C) 2003 MySQL AB
    All rights reserved. Use is subject to license terms.

   This program is free software; you can redistribute it and/or modify
   it under the terms of the GNU General Public License as published by
   the Free Software Foundation; version 2 of the License.

   This program is distributed in the hope that it will be useful,
   but WITHOUT ANY WARRANTY; without even the implied warranty of
   MERCHANTABILITY or FITNESS FOR A PARTICULAR PURPOSE.  See the
   GNU General Public License for more details.

   You should have received a copy of the GNU General Public License
   along with this program; if not, write to the Free Software
   Foundation, Inc., 51 Franklin St, Fifth Floor, Boston, MA 02110-1301  USA
*/

#include <ndb_global.h>
#include <NdbOut.hpp>
#include "API.hpp"

#include <AttributeHeader.hpp>
#include <signaldata/TcKeyConf.hpp>
#include <signaldata/TcIndx.hpp>
#include <signaldata/TcCommit.hpp>
#include <signaldata/TcKeyFailConf.hpp>
#include <signaldata/TcHbRep.hpp>
#include <signaldata/TcRollbackRep.hpp>

/*****************************************************************************
NdbTransaction( Ndb* aNdb );

Return Value:  None
Parameters:    aNdb: Pointers to the Ndb object 
Remark:        Creates a connection object. 
*****************************************************************************/
NdbTransaction::NdbTransaction( Ndb* aNdb ) :
  theSendStatus(NotInit),
  theCallbackFunction(NULL),
  theCallbackObject(NULL),
  theTransArrayIndex(0),
  theStartTransTime(0),
  theErrorLine(0),
  theErrorOperation(NULL),
  theNdb(aNdb),
  theNext(NULL),
  theFirstOpInList(NULL),
  theLastOpInList(NULL),
  theFirstExecOpInList(NULL),
  theLastExecOpInList(NULL),
  theCompletedFirstOp(NULL),
  theCompletedLastOp(NULL),
  theNoOfOpSent(0),
  theNoOfOpCompleted(0),
  theMyRef(0),
  theTCConPtr(0),
  theTransactionId(0),
  theGlobalCheckpointId(0),
  p_latest_trans_gci(0),
  theStatus(NotConnected),
  theCompletionStatus(NotCompleted), 
  theCommitStatus(NotStarted),
  theMagicNumber(0xFE11DC),
  theTransactionIsStarted(false),
  theDBnode(0),
  theReleaseOnClose(false),
  // Composite query operations
  m_firstQuery(NULL),
  m_firstExecQuery(NULL),
  m_firstActiveQuery(NULL),
  // Scan operations
  m_waitForReply(true),
  m_theFirstScanOperation(NULL),
  m_theLastScanOperation(NULL),
  m_firstExecutedScanOp(NULL),
  // Scan operations
  theScanningOp(NULL),
  m_scanningQuery(NULL),
  theBuddyConPtr(0xFFFFFFFF),
  theBlobFlag(false),
  thePendingBlobOps(0),
  maxPendingBlobReadBytes(~Uint32(0)),
  maxPendingBlobWriteBytes(~Uint32(0)),
  pendingBlobReadBytes(0),
  pendingBlobWriteBytes(0),
  m_theFirstLockHandle(NULL),
  m_theLastLockHandle(NULL)
{
  theListState = NotInList;
  theError.code = 0;
  //theId = NdbObjectIdMap::InvalidId;
  theId = theNdb->theImpl->theNdbObjectIdMap.map(this);

#define CHECK_SZ(mask, sz) assert((sizeof(mask)/sizeof(mask[0])) == sz)

  CHECK_SZ(m_db_nodes, NdbNodeBitmask::Size);
  CHECK_SZ(m_failed_db_nodes, NdbNodeBitmask::Size);
}//NdbTransaction::NdbTransaction()

/*****************************************************************************
~NdbTransaction();

Remark:        Deletes the connection object. 
*****************************************************************************/
NdbTransaction::~NdbTransaction()
{
  DBUG_ENTER("NdbTransaction::~NdbTransaction");
  theNdb->theImpl->theNdbObjectIdMap.unmap(theId, this);
  DBUG_VOID_RETURN;
}//NdbTransaction::~NdbTransaction()

/*****************************************************************************
void init();

Remark:         Initialise connection object for new transaction. 
*****************************************************************************/
int
NdbTransaction::init()
{
  theListState            = NotInList;
  theInUseState           = true;
  theTransactionIsStarted = false;
  theNext		  = NULL;

  theFirstOpInList	  = NULL;
  theLastOpInList	  = NULL;

  theScanningOp           = NULL;
  m_scanningQuery         = NULL;

  theFirstExecOpInList	  = NULL;
  theLastExecOpInList	  = NULL;

  theCompletedFirstOp	  = NULL;
  theCompletedLastOp	  = NULL;

  theGlobalCheckpointId   = 0;
  p_latest_trans_gci      =
    theNdb->theImpl->m_ndb_cluster_connection.get_latest_trans_gci();
  theCommitStatus         = Started;
  theCompletionStatus     = NotCompleted;

  theError.code		  = 0;
  theErrorLine		  = 0;
  theErrorOperation	  = NULL;

  theReleaseOnClose       = false;
  theSimpleState          = true;
  theSendStatus           = InitState;
  theMagicNumber          = 0x37412619;

  // Query operations
  m_firstQuery            = NULL;
  m_firstExecQuery        = NULL;
  m_firstActiveQuery      = NULL;

  // Scan operations
  m_waitForReply          = true;
  m_theFirstScanOperation = NULL;
  m_theLastScanOperation  = NULL;
  m_firstExecutedScanOp   = 0;
  theBuddyConPtr          = 0xFFFFFFFF;
  //
  theBlobFlag = false;
  thePendingBlobOps = 0;
  m_theFirstLockHandle    = NULL;
  m_theLastLockHandle     = NULL;
  pendingBlobReadBytes = 0;
  pendingBlobWriteBytes = 0;
  if (theId == NdbObjectIdMap::InvalidId)
  {
    theId = theNdb->theImpl->theNdbObjectIdMap.map(this);
    if (theId == NdbObjectIdMap::InvalidId)
    {
      theError.code = 4000;
      return -1;
    }
  }
  return 0;

}//NdbTransaction::init()

/*****************************************************************************
setOperationErrorCode(int error);

Remark:        Sets an error code on the connection object from an 
               operation object. 
*****************************************************************************/
void
NdbTransaction::setOperationErrorCode(int error)
{
  DBUG_ENTER("NdbTransaction::setOperationErrorCode");
  setErrorCode(error);
  DBUG_VOID_RETURN;
}

/*****************************************************************************
setOperationErrorCodeAbort(int error);

Remark:        Sets an error code on the connection object from an 
               operation object. 
*****************************************************************************/
void
NdbTransaction::setOperationErrorCodeAbort(int error, int abortOption)
{
  DBUG_ENTER("NdbTransaction::setOperationErrorCodeAbort");
  if (theTransactionIsStarted == false) {
    theCommitStatus = Aborted;
  } else if ((theCommitStatus != Committed) &&
             (theCommitStatus != Aborted)) {
    theCommitStatus = NeedAbort;
  }//if
  setErrorCode(error);
  DBUG_VOID_RETURN;
}

/*****************************************************************************
setErrorCode(int anErrorCode);

Remark:        Sets an error indication on the connection object. 
*****************************************************************************/
void
NdbTransaction::setErrorCode(int error)
{
  DBUG_ENTER("NdbTransaction::setErrorCode");
  DBUG_PRINT("enter", ("error: %d, theError.code: %d", error, theError.code));

  if (theError.code == 0)
    theError.code = error;

  DBUG_VOID_RETURN;
}//NdbTransaction::setErrorCode()

int
NdbTransaction::restart(){
  DBUG_ENTER("NdbTransaction::restart");
  if(theCompletionStatus == CompletedSuccess){
    releaseCompletedOperations();
    releaseCompletedQueries();

    theTransactionId = theNdb->allocate_transaction_id();

    theCommitStatus = Started;
    theCompletionStatus = NotCompleted;
    theTransactionIsStarted = false;
    DBUG_RETURN(0);
  }
  DBUG_PRINT("error",("theCompletionStatus != CompletedSuccess"));
  DBUG_RETURN(-1);
}

/*****************************************************************************
void handleExecuteCompletion(void);

Remark:        Handle time-out on a transaction object. 
*****************************************************************************/
void
NdbTransaction::handleExecuteCompletion()
{
  /***************************************************************************
   *	  Move the NdbOperation objects from the list of executing 
   *      operations to list of completed
   **************************************************************************/
  NdbOperation* tFirstExecOp = theFirstExecOpInList;
  NdbOperation* tLastExecOp = theLastExecOpInList;
  if (tLastExecOp != NULL) {
    tLastExecOp->next(theCompletedFirstOp);
    theCompletedFirstOp = tFirstExecOp;
    if (theCompletedLastOp == NULL)
      theCompletedLastOp = tLastExecOp;
    theFirstExecOpInList = NULL;
    theLastExecOpInList = NULL;
  }//if

  theSendStatus = InitState;
  return;
}//NdbTransaction::handleExecuteCompletion()

/*****************************************************************************
int execute(ExecType aTypeOfExec, CommitType aTypeOfCommit, int forceSend);

Return Value:  Return 0 : execute was successful.
               Return -1: In all other case.  
Parameters :   aTypeOfExec: Type of execute.
Remark:        Initialise connection object for new transaction. 
*****************************************************************************/
int 
NdbTransaction::execute(ExecType aTypeOfExec, 
			NdbOperation::AbortOption abortOption,
			int forceSend)
{
  NdbError savedError= theError;
  DBUG_ENTER("NdbTransaction::execute");
  DBUG_PRINT("enter", ("aTypeOfExec: %d, abortOption: %d", 
		       aTypeOfExec, abortOption));

  if (! theBlobFlag)
    DBUG_RETURN(executeNoBlobs(aTypeOfExec, abortOption, forceSend));

  /*
   * execute prepared ops in batches, as requested by blobs
   * - blob error does not terminate execution
   * - blob error sets error on operation
   * - if error on operation skip blob calls
   *
   * In the call to preExecute(), each operation involving blobs can 
   * add (and execute) extra operations before (reads) and after 
   * (writes) the operation on the main row.
   * In the call to postExecute(), each blob can add extra read and
   * write operations to be executed immediately
   * It is assumed that all operations added in preExecute() are
   * defined 'before' operations added in postExecute().
   * To facilitate this, the transaction's list of operations is 
   * pre-emptively split when a Blob operation is encountered.
   * preExecute can add operations before and after the operation being
   * processed, and if no batch execute is required, the list is rejoined.
   * If batch execute is required, then execute() is performed, and then
   * the postExecute() actions (which can add operations) are called before
   * the list is rejoined.  See NdbBlob::preExecute() and 
   * NdbBlob::postExecute() for more info.
   */

  NdbOperation* tPrepOp;

  if (abortOption != NdbOperation::DefaultAbortOption)
  {
    DBUG_PRINT("info", ("Forcing operations to take execute() abortOption %d",
                        abortOption));
    /* For Blobs, we have to execute with DefaultAbortOption
     * If the user supplied a non default AbortOption to execute()
     * then we need to make sure that all of the operations in their
     * batch are set to use the supplied AbortOption so that the 
     * expected behaviour is obtained when executing below
     */
    tPrepOp= theFirstOpInList;
    while(tPrepOp != NULL)
    {
      DBUG_PRINT("info", ("Changing abortOption from %d", 
                          tPrepOp->m_abortOption));
      tPrepOp->m_abortOption= abortOption;
      tPrepOp= tPrepOp->next();
    }
  }


  ExecType tExecType;
  NdbOperation* tCompletedFirstOp = NULL;
  NdbOperation* tCompletedLastOp = NULL;

  int ret = 0;
  do {
    NdbOperation* firstSavedOp= NULL;
    NdbOperation* lastSavedOp= NULL;

    tExecType = aTypeOfExec;
    tPrepOp = theFirstOpInList;
    while (tPrepOp != NULL) {
      if (tPrepOp->theError.code == 0) {
        bool batch = false;
        NdbBlob* tBlob = tPrepOp->theBlobList;
        if (tBlob !=NULL) {
          /* We split the operation list just after this
           * operation, in case it adds extra ops
           */
          firstSavedOp = tPrepOp->next(); // Could be NULL
          lastSavedOp = theLastOpInList;
          DBUG_PRINT("info", ("Splitting ops list between %p and %p",
                              firstSavedOp, lastSavedOp));
          tPrepOp->next(NULL);
          theLastOpInList= tPrepOp;
        }
        while (tBlob != NULL) {
          if (tBlob->preExecute(tExecType, batch) == -1)
	  {
            ret = -1;
	    if(savedError.code==0)
	      savedError= theError;
	  }
          tBlob = tBlob->theNext;
        }
        if (batch) {
          // blob asked to execute all up to lastOpInBatch now
          tExecType = NoCommit;
          break;
        }
        else {
          /* No batching yet - rejoin the current and
           * saved operation lists
           */
          DBUG_PRINT("info", ("Rejoining ops list after preExecute between %p and %p",
                              theLastOpInList,
                              firstSavedOp));
          if (firstSavedOp != NULL && lastSavedOp != NULL) {
            if (theFirstOpInList == NULL)
              theFirstOpInList = firstSavedOp;
            else
              theLastOpInList->next(firstSavedOp);
            theLastOpInList = lastSavedOp;
          }
          firstSavedOp= lastSavedOp= NULL;
        }
      }
      tPrepOp = tPrepOp->next();
    }

    if (tExecType == Commit) {
      NdbOperation* tOp = theCompletedFirstOp;
      while (tOp != NULL) {
        if (tOp->theError.code == 0) {
          NdbBlob* tBlob = tOp->theBlobList;
          while (tBlob != NULL) {
            if (tBlob->preCommit() == -1)
	    {
	      ret = -1;
	      if(savedError.code==0)
		savedError= theError;
	    }
            tBlob = tBlob->theNext;
          }
        }
        tOp = tOp->next();
      }
    }

    // completed ops are in unspecified order
    if (theCompletedFirstOp != NULL) {
      if (tCompletedFirstOp == NULL) {
        tCompletedFirstOp = theCompletedFirstOp;
        tCompletedLastOp = theCompletedLastOp;
      } else {
        tCompletedLastOp->next(theCompletedFirstOp);
        tCompletedLastOp = theCompletedLastOp;
      }
      theCompletedFirstOp = NULL;
      theCompletedLastOp = NULL;
    }

    if (executeNoBlobs(tExecType, 
		       NdbOperation::DefaultAbortOption,
		       forceSend) == -1)
    {
      if(savedError.code==0)
	savedError= theError;
      /**
       * We abort the execute here. But we still need to put the split-off
       * operation list back into the transaction object, or we will get a
       * memory leak.
       */
      if (firstSavedOp != NULL && lastSavedOp != NULL) {
        DBUG_PRINT("info", ("Rejoining ops list after postExecute between "
                            "%p and %p", theLastOpInList, firstSavedOp));
        if (theFirstOpInList == NULL)
          theFirstOpInList = firstSavedOp;
        else
          theLastOpInList->next(firstSavedOp);
        theLastOpInList = lastSavedOp;
      }
      if (tCompletedFirstOp != NULL) {
        tCompletedLastOp->next(theCompletedFirstOp);
        theCompletedFirstOp = tCompletedFirstOp;
        if (theCompletedLastOp == NULL)
          theCompletedLastOp = tCompletedLastOp;
      }

      DBUG_RETURN(-1);
    }


#ifdef ndb_api_crash_on_complex_blob_abort
    assert(theFirstOpInList == NULL && theLastOpInList == NULL);
#else
    theFirstOpInList = theLastOpInList = NULL;
#endif

    {
      NdbOperation* tOp = theCompletedFirstOp;
      while (tOp != NULL) {
        if (tOp->theError.code == 0) {
          NdbBlob* tBlob = tOp->theBlobList;
          while (tBlob != NULL) {
            // may add new operations if batch
            if (tBlob->postExecute(tExecType) == -1)
	    {
              ret = -1;
	      if(savedError.code==0)
		savedError= theError;
	    }
            tBlob = tBlob->theNext;
          }
        }
        tOp = tOp->next();
      }
    }

    // Restore any saved prepared ops if we batched
    if (firstSavedOp != NULL && lastSavedOp != NULL) {
      DBUG_PRINT("info", ("Rejoining ops list after postExecute between %p and %p",
                          theLastOpInList,
                          firstSavedOp));
      if (theFirstOpInList == NULL)
        theFirstOpInList = firstSavedOp;
      else
        theLastOpInList->next(firstSavedOp);
      theLastOpInList = lastSavedOp;
    }
    assert(theFirstOpInList == NULL || tExecType == NoCommit);
  } while (theFirstOpInList != NULL || tExecType != aTypeOfExec);

  if (tCompletedFirstOp != NULL) {
    tCompletedLastOp->next(theCompletedFirstOp);
    theCompletedFirstOp = tCompletedFirstOp;
    if (theCompletedLastOp == NULL)
      theCompletedLastOp = tCompletedLastOp;
  }
#if ndb_api_count_completed_ops_after_blob_execute
  { NdbOperation* tOp; unsigned n = 0;
    for (tOp = theCompletedFirstOp; tOp != NULL; tOp = tOp->next()) n++;
    ndbout << "completed ops: " << n << endl;
  }
#endif

  if(savedError.code!=0 && theError.code==4350) // Trans already aborted
      theError= savedError;

  DBUG_RETURN(ret);
}

int 
NdbTransaction::executeNoBlobs(NdbTransaction::ExecType aTypeOfExec, 
			       NdbOperation::AbortOption abortOption,
			       int forceSend)
{
  DBUG_ENTER("NdbTransaction::executeNoBlobs");
  DBUG_PRINT("enter", ("aTypeOfExec: %d, abortOption: %d", 
		       aTypeOfExec, abortOption));

//------------------------------------------------------------------------
// We will start by preparing all operations in the transaction defined
// since last execute or since beginning. If this works ok we will continue
// by calling the poll with wait method. This method will return when
// the NDB kernel has completed its task or when 10 seconds have passed.
// The NdbTransactionCallBack-method will receive the return code of the
// transaction. The normal methods of reading error codes still apply.
//------------------------------------------------------------------------
  Ndb* tNdb = theNdb;

  Uint32 timeout = theNdb->theImpl->get_waitfor_timeout();
  m_waitForReply = false;
  executeAsynchPrepare(aTypeOfExec, NULL, NULL, abortOption);
  if (m_waitForReply){
    while (1) {
      int noOfComp = tNdb->sendPollNdb(3 * timeout, 1, forceSend);
      if (unlikely(noOfComp == 0)) {
        /*
         * Just for fun, this is only one of two places where
         * we could hit this error... It's quite possible we
         * hit it in Ndbif.cpp in Ndb::check_send_timeout()
         *
         * We behave rather similarly in both places.
         * Hitting this is certainly a bug though...
         */
        g_eventLogger->error("WARNING: Timeout in executeNoBlobs() waiting for "
                             "response from NDB data nodes. This should NEVER "
                             "occur. You have likely hit a NDB Bug. Please "
                             "file a bug.");
        DBUG_PRINT("error",("This timeout should never occure, execute()"));
        g_eventLogger->error("Forcibly trying to rollback txn (%p"
                             ") to try to clean up data node resources.",
                             this);
        executeNoBlobs(NdbTransaction::Rollback);
        theError.code = 4012;
        theError.status= NdbError::PermanentError;
        theError.classification= NdbError::TimeoutExpired;
        setOperationErrorCodeAbort(4012); // ndbd timeout
        DBUG_RETURN(-1);
      }//if

      /*
       * Check that the completed transactions include this one.  There
       * could be another thread running asynchronously.  Even in pure
       * async case rollback is done synchronously.
       */
      if (theListState != NotInList)
        continue;
#ifdef VM_TRACE
      unsigned anyway = 0;
      for (unsigned i = 0; i < theNdb->theNoOfPreparedTransactions; i++)
        anyway += theNdb->thePreparedTransactionsArray[i] == this;
      for (unsigned i = 0; i < theNdb->theNoOfSentTransactions; i++)
        anyway += theNdb->theSentTransactionsArray[i] == this;
      for (unsigned i = 0; i < theNdb->theNoOfCompletedTransactions; i++)
        anyway += theNdb->theCompletedTransactionsArray[i] == this;
      if (anyway) {
        theNdb->printState("execute %lx", (long)this);
        abort();
      }
#endif
      if (theReturnStatus == ReturnFailure) {
        DBUG_RETURN(-1);
      }//if
      break;
    }
  }
  thePendingBlobOps = 0;
<<<<<<< HEAD
  if (theReturnStatus == ReturnFailure) {
    DBUG_RETURN(-1);
  }//if
=======
  pendingBlobReadBytes = 0;
  pendingBlobWriteBytes = 0;
>>>>>>> bd71e397
  DBUG_RETURN(0);
}//NdbTransaction::executeNoBlobs()

/** 
 * Get the first query in the current transaction that has a lookup operation
 * as its root.
 */
static NdbQueryImpl* getFirstLookupQuery(NdbQueryImpl* firstQuery)
{
  NdbQueryImpl* current = firstQuery;
  while (current != NULL && current->getQueryDef().isScanQuery()) {
    current = current->getNext();
  }
  return current;
}

/** 
 * Get the last query in the current transaction that has a lookup operation
 * as its root.
 */
static NdbQueryImpl* getLastLookupQuery(NdbQueryImpl* firstQuery)
{
  NdbQueryImpl* current = firstQuery;
  NdbQueryImpl* last = NULL;
  while (current != NULL) {
    if (!current->getQueryDef().isScanQuery()) {
      last = current;
    }
    current = current->getNext();
  }
  return last;
}

/*****************************************************************************
void executeAsynchPrepare(ExecType           aTypeOfExec,
                          NdbAsynchCallback  callBack,
                          void*              anyObject,
                          CommitType         aTypeOfCommit);

Return Value:  No return value
Parameters :   aTypeOfExec:   Type of execute.
               anyObject:     An object provided in the callback method
               callBack:      The callback method
               aTypeOfCommit: What to do when read/updated/deleted records 
                              are missing or inserted records already exist.

Remark:        Prepare a part of a transaction in an asynchronous manner. 
*****************************************************************************/
void 
NdbTransaction::executeAsynchPrepare(NdbTransaction::ExecType aTypeOfExec,
                                     NdbAsynchCallback  aCallback,
                                     void*              anyObject,
                                     NdbOperation::AbortOption abortOption)
{
  DBUG_ENTER("NdbTransaction::executeAsynchPrepare");
  DBUG_PRINT("enter", ("aTypeOfExec: %d, aCallback: 0x%lx, anyObject: Ox%lx",
		       aTypeOfExec, (long) aCallback, (long) anyObject));

  /**
   * Reset error.code on execute
   */
#ifndef DBUG_OFF
  if (theError.code != 0)
    DBUG_PRINT("enter", ("Resetting error %d on execute", theError.code));
#endif
  /**
   * for timeout (4012) we want sendROLLBACK to behave differently.
   * Else, normal behaviour of reset errcode
   */
  if (theError.code != 4012)
    theError.code = 0;

  /***************************************************************************
   * Eager garbage collect queries which has completed execution 
   * w/ all its results made available to client.
   * TODO: Add a member 'doEagerRelease' to check below.
   **************************************************************************/
  if (false) {
    releaseCompletedQueries();
  }

  NdbScanOperation* tcOp = m_theFirstScanOperation;
  if (tcOp != 0){
    // Execute any cursor operations
    while (tcOp != NULL) {
      int tReturnCode;
      tReturnCode = tcOp->executeCursor(theDBnode);
      if (tReturnCode == -1) {
        DBUG_VOID_RETURN;
      }//if
      tcOp->postExecuteRelease(); // Release unneeded resources
                                  // outside TP mutex
      tcOp = (NdbScanOperation*)tcOp->next();
    } // while
    m_theLastScanOperation->next(m_firstExecutedScanOp);
    m_firstExecutedScanOp = m_theFirstScanOperation;
    // Discard cursor operations, since these are also
    // in the complete operations list we do not need
    // to release them.
    m_theFirstScanOperation = m_theLastScanOperation = NULL;
  }

  bool tTransactionIsStarted = theTransactionIsStarted;
  NdbOperation*	tLastOp = theLastOpInList;
  Ndb* tNdb = theNdb;
  CommitStatusType tCommitStatus = theCommitStatus;
  Uint32 tnoOfPreparedTransactions = tNdb->theNoOfPreparedTransactions;

  theReturnStatus     = ReturnSuccess;
  theCallbackFunction = aCallback;
  theCallbackObject   = anyObject;
  m_waitForReply = true;
  tNdb->thePreparedTransactionsArray[tnoOfPreparedTransactions] = this;
  theTransArrayIndex = tnoOfPreparedTransactions;
  theListState = InPreparedList;
  tNdb->theNoOfPreparedTransactions = tnoOfPreparedTransactions + 1;

  theNoOfOpSent		= 0;
  theNoOfOpCompleted	= 0;
  NdbNodeBitmask::clear(m_db_nodes);
  NdbNodeBitmask::clear(m_failed_db_nodes);

  if ((tCommitStatus != Started) ||
      (aTypeOfExec == Rollback)) {
/*****************************************************************************
 *	Rollback have been ordered on a started transaction. Call rollback.
 *      Could also be state problem or previous problem which leads to the 
 *      same action.
 ****************************************************************************/
    if (aTypeOfExec == Rollback) {
      if (theTransactionIsStarted == false || theSimpleState) {
	theCommitStatus = Aborted;
	theSendStatus = sendCompleted;
      } else {
	theSendStatus = sendABORT;
      }
    } else {
      theSendStatus = sendABORTfail;
    }//if
    if (theCommitStatus == Aborted){
      DBUG_PRINT("exit", ("theCommitStatus: Aborted"));
      setErrorCode(4350);
    }
    DBUG_VOID_RETURN;
  }//if

  NdbQueryImpl* const lastLookupQuery = getLastLookupQuery(m_firstQuery);

  if (tTransactionIsStarted == true) {
    if (tLastOp != NULL) {
      if (aTypeOfExec == Commit) {
/*****************************************************************************
 *	Set commit indicator on last operation when commit has been ordered
 *      and also a number of operations.
******************************************************************************/
        tLastOp->theCommitIndicator = 1;
      }//if
    } else if (lastLookupQuery != NULL) {
      if (aTypeOfExec == Commit) {
        lastLookupQuery->setCommitIndicator();
      }
    } else if (m_firstQuery == NULL) {
      if (aTypeOfExec == Commit && !theSimpleState) {
	/**********************************************************************
	 *   A Transaction have been started and no more operations exist. 
	 *   We will use the commit method.
	 *********************************************************************/
        theSendStatus = sendCOMMITstate;
	DBUG_VOID_RETURN;
      } else {
	/**********************************************************************
	 * We need to put it into the array of completed transactions to 
	 * ensure that we report the completion in a proper way. 
	 * We cannot do this here since that would endanger the completed
	 * transaction array since that is also updated from the receiver 
	 * thread and thus we need to do it under mutex lock and thus we 
	 * set the sendStatus to ensure that the send method will
	 * put it into the completed array.
	 **********************************************************************/
        theSendStatus = sendCompleted;
	DBUG_VOID_RETURN; // No Commit with no operations is OK
      }//if
    }//if
  } else if (tTransactionIsStarted == false) {
    NdbOperation* tFirstOp = theFirstOpInList;

    /* 
     * Lookups that are roots of queries are sent before non-linked lookups.
     * If both types are present, then the start indicator should be set
     * on a query root lookup, and the commit indicator on a non-linked 
     * lookup.
     */
    if (lastLookupQuery != NULL) {
      getFirstLookupQuery(m_firstQuery)->setStartIndicator();
    } else if (tFirstOp != NULL) {
      tFirstOp->setStartIndicator();
    }

    if (tFirstOp != NULL) {
      if (aTypeOfExec == Commit) {
        tLastOp->theCommitIndicator = 1;
      }//if
    } else if (lastLookupQuery != NULL) {
      if (aTypeOfExec == Commit) {
        lastLookupQuery->setCommitIndicator();
      }//if
    } else if (m_firstQuery == NULL) {
      /***********************************************************************
       *    No operations are defined and we have not started yet. 
       *    Simply return OK. Set commit status if Commit.
       ***********************************************************************/
      if (aTypeOfExec == Commit) {
        theCommitStatus = Committed;
      }//if
      /***********************************************************************
       * We need to put it into the array of completed transactions to
       * ensure that we report the completion in a proper way. We
       * cannot do this here since that would endanger the completed
       * transaction array since that is also updated from the
       * receiver thread and thus we need to do it under mutex lock
       * and thus we set the sendStatus to ensure that the send method
       * will put it into the completed array.
       ***********************************************************************/
      theSendStatus = sendCompleted;
      DBUG_VOID_RETURN;
    }//if
  }

  theCompletionStatus = NotCompleted;

  // Prepare sending of all pending NdbQuery's
  if (m_firstQuery) {
    NdbQueryImpl* query = m_firstQuery;
    NdbQueryImpl* last = NULL;
    while (query!=NULL) {
      const int tReturnCode = query->prepareSend();
      if (unlikely(tReturnCode != 0)) {
        theSendStatus = sendABORTfail;
        DBUG_VOID_RETURN;
      }//if
      last  = query;
      query = query->getNext();
    }
    assert (m_firstExecQuery==NULL);
    last->setNext(m_firstExecQuery);
    m_firstExecQuery = m_firstQuery;
    m_firstQuery = NULL;
  }

  // Prepare sending of all pending (non-scan) NdbOperations's
  NdbOperation* tOp = theFirstOpInList;
  while (tOp) {
    int tReturnCode;
    NdbOperation* tNextOp = tOp->next();

    if (tOp->Status() == NdbOperation::UseNdbRecord)
      tReturnCode = tOp->prepareSendNdbRecord(abortOption);
    else
      tReturnCode= tOp->prepareSend(theTCConPtr, theTransactionId, abortOption);

    if (tReturnCode == -1) {
      theSendStatus = sendABORTfail;
      DBUG_VOID_RETURN;
    }//if

    /*************************************************************************
     * Now that we have successfully prepared the send of this operation we 
     * move it to the list of executing operations and remove it from the 
     * list of defined operations.
     ************************************************************************/
    tOp = tNextOp;
  } 

  NdbOperation* tLastOpInList = theLastOpInList;
  NdbOperation* tFirstOpInList = theFirstOpInList;

  theFirstOpInList = NULL;
  theLastOpInList = NULL;
  theFirstExecOpInList = tFirstOpInList;
  theLastExecOpInList = tLastOpInList;

  theCompletionStatus = CompletedSuccess;
  theSendStatus = sendOperations;
  DBUG_VOID_RETURN;
}//NdbTransaction::executeAsynchPrepare()

void
NdbTransaction::executeAsynch(ExecType aTypeOfExec,
                              NdbAsynchCallback aCallback,
                              void* anyObject,
                              NdbOperation::AbortOption abortOption,
                              int forceSend)
{
  executeAsynchPrepare(aTypeOfExec, aCallback, anyObject, abortOption);
  theNdb->sendPreparedTransactions(forceSend);
}

void NdbTransaction::close()
{
  theNdb->closeTransaction(this);
}

int NdbTransaction::refresh()
{
  for(NdbIndexScanOperation* scan_op = m_firstExecutedScanOp;
      scan_op != 0; scan_op = (NdbIndexScanOperation *) scan_op->theNext)
  {
    NdbTransaction* scan_trans = scan_op->theNdbCon;
    scan_trans->sendTC_HBREP();
  }
  return sendTC_HBREP();
}

/*****************************************************************************
int sendTC_HBREP();

Return Value:  No return value.  
Parameters :   None.
Remark:        Order NDB to refresh the timeout counter of the transaction. 
******************************************************************************/
int 	
NdbTransaction::sendTC_HBREP()		// Send a TC_HBREP signal;
{
  NdbApiSignal* tSignal;
  Ndb* tNdb = theNdb;
  Uint32 tTransId1, tTransId2;

  tSignal = tNdb->getSignal();
  if (tSignal == NULL) {
    return -1;
  }

  if (tSignal->setSignal(GSN_TC_HBREP) == -1) {
    return -1;
  }

  TcHbRep * const tcHbRep = CAST_PTR(TcHbRep, tSignal->getDataPtrSend());
  
  tcHbRep->apiConnectPtr = theTCConPtr;    
  
  tTransId1 = (Uint32) theTransactionId;
  tTransId2 = (Uint32) (theTransactionId >> 32);
  tcHbRep->transId1      = tTransId1;
  tcHbRep->transId2      = tTransId2;
 
  tNdb->theImpl->lock();
  const int res = tNdb->theImpl->sendSignal(tSignal,theDBnode);
  tNdb->theImpl->unlock();
  tNdb->releaseSignal(tSignal);

  if (res == -1){
    return -1;
  }    
  
  return 0;
}//NdbTransaction::sendTC_HBREP()

/*****************************************************************************
int doSend();

Return Value:  Return 0 : send was successful.
               Return -1: In all other case.  
Remark:        Send all operations and queries belonging to this connection.
               The caller of this method has the responsibility to remove the
               object from the prepared transactions array on the Ndb-object.
*****************************************************************************/
int
NdbTransaction::doSend()
{
  DBUG_ENTER("NdbTransaction::doSend");
  /*
  This method assumes that at least one operation or query have been defined.
  This is ensured by the caller of this routine (=execute).
  */

  switch(theSendStatus){
  case sendOperations: {
    assert (m_firstExecQuery!=NULL || theFirstExecOpInList!=NULL);

    const NdbQueryImpl* const lastLookupQuery 
      = getLastLookupQuery(m_firstExecQuery);
    if (m_firstExecQuery!=NULL) {
      NdbQueryImpl* query = m_firstExecQuery;
      NdbQueryImpl* last  = NULL;
      while (query!=NULL) {
        const bool lastFlag = 
          query == lastLookupQuery && theFirstExecOpInList == NULL;
        const int tReturnCode = query->doSend(theDBnode, lastFlag);
        if (tReturnCode == -1) {
          goto fail;
        }
        last = query;
        query = query->getNext();
      } // while

      // Append to list of active queries
      last->setNext(m_firstActiveQuery);
      m_firstActiveQuery = m_firstExecQuery;
      m_firstExecQuery = NULL;
    }

    NdbOperation * tOp = theFirstExecOpInList;
    while (tOp != NULL) {
      NdbOperation* tNext = tOp->next();
      const Uint32 lastFlag = ((tNext == NULL) ? 1 : 0);
      const int tReturnCode = tOp->doSend(theDBnode, lastFlag);
      if (tReturnCode == -1) {
        goto fail;
      }//if
      tOp = tNext;
    }

    if (theFirstExecOpInList || lastLookupQuery != NULL) {
      theSendStatus = sendTC_OP;
      theTransactionIsStarted = true;
      theNdb->insert_sent_list(this);      // Lookup: completes with KEYCONF/REF
    } else {
      theSendStatus = sendCompleted;
      theNdb->insert_completed_list(this); // Scans query completes after send
    }
    DBUG_RETURN(0);
  }//case
  case sendABORT:
  case sendABORTfail:{
  /***********************************************************************
   * Rollback have been ordered on a not started transaction. 
   * Simply return OK and set abort status.
   ***********************************************************************/
    if (theSendStatus == sendABORTfail) {
      theReturnStatus = ReturnFailure;
    }//if
    if (sendROLLBACK() == 0) {
      DBUG_RETURN(0);
    }//if
    break;
  }//case
  case sendCOMMITstate:
    if (sendCOMMIT() == 0) {
      DBUG_RETURN(0);
    }//if
    break;
  case sendCompleted:
    theNdb->insert_completed_list(this); 
    DBUG_RETURN(0);
  default:
    ndbout << "Inconsistent theSendStatus = "
	   << (Uint32) theSendStatus << endl;
    abort();
    break;
  }//switch

  theReleaseOnClose = true;
  theTransactionIsStarted = false;
  theCommitStatus = Aborted;
fail:
  setOperationErrorCodeAbort(4002);
  DBUG_RETURN(-1);
}//NdbTransaction::doSend()

/**************************************************************************
int sendROLLBACK();

Return Value:  Return -1 if send unsuccessful.  
Parameters :   None.
Remark:        Order NDB to rollback the transaction. 
**************************************************************************/
int 	
NdbTransaction::sendROLLBACK()      // Send a TCROLLBACKREQ signal;
{
  Ndb* tNdb = theNdb;
  if ((theTransactionIsStarted == true) &&
      (theCommitStatus != Committed) &&
      (theCommitStatus != Aborted)) {
/**************************************************************************
 *	The user did not perform any rollback but simply closed the
 *      transaction. We must rollback Ndb since Ndb have been contacted.
 *************************************************************************/
    NdbApiSignal tSignal(tNdb->theMyRef);
    Uint32 tTransId1, tTransId2;
    NdbImpl * impl = theNdb->theImpl;
    int	  tReturnCode;

    tTransId1 = (Uint32) theTransactionId;
    tTransId2 = (Uint32) (theTransactionId >> 32);
    tSignal.setSignal(GSN_TCROLLBACKREQ);
    tSignal.setData(theTCConPtr, 1);
    tSignal.setData(tTransId1, 2);
    tSignal.setData(tTransId2, 3);
    if(theError.code == 4012)
    {
      g_eventLogger->error("Sending TCROLLBACKREQ with Bad flag");
      tSignal.setLength(tSignal.getLength() + 1); // + flags
      tSignal.setData(0x1, 4); // potentially bad data
    }
    tReturnCode = impl->sendSignal(&tSignal,theDBnode);
    if (tReturnCode != -1) {
      theSendStatus = sendTC_ROLLBACK;
      tNdb->insert_sent_list(this);
      return 0;
    }//if
   /*********************************************************************
    * It was not possible to abort the transaction towards the NDB kernel
    * and thus we put it into the array of completed transactions that
    * are ready for reporting to the application.
    *********************************************************************/
    return -1;
  } else {
    /*
     It is not necessary to abort the transaction towards the NDB kernel and
     thus we put it into the array of completed transactions that are ready
     for reporting to the application.
     */
    theSendStatus = sendCompleted;
    tNdb->insert_completed_list(this);
    return 0;
    ;
  }//if
}//NdbTransaction::sendROLLBACK()

/***************************************************************************
int sendCOMMIT();

Return Value:  Return 0 : send was successful.
               Return -1: In all other case.  
Parameters :   None.
Remark:        Order NDB to commit the transaction. 
***************************************************************************/
int 	
NdbTransaction::sendCOMMIT()    // Send a TC_COMMITREQ signal;
{
  NdbApiSignal tSignal(theNdb->theMyRef);
  Uint32 tTransId1, tTransId2;
  NdbImpl * impl = theNdb->theImpl;
  int	  tReturnCode;

  tTransId1 = (Uint32) theTransactionId;
  tTransId2 = (Uint32) (theTransactionId >> 32);
  tSignal.setSignal(GSN_TC_COMMITREQ);
  tSignal.setData(theTCConPtr, 1);
  tSignal.setData(tTransId1, 2);
  tSignal.setData(tTransId2, 3);
      
  tReturnCode = impl->sendSignal(&tSignal,theDBnode);
  if (tReturnCode != -1) {
    theSendStatus = sendTC_COMMIT;
    theNdb->insert_sent_list(this);
    return 0;
  } else {
    return -1;
  }//if
}//NdbTransaction::sendCOMMIT()

/******************************************************************************
void release();

Remark:         Release all operations.
******************************************************************************/
void 
NdbTransaction::release(){
  releaseOperations();
  releaseLockHandles();
  if ( (theTransactionIsStarted == true) &&
       ((theCommitStatus != Committed) &&
	(theCommitStatus != Aborted))) {
    /************************************************************************
     *	The user did not perform any rollback but simply closed the
     *      transaction. We must rollback Ndb since Ndb have been contacted.
     ************************************************************************/
    if (!theSimpleState)
    {
      execute(Rollback);
    }
  }//if
  theMagicNumber = 0xFE11DC;
  theInUseState = false;
#ifdef VM_TRACE
  if (theListState != NotInList) {
    theNdb->printState("release %lx", (long)this);
    abort();
  }
#endif
}//NdbTransaction::release()

void
NdbTransaction::releaseOps(NdbOperation* tOp){
  while (tOp != NULL) {
    NdbOperation* tmp = tOp;
    tOp->release();
    tOp = tOp->next();
    theNdb->releaseOperation(tmp);
  }//while
}

/******************************************************************************
void releaseOperations();

Remark:         Release all operations.
******************************************************************************/
void 
NdbTransaction::releaseOperations()
{
  // Release any open scans
  releaseScanOperations(m_theFirstScanOperation);
  releaseScanOperations(m_firstExecutedScanOp);
  
  releaseQueries(m_firstQuery);
  releaseQueries(m_firstExecQuery);
  releaseQueries(m_firstActiveQuery);
  releaseOps(theCompletedFirstOp);
  releaseOps(theFirstOpInList);
  releaseOps(theFirstExecOpInList);

  theCompletedFirstOp = NULL;
  theCompletedLastOp = NULL;
  theFirstOpInList = NULL;
  theFirstExecOpInList = NULL;
  theLastOpInList = NULL;
  theLastExecOpInList = NULL;
  theScanningOp = NULL;
  m_scanningQuery = NULL;
  m_theFirstScanOperation = NULL;
  m_theLastScanOperation = NULL;
  m_firstExecutedScanOp = NULL;
  m_firstQuery = NULL;
  m_firstExecQuery = NULL;
  m_firstActiveQuery = NULL;

}//NdbTransaction::releaseOperations()

void 
NdbTransaction::releaseCompletedOperations()
{
  releaseOps(theCompletedFirstOp);
  theCompletedFirstOp = NULL;
  theCompletedLastOp = NULL;
}//NdbTransaction::releaseCompletedOperations()


void 
NdbTransaction::releaseCompletedQueries()
{
  /**
   * Find & release all active queries which as completed.
   */
  NdbQueryImpl* prev  = NULL;
  NdbQueryImpl* query = m_firstActiveQuery;
  while (query != NULL) {
    NdbQueryImpl* next = query->getNext();

    if (query->hasCompleted()) {
      // Unlink from completed-query list
      if (prev)
        prev->setNext(next);
      else
        m_firstActiveQuery = next;

      query->release();
    } else {
      prev = query;
    }
    query = next;
  } // while
}//NdbTransaction::releaseCompletedQueries()


/******************************************************************************
void releaseQueries();

Remark:         Release all queries 
******************************************************************************/
void
NdbTransaction::releaseQueries(NdbQueryImpl* query)
{
  while (query != NULL) {
    NdbQueryImpl* next = query->getNext();
    query->release();
    query = next;
  }
}//NdbTransaction::releaseQueries

/******************************************************************************
void releaseScanOperations();

Remark:         Release all cursor operations. 
                (NdbScanOperation and NdbIndexOperation)
******************************************************************************/
void 
NdbTransaction::releaseScanOperations(NdbIndexScanOperation* cursorOp)
{
  while(cursorOp != 0){
    NdbIndexScanOperation* next = (NdbIndexScanOperation*)cursorOp->next();
    cursorOp->release();
    theNdb->releaseScanOperation(cursorOp);
    cursorOp = next;
  }
}//NdbTransaction::releaseScanOperations()

/*****************************************************************************
void releaseScanOperation();

Remark:         Release scan op when hupp'ed trans closed (save memory)
******************************************************************************/
#if 0
void 
NdbTransaction::releaseExecutedScanOperation(NdbIndexScanOperation* cursorOp)
{
  DBUG_ENTER("NdbTransaction::releaseExecutedScanOperation");
  DBUG_PRINT("enter", ("this: 0x%lx  op: 0x%lx", (long) this, (long) cursorOp));
  
  releaseScanOperation(&m_firstExecutedScanOp, 0, cursorOp);
  
  DBUG_VOID_RETURN;
}//NdbTransaction::releaseExecutedScanOperation()
#endif

bool
NdbTransaction::releaseScanOperation(NdbIndexScanOperation** listhead,
				     NdbIndexScanOperation** listtail,
				     NdbIndexScanOperation* op)
{
  if (* listhead == op)
  {
    * listhead = (NdbIndexScanOperation*)op->theNext;
    if (listtail && *listtail == op)
    {
      assert(* listhead == 0);
      * listtail = 0;
    }
      
  }
  else
  {
    NdbIndexScanOperation* tmp = * listhead;
    while (tmp != NULL)
    {
      if (tmp->theNext == op)
      {
	tmp->theNext = (NdbIndexScanOperation*)op->theNext;
	if (listtail && *listtail == op)
	{
	  assert(op->theNext == 0);
	  *listtail = tmp;
	}
	break;
      }
      tmp = (NdbIndexScanOperation*)tmp->theNext;
    }
    if (tmp == NULL)
      op = NULL;
  }
  
  if (op != NULL)
  {
    op->release();
    theNdb->releaseScanOperation(op);
    return true;
  }
  
  return false;
}

void
NdbTransaction::releaseLockHandles()
{
  NdbLockHandle* lh = m_theFirstLockHandle;

  while (lh)
  {
    NdbLockHandle* next = lh->next();
    lh->next(NULL);
    
    theNdb->releaseLockHandle(lh);
    lh = next;
  }

  m_theFirstLockHandle = NULL;
  m_theLastLockHandle = NULL;
}

/*****************************************************************************
NdbOperation* getNdbOperation(const char* aTableName);

Return Value    Return a pointer to a NdbOperation object if getNdbOperation 
                was succesful.
                Return NULL : In all other case. 	
Parameters:     aTableName : Name of the database table. 	
Remark:         Get an operation from NdbOperation idlelist and get the 
                NdbTransaction object 
		who was fetch by startTransaction pointing to this  operation  
		getOperation will set the theTableId in the NdbOperation object.
                synchronous
******************************************************************************/
NdbOperation*
NdbTransaction::getNdbOperation(const char* aTableName)
{
  if (theCommitStatus == Started){
    NdbTableImpl* table = theNdb->theDictionary->getTable(aTableName);
    if (table != 0){
      return getNdbOperation(table);
    } else {
      setErrorCode(theNdb->theDictionary->getNdbError().code);
      return NULL;
    }//if
  }

  setOperationErrorCodeAbort(4114);
  
  return NULL;
}//NdbTransaction::getNdbOperation()

/*****************************************************************************
NdbOperation* getNdbOperation(const NdbTableImpl* tab, NdbOperation* aNextOp,
                              bool useRec)

Return Value    Return a pointer to a NdbOperation object if getNdbOperation 
                was succesful.
                Return NULL: In all other case. 	
Parameters:     tableId : Id of the database table beeing deleted.
Remark:         Get an operation from NdbOperation object idlelist and 
                get the NdbTransaction object who was fetch by 
                startTransaction pointing to this operation 
  	        getOperation will set the theTableId in the NdbOperation 
                object, synchronous.
*****************************************************************************/
NdbOperation*
NdbTransaction::getNdbOperation(const NdbTableImpl * tab,
                                NdbOperation* aNextOp,
                                bool useRec)
{ 
  NdbOperation* tOp;

  if (theScanningOp != NULL || m_scanningQuery != NULL){
    setErrorCode(4607);
    return NULL;
  }
  
  tOp = theNdb->getOperation();
  if (tOp == NULL)
    goto getNdbOp_error1;
  if (aNextOp == NULL) {
    if (theLastOpInList != NULL) {
       theLastOpInList->next(tOp);
       theLastOpInList = tOp;
    } else {
       theLastOpInList = tOp;
       theFirstOpInList = tOp;
    }//if
    tOp->next(NULL);
  } else {
    // add before the given op
    if (theFirstOpInList == aNextOp) {
      theFirstOpInList = tOp;
    } else {
      NdbOperation* aLoopOp = theFirstOpInList;
      while (aLoopOp != NULL && aLoopOp->next() != aNextOp)
        aLoopOp = aLoopOp->next();
      assert(aLoopOp != NULL);
      aLoopOp->next(tOp);
    }
    tOp->next(aNextOp);
  }
  if (tOp->init(tab, this, useRec) != -1) {
    return tOp;
  } else {
    theNdb->releaseOperation(tOp);
  }//if
  return NULL;
  
 getNdbOp_error1:
  setOperationErrorCodeAbort(4000);
  return NULL;
}//NdbTransaction::getNdbOperation()

NdbOperation* NdbTransaction::getNdbOperation(const NdbDictionary::Table * table)
{
  if (table)
    return getNdbOperation(& NdbTableImpl::getImpl(*table));
  else
    return NULL;
}//NdbTransaction::getNdbOperation()


// NdbScanOperation
/*****************************************************************************
NdbScanOperation* getNdbScanOperation(const char* aTableName);

Return Value    Return a pointer to a NdbScanOperation object if getNdbScanOperation was succesful.
                Return NULL : In all other case. 	
Parameters:     aTableName : Name of the database table. 	
Remark:         Get an operation from NdbScanOperation idlelist and get the NdbTransaction object 
		who was fetch by startTransaction pointing to this  operation  
		getOperation will set the theTableId in the NdbOperation object.synchronous
******************************************************************************/
NdbScanOperation*
NdbTransaction::getNdbScanOperation(const char* aTableName)
{
  if (theCommitStatus == Started){
    NdbTableImpl* tab = theNdb->theDictionary->getTable(aTableName);
    if (tab != 0){
      return getNdbScanOperation(tab);
    } else {
      setOperationErrorCodeAbort(theNdb->theDictionary->m_error.code);
      return NULL;
    }//if
  } 
  
  setOperationErrorCodeAbort(4114);
  return NULL;
}//NdbTransaction::getNdbScanOperation()

/*****************************************************************************
NdbScanOperation* getNdbIndexScanOperation(const char* anIndexName, const char* aTableName);

Return Value    Return a pointer to a NdbIndexScanOperation object if getNdbIndexScanOperation was succesful.
                Return NULL : In all other case. 	
Parameters:     anIndexName : Name of the index to use. 	
                aTableName : Name of the database table. 	
Remark:         Get an operation from NdbIndexScanOperation idlelist and get the NdbTransaction object 
		who was fetch by startTransaction pointing to this  operation  
		getOperation will set the theTableId in the NdbIndexScanOperation object.synchronous
******************************************************************************/
NdbIndexScanOperation*
NdbTransaction::getNdbIndexScanOperation(const char* anIndexName, 
					const char* aTableName)
{
  NdbIndexImpl* index = 
    theNdb->theDictionary->getIndex(anIndexName, aTableName);
  if (index == 0)
  {
    setOperationErrorCodeAbort(theNdb->theDictionary->getNdbError().code);
    return 0;
  }
  NdbTableImpl* table = theNdb->theDictionary->getTable(aTableName);
  if (table == 0)
  {
    setOperationErrorCodeAbort(theNdb->theDictionary->getNdbError().code);
    return 0;
  }

  return getNdbIndexScanOperation(index, table);
}

NdbIndexScanOperation*
NdbTransaction::getNdbIndexScanOperation(const NdbIndexImpl* index,
					const NdbTableImpl* table)
{
  if (theCommitStatus == Started){
    const NdbTableImpl * indexTable = index->getIndexTable();
    if (indexTable != 0){
      NdbIndexScanOperation* tOp = getNdbScanOperation(indexTable);
      if(tOp)
      {
	tOp->m_currentTable = table;
        // Mark that this really is an NdbIndexScanOperation
        tOp->m_type = NdbOperation::OrderedIndexScan;
      }
      return tOp;
    } else {
      setOperationErrorCodeAbort(4271);
      return NULL;
    }//if
  } 
  
  setOperationErrorCodeAbort(4114);
  return NULL;
}//NdbTransaction::getNdbIndexScanOperation()

NdbIndexScanOperation* 
NdbTransaction::getNdbIndexScanOperation(const NdbDictionary::Index * index)
{ 
  if (index)
  {
    /* This fetches the underlying table being indexed. */
    const NdbDictionary::Table *table=
      theNdb->theDictionary->getTable(index->getTable());

    if (table)
      return getNdbIndexScanOperation(index, table);

    setOperationErrorCodeAbort(theNdb->theDictionary->getNdbError().code);
    return NULL;
  }
  setOperationErrorCodeAbort(4271);
  return NULL;
}

NdbIndexScanOperation* 
NdbTransaction::getNdbIndexScanOperation(const NdbDictionary::Index * index,
					const NdbDictionary::Table * table)
{
  if (index && table)
    return getNdbIndexScanOperation(& NdbIndexImpl::getImpl(*index),
				    & NdbTableImpl::getImpl(*table));
  setOperationErrorCodeAbort(4271);
  return NULL;
}//NdbTransaction::getNdbIndexScanOperation()

/*****************************************************************************
NdbScanOperation* getNdbScanOperation(int aTableId);

Return Value    Return a pointer to a NdbScanOperation object if getNdbScanOperation was succesful.
                Return NULL: In all other case. 	
Parameters:     tableId : Id of the database table beeing deleted.
Remark:         Get an operation from NdbScanOperation object idlelist and get the NdbTransaction 
                object who was fetch by startTransaction pointing to this  operation 
  	        getOperation will set the theTableId in the NdbScanOperation object, synchronous.
*****************************************************************************/
NdbIndexScanOperation*
NdbTransaction::getNdbScanOperation(const NdbTableImpl * tab)
{ 
  NdbIndexScanOperation* tOp;
  
  tOp = theNdb->getScanOperation();
  if (tOp == NULL)
    goto getNdbOp_error1;
  
  if (tOp->init(tab, this) != -1) {
    define_scan_op(tOp);
    // Mark that this NdbIndexScanOperation is used as NdbScanOperation
    tOp->m_type = NdbOperation::TableScan; 
    return tOp;
  } else {
    theNdb->releaseScanOperation(tOp);
  }//if
  return NULL;

getNdbOp_error1:
  setOperationErrorCodeAbort(4000);
  return NULL;
}//NdbTransaction::getNdbScanOperation()

void
NdbTransaction::remove_list(NdbOperation*& list, NdbOperation* op){
  NdbOperation* tmp= list;
  if(tmp == op)
    list = op->next();
  else {
    while(tmp && tmp->next() != op) tmp = tmp->next();
    if(tmp)
      tmp->next(op->next());
  }
  op->next(NULL);
}

void
NdbTransaction::define_scan_op(NdbIndexScanOperation * tOp){
  // Link scan operation into list of cursor operations
  if (m_theLastScanOperation == NULL)
    m_theFirstScanOperation = m_theLastScanOperation = tOp;
  else {
    m_theLastScanOperation->next(tOp);
    m_theLastScanOperation = tOp;
  }
  tOp->next(NULL);
}

NdbScanOperation* 
NdbTransaction::getNdbScanOperation(const NdbDictionary::Table * table)
{
  if (table)
    return getNdbScanOperation(& NdbTableImpl::getImpl(*table));
  else
    return NULL;
}//NdbTransaction::getNdbScanOperation()


// IndexOperation
/*****************************************************************************
NdbIndexOperation* getNdbIndexOperation(const char* anIndexName,
					const char* aTableName);

Return Value    Return a pointer to an NdbIndexOperation object if
                getNdbIndexOperation was succesful.
                Return NULL : In all other case. 	
Parameters:     aTableName : Name of the database table. 	
Remark:         Get an operation from NdbIndexOperation idlelist and get the NdbTransaction object 
		who was fetch by startTransaction pointing to this operation  
		getOperation will set the theTableId in the NdbIndexOperation object.synchronous
******************************************************************************/
NdbIndexOperation*
NdbTransaction::getNdbIndexOperation(const char* anIndexName, 
                                    const char* aTableName)
{
  if (theCommitStatus == Started) {
    NdbTableImpl * table = theNdb->theDictionary->getTable(aTableName);
    NdbIndexImpl * index;

    if (table == 0)
    {
      setOperationErrorCodeAbort(theNdb->theDictionary->getNdbError().code);
      return NULL;
    }

    if (table->m_frm.get_data())
    {
      // This unique index is defined from SQL level
      static const char* uniqueSuffix= "$unique";
      BaseString uniqueIndexName(anIndexName);
      uniqueIndexName.append(uniqueSuffix);
      index = theNdb->theDictionary->getIndex(uniqueIndexName.c_str(),
					      aTableName);      
    }
    else
      index = theNdb->theDictionary->getIndex(anIndexName,
					      aTableName);
    if(table != 0 && index != 0){
      return getNdbIndexOperation(index, table);
    }
    
    if(index == 0){
      setOperationErrorCodeAbort(4243);
      return NULL;
    }

    setOperationErrorCodeAbort(4243);
    return NULL;
  } 
  
  setOperationErrorCodeAbort(4114);
  return 0;
}//NdbTransaction::getNdbIndexOperation()

/*****************************************************************************
NdbIndexOperation* getNdbIndexOperation(int anIndexId, int aTableId);

Return Value    Return a pointer to a NdbIndexOperation object if getNdbIndexOperation was succesful.
                Return NULL: In all other case. 	
Parameters:     tableId : Id of the database table beeing deleted.
Remark:         Get an operation from NdbIndexOperation object idlelist and get the NdbTransaction 
                object who was fetch by startTransaction pointing to this  operation 
  	        getOperation will set the theTableId in the NdbIndexOperation object, synchronous.
*****************************************************************************/
NdbIndexOperation*
NdbTransaction::getNdbIndexOperation(const NdbIndexImpl * anIndex, 
                                     const NdbTableImpl * aTable,
                                     NdbOperation* aNextOp,
                                     bool useRec)
{ 
  NdbIndexOperation* tOp;
  
  tOp = theNdb->getIndexOperation();
  if (tOp == NULL)
    goto getNdbOp_error1;
  if (aNextOp == NULL) {
    if (theLastOpInList != NULL) {
       theLastOpInList->next(tOp);
       theLastOpInList = tOp;
    } else {
       theLastOpInList = tOp;
       theFirstOpInList = tOp;
    }//if
    tOp->next(NULL);
  } else {
    // add before the given op
    if (theFirstOpInList == aNextOp) {
      theFirstOpInList = tOp;
    } else {
      NdbOperation* aLoopOp = theFirstOpInList;
      while (aLoopOp != NULL && aLoopOp->next() != aNextOp)
        aLoopOp = aLoopOp->next();
      assert(aLoopOp != NULL);
      aLoopOp->next(tOp);
    }
    tOp->next(aNextOp);
  }
  if (tOp->indxInit(anIndex, aTable, this, useRec)!= -1) {
    return tOp;
  } else {
    theNdb->releaseOperation(tOp);
  }//if
  return NULL;
  
 getNdbOp_error1:
  setOperationErrorCodeAbort(4000);
  return NULL;
}//NdbTransaction::getNdbIndexOperation()

NdbIndexOperation* 
NdbTransaction::getNdbIndexOperation(const NdbDictionary::Index * index)
{ 
  if (index)
  {
    const NdbDictionary::Table *table=
      theNdb->theDictionary->getTable(index->getTable());

    if (table)
      return getNdbIndexOperation(index, table);

    setOperationErrorCodeAbort(theNdb->theDictionary->getNdbError().code);
    return NULL;
  }
  setOperationErrorCodeAbort(4271);
  return NULL;
}

NdbIndexOperation* 
NdbTransaction::getNdbIndexOperation(const NdbDictionary::Index * index,
				    const NdbDictionary::Table * table)
{
  if (index && table)
    return getNdbIndexOperation(& NdbIndexImpl::getImpl(*index),
				& NdbTableImpl::getImpl(*table));
  
  setOperationErrorCodeAbort(4271);
  return NULL;
}//NdbTransaction::getNdbIndexOperation()


/*******************************************************************************
int  receiveTCSEIZECONF(NdbApiSignal* aSignal);

Return Value:  Return 0 : receiveTCSEIZECONF was successful.
               Return -1: In all other case.
Parameters:    aSignal: The signal object pointer.
Remark:        Sets TC Connect pointer at reception of TCSEIZECONF. 
*******************************************************************************/
int			
NdbTransaction::receiveTCSEIZECONF(const NdbApiSignal* aSignal)
{
  if (theStatus != Connecting)
  {
    return -1;
  } else
  {
    theTCConPtr = (Uint32)aSignal->readData(2);
    theStatus = Connected;
  }
  return 0;
}//NdbTransaction::receiveTCSEIZECONF()

/*******************************************************************************
int  receiveTCSEIZEREF(NdbApiSignal* aSignal);

Return Value:  Return 0 : receiveTCSEIZEREF was successful.
               Return -1: In all other case.
Parameters:    aSignal: The signal object pointer.
Remark:        Sets TC Connect pointer. 
*******************************************************************************/
int			
NdbTransaction::receiveTCSEIZEREF(const NdbApiSignal* aSignal)
{
  DBUG_ENTER("NdbTransaction::receiveTCSEIZEREF");
  if (theStatus != Connecting)
  {
    DBUG_RETURN(-1);
  } else
  {
    theStatus = ConnectFailure;
    theNdb->theError.code = aSignal->readData(2);
    DBUG_PRINT("info",("error code %d, %s",
		       theNdb->getNdbError().code,
		       theNdb->getNdbError().message));
    DBUG_RETURN(0);
  }
}//NdbTransaction::receiveTCSEIZEREF()

/*******************************************************************************
int  receiveTCRELEASECONF(NdbApiSignal* aSignal);

Return Value:  Return 0 : receiveTCRELEASECONF was successful.
               Return -1: In all other case.
Parameters:    aSignal: The signal object pointer.
Remark:         DisConnect TC Connect pointer to NDBAPI. 
*******************************************************************************/
int			
NdbTransaction::receiveTCRELEASECONF(const NdbApiSignal* aSignal)
{
  if (theStatus != DisConnecting)
  {
    return -1;
  } else
  {
    theStatus = NotConnected;
  }
  return 0;
}//NdbTransaction::receiveTCRELEASECONF()

/*******************************************************************************
int  receiveTCRELEASEREF(NdbApiSignal* aSignal);

Return Value:  Return 0 : receiveTCRELEASEREF was successful.
               Return -1: In all other case.
Parameters:    aSignal: The signal object pointer.
Remark:        DisConnect TC Connect pointer to NDBAPI Failure. 
*******************************************************************************/
int			
NdbTransaction::receiveTCRELEASEREF(const NdbApiSignal* aSignal)
{
  if (theStatus != DisConnecting) {
    return -1;
  } else {
    theStatus = ConnectFailure;
    theNdb->theError.code = aSignal->readData(2);
    return 0;
  }//if
}//NdbTransaction::receiveTCRELEASEREF()

/******************************************************************************
int  receiveTC_COMMITCONF(NdbApiSignal* aSignal);

Return Value:  Return 0 : receiveTC_COMMITCONF was successful.
               Return -1: In all other case.
Parameters:    aSignal: The signal object pointer.
Remark:        
******************************************************************************/
int			
NdbTransaction::receiveTC_COMMITCONF(const TcCommitConf * commitConf, 
                                     Uint32 len)
{ 
  if(checkState_TransId(&commitConf->transId1)){
    theCommitStatus = Committed;
    theCompletionStatus = CompletedSuccess;
    Uint32 tGCI_hi = commitConf->gci_hi;
    Uint32 tGCI_lo = commitConf->gci_lo;
    if (unlikely(len < TcCommitConf::SignalLength))
    {
      tGCI_lo = 0;
    }
    Uint64 tGCI = Uint64(tGCI_lo) | (Uint64(tGCI_hi) << 32);
    theGlobalCheckpointId = tGCI;
    // theGlobalCheckpointId == 0 if NoOp transaction
    if (tGCI)
      *p_latest_trans_gci = tGCI;
    return 0;
  } else {
#ifdef NDB_NO_DROPPED_SIGNAL
    abort();
#endif
  }
  return -1;
}//NdbTransaction::receiveTC_COMMITCONF()

/******************************************************************************
int  receiveTC_COMMITREF(NdbApiSignal* aSignal);

Return Value:  Return 0 : receiveTC_COMMITREF was successful.
               Return -1: In all other case.
Parameters:    aSignal: The signal object pointer.
Remark:        
******************************************************************************/
int			
NdbTransaction::receiveTC_COMMITREF(const NdbApiSignal* aSignal)
{
  const TcCommitRef * ref = CAST_CONSTPTR(TcCommitRef, aSignal->getDataPtr());
  if(checkState_TransId(&ref->transId1)){
    setOperationErrorCodeAbort(ref->errorCode);
    theCommitStatus = Aborted;
    theCompletionStatus = CompletedFailure;
    theReturnStatus = ReturnFailure;
    return 0;
  } else {
#ifdef NDB_NO_DROPPED_SIGNAL
    abort();
#endif
  }

  return -1;
}//NdbTransaction::receiveTC_COMMITREF()

/******************************************************************************
int  receiveTCROLLBACKCONF(NdbApiSignal* aSignal);

Return Value:  Return 0 : receiveTCROLLBACKCONF was successful.
               Return -1: In all other case.
Parameters:    aSignal: The signal object pointer.
Remark:        
******************************************************************************/
int			
NdbTransaction::receiveTCROLLBACKCONF(const NdbApiSignal* aSignal)
{
  if(checkState_TransId(aSignal->getDataPtr() + 1)){
    theCommitStatus = Aborted;
    theCompletionStatus = CompletedSuccess;
    return 0;
  } else {
#ifdef NDB_NO_DROPPED_SIGNAL
    abort();
#endif
  }

  return -1;
}//NdbTransaction::receiveTCROLLBACKCONF()

/*******************************************************************************
int  receiveTCROLLBACKREF(NdbApiSignal* aSignal);

Return Value:  Return 0 : receiveTCROLLBACKREF was successful.
               Return -1: In all other case.
Parameters:    aSignal: The signal object pointer.
Remark:        
*******************************************************************************/
int			
NdbTransaction::receiveTCROLLBACKREF(const NdbApiSignal* aSignal)
{
  if(checkState_TransId(aSignal->getDataPtr() + 1)){
    setOperationErrorCodeAbort(aSignal->readData(4));
    theCommitStatus = Aborted;
    theCompletionStatus = CompletedFailure;
    theReturnStatus = ReturnFailure;
    return 0;
  } else {
#ifdef NDB_NO_DROPPED_SIGNAL
    abort();
#endif
  }

  return -1;
}//NdbTransaction::receiveTCROLLBACKREF()

/*****************************************************************************
int receiveTCROLLBACKREP( NdbApiSignal* aSignal)

Return Value:   Return 0 : send was succesful.
                Return -1: In all other case.   
Parameters:     aSignal: the signal object that contains the 
                TCROLLBACKREP signal from TC.
Remark:         Handles the reception of the ROLLBACKREP signal.
*****************************************************************************/
int
NdbTransaction::receiveTCROLLBACKREP( const NdbApiSignal* aSignal)
{
  DBUG_ENTER("NdbTransaction::receiveTCROLLBACKREP");

  /****************************************************************************
Check that we are expecting signals from this transaction and that it doesn't
belong to a transaction already completed. Simply ignore messages from other 
transactions.
  ****************************************************************************/
  if(checkState_TransId(aSignal->getDataPtr() + 1)){
    theError.code = aSignal->readData(4);// Override any previous errors
    if (aSignal->getLength() == TcRollbackRep::SignalLength)
    {
      // Signal may contain additional error data
      theError.details = (char *) aSignal->readData(5);
    }

    /**********************************************************************/
    /*	A serious error has occured. This could be due to deadlock or */
    /*	lack of resources or simply a programming error in NDB. This  */
    /*	transaction will be aborted. Actually it has already been     */
    /*	and we only need to report completion and return with the     */
    /*	error code to the application.				      */
    /**********************************************************************/
    theCompletionStatus = CompletedFailure;
    theCommitStatus = Aborted;
    theReturnStatus = ReturnFailure;
    DBUG_RETURN(0);
  } else {
#ifdef NDB_NO_DROPPED_SIGNAL
    abort();
#endif
  }

  DBUG_RETURN(-1);
}//NdbTransaction::receiveTCROLLBACKREP()

/*******************************************************************************
int  receiveTCKEYCONF(NdbApiSignal* aSignal, Uint32 long_short_ind);

Return Value:  Return 0 : receiveTCKEYCONF was successful.
               Return -1: In all other case.
Parameters:    aSignal: The signal object pointer.
Remark:        
*******************************************************************************/
int			
NdbTransaction::receiveTCKEYCONF(const TcKeyConf * keyConf, Uint32 aDataLength)
{
  const Uint32 tTemp = keyConf->confInfo;
  /***************************************************************************
Check that we are expecting signals from this transaction and that it
doesn't belong to a transaction already completed. Simply ignore messages
from other transactions.
  ***************************************************************************/
  if(checkState_TransId(&keyConf->transId1)){

    const Uint32 tNoOfOperations = TcKeyConf::getNoOfOperations(tTemp);
    const Uint32 tCommitFlag = TcKeyConf::getCommitFlag(tTemp);

    const Uint32* tPtr = (Uint32 *)&keyConf->operations[0];
    Uint32 tNoComp = theNoOfOpCompleted;
    for (Uint32 i = 0; i < tNoOfOperations ; i++) {
      NdbReceiver* const tReceiver = 
        theNdb->void2rec(theNdb->int2void(*tPtr++));
      const Uint32 tAttrInfoLen = *tPtr++;
      if(tReceiver && tReceiver->checkMagicNumber()){
        Uint32 done;
        if(tReceiver->getType()==NdbReceiver::NDB_QUERY_OPERATION){ 
          /* This signal is part of a linked operation.*/
          done = tReceiver->m_query_operation_impl->getQuery().execTCKEYCONF();
        }else{
          done = tReceiver->execTCOPCONF(tAttrInfoLen);
        }
	if(tAttrInfoLen > TcKeyConf::DirtyReadBit){
	  Uint32 node = tAttrInfoLen & (~TcKeyConf::DirtyReadBit);
          NdbNodeBitmask::set(m_db_nodes, node);
          if(NdbNodeBitmask::get(m_failed_db_nodes, node) && !done)
	  {
            done = 1;
            // 4119 = "Simple/dirty read failed due to node failure"
            tReceiver->setErrorCode(4119);
            theCompletionStatus = CompletedFailure;
            theReturnStatus = NdbTransaction::ReturnFailure;
	  }	    
	}
	tNoComp += done;
      } else { // if(tReceiver && tReceiver->checkMagicNumber())
 	return -1;
      }//if
    }//for
    theNoOfOpCompleted = tNoComp;
    const Uint32 tNoSent = theNoOfOpSent;
    const Uint32 tGCI_hi = keyConf->gci_hi;
    Uint32       tGCI_lo = * tPtr; // After op(s)
    if (unlikely(aDataLength < TcKeyConf::StaticLength+1 + 2*tNoOfOperations))
    {
      tGCI_lo = 0;
    }
    const Uint64 tGCI = Uint64(tGCI_lo) | (Uint64(tGCI_hi) << 32);
    if (tCommitFlag == 1) 
    {
      theCommitStatus = Committed;
      theGlobalCheckpointId = tGCI;
      if (tGCI) // Read(dirty) only transaction doesnt get GCI
      {
	*p_latest_trans_gci = tGCI;
      }
    } 
    else if (theLastExecOpInList &&
             theLastExecOpInList->theCommitIndicator == 1)
    {  
      /**
       * We're waiting for a commit reply...
       */
      return -1;
    }//if
    if (tNoComp >= tNoSent) 
    {
      return 0;	// No more operations to wait for
    }//if
     // Not completed the reception yet.
  } else {
#ifdef NDB_NO_DROPPED_SIGNAL
    abort();
#endif
  }
  
  return -1;
}//NdbTransaction::receiveTCKEYCONF()

/*****************************************************************************
int receiveTCKEY_FAILCONF( NdbApiSignal* aSignal)

Return Value:   Return 0 : receive was completed.
                Return -1: In all other case.   
Parameters:     aSignal: the signal object that contains the 
                TCKEY_FAILCONF signal from TC.
Remark:         Handles the reception of the TCKEY_FAILCONF signal.
*****************************************************************************/
int
NdbTransaction::receiveTCKEY_FAILCONF(const TcKeyFailConf * failConf)
{
  NdbOperation*	tOp;
  /*
    Check that we are expecting signals from this transaction and that it 
    doesn't belong  to a transaction already completed. Simply ignore 
    messages from other transactions.
  */
  if(checkState_TransId(&failConf->transId1)){
    /*
      A node failure of the TC node occured. The transaction has
      been committed.
    */
    theCommitStatus = Committed;
    tOp = theFirstExecOpInList;
    while (tOp != NULL) {
      /*
       * Check if the transaction expected read values...
       * If it did some of them might have gotten lost even if we succeeded
       * in committing the transaction.
       */
      switch(tOp->theOperationType){
      case NdbOperation::UpdateRequest:
      case NdbOperation::InsertRequest:
      case NdbOperation::DeleteRequest:
      case NdbOperation::WriteRequest:
      case NdbOperation::UnlockRequest:
	tOp = tOp->next();
	break;
      case NdbOperation::ReadRequest:
      case NdbOperation::ReadExclusive:
      case NdbOperation::OpenScanRequest:
      case NdbOperation::OpenRangeScanRequest:
	theCompletionStatus = CompletedFailure;
	theReturnStatus = NdbTransaction::ReturnFailure;
	setOperationErrorCodeAbort(4115);
	tOp = NULL;
	break;
      case NdbOperation::NotDefined:
      case NdbOperation::NotDefined2:
	assert(false);
	break;
      }//if
    }//while   
    theReleaseOnClose = true;
    return 0;
  } else {
#ifdef VM_TRACE
    ndbout_c("Recevied TCKEY_FAILCONF wo/ operation");
#endif
  }
  return -1;
}//NdbTransaction::receiveTCKEY_FAILCONF()

/*************************************************************************
int receiveTCKEY_FAILREF( NdbApiSignal* aSignal)

Return Value:   Return 0 : receive was completed.
                Return -1: In all other case.   
Parameters:     aSignal: the signal object that contains the 
                TCKEY_FAILREF signal from TC.
Remark:         Handles the reception of the TCKEY_FAILREF signal.
**************************************************************************/
int
NdbTransaction::receiveTCKEY_FAILREF(const NdbApiSignal* aSignal)
{
  /*
    Check that we are expecting signals from this transaction and
    that it doesn't belong to a transaction already
    completed. Simply ignore messages from other transactions.
  */
  if(checkState_TransId(aSignal->getDataPtr()+1)){
    /*
      We received an indication of that this transaction was aborted due to a
      node failure.
    */
    if (theSendStatus == NdbTransaction::sendTC_ROLLBACK) {
      /*
	We were in the process of sending a rollback anyways. We will
	report it as a success.
      */
      theCompletionStatus = NdbTransaction::CompletedSuccess;
    } else {
      theReturnStatus = NdbTransaction::ReturnFailure;
      theCompletionStatus = NdbTransaction::CompletedFailure;
      theError.code = 4031;
    }//if
    theReleaseOnClose = true;
    theCommitStatus = NdbTransaction::Aborted;
    return 0;
  } else {
#ifdef VM_TRACE
    ndbout_c("Recevied TCKEY_FAILREF wo/ operation");
#endif
  }
  return -1;
}//NdbTransaction::receiveTCKEY_FAILREF()

/******************************************************************************
int  receiveTCINDXCONF(NdbApiSignal* aSignal, Uint32 long_short_ind);

Return Value:  Return 0 : receiveTCINDXCONF was successful.
               Return -1: In all other case.
Parameters:    aSignal: The signal object pointer.
Remark:        
******************************************************************************/
int			
NdbTransaction::receiveTCINDXCONF(const TcIndxConf * indxConf, 
				 Uint32 aDataLength)
{
  if(checkState_TransId(&indxConf->transId1)){
    const Uint32 tTemp = indxConf->confInfo;
    const Uint32 tNoOfOperations = TcIndxConf::getNoOfOperations(tTemp);
    const Uint32 tCommitFlag = TcKeyConf::getCommitFlag(tTemp);
    
    const Uint32* tPtr = (Uint32 *)&indxConf->operations[0];
    Uint32 tNoComp = theNoOfOpCompleted;
    for (Uint32 i = 0; i < tNoOfOperations ; i++) {
      NdbReceiver* tOp = theNdb->void2rec(theNdb->int2void(*tPtr));
      tPtr++;
      const Uint32 tAttrInfoLen = *tPtr;
      tPtr++;
      if (tOp && tOp->checkMagicNumber()) {
	tNoComp += tOp->execTCOPCONF(tAttrInfoLen);
      } else {
	return -1;
      }//if
    }//for
    const Uint32 tNoSent = theNoOfOpSent;
    const Uint32 tGCI_hi = indxConf->gci_hi;
    Uint32       tGCI_lo = * tPtr;
    if (unlikely(aDataLength < TcIndxConf::SignalLength+1+2*tNoOfOperations))
    {
      tGCI_lo = 0;
    }
    const Uint64 tGCI = Uint64(tGCI_lo) | (Uint64(tGCI_hi) << 32);

    theNoOfOpCompleted = tNoComp;
    if (tCommitFlag == 1) 
    {
      theCommitStatus = Committed;
      theGlobalCheckpointId = tGCI;
      if (tGCI) // Read(dirty) only transaction doesnt get GCI
      {
	*p_latest_trans_gci = tGCI;
      }
    }
    else if (theLastExecOpInList->theCommitIndicator == 1)
    {  
      /**
       * We're waiting for a commit reply...
       */
      return -1;
    }//if

    if (tNoComp >= tNoSent) 
    {
      return 0;	// No more operations to wait for
    }//if
     // Not completed the reception yet.
  } else {
#ifdef NDB_NO_DROPPED_SIGNAL
    abort();
#endif
  }

  return -1;
}//NdbTransaction::receiveTCINDXCONF()

/*******************************************************************************
int OpCompletedFailure();

Return Value:  Return 0 : OpCompleteSuccess was successful.
               Return -1: In all other case.
Remark:        An operation was completed with failure.
*******************************************************************************/
int 
NdbTransaction::OpCompleteFailure()
{
  Uint32 tNoComp = theNoOfOpCompleted;
  Uint32 tNoSent = theNoOfOpSent;

  tNoComp++;
  theNoOfOpCompleted = tNoComp;
  
  return (tNoComp == tNoSent) ? 0 : -1;
}//NdbTransaction::OpCompleteFailure()

/******************************************************************************
int OpCompleteSuccess();

Return Value:  Return 0 : OpCompleteSuccess was successful.
               Return -1: In all other case.  
Remark:        An operation was completed with success.
*******************************************************************************/
int 
NdbTransaction::OpCompleteSuccess()
{
  Uint32 tNoComp = theNoOfOpCompleted;
  Uint32 tNoSent = theNoOfOpSent;
  tNoComp++;
  theNoOfOpCompleted = tNoComp;
#ifdef JW_TEST
  ndbout << "NdbTransaction::OpCompleteSuccess() tNoComp=" << tNoComp 
	 << " tNoSent=" << tNoSent << endl;
#endif
  if (tNoComp == tNoSent) { // Last operation completed
    return 0;
  } else if (tNoComp < tNoSent) {
    return -1;	// Continue waiting for more signals
  } else {
    setOperationErrorCodeAbort(4113);	// Too many operations, 
                                        // stop waiting for more
    theCompletionStatus = NdbTransaction::CompletedFailure;
    theReturnStatus = NdbTransaction::ReturnFailure;
    return 0;
  }//if
}//NdbTransaction::OpCompleteSuccess()

/******************************************************************************
 int            getGCI();

Remark:		Get global checkpoint identity of the transaction
*******************************************************************************/
int
NdbTransaction::getGCI()
{
  Uint64 val;
  if (getGCI(&val) == 0)
  {
    return (int)(val >> 32);
  }
  return -1;
}

int
NdbTransaction::getGCI(Uint64 * val)
{
  if (theCommitStatus == NdbTransaction::Committed)
  {
    if (val)
    {
      * val = theGlobalCheckpointId;
    }
    return 0;
  }
  return -1;
}

/*******************************************************************************
Uint64 getTransactionId(void);

Remark:        Get the transaction identity. 
*******************************************************************************/
Uint64
NdbTransaction::getTransactionId()
{
  return theTransactionId;
}//NdbTransaction::getTransactionId()

NdbTransaction::CommitStatusType
NdbTransaction::commitStatus()
{
  return theCommitStatus;
}//NdbTransaction::commitStatus()

int 
NdbTransaction::getNdbErrorLine()
{
  return theErrorLine;
}

NdbOperation*
NdbTransaction::getNdbErrorOperation()
{
  return theErrorOperation;
}//NdbTransaction::getNdbErrorOperation()


const NdbOperation*
NdbTransaction::getNdbErrorOperation() const
{
  return theErrorOperation;
}//NdbTransaction::getNdbErrorOperation()


const NdbOperation * 
NdbTransaction::getNextCompletedOperation(const NdbOperation * current) const {
  if(current == 0)
    return theCompletedFirstOp;
  return current->theNext;
}

NdbOperation *
NdbTransaction::setupRecordOp(NdbOperation::OperationType type,
                              NdbOperation::LockMode lock_mode,
                              NdbOperation::AbortOption default_ao,
                              const NdbRecord *key_record,
                              const char *key_row,
                              const NdbRecord *attribute_record,
                              const char *attribute_row,
                              const unsigned char *mask,
                              const NdbOperation::OperationOptions *opts,
                              Uint32 sizeOfOptions,
                              const NdbLockHandle* lh)
{
  NdbOperation *op;
  
  /* Check that we've got a base table record for the attribute record */
  if (attribute_record->flags & NdbRecord::RecIsIndex)
  {
    /* Result or attribute record must be a base 
       table ndbrecord, not an index ndbrecord */
    setOperationErrorCodeAbort(4340);
    return NULL;
  }
  /*
    We are actually passing the table object for the index here, not the table
    object of the underlying table. But we only need it to keep the existing
    NdbOperation code happy, it is not actually used for NdbRecord operation.
    We will eliminate the need for passing table and index completely when
    implementing WL#3707.
  */
  if (key_record->flags & NdbRecord::RecIsIndex)
  {
    op= getNdbIndexOperation(key_record->table->m_index,
                             attribute_record->table, NULL, true);
  }
  else
  {
    if (key_record->tableId != attribute_record->tableId)
    {
      setOperationErrorCodeAbort(4287);
      return NULL;
    }
    op= getNdbOperation(attribute_record->table, NULL, true);
  }
  if(!op)
    return NULL;

  op->theStatus= NdbOperation::UseNdbRecord;
  op->theOperationType= type;
  op->theErrorLine++;
  op->theLockMode= lock_mode;
  op->m_key_record= key_record;
  op->m_key_row= key_row;
  op->m_attribute_record= attribute_record;
  op->m_attribute_row= attribute_row;
  op->m_abortOption=default_ao;
  op->theLockHandle = const_cast<NdbLockHandle*>(lh);
  
  AttributeMask readMask;
  attribute_record->copyMask(readMask.rep.data, mask);
  
  /*
   * Handle options
   */
  if (opts != NULL)
  {
    /* Delegate to static method in NdbOperation */
    Uint32 result = NdbOperation::handleOperationOptions (type,
                                                          opts,
                                                          sizeOfOptions,
                                                          op);
    if (result !=0)
    {
      setOperationErrorCodeAbort(result);
      return NULL;
    }
  }

  /* Handle delete + blobs */
  if (type == NdbOperation::DeleteRequest &&
      (attribute_record->flags & NdbRecord::RecTableHasBlob))
  {
    /* Need to link in all the Blob handles for delete 
     * If there is a pre-read, check that no Blobs have
     * been asked for
     */
    if (op->getBlobHandlesNdbRecordDelete(this,
                                          (attribute_row != NULL),
                                          readMask.rep.data) == -1)
      return NULL;
  }
  else if (unlikely((attribute_record->flags & NdbRecord::RecHasBlob) &&
                    (type != NdbOperation::UnlockRequest)))
  {
    /* Create blob handles for non-delete, non-unlock operations */
    if (op->getBlobHandlesNdbRecord(this, readMask.rep.data) == -1)
      return NULL;
  }

  /*
   * Now prepare the signals to be sent...
   *
   */
  int returnCode=op->buildSignalsNdbRecord(theTCConPtr, theTransactionId,
                                           readMask.rep.data);

  if (returnCode)
  {
    // buildSignalsNdbRecord should have set the error status
    // So we can return NULL
    return NULL;
  }

  return op;
}



const NdbOperation *
NdbTransaction::readTuple(const NdbRecord *key_rec, const char *key_row,
                          const NdbRecord *result_rec, char *result_row,
                          NdbOperation::LockMode lock_mode,
                          const unsigned char *result_mask,
                          const NdbOperation::OperationOptions *opts,
                          Uint32 sizeOfOptions)
{
  /* Check that the NdbRecord specifies the full primary key. */
  if (!(key_rec->flags & NdbRecord::RecHasAllKeys))
  {
    setOperationErrorCodeAbort(4292);
    return NULL;
  }

  /* It appears that unique index operations do no support readCommitted. */
  if (key_rec->flags & NdbRecord::RecIsIndex &&
      lock_mode == NdbOperation::LM_CommittedRead)
    lock_mode= NdbOperation::LM_Read;

  NdbOperation::OperationType opType=
    (lock_mode == NdbOperation::LM_Exclusive ?
       NdbOperation::ReadExclusive : NdbOperation::ReadRequest);
  NdbOperation *op= setupRecordOp(opType, lock_mode, 
                                  NdbOperation::AO_IgnoreError,
                                  key_rec, key_row, 
                                  result_rec, result_row, result_mask,
                                  opts,
                                  sizeOfOptions);
  if (!op)
    return NULL;

  if (op->theLockMode == NdbOperation::LM_CommittedRead)
  {
    op->theDirtyIndicator= 1;
    op->theSimpleIndicator= 1;
  }
  else 
  {
    if (op->theLockMode == NdbOperation::LM_SimpleRead)
    {
      op->theSimpleIndicator = 1;
    }
    
    
    theSimpleState= 0;
  }

  /* Setup the record/row for receiving the results. */
  op->theReceiver.getValues(result_rec, result_row);

  return op;
}

const NdbOperation *
NdbTransaction::insertTuple(const NdbRecord *key_rec, const char *key_row,
                            const NdbRecord *attr_rec, const char *attr_row,
                            const unsigned char *mask,
                            const NdbOperation::OperationOptions *opts,
                            Uint32 sizeOfOptions)
{
  /* Check that the NdbRecord specifies the full primary key. */
  if (!(key_rec->flags & NdbRecord::RecHasAllKeys))
  {
    setOperationErrorCodeAbort(4292);
    return NULL;
  }

  NdbOperation *op= setupRecordOp(NdbOperation::InsertRequest,
                                  NdbOperation::LM_Exclusive, 
                                  NdbOperation::AbortOnError, 
                                  key_rec, key_row,
                                  attr_rec, attr_row, mask,
                                  opts,
                                  sizeOfOptions);
  if (!op)
    return NULL;

  theSimpleState= 0;

  return op;
}

const NdbOperation *
NdbTransaction::insertTuple(const NdbRecord *combined_rec, const char *combined_row,
                            const unsigned char *mask,
                            const NdbOperation::OperationOptions *opts,
                            Uint32 sizeOfOptions)
{
  return insertTuple(combined_rec, combined_row,
                     combined_rec, combined_row,
                     mask,
                     opts,
                     sizeOfOptions);
}

const NdbOperation *
NdbTransaction::updateTuple(const NdbRecord *key_rec, const char *key_row,
                            const NdbRecord *attr_rec, const char *attr_row,
                            const unsigned char *mask,
                            const NdbOperation::OperationOptions *opts,
                            Uint32 sizeOfOptions)
{
  /* Check that the NdbRecord specifies the full primary key. */
  if (!(key_rec->flags & NdbRecord::RecHasAllKeys))
  {
    setOperationErrorCodeAbort(4292);
    return NULL;
  }

  NdbOperation *op= setupRecordOp(NdbOperation::UpdateRequest,
                                  NdbOperation::LM_Exclusive, 
                                  NdbOperation::AbortOnError, 
                                  key_rec, key_row,
                                  attr_rec, attr_row, mask, 
                                  opts,
                                  sizeOfOptions);
  if(!op)
    return op;

  theSimpleState= 0;

  return op;
}

const NdbOperation *
NdbTransaction::deleteTuple(const NdbRecord *key_rec, 
                            const char *key_row,
                            const NdbRecord *result_rec,
                            char *result_row,
                            const unsigned char *result_mask,
                            const NdbOperation::OperationOptions* opts,
                            Uint32 sizeOfOptions)
{
  /* Check that the key NdbRecord specifies the full primary key. */
  if (!(key_rec->flags & NdbRecord::RecHasAllKeys))
  {
    setOperationErrorCodeAbort(4292);
    return NULL;
  }

  NdbOperation *op= setupRecordOp(NdbOperation::DeleteRequest,
                                  NdbOperation::LM_Exclusive, 
                                  NdbOperation::AbortOnError, 
                                  key_rec, key_row,
                                  result_rec, result_row, result_mask, 
                                  opts,
                                  sizeOfOptions);
  if(!op)
    return op;

  theSimpleState= 0;

  if (result_row != NULL) // readBeforeDelete
  {
    /* Setup the record/row for receiving the results. */
    op->theReceiver.getValues(result_rec, result_row);
  }

  return op;
}

const NdbOperation *
NdbTransaction::writeTuple(const NdbRecord *key_rec, const char *key_row,
                           const NdbRecord *attr_rec, const char *attr_row,
                           const unsigned char *mask,
                           const NdbOperation::OperationOptions *opts,
                           Uint32 sizeOfOptions)
{
  /* Check that the NdbRecord specifies the full primary key. */
  if (!(key_rec->flags & NdbRecord::RecHasAllKeys))
  {
    setOperationErrorCodeAbort(4292);
    return NULL;
  }

  NdbOperation *op= setupRecordOp(NdbOperation::WriteRequest,
                                  NdbOperation::LM_Exclusive, 
                                  NdbOperation::AbortOnError, 
                                  key_rec, key_row,
                                  attr_rec, attr_row, mask, 
                                  opts,
                                  sizeOfOptions);
  if(!op)
    return op;

  theSimpleState= 0;

  return op;
}


NdbScanOperation *
NdbTransaction::scanTable(const NdbRecord *result_record,
                          NdbOperation::LockMode lock_mode,
                          const unsigned char *result_mask,
                          const NdbScanOperation::ScanOptions *options,
                          Uint32 sizeOfOptions)
{
  DBUG_ENTER("NdbTransaction::scanTable");
  DBUG_PRINT("info", ("Options=%p(0x%x)", options,
                      (options ? (unsigned)(options->optionsPresent) : 0)));
  /*
    Normal scan operations are created as NdbIndexScanOperations.
    The reason for this is that they can then share a pool of allocated
    objects.
  */
  NdbIndexScanOperation *op_idx= 
    getNdbScanOperation(result_record->table);

  if (op_idx == NULL)
  {
    /* Memory allocation error */
    setOperationErrorCodeAbort(4000);
    DBUG_RETURN(NULL);
  }

  op_idx->m_scanUsingOldApi= false;

  /* The real work is done in NdbScanOperation */
  if (op_idx->scanTableImpl(result_record,
                            lock_mode,
                            result_mask,
                            options,
                            sizeOfOptions) == 0)
  {
    DBUG_RETURN(op_idx);
  }

  releaseScanOperation(&m_theFirstScanOperation, &m_theLastScanOperation,
                       op_idx);
  DBUG_RETURN(NULL);
}



NdbIndexScanOperation *
NdbTransaction::scanIndex(const NdbRecord *key_record,
                          const NdbRecord *result_record,
                                NdbOperation::LockMode lock_mode,
                          const unsigned char *result_mask,
                          const NdbIndexScanOperation::IndexBound *bound,
                          const NdbScanOperation::ScanOptions *options,
                          Uint32 sizeOfOptions)
{
  /*
    Normal scan operations are created as NdbIndexScanOperations.
    The reason for this is that they can then share a pool of allocated
    objects.
  */
  NdbIndexScanOperation *op= getNdbScanOperation(key_record->table);
  if (op==NULL)
  {
    /* Memory allocation error */
    setOperationErrorCodeAbort(4000);
    return NULL;
  }

  op->m_scanUsingOldApi= false;

  /* Defer the rest of the work to NdbIndexScanOperation */
  if (op->scanIndexImpl(key_record,
                        result_record,
                        lock_mode,
                        result_mask,
                        bound,
                        options,
                        sizeOfOptions) != 0)
  {
    releaseScanOperation(&m_theFirstScanOperation, &m_theLastScanOperation, op);
    return NULL;
  }
  
  return op;
} // ::scanIndex();

Uint32
NdbTransaction::getMaxPendingBlobReadBytes() const
{
  /* 0 == max */
  return (maxPendingBlobReadBytes == 
          (~Uint32(0)) ? 0 : maxPendingBlobReadBytes);
};

Uint32
NdbTransaction::getMaxPendingBlobWriteBytes() const
{
  /* 0 == max */
  return (maxPendingBlobWriteBytes == 
          (~Uint32(0)) ? 0 : maxPendingBlobWriteBytes);
};

void
NdbTransaction::setMaxPendingBlobReadBytes(Uint32 bytes)
{
  /* 0 == max */
  maxPendingBlobReadBytes = (bytes?bytes : (~ Uint32(0)));
}

void
NdbTransaction::setMaxPendingBlobWriteBytes(Uint32 bytes)
{
  /* 0 == max */
  maxPendingBlobWriteBytes = (bytes?bytes : (~ Uint32(0)));
}

#ifdef VM_TRACE
#define CASE(x) case x: ndbout << " " << #x; break
void
NdbTransaction::printState()
{
  ndbout << "con=" << hex << this << dec;
  ndbout << " node=" << getConnectedNodeId();
  switch (theStatus) {
  CASE(NotConnected);
  CASE(Connecting);
  CASE(Connected);
  CASE(DisConnecting);
  CASE(ConnectFailure);
  default: ndbout << (Uint32) theStatus;
  }
  switch (theListState) {
  CASE(NotInList);
  CASE(InPreparedList);
  CASE(InSendList);
  CASE(InCompletedList);
  default: ndbout << (Uint32) theListState;
  }
  switch (theSendStatus) {
  CASE(NotInit);
  CASE(InitState);
  CASE(sendOperations);
  CASE(sendCompleted);
  CASE(sendCOMMITstate);
  CASE(sendABORT);
  CASE(sendABORTfail);
  CASE(sendTC_ROLLBACK);
  CASE(sendTC_COMMIT);
  CASE(sendTC_OP);
  default: ndbout << (Uint32) theSendStatus;
  }
  switch (theCommitStatus) {
  CASE(NotStarted);
  CASE(Started);
  CASE(Committed);
  CASE(Aborted);
  CASE(NeedAbort);
  default: ndbout << (Uint32) theCommitStatus;
  }
  switch (theCompletionStatus) {
  CASE(NotCompleted);
  CASE(CompletedSuccess);
  CASE(CompletedFailure);
  CASE(DefinitionFailure);
  default: ndbout << (Uint32) theCompletionStatus;
  }
  ndbout << endl;
}
#undef CASE
#endif

int
NdbTransaction::report_node_failure(Uint32 id){
  NdbNodeBitmask::set(m_failed_db_nodes, id);
  if(!NdbNodeBitmask::get(m_db_nodes, id))
  {
    return 0;
  }
  
  /**
   *   Arrived
   *   TCKEYCONF   TRANSIDAI
   * 1)   -           -
   * 2)   -           X
   * 3)   X           -
   * 4)   X           X
   */
  NdbOperation* tmp = theFirstExecOpInList;
  const Uint32 len = TcKeyConf::DirtyReadBit | id;
  Uint32 tNoComp = theNoOfOpCompleted;
  Uint32 tNoSent = theNoOfOpSent;
  Uint32 count = 0;
  while(tmp != 0)
  {
    if(tmp->theReceiver.m_expected_result_length == len && 
       tmp->theReceiver.m_received_result_length == 0)
    {
      count++;
      tmp->theError.code = 4119;
    }
    tmp = tmp->next();
  }

  /**
   * TODO, only abort ones really needing abort
   */
  NdbQueryImpl* qtmp = m_firstActiveQuery;
  while (qtmp != 0)
  {
    if (qtmp->getQueryDef().isScanQuery() == false)
    {
      count++;
      qtmp->setErrorCode(4119);
    }
    qtmp = qtmp->getNext();
  }

  tNoComp += count;
  theNoOfOpCompleted = tNoComp;
  if(count)
  {
    theReturnStatus = NdbTransaction::ReturnFailure;
    if(tNoComp == tNoSent)
    {
      theError.code = 4119;
      theCompletionStatus = NdbTransaction::CompletedFailure;    
      return 1;
    }
  }
  return 0;
}

NdbQuery*
NdbTransaction::createQuery(const NdbQueryDef* def,
                            const NdbQueryParamValue paramValues[],
                            NdbOperation::LockMode lock_mode)
{
  NdbQueryImpl* query = NdbQueryImpl::buildQuery(*this, def->getImpl());
  if (unlikely(query == NULL)) {
    return NULL; // Error code for transaction is already set.
  }

  const int error = query->assignParameters(paramValues);
  if (unlikely(error)) {
    // Error code for transaction is already set.
    query->release();
    return NULL;
  }

  query->setNext(m_firstQuery);
  m_firstQuery = query;

  return &query->getInterface();
}

NdbLockHandle*
NdbTransaction::getLockHandle()
{
  NdbLockHandle* lh;

  /* Get a LockHandle object from the Ndb pool and
   * link it into our transaction
   */
  lh = theNdb->getLockHandle();

  if (lh)
  {
    lh->thePrev = m_theLastLockHandle;
    if (m_theLastLockHandle == NULL)
    {
      m_theFirstLockHandle = lh;
      m_theLastLockHandle = lh;
    }
    else
    {
      lh->next(NULL);
      m_theLastLockHandle->next(lh);
      m_theLastLockHandle = lh;
    }
  }

  return lh;
}

const NdbOperation*
NdbTransaction::unlock(const NdbLockHandle* lockHandle,
                       NdbOperation::AbortOption ao)
{
  switch(lockHandle->m_state)
  {
  case NdbLockHandle::FREE:
    /* LockHandle already released */
    setErrorCode(4551);
    return NULL;
  case NdbLockHandle::PREPARED:
    if (likely(lockHandle->isLockRefValid()))
    {
      /* Looks ok */
      break;
    }
    /* Fall through */
  case NdbLockHandle::ALLOCATED:
    /* NdbLockHandle original operation not executed successfully */
    setErrorCode(4553);
    return NULL;
  default:
    abort();
    return NULL;
  }

  if (m_theFirstLockHandle == NULL)
  {
    /* NdbLockHandle does not belong to transaction */
    setErrorCode(4552);
    return NULL;
  }

#ifdef VM_TRACE
  /* Check that this transaction 'owns' this lockhandle */
  {
    NdbLockHandle* tmp = m_theLastLockHandle;
    while (tmp && (tmp != lockHandle))
    {
      tmp = tmp->thePrev;
    }
    
    if (tmp != lockHandle)
    {
      /* NdbLockHandle does not belong to transaction */
      setErrorCode(4552);
      return NULL;
    }
  }
#endif

  assert(theSimpleState == 0);

  /* Use the first work of the Lock reference as the unlock
   * operation's partition id
   * The other two words form the key.
   */
  NdbOperation::OperationOptions opts;

  opts.optionsPresent = NdbOperation::OperationOptions::OO_PARTITION_ID;
  opts.partitionId = lockHandle->getDistKey();

  if (ao != NdbOperation::DefaultAbortOption)
  {
    /* User supplied a preference, pass it on */
    opts.optionsPresent |= NdbOperation::OperationOptions::OO_ABORTOPTION;
    opts.abortOption = ao;
  }

  NdbOperation* unlockOp = setupRecordOp(NdbOperation::UnlockRequest,
                                         NdbOperation::LM_CommittedRead,
                                         NdbOperation::AbortOnError, // Default
                                         lockHandle->m_table->m_ndbrecord,
                                         NULL, // key_row
                                         lockHandle->m_table->m_ndbrecord,
                                         NULL,             // attr_row
                                         NULL,             // mask
                                         &opts,            // opts,
                                         sizeof(opts),     // sizeOfOptions
                                         lockHandle);
  
  return unlockOp;
}

int
NdbTransaction::releaseLockHandle(const NdbLockHandle* lockHandle)
{
  NdbLockHandle* prev = lockHandle->thePrev;
  NdbLockHandle* next = lockHandle->theNext;

  switch(lockHandle->m_state)
  {
  case NdbLockHandle::FREE:
    /* NdbLockHandle already released */
    setErrorCode(4551);
    return -1;
  case NdbLockHandle::PREPARED:
    if (! lockHandle->isLockRefValid())
    {
      /* It's not safe to release the lockHandle after it's
       * defined and before the operation's executed.
       * The lockhandle memory is needed to receive the
       * Lock Reference during execution
       */
      /* Cannot releaseLockHandle until operation executed */
      setErrorCode(4550);
      return -1;
    }
    /* Fall through */
  case NdbLockHandle::ALLOCATED:
    /* Ok to release */
    break;
  default:
    /* Bad state */
    abort();
    return -1;
  }

#ifdef VM_TRACE
  /* Check lockhandle is known to this transaction */
  NdbLockHandle* tmp = m_theFirstLockHandle;
  while (tmp &&
         (tmp != lockHandle))
  {
    tmp = tmp->next();
  }

  if (tmp != lockHandle)
  {
    abort();
    return -1;
  }
#endif

  /* Repair list around lock handle */
  if (prev)
    prev->next(next);
  
  if (next)
    next->thePrev = prev;
  
  /* Repair list head and tail ptrs */
  if (lockHandle == m_theFirstLockHandle)
  {
    m_theFirstLockHandle = next;
  }
  if (lockHandle == m_theLastLockHandle)
  {
    m_theLastLockHandle = prev;
  }
  
  /* Now return it to the Ndb's freelist */
  NdbLockHandle* lh = const_cast<NdbLockHandle*>(lockHandle);

  lh->thePrev = NULL;
  lh->theNext = NULL;
  
  theNdb->releaseLockHandle(lh);

  return 0;
}<|MERGE_RESOLUTION|>--- conflicted
+++ resolved
@@ -603,14 +603,8 @@
     }
   }
   thePendingBlobOps = 0;
-<<<<<<< HEAD
-  if (theReturnStatus == ReturnFailure) {
-    DBUG_RETURN(-1);
-  }//if
-=======
   pendingBlobReadBytes = 0;
   pendingBlobWriteBytes = 0;
->>>>>>> bd71e397
   DBUG_RETURN(0);
 }//NdbTransaction::executeNoBlobs()
 
