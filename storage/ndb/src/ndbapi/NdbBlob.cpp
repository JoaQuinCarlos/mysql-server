--- conflicted
+++ resolved
@@ -2419,35 +2419,6 @@
     }
   }
   if (isInsertOp() && theSetFlag) {
-<<<<<<< HEAD
-    /* Add operations to insert parts and update the
-     * Blob head+inline in the main tables
-     */
-    if (theGetSetBytes > theInlineSize) {
-      // add ops to write rest of a setValue
-      assert(theSetBuf != NULL);
-      const char* buf = theSetBuf + theInlineSize;
-      Uint32 bytes = theGetSetBytes - theInlineSize;
-      assert(thePos == theInlineSize);
-      if (writeDataPrivate(buf, bytes) == -1)
-        DBUG_RETURN(-1);
-    }
-    
-    if (theHeadInlineUpdateFlag)
-    {
-      NdbOperation* tOp = theNdbCon->getNdbOperation(theTable);
-      if (tOp == NULL ||
-          tOp->updateTuple() == -1 ||
-          setTableKeyValue(tOp) == -1 ||
-          setHeadInlineValue(tOp) == -1) {
-        setErrorCode(NdbBlobImpl::ErrAbort);
-        DBUG_RETURN(-1);
-      }
-      if (thePartitionId != noPartitionId()) {
-        tOp->setPartitionId(thePartitionId);
-      }
-      DBUG_PRINT("info", ("Insert : added op to update head+inline"));
-=======
     /* If the main operation uses AbortOnError then
      * we can add operations to insert parts and update
      * the Blob head+inline here.
@@ -2504,7 +2475,6 @@
        * with delete etc.
        */
       batch= true;
->>>>>>> b280ba58
     }
   }
 
