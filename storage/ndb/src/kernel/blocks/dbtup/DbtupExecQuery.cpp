/*
   Copyright (C) 2003 MySQL AB
    All rights reserved. Use is subject to license terms.

   This program is free software; you can redistribute it and/or modify
   it under the terms of the GNU General Public License as published by
   the Free Software Foundation; version 2 of the License.

   This program is distributed in the hope that it will be useful,
   but WITHOUT ANY WARRANTY; without even the implied warranty of
   MERCHANTABILITY or FITNESS FOR A PARTICULAR PURPOSE.  See the
   GNU General Public License for more details.

   You should have received a copy of the GNU General Public License
   along with this program; if not, write to the Free Software
   Foundation, Inc., 51 Franklin St, Fifth Floor, Boston, MA 02110-1301  USA
*/


#define DBTUP_C
#include <Dblqh.hpp>
#include "Dbtup.hpp"
#include <RefConvert.hpp>
#include <ndb_limits.h>
#include <pc.hpp>
#include <AttributeDescriptor.hpp>
#include "AttributeOffset.hpp"
#include <AttributeHeader.hpp>
#include <Interpreter.hpp>
#include <signaldata/TupKey.hpp>
#include <signaldata/AttrInfo.hpp>
#include <NdbSqlUtil.hpp>

// #define TRACE_INTERPRETER

/* For debugging */
static void
dump_hex(const Uint32 *p, Uint32 len)
{
  if(len > 2560)
    len= 160;
  if(len==0)
    return;
  for(;;)
  {
    if(len>=4)
      ndbout_c("%8p %08X %08X %08X %08X", p, p[0], p[1], p[2], p[3]);
    else if(len>=3)
      ndbout_c("%8p %08X %08X %08X", p, p[0], p[1], p[2]);
    else if(len>=2)
      ndbout_c("%8p %08X %08X", p, p[0], p[1]);
    else
      ndbout_c("%8p %08X", p, p[0]);
    if(len <= 4)
      break;
    len-= 4;
    p+= 4;
  }
}

/* ----------------------------------------------------------------- */
/* -----------       INIT_STORED_OPERATIONREC         -------------- */
/* ----------------------------------------------------------------- */
int Dbtup::initStoredOperationrec(Operationrec* regOperPtr,
                                  KeyReqStruct* req_struct,
                                  Uint32 storedId) 
{
  jam();
  StoredProcPtr storedPtr;
  c_storedProcPool.getPtr(storedPtr, storedId);
  if (storedPtr.i != RNIL) {
    if (storedPtr.p->storedCode == ZSCAN_PROCEDURE) {
      storedPtr.p->storedCounter++;
      regOperPtr->firstAttrinbufrec= storedPtr.p->storedLinkFirst;
      regOperPtr->lastAttrinbufrec= storedPtr.p->storedLinkLast;
      regOperPtr->currentAttrinbufLen= storedPtr.p->storedProcLength;
      req_struct->attrinfo_len= storedPtr.p->storedProcLength;
      return ZOK;
    }
  }
  terrorCode= ZSTORED_PROC_ID_ERROR;
  return terrorCode;
}

void Dbtup::copyAttrinfo(Operationrec * regOperPtr,
                         Uint32* inBuffer)
{
  AttrbufrecPtr copyAttrBufPtr;
  Uint32 RnoOfAttrBufrec= cnoOfAttrbufrec;
  int RbufLen;
  Uint32 RinBufIndex= 0;
  Uint32 Rnext;
  Uint32 Rfirst;
  Uint32 TstoredProcedure= (regOperPtr->storedProcedureId != ZNIL);
  Uint32 RnoFree= cnoFreeAttrbufrec;

//-------------------------------------------------------------------------
// As a prelude to the execution of the TUPKEYREQ we will copy the program
// into the inBuffer to enable easy execution without any complex jumping
// between the buffers. In particular this will make the interpreter less
// complex. Hopefully it does also improve performance.
//-------------------------------------------------------------------------
  copyAttrBufPtr.i= regOperPtr->firstAttrinbufrec;
  while (copyAttrBufPtr.i != RNIL) {
    jam();
    ndbrequire(copyAttrBufPtr.i < RnoOfAttrBufrec);
    ptrAss(copyAttrBufPtr, attrbufrec);
    RbufLen = copyAttrBufPtr.p->attrbuf[ZBUF_DATA_LEN];
    Rnext = copyAttrBufPtr.p->attrbuf[ZBUF_NEXT];
    Rfirst = cfirstfreeAttrbufrec;
    /*
     * ATTRINFO comes from 2 mutually exclusive places:
     * 1) TUPKEYREQ (also interpreted part)
     * 2) STORED_PROCREQ before scan start
     * Assert here that both have a check for overflow.
     * The "<" instead of "<=" is intentional.
     */
    ndbrequire(RinBufIndex + RbufLen < ZATTR_BUFFER_SIZE);
    MEMCOPY_NO_WORDS(&inBuffer[RinBufIndex],
                     &copyAttrBufPtr.p->attrbuf[0],
                     RbufLen);
    RinBufIndex += RbufLen;
    if (!TstoredProcedure) {
      copyAttrBufPtr.p->attrbuf[ZBUF_NEXT]= Rfirst;
      cfirstfreeAttrbufrec= copyAttrBufPtr.i;
      RnoFree++;
    }
    copyAttrBufPtr.i= Rnext;
  }
  cnoFreeAttrbufrec= RnoFree;
  if (TstoredProcedure) {
    jam();
    StoredProcPtr storedPtr;
    c_storedProcPool.getPtr(storedPtr, (Uint32)regOperPtr->storedProcedureId);
    ndbrequire(storedPtr.p->storedCode == ZSCAN_PROCEDURE);
    storedPtr.p->storedCounter--;
  }
  // Release the ATTRINFO buffers
  regOperPtr->storedProcedureId= RNIL;
  regOperPtr->firstAttrinbufrec= RNIL;
  regOperPtr->lastAttrinbufrec= RNIL;
  regOperPtr->m_any_value= 0;
}

void Dbtup::handleATTRINFOforTUPKEYREQ(Signal* signal,
                                       const Uint32 *data,
				       Uint32 len,
                                       Operationrec * regOperPtr) 
{
  while(len)
  {
    Uint32 length = len > AttrInfo::DataLength ? AttrInfo::DataLength : len;

    AttrbufrecPtr TAttrinbufptr;
    TAttrinbufptr.i= cfirstfreeAttrbufrec;
    if ((cfirstfreeAttrbufrec < cnoOfAttrbufrec) &&
	(cnoFreeAttrbufrec > MIN_ATTRBUF)) {
      ptrAss(TAttrinbufptr, attrbufrec);
      MEMCOPY_NO_WORDS(&TAttrinbufptr.p->attrbuf[0],
		       data,
		       length);
      Uint32 RnoFree= cnoFreeAttrbufrec;
      Uint32 Rnext= TAttrinbufptr.p->attrbuf[ZBUF_NEXT];
      TAttrinbufptr.p->attrbuf[ZBUF_DATA_LEN]= length;
      TAttrinbufptr.p->attrbuf[ZBUF_NEXT]= RNIL;
      
      AttrbufrecPtr locAttrinbufptr;
      Uint32 RnewLen= regOperPtr->currentAttrinbufLen;
      
      locAttrinbufptr.i= regOperPtr->lastAttrinbufrec;
      cfirstfreeAttrbufrec= Rnext;
      cnoFreeAttrbufrec= RnoFree - 1;
      RnewLen += length;
      regOperPtr->lastAttrinbufrec= TAttrinbufptr.i;
      regOperPtr->currentAttrinbufLen= RnewLen;
      if (locAttrinbufptr.i == RNIL) {
	regOperPtr->firstAttrinbufrec= TAttrinbufptr.i;
      } else {
	jam();
	ptrCheckGuard(locAttrinbufptr, cnoOfAttrbufrec, attrbufrec);
	locAttrinbufptr.p->attrbuf[ZBUF_NEXT]= TAttrinbufptr.i;
      }
      if (RnewLen < ZATTR_BUFFER_SIZE) {
      } else {
	jam();
	set_trans_state(regOperPtr, TRANS_TOO_MUCH_AI);
	return;
      }
    } else if (cnoFreeAttrbufrec <= MIN_ATTRBUF) {
      jam();
      set_trans_state(regOperPtr, TRANS_ERROR_WAIT_TUPKEYREQ);
    } else {
      ndbrequire(false);
    }
    
    len -= length;
    data += length;    
  }
}

void Dbtup::execATTRINFO(Signal* signal) 
{
  Uint32 Rsig0= signal->theData[0];
  Uint32 Rlen= signal->length();
  jamEntry();

  receive_attrinfo(signal, Rsig0, signal->theData+3, Rlen-3);
}
 
void
Dbtup::receive_attrinfo(Signal* signal, Uint32 op, 
			const Uint32* data, Uint32 Rlen)
{ 
  OperationrecPtr regOpPtr;
  regOpPtr.i= op;
  c_operation_pool.getPtr(regOpPtr, op);
  TransState trans_state= get_trans_state(regOpPtr.p);
  if (trans_state == TRANS_IDLE) {
    handleATTRINFOforTUPKEYREQ(signal, data, Rlen, regOpPtr.p);
    return;
  } else if (trans_state == TRANS_WAIT_STORED_PROCEDURE_ATTR_INFO) {
    storedProcedureAttrInfo(signal, regOpPtr.p, data, Rlen, false);
    return;
  }
  switch (trans_state) {
  case TRANS_ERROR_WAIT_STORED_PROCREQ:
    jam();
  case TRANS_TOO_MUCH_AI:
    jam();
  case TRANS_ERROR_WAIT_TUPKEYREQ:
    jam();
    return;	/* IGNORE ATTRINFO IN THOSE STATES, WAITING FOR ABORT SIGNAL */
  case TRANS_DISCONNECTED:
    jam();
  case TRANS_STARTED:
    jam();
  default:
    ndbrequire(false);
  }
}

void
Dbtup::setChecksum(Tuple_header* tuple_ptr,
                   Tablerec* regTabPtr)
{
  tuple_ptr->m_checksum= 0;
  tuple_ptr->m_checksum= calculateChecksum(tuple_ptr, regTabPtr);
}

Uint32
Dbtup::calculateChecksum(Tuple_header* tuple_ptr,
                         Tablerec* regTabPtr)
{
  Uint32 checksum;
  Uint32 i, rec_size, *tuple_header;
  rec_size= regTabPtr->m_offsets[MM].m_fix_header_size;
  tuple_header= tuple_ptr->m_data;
  checksum= 0;
  // includes tupVersion
  //printf("%p - ", tuple_ptr);
  
  for (i= 0; i < rec_size-Tuple_header::HeaderSize; i++) {
    checksum ^= tuple_header[i];
    //printf("%.8x ", tuple_header[i]);
  }
  
  //printf("-> %.8x\n", checksum);

#if 0
  if (var_sized) {
    /*
    if (! req_struct->fix_var_together) {
      jam();
      checksum ^= tuple_header[rec_size];
    }
    */
    jam();
    var_data_part= req_struct->var_data_start;
    vsize_words= calculate_total_var_size(req_struct->var_len_array,
                                          regTabPtr->no_var_attr);
    ndbassert(req_struct->var_data_end >= &var_data_part[vsize_words]);
    for (i= 0; i < vsize_words; i++) {
      checksum ^= var_data_part[i];
    }
  }
#endif
  return checksum;
}

/* ----------------------------------------------------------------- */
/* -----------       INSERT_ACTIVE_OP_LIST            -------------- */
/* ----------------------------------------------------------------- */
bool 
Dbtup::insertActiveOpList(OperationrecPtr regOperPtr,
			  KeyReqStruct* req_struct)
{
  OperationrecPtr prevOpPtr;
  ndbrequire(!regOperPtr.p->op_struct.in_active_list);
  regOperPtr.p->op_struct.in_active_list= true;
  req_struct->prevOpPtr.i= 
    prevOpPtr.i= req_struct->m_tuple_ptr->m_operation_ptr_i;
  regOperPtr.p->prevActiveOp= prevOpPtr.i;
  regOperPtr.p->nextActiveOp= RNIL;
  regOperPtr.p->m_undo_buffer_space= 0;
  req_struct->m_tuple_ptr->m_operation_ptr_i= regOperPtr.i;
  if (prevOpPtr.i == RNIL) {
    return true;
  } else {
    req_struct->prevOpPtr.p= prevOpPtr.p= c_operation_pool.getPtr(prevOpPtr.i);
    prevOpPtr.p->nextActiveOp= regOperPtr.i;

    regOperPtr.p->op_struct.m_wait_log_buffer= 
      prevOpPtr.p->op_struct.m_wait_log_buffer;
    regOperPtr.p->op_struct.m_load_diskpage_on_commit= 
      prevOpPtr.p->op_struct.m_load_diskpage_on_commit;
    regOperPtr.p->m_undo_buffer_space= prevOpPtr.p->m_undo_buffer_space;
    // start with prev mask (matters only for UPD o UPD)

    regOperPtr.p->m_any_value = prevOpPtr.p->m_any_value;

    prevOpPtr.p->op_struct.m_wait_log_buffer= 0;
    prevOpPtr.p->op_struct.m_load_diskpage_on_commit= 0;

    if(prevOpPtr.p->op_struct.tuple_state == TUPLE_PREPARED)
    {
      Uint32 op= regOperPtr.p->op_struct.op_type;
      Uint32 prevOp= prevOpPtr.p->op_struct.op_type;
      if (prevOp == ZDELETE)
      {
	if(op == ZINSERT)
	{
	  // mark both
	  prevOpPtr.p->op_struct.delete_insert_flag= true;
	  regOperPtr.p->op_struct.delete_insert_flag= true;
	  return true;
	} else {
	  terrorCode= ZTUPLE_DELETED_ERROR;
	  return false;
	}
      } 
      else if(op == ZINSERT && prevOp != ZDELETE)
      {
	terrorCode= ZINSERT_ERROR;
	return false;
      }
      return true;
    }
    else
    {
      terrorCode= ZMUST_BE_ABORTED_ERROR;
      return false;
    }
  }
}

bool
Dbtup::setup_read(KeyReqStruct *req_struct,
		  Operationrec* regOperPtr,
		  Fragrecord* regFragPtr,
		  Tablerec* regTabPtr,
		  bool disk)
{
  OperationrecPtr currOpPtr;
  currOpPtr.i= req_struct->m_tuple_ptr->m_operation_ptr_i;
  if (currOpPtr.i == RNIL)
  {
    if (regTabPtr->need_expand(disk))
      prepare_read(req_struct, regTabPtr, disk);
    return true;
  }

  do {
    Uint32 savepointId= regOperPtr->savepointId;
    bool dirty= req_struct->dirty_op;
    
    c_operation_pool.getPtr(currOpPtr);
    bool sameTrans= c_lqh->is_same_trans(currOpPtr.p->userpointer,
					 req_struct->trans_id1,
					 req_struct->trans_id2);
    /**
     * Read committed in same trans reads latest copy
     */
    if(dirty && !sameTrans)
    {
      savepointId= 0;
    }
    else if(sameTrans)
    {
      // Use savepoint even in read committed mode
      dirty= false;
    }

    bool found= find_savepoint(currOpPtr, savepointId);
    
    Uint32 currOp= currOpPtr.p->op_struct.op_type;
    
    if((found && currOp == ZDELETE) || 
       ((dirty || !found) && currOp == ZINSERT))
    {
      terrorCode= ZTUPLE_DELETED_ERROR;
      break;
    }
    
    if(dirty || !found)
    {
      
    }
    else
    {
      req_struct->m_tuple_ptr=
        get_copy_tuple(regTabPtr, &currOpPtr.p->m_copy_tuple_location);
    }

    if (regTabPtr->need_expand(disk))
      prepare_read(req_struct, regTabPtr, disk);
    
#if 0
    ndbout_c("reading copy");
    Uint32 *var_ptr = fixed_ptr+regTabPtr->var_offset;
    req_struct->m_tuple_ptr= fixed_ptr;
    req_struct->fix_var_together= true;  
    req_struct->var_len_array= (Uint16*)var_ptr;
    req_struct->var_data_start= var_ptr+regTabPtr->var_array_wsize;
    Uint32 var_sz32= init_var_pos_array((Uint16*)var_ptr,
					req_struct->var_pos_array,
					regTabPtr->no_var_attr);
    req_struct->var_data_end= var_ptr+regTabPtr->var_array_wsize + var_sz32;
#endif
    return true;
  } while(0);
  
  return false;
}

int
Dbtup::load_diskpage(Signal* signal, 
		     Uint32 opRec, Uint32 fragPtrI, 
		     Uint32 local_key, Uint32 flags)
{
  c_operation_pool.getPtr(operPtr, opRec);
  fragptr.i= fragPtrI;
  ptrCheckGuard(fragptr, cnoOfFragrec, fragrecord);
  
  Operationrec *  regOperPtr= operPtr.p;
  Fragrecord * regFragPtr= fragptr.p;
  
  tabptr.i = regFragPtr->fragTableId;
  ptrCheckGuard(tabptr, cnoOfTablerec, tablerec);
  Tablerec* regTabPtr = tabptr.p;
  
  if(local_key == ~(Uint32)0)
  {
    jam();
    regOperPtr->op_struct.m_wait_log_buffer= 1;
    regOperPtr->op_struct.m_load_diskpage_on_commit= 1;
    return 1;
  }
  
  jam();
  Uint32 page_idx= local_key & MAX_TUPLES_PER_PAGE;
  Uint32 frag_page_id= local_key >> MAX_TUPLES_BITS;
  regOperPtr->m_tuple_location.m_page_no= getRealpid(regFragPtr,
						     frag_page_id);
  regOperPtr->m_tuple_location.m_page_idx= page_idx;
  
  PagePtr page_ptr;
  Uint32* tmp= get_ptr(&page_ptr, &regOperPtr->m_tuple_location, regTabPtr);
  Tuple_header* ptr= (Tuple_header*)tmp;
  
  int res= 1;
  if(ptr->m_header_bits & Tuple_header::DISK_PART)
  {
    Page_cache_client::Request req;
    memcpy(&req.m_page, ptr->get_disk_ref_ptr(regTabPtr), sizeof(Local_key));
    req.m_callback.m_callbackData= opRec;
    req.m_callback.m_callbackFunction= 
      safe_cast(&Dbtup::disk_page_load_callback);

#ifdef ERROR_INSERT
    if (ERROR_INSERTED(4022))
    {
      flags |= Page_cache_client::DELAY_REQ;
      req.m_delay_until_time = NdbTick_CurrentMillisecond()+(Uint64)3000;
    }
#endif
    
    if((res= m_pgman.get_page(signal, req, flags)) > 0)
    {
      //ndbout_c("in cache");
      // In cache
    } 
    else if(res == 0)
    {
      //ndbout_c("waiting for callback");
      // set state
    }
    else 
    {
      // Error
    }
  }

  switch(flags & 7)
  {
  case ZREAD:
  case ZREAD_EX:
    break;
  case ZDELETE:
  case ZUPDATE:
  case ZINSERT:
  case ZWRITE:
    regOperPtr->op_struct.m_wait_log_buffer= 1;
    regOperPtr->op_struct.m_load_diskpage_on_commit= 1;
  }
  return res;
}

void
Dbtup::disk_page_load_callback(Signal* signal, Uint32 opRec, Uint32 page_id)
{
  c_operation_pool.getPtr(operPtr, opRec);
  c_lqh->acckeyconf_load_diskpage_callback(signal, 
					   operPtr.p->userpointer, page_id);
}

int
Dbtup::load_diskpage_scan(Signal* signal, 
			  Uint32 opRec, Uint32 fragPtrI, 
			  Uint32 local_key, Uint32 flags)
{
  c_operation_pool.getPtr(operPtr, opRec);
  fragptr.i= fragPtrI;
  ptrCheckGuard(fragptr, cnoOfFragrec, fragrecord);
  
  Operationrec *  regOperPtr= operPtr.p;
  Fragrecord * regFragPtr= fragptr.p;
  
  tabptr.i = regFragPtr->fragTableId;
  ptrCheckGuard(tabptr, cnoOfTablerec, tablerec);
  Tablerec* regTabPtr = tabptr.p;
  
  jam();
  Uint32 page_idx= local_key & MAX_TUPLES_PER_PAGE;
  Uint32 frag_page_id= local_key >> MAX_TUPLES_BITS;
  regOperPtr->m_tuple_location.m_page_no= getRealpid(regFragPtr,
						     frag_page_id);
  regOperPtr->m_tuple_location.m_page_idx= page_idx;
  regOperPtr->op_struct.m_load_diskpage_on_commit= 0;
  
  PagePtr page_ptr;
  Uint32* tmp= get_ptr(&page_ptr, &regOperPtr->m_tuple_location, regTabPtr);
  Tuple_header* ptr= (Tuple_header*)tmp;
  
  int res= 1;
  if(ptr->m_header_bits & Tuple_header::DISK_PART)
  {
    Page_cache_client::Request req;
    memcpy(&req.m_page, ptr->get_disk_ref_ptr(regTabPtr), sizeof(Local_key));
    req.m_callback.m_callbackData= opRec;
    req.m_callback.m_callbackFunction= 
      safe_cast(&Dbtup::disk_page_load_scan_callback);
    
    if((res= m_pgman.get_page(signal, req, flags)) > 0)
    {
      // ndbout_c("in cache");
      // In cache
    } 
    else if(res == 0)
    {
      //ndbout_c("waiting for callback");
      // set state
    }
    else 
    {
      // Error
    }
  }
  return res;
}

void
Dbtup::disk_page_load_scan_callback(Signal* signal, 
				    Uint32 opRec, Uint32 page_id)
{
  c_operation_pool.getPtr(operPtr, opRec);
  c_lqh->next_scanconf_load_diskpage_callback(signal, 
					      operPtr.p->userpointer, page_id);
}

void Dbtup::execTUPKEYREQ(Signal* signal) 
{
   TupKeyReq * tupKeyReq= (TupKeyReq *)signal->getDataPtr();
   KeyReqStruct req_struct;
   Uint32 sig1, sig2, sig3, sig4;

   Uint32 RoperPtr= tupKeyReq->connectPtr;
   Uint32 Rfragptr= tupKeyReq->fragPtr;

   Uint32 RnoOfFragrec= cnoOfFragrec;
   Uint32 RnoOfTablerec= cnoOfTablerec;

   jamEntry();
   fragptr.i= Rfragptr;

   ndbrequire(Rfragptr < RnoOfFragrec);

   c_operation_pool.getPtr(operPtr, RoperPtr);
   ptrAss(fragptr, fragrecord);

   Uint32 TrequestInfo= tupKeyReq->request;

   Operationrec *  regOperPtr= operPtr.p;
   Fragrecord * regFragPtr= fragptr.p;

   tabptr.i = regFragPtr->fragTableId;
   ptrCheckGuard(tabptr, RnoOfTablerec, tablerec);
   Tablerec* regTabPtr = tabptr.p;

   req_struct.signal= signal;
   req_struct.dirty_op= TrequestInfo & 1;
   req_struct.interpreted_exec= (TrequestInfo >> 10) & 1;
   req_struct.no_fired_triggers= 0;
   req_struct.read_length= 0;
   req_struct.last_row= false;
   req_struct.changeMask.clear();
   req_struct.m_is_lcp = false;

   if (unlikely(get_trans_state(regOperPtr) != TRANS_IDLE))
   {
     TUPKEY_abort(signal, 39);
     return;
   }

 /* ----------------------------------------------------------------- */
 // Operation is ZREAD when we arrive here so no need to worry about the
 // abort process.
 /* ----------------------------------------------------------------- */
 /* -----------    INITIATE THE OPERATION RECORD       -------------- */
 /* ----------------------------------------------------------------- */
   Uint32 Rstoredid= tupKeyReq->storedProcedure;

   regOperPtr->fragmentPtr= Rfragptr;
   regOperPtr->op_struct.op_type= (TrequestInfo >> 6) & 0xf;
   regOperPtr->op_struct.delete_insert_flag = false;
   regOperPtr->storedProcedureId= Rstoredid;

   regOperPtr->m_copy_tuple_location.setNull();
   regOperPtr->tupVersion= ZNIL;

   sig1= tupKeyReq->savePointId;
   sig2= tupKeyReq->primaryReplica;
   sig3= tupKeyReq->keyRef2;
   
   regOperPtr->savepointId= sig1;
   regOperPtr->op_struct.primary_replica= sig2;
   Uint32 pageidx = regOperPtr->m_tuple_location.m_page_idx= sig3;

   sig1= tupKeyReq->opRef;
   sig2= tupKeyReq->tcOpIndex;
   sig3= tupKeyReq->coordinatorTC;
   sig4= tupKeyReq->keyRef1;

   req_struct.tc_operation_ptr= sig1;
   req_struct.TC_index= sig2;
   req_struct.TC_ref= sig3;
   Uint32 pageid = req_struct.frag_page_id= sig4;
   req_struct.m_use_rowid = (TrequestInfo >> 11) & 1;

   sig1= tupKeyReq->attrBufLen;
   sig2= tupKeyReq->applRef;
   sig3= tupKeyReq->transId1;
   sig4= tupKeyReq->transId2;

   Uint32 disk_page= tupKeyReq->disk_page;
   
   req_struct.log_size= sig1;
   req_struct.attrinfo_len= sig1;
   req_struct.rec_blockref= sig2;
   req_struct.trans_id1= sig3;
   req_struct.trans_id2= sig4;
   req_struct.m_disk_page_ptr.i= disk_page;

   sig1 = tupKeyReq->m_row_id_page_no;
   sig2 = tupKeyReq->m_row_id_page_idx;

   req_struct.m_row_id.m_page_no = sig1;
   req_struct.m_row_id.m_page_idx = sig2;
   
   Uint32 Roptype = regOperPtr->op_struct.op_type;

   if (Rstoredid != ZNIL) {
     ndbrequire(initStoredOperationrec(regOperPtr,
				       &req_struct,
				       Rstoredid) == ZOK);
   }

   copyAttrinfo(regOperPtr, &cinBuffer[0]);
   
   Uint32 localkey = (pageid << MAX_TUPLES_BITS) + pageidx;
   if (Roptype == ZINSERT && localkey == ~ (Uint32) 0)
   {
     // No tuple allocatated yet
     goto do_insert;
   }

   /**
    * Get pointer to tuple
    */
   regOperPtr->m_tuple_location.m_page_no= getRealpid(regFragPtr, 
						      req_struct.frag_page_id);
   
   setup_fixed_part(&req_struct, regOperPtr, regTabPtr);
   
   /**
    * Check operation
    */
   if (Roptype == ZREAD) {
     jam();
     
     if (setup_read(&req_struct, regOperPtr, regFragPtr, regTabPtr, 
		    disk_page != RNIL))
     {
       if(handleReadReq(signal, regOperPtr, regTabPtr, &req_struct) != -1) 
       {
	 req_struct.log_size= 0;
	 sendTUPKEYCONF(signal, &req_struct, regOperPtr);
	 /* ---------------------------------------------------------------- */
	 // Read Operations need not to be taken out of any lists. 
	 // We also do not need to wait for commit since there is no changes 
	 // to commit. Thus we
	 // prepare the operation record already now for the next operation.
	 // Write operations have set the state to STARTED above indicating 
	 // that they are waiting for the Commit or Abort decision.
	 /* ---------------------------------------------------------------- */
	 set_trans_state(regOperPtr, TRANS_IDLE);
	 regOperPtr->currentAttrinbufLen= 0;
       }
       return;
     }
     tupkeyErrorLab(signal);
     return;
   }
   
   if(insertActiveOpList(operPtr, &req_struct))
   {
     if(Roptype == ZINSERT)
     {
       jam();
   do_insert:
       if (handleInsertReq(signal, operPtr,
			   fragptr, regTabPtr, &req_struct) == -1) 
       {
	 return;
       }
       if (!regTabPtr->tuxCustomTriggers.isEmpty()) 
       {
	 jam();
	 if (executeTuxInsertTriggers(signal,
				      regOperPtr,
				      regFragPtr,
				      regTabPtr) != 0) {
	   jam();
           /*
            * TUP insert succeeded but add of TUX entries failed.  All
            * TUX changes have been rolled back at this point.
            *
            * We will abort via tupkeyErrorLab() as usual.  This routine
            * however resets the operation to ZREAD.  The TUP_ABORTREQ
            * arriving later cannot then undo the insert.
            *
            * Therefore we call TUP_ABORTREQ already now.  Diskdata etc
            * should be in memory and timeslicing cannot occur.  We must
            * skip TUX abort triggers since TUX is already aborted.
            */
           signal->theData[0] = operPtr.i;
           do_tup_abortreq(signal, ZSKIP_TUX_TRIGGERS);
	   tupkeyErrorLab(signal);
	   return;
	 }
       }
       checkImmediateTriggersAfterInsert(&req_struct,
					 regOperPtr,
					 regTabPtr,
                                         disk_page != RNIL);
       sendTUPKEYCONF(signal, &req_struct, regOperPtr);
       return;
     }

     if (Roptype == ZUPDATE) {
       jam();
       if (handleUpdateReq(signal, regOperPtr,
			   regFragPtr, regTabPtr, &req_struct, disk_page != RNIL) == -1) {
	 return;
       }
       // If update operation is done on primary, 
       // check any after op triggers
       terrorCode= 0;
       if (!regTabPtr->tuxCustomTriggers.isEmpty()) {
	 jam();
	 if (executeTuxUpdateTriggers(signal,
				      regOperPtr,
				      regFragPtr,
				      regTabPtr) != 0) {
	   jam();
           /*
            * See insert case.
            */
           signal->theData[0] = operPtr.i;
           do_tup_abortreq(signal, ZSKIP_TUX_TRIGGERS);
	   tupkeyErrorLab(signal);
	   return;
	 }
       }
       checkImmediateTriggersAfterUpdate(&req_struct,
					 regOperPtr,
					 regTabPtr,
                                         disk_page != RNIL);
       // XXX use terrorCode for now since all methods are void
       if (terrorCode != 0) 
       {
	 tupkeyErrorLab(signal);
	 return;
       }
       sendTUPKEYCONF(signal, &req_struct, regOperPtr);
       return;
     } 
     else if(Roptype == ZDELETE)
     {
       jam();
       req_struct.log_size= 0;
       if (handleDeleteReq(signal, regOperPtr,
			   regFragPtr, regTabPtr, 
			   &req_struct,
			   disk_page != RNIL) == -1) {
	 return;
       }
       /*
	* TUX doesn't need to check for triggers at delete since entries in
	* the index are kept until commit time.
	*/

       /*
	* Secondary index triggers fire on the primary after a delete.
	*/
       checkImmediateTriggersAfterDelete(&req_struct,
					 regOperPtr, 
					 regTabPtr,
                                         disk_page != RNIL);
       sendTUPKEYCONF(signal, &req_struct, regOperPtr);
       return;
     }
     else
     {
       ndbrequire(false); // Invalid op type
     }
   }

   tupkeyErrorLab(signal);
 }

void
Dbtup::setup_fixed_part(KeyReqStruct* req_struct,
			Operationrec* regOperPtr,
			Tablerec* regTabPtr)
{
  PagePtr page_ptr;
  Uint32* ptr= get_ptr(&page_ptr, &regOperPtr->m_tuple_location, regTabPtr);
  req_struct->m_page_ptr = page_ptr;
  req_struct->m_tuple_ptr = (Tuple_header*)ptr;
  
  ndbassert(regOperPtr->op_struct.op_type == ZINSERT || (! (req_struct->m_tuple_ptr->m_header_bits & Tuple_header::FREE)));
  
  req_struct->check_offset[MM]= regTabPtr->get_check_offset(MM);
  req_struct->check_offset[DD]= regTabPtr->get_check_offset(DD);
  
  Uint32 num_attr= regTabPtr->m_no_of_attributes;
  Uint32 descr_start= regTabPtr->tabDescriptor;
  TableDescriptor *tab_descr= &tableDescriptor[descr_start];
  ndbrequire(descr_start + (num_attr << ZAD_LOG_SIZE) <= cnoOfTabDescrRec);
  req_struct->attr_descr= tab_descr; 
}

 /* ---------------------------------------------------------------- */
 /* ------------------------ CONFIRM REQUEST ----------------------- */
 /* ---------------------------------------------------------------- */
 void Dbtup::sendTUPKEYCONF(Signal* signal,
			    KeyReqStruct *req_struct,
			    Operationrec * regOperPtr)
{
  TupKeyConf * tupKeyConf= (TupKeyConf *)signal->getDataPtrSend();  
  
  Uint32 Rcreate_rowid = req_struct->m_use_rowid;
  Uint32 RuserPointer= regOperPtr->userpointer;
  Uint32 RnoFiredTriggers= req_struct->no_fired_triggers;
  Uint32 log_size= req_struct->log_size;
  Uint32 read_length= req_struct->read_length;
  Uint32 last_row= req_struct->last_row;
  
  set_trans_state(regOperPtr, TRANS_STARTED);
  set_tuple_state(regOperPtr, TUPLE_PREPARED);
  tupKeyConf->userPtr= RuserPointer;
  tupKeyConf->readLength= read_length;
  tupKeyConf->writeLength= log_size;
  tupKeyConf->noFiredTriggers= RnoFiredTriggers;
  tupKeyConf->lastRow= last_row;
  tupKeyConf->rowid = Rcreate_rowid;
  
  EXECUTE_DIRECT(DBLQH, GSN_TUPKEYCONF, signal,
		 TupKeyConf::SignalLength);
  
}


#define MAX_READ (MIN(sizeof(signal->theData), MAX_RECV_MESSAGE_BYTESIZE))

/* ---------------------------------------------------------------- */
/* ----------------------------- READ  ---------------------------- */
/* ---------------------------------------------------------------- */
int Dbtup::handleReadReq(Signal* signal,
                         Operationrec* regOperPtr,
                         Tablerec* regTabPtr,
                         KeyReqStruct* req_struct)
{
  Uint32 *dst;
  Uint32 dstLen, start_index;
  const BlockReference sendBref= req_struct->rec_blockref;
  if ((regTabPtr->m_bits & Tablerec::TR_Checksum) &&
      (calculateChecksum(req_struct->m_tuple_ptr, regTabPtr) != 0)) {
    jam();
    ndbout_c("here2");
    terrorCode= ZTUPLE_CORRUPTED_ERROR;
    tupkeyErrorLab(signal);
    return -1;
  }

  const Uint32 node = refToNode(sendBref);
  if(node != 0 && node != getOwnNodeId()) {
    start_index= 25;
  } else {
    jam();
    /**
     * execute direct
     */
    start_index= 3;
  }
  dst= &signal->theData[start_index];
  dstLen= (MAX_READ / 4) - start_index;
  if (!req_struct->interpreted_exec) {
    jam();
    int ret = readAttributes(req_struct,
			     &cinBuffer[0],
			     req_struct->attrinfo_len,
			     dst,
			     dstLen,
			     false);
    if (likely(ret != -1)) {
/* ------------------------------------------------------------------------- */
// We have read all data into coutBuffer. Now send it to the API.
/* ------------------------------------------------------------------------- */
      jam();
      Uint32 TnoOfDataRead= (Uint32) ret;
      req_struct->read_length= TnoOfDataRead;
      sendReadAttrinfo(signal, req_struct, TnoOfDataRead, regOperPtr);
      return 0;
    }
  } else {
    jam();
    if (likely(interpreterStartLab(signal, req_struct) != -1)) {
      return 0;
    }
    return -1;
  }

  jam();
  tupkeyErrorLab(signal);
  return -1;
}

/* ---------------------------------------------------------------- */
/* ---------------------------- UPDATE ---------------------------- */
/* ---------------------------------------------------------------- */
int Dbtup::handleUpdateReq(Signal* signal,
                           Operationrec* operPtrP,
                           Fragrecord* regFragPtr,
                           Tablerec* regTabPtr,
                           KeyReqStruct* req_struct,
			   bool disk) 
{
  Tuple_header *dst;
  Tuple_header *base= req_struct->m_tuple_ptr, *org;
  Uint32 * change_mask_ptr;
  if ((dst= alloc_copy_tuple(regTabPtr, &operPtrP->m_copy_tuple_location))== 0)
  {
    terrorCode= ZMEM_NOMEM_ERROR;
    goto error;
  }

  Uint32 tup_version;
  change_mask_ptr = get_change_mask_ptr(regTabPtr, dst);
  if(operPtrP->is_first_operation())
  {
    org= req_struct->m_tuple_ptr;
    tup_version= org->get_tuple_version();
    clear_change_mask_info(regTabPtr, change_mask_ptr);
  }
  else
  {
    Operationrec* prevOp= req_struct->prevOpPtr.p;
    tup_version= prevOp->tupVersion;
    org= get_copy_tuple(regTabPtr, &prevOp->m_copy_tuple_location);
    copy_change_mask_info(regTabPtr,
                          change_mask_ptr,
                          get_change_mask_ptr(regTabPtr, org));
  }

  /**
   * Check consistency before update/delete
   */
  req_struct->m_tuple_ptr= org;
  if ((regTabPtr->m_bits & Tablerec::TR_Checksum) &&
      (calculateChecksum(req_struct->m_tuple_ptr, regTabPtr) != 0)) 
  {
    terrorCode= ZTUPLE_CORRUPTED_ERROR;
    goto error;
  }

  req_struct->m_tuple_ptr= dst;

  union {
    Uint32 sizes[4];
    Uint64 cmp[2];
  };
  
  disk = disk || (org->m_header_bits & Tuple_header::DISK_INLINE);
  if (regTabPtr->need_expand(disk))
  {
    expand_tuple(req_struct, sizes, org, regTabPtr, disk);
    if(disk && operPtrP->m_undo_buffer_space == 0)
    {
      operPtrP->op_struct.m_wait_log_buffer = 1;
      operPtrP->op_struct.m_load_diskpage_on_commit = 1;
      Uint32 sz= operPtrP->m_undo_buffer_space= 
	(sizeof(Dbtup::Disk_undo::Update) >> 2) + sizes[DD] - 1;
      
      terrorCode= c_lgman->alloc_log_space(regFragPtr->m_logfile_group_id,
					   sz);
      if(unlikely(terrorCode))
      {
	operPtrP->m_undo_buffer_space= 0;
	goto error;
      }
    }
  }
  else
  {
    memcpy(dst, org, 4*regTabPtr->m_offsets[MM].m_fix_header_size);
    req_struct->m_tuple_ptr->m_header_bits |= Tuple_header::COPY_TUPLE;
  }
  
  tup_version= (tup_version + 1) & ZTUP_VERSION_MASK;
  operPtrP->tupVersion= tup_version;

  req_struct->optimize_options = 0;
  
  if (!req_struct->interpreted_exec) {
    jam();
    int retValue = updateAttributes(req_struct,
				    &cinBuffer[0],
				    req_struct->attrinfo_len);
    if (unlikely(retValue == -1))
      goto error;
  } else {
    jam();
    if (unlikely(interpreterStartLab(signal, req_struct) == -1))
      return -1;
  }

  update_change_mask_info(regTabPtr,
                          change_mask_ptr,
                          req_struct->changeMask.rep.data);

  switch (req_struct->optimize_options) {
    case AttributeHeader::OPTIMIZE_MOVE_VARPART:
      /**
       * optimize varpart of tuple,  move varpart of tuple from
       * big-free-size page list into small-free-size page list
       */
      if(base->m_header_bits & Tuple_header::VAR_PART)
        optimize_var_part(req_struct, base, operPtrP,
                          regFragPtr, regTabPtr);
      break;
    case AttributeHeader::OPTIMIZE_MOVE_FIXPART:
      //TODO: move fix part of tuple
      break;
    default:
      break;
  }

  if (regTabPtr->need_shrink())
  {  
    shrink_tuple(req_struct, sizes+2, regTabPtr, disk);
    if (cmp[0] != cmp[1] && handle_size_change_after_update(req_struct,
							    base,
							    operPtrP,
							    regFragPtr,
							    regTabPtr,
							    sizes)) {
      goto error;
    }
  }
  
  req_struct->m_tuple_ptr->set_tuple_version(tup_version);
  if (regTabPtr->m_bits & Tablerec::TR_Checksum) {
    jam();
    setChecksum(req_struct->m_tuple_ptr, regTabPtr);
  }
  return 0;
  
error:
  tupkeyErrorLab(signal);  
  return -1;
}

/*
  expand_dyn_part - copy dynamic attributes to fully expanded size.

  Both variable-sized and fixed-size attributes are stored in the same way
  in the expanded form as variable-sized attributes (in expand_var_part()).

    dst         Destination for expanded data
    tabPtrP     Table descriptor
    src         Pointer to the start of dynamic bitmap in source row
    row_len     Total number of 32-bit words in dynamic part of row
    tabDesc     Array of table descriptors
    order       Array of indexes into tabDesc, dynfix followed by dynvar
*/
static
Uint32*
expand_dyn_part(Dbtup::KeyReqStruct::Var_data *dst,
		const Uint32* src,
		Uint32 row_len,
		const Uint32 * tabDesc,
		const Uint16* order,
		Uint32 mm_dynvar,
		Uint32 mm_dynfix,
		Uint32 max_bmlen)
{
  /* Copy the bitmap, zeroing out any words not stored in the row. */
  Uint32 *dst_bm_ptr= (Uint32*)dst->m_dyn_data_ptr;
  Uint32 bm_len = row_len ? (* src & Dbtup::DYN_BM_LEN_MASK) : 0;
  
  assert(bm_len <= max_bmlen);

  if(bm_len > 0)
    memcpy(dst_bm_ptr, src, 4*bm_len);
  if(bm_len < max_bmlen)
    bzero(dst_bm_ptr + bm_len, 4 * (max_bmlen - bm_len));

  /**
   * Store max_bmlen for homogen code in DbtupRoutines
   */
  Uint32 tmp = (* dst_bm_ptr);
  * dst_bm_ptr = (tmp & ~(Uint32)Dbtup::DYN_BM_LEN_MASK) | max_bmlen;

  char *src_off_start= (char*)(src + bm_len);
  assert((UintPtr(src_off_start)&3) == 0);
  Uint16 *src_off_ptr= (Uint16*)src_off_start;

  /*
    Prepare the variable-sized dynamic attributes, copying out data from the
    source row for any that are not NULL.
  */
  Uint32 no_attr= dst->m_dyn_len_offset;
  Uint16* dst_off_ptr= dst->m_dyn_offset_arr_ptr;
  Uint16* dst_len_ptr= dst_off_ptr + no_attr;
  Uint16 this_src_off= row_len ? * src_off_ptr++ : 0;
  /* We need to reserve room for the offsets written by shrink_tuple+padding.*/
  Uint16 dst_off= 4 * (max_bmlen + ((mm_dynvar+2)>>1));
  char *dst_ptr= (char*)dst_bm_ptr + dst_off;
  for(Uint32 i= 0; i<mm_dynvar; i++)
  {
    Uint16 j= order[mm_dynfix+i];
    Uint32 max_len= 4 *AttributeDescriptor::getSizeInWords(tabDesc[j]);
    Uint32 len;
    Uint32 pos = AttributeOffset::getNullFlagPos(tabDesc[j+1]);
    if(bm_len > (pos >> 5) && BitmaskImpl::get(bm_len, src, pos))
    {
      Uint16 next_src_off= *src_off_ptr++;
      len= next_src_off - this_src_off;
      memcpy(dst_ptr, src_off_start+this_src_off, len);
      this_src_off= next_src_off;
    }
    else
    {
      len= 0;
    }
    dst_off_ptr[i]= dst_off;
    dst_len_ptr[i]= dst_off+len;
    dst_off+= max_len;
    dst_ptr+= max_len;
  }
  /*
    The fixed-size data is stored 32-bit aligned after the variable-sized
    data.
  */
  char *src_ptr= src_off_start+this_src_off;
  src_ptr= (char *)(ALIGN_WORD(src_ptr));

  /*
    Prepare the fixed-size dynamic attributes, copying out data from the
    source row for any that are not NULL.
    Note that the fixed-size data is stored in reverse from the end of the
    dynamic part of the row. This is true both for the stored/shrunken and
    for the expanded form.
  */
  for(Uint32 i= mm_dynfix; i>0; )
  {
    i--;
    Uint16 j= order[i];
    Uint32 fix_size= 4*AttributeDescriptor::getSizeInWords(tabDesc[j]);
    dst_off_ptr[mm_dynvar+i]= dst_off;
    /* len offset array is not used for fixed size. */
    Uint32 pos = AttributeOffset::getNullFlagPos(tabDesc[j+1]);
    if(bm_len > (pos >> 5) && BitmaskImpl::get(bm_len, src, pos))
    {
      assert((UintPtr(dst_ptr)&3) == 0);
      memcpy(dst_ptr, src_ptr, fix_size);
      src_ptr+= fix_size;
    }
    dst_off+= fix_size;
    dst_ptr+= fix_size;
  }

  return (Uint32 *)dst_ptr;
}

/* ---------------------------------------------------------------- */
/* ----------------------------- INSERT --------------------------- */
/* ---------------------------------------------------------------- */
void
Dbtup::prepare_initial_insert(KeyReqStruct *req_struct, 
			      Operationrec* regOperPtr,
			      Tablerec* regTabPtr)
{
  Uint32 disk_undo = regTabPtr->m_no_of_disk_attributes ? 
    sizeof(Dbtup::Disk_undo::Alloc) >> 2 : 0;
  regOperPtr->nextActiveOp= RNIL;
  regOperPtr->prevActiveOp= RNIL;
  regOperPtr->op_struct.in_active_list= true;
  regOperPtr->m_undo_buffer_space= disk_undo; 
  
  req_struct->check_offset[MM]= regTabPtr->get_check_offset(MM);
  req_struct->check_offset[DD]= regTabPtr->get_check_offset(DD);
  
  Uint32 num_attr= regTabPtr->m_no_of_attributes;
  Uint32 descr_start= regTabPtr->tabDescriptor;
  Uint32 order_desc= regTabPtr->m_real_order_descriptor;
  TableDescriptor *tab_descr= &tableDescriptor[descr_start];
  ndbrequire(descr_start + (num_attr << ZAD_LOG_SIZE) <= cnoOfTabDescrRec);
  req_struct->attr_descr= tab_descr; 
  Uint16* order= (Uint16*)&tableDescriptor[order_desc];
  order += regTabPtr->m_attributes[MM].m_no_of_fixsize;

  Uint32 bits = Tuple_header::COPY_TUPLE;
  bits |= disk_undo ? (Tuple_header::DISK_ALLOC|Tuple_header::DISK_INLINE) : 0;

  const Uint32 mm_vars= regTabPtr->m_attributes[MM].m_no_of_varsize;
  const Uint32 mm_dyns= regTabPtr->m_attributes[MM].m_no_of_dynamic;
  const Uint32 mm_dynvar= regTabPtr->m_attributes[MM].m_no_of_dyn_var;
  const Uint32 mm_dynfix= regTabPtr->m_attributes[MM].m_no_of_dyn_fix;
  const Uint32 dd_vars= regTabPtr->m_attributes[DD].m_no_of_varsize;
  Uint32 *ptr= req_struct->m_tuple_ptr->get_end_of_fix_part_ptr(regTabPtr);
  Var_part_ref* ref = req_struct->m_tuple_ptr->get_var_part_ref_ptr(regTabPtr);

  if (regTabPtr->m_bits & Tablerec::TR_ForceVarPart)
  {
    ref->m_page_no = RNIL; 
    ref->m_page_idx = Tup_varsize_page::END_OF_FREE_LIST;
  }

  if(mm_vars || mm_dyns)
  {
    jam();
    /* Init Varpart_copy struct */
    Varpart_copy * cp = (Varpart_copy*)ptr;
    cp->m_len = 0;
    ptr += Varpart_copy::SZ32;

    /* Prepare empty varsize part. */
    KeyReqStruct::Var_data* dst= &req_struct->m_var_data[MM];
    
    if (mm_vars)
    {
      dst->m_data_ptr= (char*)(((Uint16*)ptr)+mm_vars+1);
      dst->m_offset_array_ptr= req_struct->var_pos_array;
      dst->m_var_len_offset= mm_vars;
      dst->m_max_var_offset= regTabPtr->m_offsets[MM].m_max_var_offset;
      
      Uint32 pos= 0;
      Uint16 *pos_ptr = req_struct->var_pos_array;
      Uint16 *len_ptr = pos_ptr + mm_vars;
      for(Uint32 i= 0; i<mm_vars; i++)
      {
        * pos_ptr++ = pos;
        * len_ptr++ = pos;
        pos += AttributeDescriptor::getSizeInBytes(tab_descr[*order++].tabDescr);
      }
      
      // Disk/dynamic part is 32-bit aligned
      ptr = ALIGN_WORD(dst->m_data_ptr+pos);
      ndbassert(ptr == ALIGN_WORD(dst->m_data_ptr + 
                                  regTabPtr->m_offsets[MM].m_max_var_offset));
    }

    if (mm_dyns)
    {
      jam();
      /* Prepare empty dynamic part. */
      dst->m_dyn_data_ptr= (char *)ptr;
      dst->m_dyn_offset_arr_ptr= req_struct->var_pos_array+2*mm_vars;
      dst->m_dyn_len_offset= mm_dynvar+mm_dynfix;
      dst->m_max_dyn_offset= regTabPtr->m_offsets[MM].m_max_dyn_offset;
      
      ptr = expand_dyn_part(dst, 0, 0,
                            (Uint32*)tab_descr, order,
                            mm_dynvar, mm_dynfix,
                            regTabPtr->m_offsets[MM].m_dyn_null_words);
    }
    
    ndbassert((UintPtr(ptr)&3) == 0);
  }

  req_struct->m_disk_ptr= (Tuple_header*)ptr;
  
  ndbrequire(dd_vars == 0);
  
  req_struct->m_tuple_ptr->m_header_bits= bits;

  // Set all null bits
  memset(req_struct->m_tuple_ptr->m_null_bits+
	 regTabPtr->m_offsets[MM].m_null_offset, 0xFF, 
	 4*regTabPtr->m_offsets[MM].m_null_words);
  memset(req_struct->m_disk_ptr->m_null_bits+
	 regTabPtr->m_offsets[DD].m_null_offset, 0xFF, 
	 4*regTabPtr->m_offsets[DD].m_null_words);
}

int Dbtup::handleInsertReq(Signal* signal,
                           Ptr<Operationrec> regOperPtr,
                           Ptr<Fragrecord> fragPtr,
                           Tablerec* regTabPtr,
                           KeyReqStruct *req_struct)
{
  Uint32 tup_version = 1;
  Fragrecord* regFragPtr = fragPtr.p;
  Uint32 *ptr= 0;
  Tuple_header *dst;
  Tuple_header *base= req_struct->m_tuple_ptr, *org= base;
  Tuple_header *tuple_ptr;
    
  bool disk = regTabPtr->m_no_of_disk_attributes > 0;
  bool mem_insert = regOperPtr.p->is_first_operation();
  bool disk_insert = mem_insert && disk;
  bool vardynsize = (regTabPtr->m_attributes[MM].m_no_of_varsize ||
                     regTabPtr->m_attributes[MM].m_no_of_dynamic);
  bool varalloc = vardynsize || regTabPtr->m_bits & Tablerec::TR_ForceVarPart;
  bool rowid = req_struct->m_use_rowid;
  bool update_acc = false; 
  Uint32 real_page_id = regOperPtr.p->m_tuple_location.m_page_no;
  Uint32 frag_page_id = req_struct->frag_page_id;

  union {
    Uint32 sizes[4];
    Uint64 cmp[2];
  };
  cmp[0] = cmp[1] = 0;

  if (ERROR_INSERTED(4014))
  {
    dst = 0;
    goto undo_buffer_error;
  }

  dst= alloc_copy_tuple(regTabPtr, &regOperPtr.p->m_copy_tuple_location);

  if (unlikely(dst == 0))
  {
    goto undo_buffer_error;
  }
  tuple_ptr= req_struct->m_tuple_ptr= dst;
  set_change_mask_info(regTabPtr, get_change_mask_ptr(regTabPtr, dst));

  if(mem_insert)
  {
    jam();
    prepare_initial_insert(req_struct, regOperPtr.p, regTabPtr);
  }
  else
  {
    Operationrec* prevOp= req_struct->prevOpPtr.p;
    ndbassert(prevOp->op_struct.op_type == ZDELETE);
    tup_version= prevOp->tupVersion + 1;
    
    if(!prevOp->is_first_operation())
      org= get_copy_tuple(regTabPtr, &prevOp->m_copy_tuple_location);
    if (regTabPtr->need_expand())
    {
      expand_tuple(req_struct, sizes, org, regTabPtr, !disk_insert);
      memset(req_struct->m_disk_ptr->m_null_bits+
             regTabPtr->m_offsets[DD].m_null_offset, 0xFF, 
             4*regTabPtr->m_offsets[DD].m_null_words);

      Uint32 bm_size_in_bytes= 4*(regTabPtr->m_offsets[MM].m_dyn_null_words);
      if (bm_size_in_bytes)
      {
        Uint32* ptr = 
          (Uint32*)req_struct->m_var_data[MM].m_dyn_data_ptr;
        bzero(ptr, bm_size_in_bytes);
        * ptr = bm_size_in_bytes >> 2;
      }
    } 
    else
    {
      memcpy(dst, org, 4*regTabPtr->m_offsets[MM].m_fix_header_size);
      tuple_ptr->m_header_bits |= Tuple_header::COPY_TUPLE;
    }
    memset(tuple_ptr->m_null_bits+
           regTabPtr->m_offsets[MM].m_null_offset, 0xFF, 
           4*regTabPtr->m_offsets[MM].m_null_words);
  }
  
  if (disk_insert)
  {
    int res;
    
    if (ERROR_INSERTED(4015))
    {
      terrorCode = 1501;
      goto log_space_error;
    }

    res= c_lgman->alloc_log_space(regFragPtr->m_logfile_group_id,
				  regOperPtr.p->m_undo_buffer_space);
    if(unlikely(res))
    {
      terrorCode= res;
      goto log_space_error;
    }
  }
  
  regOperPtr.p->tupVersion= tup_version & ZTUP_VERSION_MASK;
  tuple_ptr->set_tuple_version(tup_version);

  if (ERROR_INSERTED(4016))
  {
    terrorCode = ZAI_INCONSISTENCY_ERROR;
    goto update_error;
  }

  if(unlikely(updateAttributes(req_struct, &cinBuffer[0], 
			       req_struct->attrinfo_len) == -1))
  {
    goto update_error;
  }

  if (ERROR_INSERTED(4017))
  {
    goto null_check_error;
  }
  if (unlikely(checkNullAttributes(req_struct, regTabPtr) == false))
  {
    goto null_check_error;
  }
  
  if (req_struct->m_is_lcp)
  {
    jam();
    sizes[2+MM] = req_struct->m_lcp_varpart_len;
  }
  else if (regTabPtr->need_shrink())
  {  
    shrink_tuple(req_struct, sizes+2, regTabPtr, true);
  }

  if (ERROR_INSERTED(4025))
  {
    goto mem_error;
  }

  if (ERROR_INSERTED(4026))
  {
    CLEAR_ERROR_INSERT_VALUE;
    goto mem_error;
  }

  if (ERROR_INSERTED(4027) && (rand() % 100) > 25)
  {
    goto mem_error;
  }
 
  if (ERROR_INSERTED(4028) && (rand() % 100) > 25)
  {
    CLEAR_ERROR_INSERT_VALUE;
    goto mem_error;
  }
  
  /**
   * Alloc memory
   */
  if(mem_insert)
  {
    if (!rowid)
    {
      if (ERROR_INSERTED(4018))
      {
	goto mem_error;
      }

      if (!varalloc)
      {
	jam();
	ptr= alloc_fix_rec(regFragPtr,
			   regTabPtr,
			   &regOperPtr.p->m_tuple_location,
			   &frag_page_id);
      } 
      else 
      {
	jam();
	regOperPtr.p->m_tuple_location.m_file_no= sizes[2+MM];
	ptr= alloc_var_rec(regFragPtr, regTabPtr,
			   sizes[2+MM],
			   &regOperPtr.p->m_tuple_location,
			   &frag_page_id);
      }
      if (unlikely(ptr == 0))
      {
	goto mem_error;
      }
      req_struct->m_use_rowid = true;
    }
    else
    {
      regOperPtr.p->m_tuple_location = req_struct->m_row_id;
      if (ERROR_INSERTED(4019))
      {
	terrorCode = ZROWID_ALLOCATED;
	goto alloc_rowid_error;
      }
      
      if (!varalloc)
      {
	jam();
	ptr= alloc_fix_rowid(regFragPtr,
			     regTabPtr,
			     &regOperPtr.p->m_tuple_location,
			     &frag_page_id);
      } 
      else 
      {
	jam();
	regOperPtr.p->m_tuple_location.m_file_no= sizes[2+MM];
	ptr= alloc_var_rowid(regFragPtr, regTabPtr,
			     sizes[2+MM],
			     &regOperPtr.p->m_tuple_location,
			     &frag_page_id);
      }
      if (unlikely(ptr == 0))
      {
	jam();
	goto alloc_rowid_error;
      }
    }
    real_page_id = regOperPtr.p->m_tuple_location.m_page_no;
    update_acc = true; /* Will be updated later once success is known */
    
    base = (Tuple_header*)ptr;
    base->m_operation_ptr_i= regOperPtr.i;
    base->m_header_bits= Tuple_header::ALLOC |
<<<<<<< HEAD
      (sizes[2+MM] > 0 ? Tuple_header::VAR_PART : 0);

    regOperPtr.p->m_tuple_location.m_page_no = real_page_id;
=======
      (vardynsize ? Tuple_header::VAR_PART : 0);
>>>>>>> 52bb77fd
  }
  else 
  {
    int ret;
    if (ERROR_INSERTED(4020))
    {
      goto size_change_error;
    }

    if (regTabPtr->need_shrink() && cmp[0] != cmp[1] &&
	unlikely(handle_size_change_after_update(req_struct,
                                                 base,
                                                 regOperPtr.p,
                                                 regFragPtr,
                                                 regTabPtr,
                                                 sizes) != 0))
    {
      goto size_change_error;
    }
    req_struct->m_use_rowid = false;
    base->m_header_bits &= ~(Uint32)Tuple_header::FREE;
  }

  if (disk_insert)
  {
    Local_key tmp;
    Uint32 size= regTabPtr->m_attributes[DD].m_no_of_varsize == 0 ? 
      1 : sizes[2+DD];
    
    if (ERROR_INSERTED(4021))
    {
      terrorCode = 1601;
      goto disk_prealloc_error;
    }
    
    int ret= disk_page_prealloc(signal, fragPtr, &tmp, size);
    if (unlikely(ret < 0))
    {
      terrorCode = -ret;
      goto disk_prealloc_error;
    }
    
    regOperPtr.p->op_struct.m_disk_preallocated= 1;
    tmp.m_page_idx= size;
    memcpy(tuple_ptr->get_disk_ref_ptr(regTabPtr), &tmp, sizeof(tmp));
    
    /**
     * Set ref from disk to mm
     */
    Local_key ref = regOperPtr.p->m_tuple_location;
    ref.m_page_no = frag_page_id;
    
    Tuple_header* disk_ptr= req_struct->m_disk_ptr;
    disk_ptr->m_header_bits = 0;
    disk_ptr->m_base_record_ref= ref.ref();
  }

  /* Have been successful with disk + mem, update ACC to point to
   * new record if necessary
   * Failures in disk alloc will skip this part
   */
  if (update_acc)
  {
    /* Acc stores the local key with the frag_page_id rather
     * than the real_page_id
     */
    ndbassert(regOperPtr.p->m_tuple_location.m_page_no == real_page_id);

    Local_key accKey = regOperPtr.p->m_tuple_location;
    accKey.m_page_no = frag_page_id;

    c_lqh->accminupdate(signal,
                        regOperPtr.p->userpointer,
                        &accKey);
  }
  
  if (regTabPtr->m_bits & Tablerec::TR_Checksum) 
  {
    jam();
    setChecksum(req_struct->m_tuple_ptr, regTabPtr);
  }
  return 0;
  
size_change_error:
  jam();
  terrorCode = ZMEM_NOMEM_ERROR;
  goto exit_error;
  
undo_buffer_error:
  jam();
  terrorCode= ZMEM_NOMEM_ERROR;
  regOperPtr.p->m_undo_buffer_space = 0;
  if (mem_insert)
    regOperPtr.p->m_tuple_location.setNull();
  regOperPtr.p->m_copy_tuple_location.setNull();
  tupkeyErrorLab(signal);  
  return -1;
  
null_check_error:
  jam();
  terrorCode= ZNO_ILLEGAL_NULL_ATTR;
  goto update_error;

mem_error:
  jam();
  terrorCode= ZMEM_NOMEM_ERROR;
  goto update_error;

log_space_error:
  jam();
  regOperPtr.p->m_undo_buffer_space = 0;
alloc_rowid_error:
  jam();
update_error:
  jam();
  if (mem_insert)
  {
    regOperPtr.p->op_struct.in_active_list = false;
    regOperPtr.p->m_tuple_location.setNull();
  }
exit_error:
  tupkeyErrorLab(signal);
  return -1;

disk_prealloc_error:
  base->m_header_bits |= Tuple_header::FREED;
  goto exit_error;
}

/* ---------------------------------------------------------------- */
/* ---------------------------- DELETE ---------------------------- */
/* ---------------------------------------------------------------- */
int Dbtup::handleDeleteReq(Signal* signal,
                           Operationrec* regOperPtr,
                           Fragrecord* regFragPtr,
                           Tablerec* regTabPtr,
                           KeyReqStruct *req_struct,
			   bool disk)
{
  // delete must set but not increment tupVersion
  if (!regOperPtr->is_first_operation())
  {
    Operationrec* prevOp= req_struct->prevOpPtr.p;
    regOperPtr->tupVersion= prevOp->tupVersion;
    // make copy since previous op is committed before this one
    const Tuple_header* org = get_copy_tuple(regTabPtr,
                                             &prevOp->m_copy_tuple_location);
    Tuple_header* dst = alloc_copy_tuple(regTabPtr,
                                         &regOperPtr->m_copy_tuple_location);
    if (dst == 0) {
      terrorCode = ZMEM_NOMEM_ERROR;
      goto error;
    }
    memcpy(dst, org, regTabPtr->total_rec_size << 2);
    req_struct->m_tuple_ptr = dst;
    set_change_mask_info(regTabPtr, get_change_mask_ptr(regTabPtr, dst));
  }
  else 
  {
    regOperPtr->tupVersion= req_struct->m_tuple_ptr->get_tuple_version();
  }

  if(disk && regOperPtr->m_undo_buffer_space == 0)
  {
    regOperPtr->op_struct.m_wait_log_buffer = 1;
    regOperPtr->op_struct.m_load_diskpage_on_commit = 1;
    Uint32 sz= regOperPtr->m_undo_buffer_space= 
      (sizeof(Dbtup::Disk_undo::Free) >> 2) + 
      regTabPtr->m_offsets[DD].m_fix_header_size - 1;
    
    terrorCode= c_lgman->alloc_log_space(regFragPtr->m_logfile_group_id,
                                         sz);
    if(unlikely(terrorCode))
    {
      regOperPtr->m_undo_buffer_space= 0;
      goto error;
    }
  }
  if (req_struct->attrinfo_len == 0)
  {
    return 0;
  }

  if (regTabPtr->need_expand(disk))
  {
    prepare_read(req_struct, regTabPtr, disk);
  }
  
  {
    Uint32 RlogSize;
    int ret= handleReadReq(signal, regOperPtr, regTabPtr, req_struct);
    if (ret == 0 && (RlogSize= req_struct->log_size))
    {
      jam();
      sendLogAttrinfo(signal, RlogSize, regOperPtr);
    }
    return ret;
  }

error:
  tupkeyErrorLab(signal);
  return -1;
}

bool
Dbtup::checkNullAttributes(KeyReqStruct * req_struct,
                           Tablerec* regTabPtr)
{
// Implement checking of updating all not null attributes in an insert here.
  Bitmask<MAXNROFATTRIBUTESINWORDS> attributeMask;  
  /* 
   * The idea here is maybe that changeMask is not-null attributes
   * and must contain notNullAttributeMask.  But:
   *
   * 1. changeMask has all bits set on insert
   * 2. not-null is checked in each UpdateFunction
   * 3. the code below does not work except trivially due to 1.
   *
   * XXX remove or fix
   */
  attributeMask.clear();
  attributeMask.bitOR(req_struct->changeMask);
  attributeMask.bitAND(regTabPtr->notNullAttributeMask);
  attributeMask.bitXOR(regTabPtr->notNullAttributeMask);
  if (!attributeMask.isclear()) {
    return false;
  }
  return true;
}

/* ---------------------------------------------------------------- */
/* THIS IS THE START OF THE INTERPRETED EXECUTION OF UPDATES. WE    */
/* START BY LINKING ALL ATTRINFO'S IN A DOUBLY LINKED LIST (THEY ARE*/
/* ALREADY IN A LINKED LIST). WE ALLOCATE A REGISTER MEMORY (EQUAL  */
/* TO AN ATTRINFO RECORD). THE INTERPRETER GOES THROUGH FOUR  PHASES*/
/* DURING THE FIRST PHASE IT IS ONLY ALLOWED TO READ ATTRIBUTES THAT*/
/* ARE SENT TO THE CLIENT APPLICATION. DURING THE SECOND PHASE IT IS*/
/* ALLOWED TO READ FROM ATTRIBUTES INTO REGISTERS, TO UPDATE        */
/* ATTRIBUTES BASED ON EITHER A CONSTANT VALUE OR A REGISTER VALUE, */
/* A DIVERSE SET OF OPERATIONS ON REGISTERS ARE AVAILABLE AS WELL.  */
/* IT IS ALSO POSSIBLE TO PERFORM JUMPS WITHIN THE INSTRUCTIONS THAT*/
/* BELONGS TO THE SECOND PHASE. ALSO SUBROUTINES CAN BE CALLED IN   */
/* THIS PHASE. THE THIRD PHASE IS TO AGAIN READ ATTRIBUTES AND      */
/* FINALLY THE FOURTH PHASE READS SELECTED REGISTERS AND SEND THEM  */
/* TO THE CLIENT APPLICATION.                                       */
/* THERE IS A FIFTH REGION WHICH CONTAINS SUBROUTINES CALLABLE FROM */
/* THE INTERPRETER EXECUTION REGION.                                */
/* THE FIRST FIVE WORDS WILL GIVE THE LENGTH OF THE FIVEE REGIONS   */
/*                                                                  */
/* THIS MEANS THAT FROM THE APPLICATIONS POINT OF VIEW THE DATABASE */
/* CAN HANDLE SUBROUTINE CALLS WHERE THE CODE IS SENT IN THE REQUEST*/
/* THE RETURN PARAMETERS ARE FIXED AND CAN EITHER BE GENERATED      */
/* BEFORE THE EXECUTION OF THE ROUTINE OR AFTER.                    */
/*                                                                  */
/* IN LATER VERSIONS WE WILL ADD MORE THINGS LIKE THE POSSIBILITY   */
/* TO ALLOCATE MEMORY AND USE THIS AS LOCAL STORAGE. IT IS ALSO     */
/* IMAGINABLE TO HAVE SPECIAL ROUTINES THAT CAN PERFORM CERTAIN     */
/* OPERATIONS ON BLOB'S DEPENDENT ON WHAT THE BLOB REPRESENTS.      */
/*                                                                  */
/*                                                                  */
/*       -----------------------------------------                  */
/*       +   INITIAL READ REGION                 +                  */
/*       -----------------------------------------                  */
/*       +   INTERPRETED EXECUTE  REGION         +                  */
/*       -----------------------------------------                  */
/*       +   FINAL UPDATE REGION                 +                  */
/*       -----------------------------------------                  */
/*       +   FINAL READ REGION                   +                  */
/*       -----------------------------------------                  */
/*       +   SUBROUTINE REGION                   +                  */
/*       -----------------------------------------                  */
/* ---------------------------------------------------------------- */
/* ---------------------------------------------------------------- */
/* ----------------- INTERPRETED EXECUTION  ----------------------- */
/* ---------------------------------------------------------------- */
int Dbtup::interpreterStartLab(Signal* signal,
                               KeyReqStruct *req_struct)
{
  Operationrec *  const regOperPtr= operPtr.p;
  int TnoDataRW;
  Uint32 RtotalLen, start_index, dstLen;
  Uint32 *dst;

  Uint32 RinitReadLen= cinBuffer[0];
  Uint32 RexecRegionLen= cinBuffer[1];
  Uint32 RfinalUpdateLen= cinBuffer[2];
  Uint32 RfinalRLen= cinBuffer[3];
  Uint32 RsubLen= cinBuffer[4];

  Uint32 RattrinbufLen= req_struct->attrinfo_len;
  const BlockReference sendBref= req_struct->rec_blockref;

  const Uint32 node = refToNode(sendBref);
  if(node != 0 && node != getOwnNodeId()) {
    start_index= 25;
  } else {
    jam();
    /**
     * execute direct
     */
    start_index= 3;
  }
  dst= &signal->theData[start_index];
  dstLen= (MAX_READ / 4) - start_index;
  
  RtotalLen= RinitReadLen;
  RtotalLen += RexecRegionLen;
  RtotalLen += RfinalUpdateLen;
  RtotalLen += RfinalRLen;
  RtotalLen += RsubLen;

  Uint32 RattroutCounter= 0;
  Uint32 RinstructionCounter= 5;

  /* All information to be logged/propagated to replicas
   * is generated from here on so reset the log word count
   */
  Uint32 RlogSize= req_struct->log_size= 0;
  if (((RtotalLen + 5) == RattrinbufLen) &&
      (RattrinbufLen >= 5) &&
      (RattrinbufLen < ZATTR_BUFFER_SIZE)) {
    /* ---------------------------------------------------------------- */
    // We start by checking consistency. We must have the first five
    // words of the ATTRINFO to give us the length of the regions. The
    // size of these regions must be the same as the total ATTRINFO
    // length and finally the total length must be within the limits.
    /* ---------------------------------------------------------------- */

    if (RinitReadLen > 0) {
      jam();
      /* ---------------------------------------------------------------- */
      // The first step that can be taken in the interpreter is to read
      // data of the tuple before any updates have been applied.
      /* ---------------------------------------------------------------- */
      TnoDataRW= readAttributes(req_struct,
				 &cinBuffer[5],
				 RinitReadLen,
				 &dst[0],
				 dstLen,
                                 false);
      if (TnoDataRW != -1) {
	RattroutCounter= TnoDataRW;
	RinstructionCounter += RinitReadLen;
      } else {
	jam();
	tupkeyErrorLab(signal);
	return -1;
      }
    }
    if (RexecRegionLen > 0) {
      jam();
      /* ---------------------------------------------------------------- */
      // The next step is the actual interpreted execution. This executes
      // a register-based virtual machine which can read and write attributes
      // to and from registers.
      /* ---------------------------------------------------------------- */
      Uint32 RsubPC= RinstructionCounter + RexecRegionLen 
        + RfinalUpdateLen + RfinalRLen;     
      TnoDataRW= interpreterNextLab(signal,
                                     req_struct,
				     &clogMemBuffer[0],
				     &cinBuffer[RinstructionCounter],
				     RexecRegionLen,
				     &cinBuffer[RsubPC],
				     RsubLen,
				     &coutBuffer[0],
				     sizeof(coutBuffer) / 4);
      if (TnoDataRW != -1) {
	RinstructionCounter += RexecRegionLen;
	RlogSize= TnoDataRW;
      } else {
	jam();
	/**
	 * TUPKEY REF is sent from within interpreter
	 */
	return -1;
      }
    }
    if (RfinalUpdateLen > 0) {
      jam();
      /* ---------------------------------------------------------------- */
      // We can also apply a set of updates without any conditions as part
      // of the interpreted execution.
      /* ---------------------------------------------------------------- */
      if (regOperPtr->op_struct.op_type == ZUPDATE) {
	TnoDataRW= updateAttributes(req_struct,
				     &cinBuffer[RinstructionCounter],
				     RfinalUpdateLen);
	if (TnoDataRW != -1) {
	  MEMCOPY_NO_WORDS(&clogMemBuffer[RlogSize],
			   &cinBuffer[RinstructionCounter],
			   RfinalUpdateLen);
	  RinstructionCounter += RfinalUpdateLen;
	  RlogSize += RfinalUpdateLen;
	} else {
	  jam();
	  tupkeyErrorLab(signal);
	  return -1;
	}
      } else {
	return TUPKEY_abort(signal, 19);
      }
    }
    if (RfinalRLen > 0) {
      jam();
      /* ---------------------------------------------------------------- */
      // The final action is that we can also read the tuple after it has
      // been updated.
      /* ---------------------------------------------------------------- */
      TnoDataRW= readAttributes(req_struct,
				 &cinBuffer[RinstructionCounter],
				 RfinalRLen,
				 &dst[RattroutCounter],
				 (dstLen - RattroutCounter),
                                 false);
      if (TnoDataRW != -1) {
	RattroutCounter += TnoDataRW;
      } else {
	jam();
	tupkeyErrorLab(signal);
	return -1;
      }
    }
    /* Add log words explicitly generated here to existing log size
     *  - readAttributes can generate log for ANYVALUE column
     *    It adds the words directly to req_struct->log_size
     *    This is used for ANYVALUE and interpreted delete.
     */
    req_struct->log_size+= RlogSize;
    req_struct->read_length= RattroutCounter;
    sendReadAttrinfo(signal, req_struct, RattroutCounter, regOperPtr);
    if (RlogSize > 0) {
      sendLogAttrinfo(signal, RlogSize, regOperPtr);
    }
    return 0;
  } else {
    return TUPKEY_abort(signal, 22);
  }
}

/* ---------------------------------------------------------------- */
/*       WHEN EXECUTION IS INTERPRETED WE NEED TO SEND SOME ATTRINFO*/
/*       BACK TO LQH FOR LOGGING AND SENDING TO BACKUP AND STANDBY  */
/*       NODES.                                                     */
/*       INPUT:  LOG_ATTRINFOPTR         WHERE TO FETCH DATA FROM   */
/*               TLOG_START              FIRST INDEX TO LOG         */
/*               TLOG_END                LAST INDEX + 1 TO LOG      */
/* ---------------------------------------------------------------- */
void Dbtup::sendLogAttrinfo(Signal* signal,
                            Uint32 TlogSize,
                            Operationrec *  const regOperPtr)

{
  Uint32 TbufferIndex= 0;
  signal->theData[0]= regOperPtr->userpointer;
  while (TlogSize > 22) {
    MEMCOPY_NO_WORDS(&signal->theData[3],
                     &clogMemBuffer[TbufferIndex],
                     22);
    EXECUTE_DIRECT(DBLQH, GSN_TUP_ATTRINFO, signal, 25);
    TbufferIndex += 22;
    TlogSize -= 22;
  }
  MEMCOPY_NO_WORDS(&signal->theData[3],
                   &clogMemBuffer[TbufferIndex],
                   TlogSize);
  EXECUTE_DIRECT(DBLQH, GSN_TUP_ATTRINFO, signal, 3 + TlogSize);
}

inline
Uint32 
brancher(Uint32 TheInstruction, Uint32 TprogramCounter)
{         
  Uint32 TbranchDirection= TheInstruction >> 31;
  Uint32 TbranchLength= (TheInstruction >> 16) & 0x7fff;
  TprogramCounter--;
  if (TbranchDirection == 1) {
    jam();
    /* ---------------------------------------------------------------- */
    /*       WE JUMP BACKWARDS.                                         */
    /* ---------------------------------------------------------------- */
    return (TprogramCounter - TbranchLength);
  } else {
    jam();
    /* ---------------------------------------------------------------- */
    /*       WE JUMP FORWARD.                                           */
    /* ---------------------------------------------------------------- */
    return (TprogramCounter + TbranchLength);
  }
}

int Dbtup::interpreterNextLab(Signal* signal,
                              KeyReqStruct* req_struct,
                              Uint32* logMemory,
                              Uint32* mainProgram,
                              Uint32 TmainProgLen,
                              Uint32* subroutineProg,
                              Uint32 TsubroutineLen,
			      Uint32 * tmpArea,
			      Uint32 tmpAreaSz)
{
  register Uint32* TcurrentProgram= mainProgram;
  register Uint32 TcurrentSize= TmainProgLen;
  register Uint32 RnoOfInstructions= 0;
  register Uint32 TprogramCounter= 0;
  register Uint32 theInstruction;
  register Uint32 theRegister;
  Uint32 TdataWritten= 0;
  Uint32 RstackPtr= 0;
  union {
    Uint32 TregMemBuffer[32];
    Uint64 align[16];
  };
  Uint32 TstackMemBuffer[32];

  /* ---------------------------------------------------------------- */
  // Initialise all 8 registers to contain the NULL value.
  // In this version we can handle 32 and 64 bit unsigned integers.
  // They are handled as 64 bit values. Thus the 32 most significant
  // bits are zeroed for 32 bit values.
  /* ---------------------------------------------------------------- */
  TregMemBuffer[0]= 0;
  TregMemBuffer[4]= 0;
  TregMemBuffer[8]= 0;
  TregMemBuffer[12]= 0;
  TregMemBuffer[16]= 0;
  TregMemBuffer[20]= 0;
  TregMemBuffer[24]= 0;
  TregMemBuffer[28]= 0;
  Uint32 tmpHabitant= ~0;

  while (RnoOfInstructions < 8000) {
    /* ---------------------------------------------------------------- */
    /* EXECUTE THE NEXT INTERPRETER INSTRUCTION.                        */
    /* ---------------------------------------------------------------- */
    RnoOfInstructions++;
    theInstruction= TcurrentProgram[TprogramCounter];
    theRegister= Interpreter::getReg1(theInstruction) << 2;
#ifdef TRACE_INTERPRETER
    ndbout_c("Interpreter : RnoOfInstructions : %u.  TprogramCounter : %u.  Opcode : %u",
             RnoOfInstructions, TprogramCounter, Interpreter::getOpCode(theInstruction));
#endif
    if (TprogramCounter < TcurrentSize) {
      TprogramCounter++;
      switch (Interpreter::getOpCode(theInstruction)) {
      case Interpreter::READ_ATTR_INTO_REG:
	jam();
	/* ---------------------------------------------------------------- */
	// Read an attribute from the tuple into a register.
	// While reading an attribute we allow the attribute to be an array
	// as long as it fits in the 64 bits of the register.
	/* ---------------------------------------------------------------- */
	{
	  Uint32 theAttrinfo= theInstruction;
	  int TnoDataRW= readAttributes(req_struct,
				     &theAttrinfo,
				     (Uint32)1,
				     &TregMemBuffer[theRegister],
				     (Uint32)3,
                                     false);
	  if (TnoDataRW == 2) {
	    /* ------------------------------------------------------------- */
	    // Two words read means that we get the instruction plus one 32 
	    // word read. Thus we set the register to be a 32 bit register.
	    /* ------------------------------------------------------------- */
	    TregMemBuffer[theRegister]= 0x50;
            // arithmetic conversion if big-endian
            * (Int64*)(TregMemBuffer+theRegister+2)= TregMemBuffer[theRegister+1];
	  } else if (TnoDataRW == 3) {
	    /* ------------------------------------------------------------- */
	    // Three words read means that we get the instruction plus two 
	    // 32 words read. Thus we set the register to be a 64 bit register.
	    /* ------------------------------------------------------------- */
	    TregMemBuffer[theRegister]= 0x60;
            TregMemBuffer[theRegister+3]= TregMemBuffer[theRegister+2];
            TregMemBuffer[theRegister+2]= TregMemBuffer[theRegister+1];
	  } else if (TnoDataRW == 1) {
	    /* ------------------------------------------------------------- */
	    // One word read means that we must have read a NULL value. We set
	    // the register to indicate a NULL value.
	    /* ------------------------------------------------------------- */
	    TregMemBuffer[theRegister]= 0;
	    TregMemBuffer[theRegister + 2]= 0;
	    TregMemBuffer[theRegister + 3]= 0;
	  } else if (TnoDataRW == -1) {
	    jam();
	    tupkeyErrorLab(signal);
	    return -1;
	  } else {
	    /* ------------------------------------------------------------- */
	    // Any other return value from the read attribute here is not 
	    // allowed and will lead to a system crash.
	    /* ------------------------------------------------------------- */
	    ndbrequire(false);
	  }
	  break;
	}

      case Interpreter::WRITE_ATTR_FROM_REG:
	jam();
	{
	  Uint32 TattrId= theInstruction >> 16;
	  Uint32 TattrDescrIndex= tabptr.p->tabDescriptor +
	    (TattrId << ZAD_LOG_SIZE);
	  Uint32 TattrDesc1= tableDescriptor[TattrDescrIndex].tabDescr;
	  Uint32 TregType= TregMemBuffer[theRegister];

	  /* --------------------------------------------------------------- */
	  // Calculate the number of words of this attribute.
	  // We allow writes into arrays as long as they fit into the 64 bit
	  // register size.
	  /* --------------------------------------------------------------- */
          Uint32 TattrNoOfWords = AttributeDescriptor::getSizeInWords(TattrDesc1);
	  Uint32 Toptype = operPtr.p->op_struct.op_type;
	  Uint32 TdataForUpdate[3];
	  Uint32 Tlen;

	  AttributeHeader ah(TattrId, TattrNoOfWords << 2);
          TdataForUpdate[0]= ah.m_value;
	  TdataForUpdate[1]= TregMemBuffer[theRegister + 2];
	  TdataForUpdate[2]= TregMemBuffer[theRegister + 3];
	  Tlen= TattrNoOfWords + 1;
	  if (Toptype == ZUPDATE) {
	    if (TattrNoOfWords <= 2) {
              if (TattrNoOfWords == 1) {
                // arithmetic conversion if big-endian
                TdataForUpdate[1] = *(Int64*)&TregMemBuffer[theRegister + 2];
                TdataForUpdate[2] = 0;
              }
	      if (TregType == 0) {
		/* --------------------------------------------------------- */
		// Write a NULL value into the attribute
		/* --------------------------------------------------------- */
		ah.setNULL();
                TdataForUpdate[0]= ah.m_value;
		Tlen= 1;
	      }
	      int TnoDataRW= updateAttributes(req_struct,
					   &TdataForUpdate[0],
					   Tlen);
	      if (TnoDataRW != -1) {
		/* --------------------------------------------------------- */
		// Write the written data also into the log buffer so that it 
		// will be logged.
		/* --------------------------------------------------------- */
		logMemory[TdataWritten + 0]= TdataForUpdate[0];
		logMemory[TdataWritten + 1]= TdataForUpdate[1];
		logMemory[TdataWritten + 2]= TdataForUpdate[2];
		TdataWritten += Tlen;
	      } else {
		tupkeyErrorLab(signal);
		return -1;
	      }
	    } else {
	      return TUPKEY_abort(signal, 15);
	    }
	  } else {
	    return TUPKEY_abort(signal, 16);
	  }
	  break;
	}

      case Interpreter::LOAD_CONST_NULL:
	jam();
	TregMemBuffer[theRegister]= 0;	/* NULL INDICATOR */
	break;

      case Interpreter::LOAD_CONST16:
	jam();
	TregMemBuffer[theRegister]= 0x50;	/* 32 BIT UNSIGNED CONSTANT */
	* (Int64*)(TregMemBuffer+theRegister+2)= theInstruction >> 16;
	break;

      case Interpreter::LOAD_CONST32:
	jam();
	TregMemBuffer[theRegister]= 0x50;	/* 32 BIT UNSIGNED CONSTANT */
	* (Int64*)(TregMemBuffer+theRegister+2)= * 
	  (TcurrentProgram+TprogramCounter);
	TprogramCounter++;
	break;

      case Interpreter::LOAD_CONST64:
	jam();
	TregMemBuffer[theRegister]= 0x60;	/* 64 BIT UNSIGNED CONSTANT */
        TregMemBuffer[theRegister + 2 ]= * (TcurrentProgram +
                                             TprogramCounter++);
        TregMemBuffer[theRegister + 3 ]= * (TcurrentProgram +
                                             TprogramCounter++);
	break;

      case Interpreter::ADD_REG_REG:
	jam();
	{
	  Uint32 TrightRegister= Interpreter::getReg2(theInstruction) << 2;
	  Uint32 TdestRegister= Interpreter::getReg3(theInstruction) << 2;

	  Uint32 TrightType= TregMemBuffer[TrightRegister];
	  Int64 Tright0= * (Int64*)(TregMemBuffer + TrightRegister + 2);
	  

	  Uint32 TleftType= TregMemBuffer[theRegister];
	  Int64 Tleft0= * (Int64*)(TregMemBuffer + theRegister + 2);
         
	  if ((TleftType | TrightType) != 0) {
	    Uint64 Tdest0= Tleft0 + Tright0;
	    * (Int64*)(TregMemBuffer+TdestRegister+2)= Tdest0;
	    TregMemBuffer[TdestRegister]= 0x60;
	  } else {
	    return TUPKEY_abort(signal, 20);
	  }
	  break;
	}

      case Interpreter::SUB_REG_REG:
	jam();
	{
	  Uint32 TrightRegister= Interpreter::getReg2(theInstruction) << 2;
	  Uint32 TdestRegister= Interpreter::getReg3(theInstruction) << 2;

	  Uint32 TrightType= TregMemBuffer[TrightRegister];
	  Int64 Tright0= * (Int64*)(TregMemBuffer + TrightRegister + 2);
	  
	  Uint32 TleftType= TregMemBuffer[theRegister];
	  Int64 Tleft0= * (Int64*)(TregMemBuffer + theRegister + 2);
         
	  if ((TleftType | TrightType) != 0) {
	    Int64 Tdest0= Tleft0 - Tright0;
	    * (Int64*)(TregMemBuffer+TdestRegister+2)= Tdest0;
	    TregMemBuffer[TdestRegister]= 0x60;
	  } else {
	    return TUPKEY_abort(signal, 20);
	  }
	  break;
	}

      case Interpreter::BRANCH:
	TprogramCounter= brancher(theInstruction, TprogramCounter);
	break;

      case Interpreter::BRANCH_REG_EQ_NULL:
	if (TregMemBuffer[theRegister] != 0) {
	  jam();
	  continue;
	} else {
	  jam();
	  TprogramCounter= brancher(theInstruction, TprogramCounter);
	}
	break;

      case Interpreter::BRANCH_REG_NE_NULL:
	if (TregMemBuffer[theRegister] == 0) {
	  jam();
	  continue;
	} else {
	  jam();
	  TprogramCounter= brancher(theInstruction, TprogramCounter);
	}
	break;


      case Interpreter::BRANCH_EQ_REG_REG:
	{
	  Uint32 TrightRegister= Interpreter::getReg2(theInstruction) << 2;

	  Uint32 TleftType= TregMemBuffer[theRegister];
	  Uint32 Tleft0= TregMemBuffer[theRegister + 2];
	  Uint32 Tleft1= TregMemBuffer[theRegister + 3];

	  Uint32 TrightType= TregMemBuffer[TrightRegister];
	  Uint32 Tright0= TregMemBuffer[TrightRegister + 2];
	  Uint32 Tright1= TregMemBuffer[TrightRegister + 3];
	  if ((TrightType | TleftType) != 0) {
	    jam();
	    if ((Tleft0 == Tright0) && (Tleft1 == Tright1)) {
	      TprogramCounter= brancher(theInstruction, TprogramCounter);
	    }
	  } else {
	    return TUPKEY_abort(signal, 23);
	  }
	  break;
	}

      case Interpreter::BRANCH_NE_REG_REG:
	{
	  Uint32 TrightRegister= Interpreter::getReg2(theInstruction) << 2;

	  Uint32 TleftType= TregMemBuffer[theRegister];
	  Uint32 Tleft0= TregMemBuffer[theRegister + 2];
	  Uint32 Tleft1= TregMemBuffer[theRegister + 3];

	  Uint32 TrightType= TregMemBuffer[TrightRegister];
	  Uint32 Tright0= TregMemBuffer[TrightRegister + 2];
	  Uint32 Tright1= TregMemBuffer[TrightRegister + 3];
	  if ((TrightType | TleftType) != 0) {
	    jam();
	    if ((Tleft0 != Tright0) || (Tleft1 != Tright1)) {
	      TprogramCounter= brancher(theInstruction, TprogramCounter);
	    }
	  } else {
	    return TUPKEY_abort(signal, 24);
	  }
	  break;
	}

      case Interpreter::BRANCH_LT_REG_REG:
	{
	  Uint32 TrightRegister= Interpreter::getReg2(theInstruction) << 2;

	  Uint32 TrightType= TregMemBuffer[TrightRegister];
	  Int64 Tright0= * (Int64*)(TregMemBuffer + TrightRegister + 2);
	  
	  Uint32 TleftType= TregMemBuffer[theRegister];
	  Int64 Tleft0= * (Int64*)(TregMemBuffer + theRegister + 2);
         

	  if ((TrightType | TleftType) != 0) {
	    jam();
	    if (Tleft0 < Tright0) {
	      TprogramCounter= brancher(theInstruction, TprogramCounter);
	    }
	  } else {
	    return TUPKEY_abort(signal, 24);
	  }
	  break;
	}

      case Interpreter::BRANCH_LE_REG_REG:
	{
	  Uint32 TrightRegister= Interpreter::getReg2(theInstruction) << 2;

	  Uint32 TrightType= TregMemBuffer[TrightRegister];
	  Int64 Tright0= * (Int64*)(TregMemBuffer + TrightRegister + 2);
	  
	  Uint32 TleftType= TregMemBuffer[theRegister];
	  Int64 Tleft0= * (Int64*)(TregMemBuffer + theRegister + 2);
	  

	  if ((TrightType | TleftType) != 0) {
	    jam();
	    if (Tleft0 <= Tright0) {
	      TprogramCounter= brancher(theInstruction, TprogramCounter);
	    }
	  } else {
	    return TUPKEY_abort(signal, 26);
	  }
	  break;
	}

      case Interpreter::BRANCH_GT_REG_REG:
	{
	  Uint32 TrightRegister= Interpreter::getReg2(theInstruction) << 2;

	  Uint32 TrightType= TregMemBuffer[TrightRegister];
	  Int64 Tright0= * (Int64*)(TregMemBuffer + TrightRegister + 2);
	  
	  Uint32 TleftType= TregMemBuffer[theRegister];
	  Int64 Tleft0= * (Int64*)(TregMemBuffer + theRegister + 2);
	  

	  if ((TrightType | TleftType) != 0) {
	    jam();
	    if (Tleft0 > Tright0){
	      TprogramCounter= brancher(theInstruction, TprogramCounter);
	    }
	  } else {
	    return TUPKEY_abort(signal, 27);
	  }
	  break;
	}

      case Interpreter::BRANCH_GE_REG_REG:
	{
	  Uint32 TrightRegister= Interpreter::getReg2(theInstruction) << 2;

	  Uint32 TrightType= TregMemBuffer[TrightRegister];
	  Int64 Tright0= * (Int64*)(TregMemBuffer + TrightRegister + 2);
	  
	  Uint32 TleftType= TregMemBuffer[theRegister];
	  Int64 Tleft0= * (Int64*)(TregMemBuffer + theRegister + 2);
	  

	  if ((TrightType | TleftType) != 0) {
	    jam();
	    if (Tleft0 >= Tright0){
	      TprogramCounter= brancher(theInstruction, TprogramCounter);
	    }
	  } else {
	    return TUPKEY_abort(signal, 28);
	  }
	  break;
	}

      case Interpreter::BRANCH_ATTR_OP_ARG:{
	jam();
	Uint32 cond = Interpreter::getBinaryCondition(theInstruction);
	Uint32 ins2 = TcurrentProgram[TprogramCounter];
	Uint32 attrId = Interpreter::getBranchCol_AttrId(ins2) << 16;
	Uint32 argLen = Interpreter::getBranchCol_Len(ins2);

	if(tmpHabitant != attrId){
	  Int32 TnoDataR = readAttributes(req_struct,
					  &attrId, 1,
					  tmpArea, tmpAreaSz,
                                          false);
	  
	  if (TnoDataR == -1) {
	    jam();
	    tupkeyErrorLab(signal);
	    return -1;
	  }
	  tmpHabitant= attrId;
	}

        // get type
	attrId >>= 16;
	Uint32 TattrDescrIndex = tabptr.p->tabDescriptor +
	  (attrId << ZAD_LOG_SIZE);
	Uint32 TattrDesc1 = tableDescriptor[TattrDescrIndex].tabDescr;
	Uint32 TattrDesc2 = tableDescriptor[TattrDescrIndex+1].tabDescr;
	Uint32 typeId = AttributeDescriptor::getType(TattrDesc1);
	void * cs = 0;
	if(AttributeOffset::getCharsetFlag(TattrDesc2))
	{
	  Uint32 pos = AttributeOffset::getCharsetPos(TattrDesc2);
	  cs = tabptr.p->charsetArray[pos];
	}
	const NdbSqlUtil::Type& sqlType = NdbSqlUtil::getType(typeId);

        // get data
	AttributeHeader ah(tmpArea[0]);
        const char* s1 = (char*)&tmpArea[1];
        const char* s2 = (char*)&TcurrentProgram[TprogramCounter+1];
        // fixed length in 5.0
	Uint32 attrLen = AttributeDescriptor::getSizeInBytes(TattrDesc1);
        
        if (typeId == NDB_TYPE_BIT)
        {
          /* Size in bytes for bit fields can be incorrect due to
           * rounding down
           */
          Uint32 bitFieldAttrLen= (AttributeDescriptor::getArraySize(TattrDesc1)
                                   + 7) / 8;
          attrLen= bitFieldAttrLen;
        }

	bool r1_null = ah.isNULL();
	bool r2_null = argLen == 0;
	int res1;
        if (cond <= Interpreter::GE)
        {
          /* Inequality - EQ, NE, LT, LE, GT, GE */
          if (r1_null || r2_null) {
            // NULL==NULL and NULL<not-NULL
            res1 = r1_null && r2_null ? 0 : r1_null ? -1 : 1;
          } else {
	    jam();
	    if (unlikely(sqlType.m_cmp == 0))
	    {
	      return TUPKEY_abort(signal, 40);
	    }
            res1 = (*sqlType.m_cmp)(cs, s1, attrLen, s2, argLen, true);
          }
	} else {
          if ((cond == Interpreter::LIKE) ||
              (cond == Interpreter::NOT_LIKE))
          {
            if (r1_null || r2_null) {
              // NULL like NULL is true (has no practical use)
              res1 =  r1_null && r2_null ? 0 : -1;
            } else {
              jam();
              if (unlikely(sqlType.m_like == 0))
              {
                return TUPKEY_abort(signal, 40);
              }
              res1 = (*sqlType.m_like)(cs, s1, attrLen, s2, argLen);
            }
          }
          else
          {
            /* AND_XX_MASK condition */
            ndbassert(cond <= Interpreter::AND_NE_ZERO);
            if (unlikely(sqlType.m_mask == 0))
            {
              return TUPKEY_abort(signal,40);
            }
            /* If either arg is NULL, we say COL AND MASK
             * NE_ZERO and NE_MASK.
             */
            if (r1_null || r2_null) {
              res1= 1;
            } else {
              
              bool cmpZero= 
                (cond == Interpreter::AND_EQ_ZERO) ||
                (cond == Interpreter::AND_NE_ZERO);
              
              res1 = (*sqlType.m_mask)(s1, attrLen, s2, argLen, cmpZero);
            }
          }
        }

        int res = 0;
        switch ((Interpreter::BinaryCondition)cond) {
        case Interpreter::EQ:
          res = (res1 == 0);
          break;
        case Interpreter::NE:
          res = (res1 != 0);
          break;
        // note the condition is backwards
        case Interpreter::LT:
          res = (res1 > 0);
          break;
        case Interpreter::LE:
          res = (res1 >= 0);
          break;
        case Interpreter::GT:
          res = (res1 < 0);
          break;
        case Interpreter::GE:
          res = (res1 <= 0);
          break;
        case Interpreter::LIKE:
          res = (res1 == 0);
          break;
        case Interpreter::NOT_LIKE:
          res = (res1 == 1);
          break;
        case Interpreter::AND_EQ_MASK:
          res = (res1 == 0);
          break;
        case Interpreter::AND_NE_MASK:
          res = (res1 != 0);
          break;
        case Interpreter::AND_EQ_ZERO:
          res = (res1 == 0);
          break;
        case Interpreter::AND_NE_ZERO:
          res = (res1 != 0);
          break;
	  // XXX handle invalid value
        }
#ifdef TRACE_INTERPRETER
	ndbout_c("cond=%u attr(%d)='%.*s'(%d) str='%.*s'(%d) res1=%d res=%d",
		 cond, attrId >> 16,
                 attrLen, s1, attrLen, argLen, s2, argLen, res1, res);
#endif
        if (res)
          TprogramCounter = brancher(theInstruction, TprogramCounter);
        else 
	{
          Uint32 tmp = ((argLen + 3) >> 2) + 1;
          TprogramCounter += tmp;
        }
	break;
      }
	
      case Interpreter::BRANCH_ATTR_EQ_NULL:{
	jam();
	Uint32 ins2= TcurrentProgram[TprogramCounter];
	Uint32 attrId= Interpreter::getBranchCol_AttrId(ins2) << 16;
	
	if (tmpHabitant != attrId){
	  Int32 TnoDataR= readAttributes(req_struct,
					  &attrId, 1,
					  tmpArea, tmpAreaSz,
                                          false);
	  
	  if (TnoDataR == -1) {
	    jam();
	    tupkeyErrorLab(signal);
	    return -1;
	  }
	  tmpHabitant= attrId;
	}
	
	AttributeHeader ah(tmpArea[0]);
	if (ah.isNULL()){
	  TprogramCounter= brancher(theInstruction, TprogramCounter);
	} else {
	  TprogramCounter ++;
	}
	break;
      }

      case Interpreter::BRANCH_ATTR_NE_NULL:{
	jam();
	Uint32 ins2= TcurrentProgram[TprogramCounter];
	Uint32 attrId= Interpreter::getBranchCol_AttrId(ins2) << 16;
	
	if (tmpHabitant != attrId){
	  Int32 TnoDataR= readAttributes(req_struct,
					  &attrId, 1,
					  tmpArea, tmpAreaSz,
                                          false);
	  
	  if (TnoDataR == -1) {
	    jam();
	    tupkeyErrorLab(signal);
	    return -1;
	  }
	  tmpHabitant= attrId;
	}
	
	AttributeHeader ah(tmpArea[0]);
	if (ah.isNULL()){
	  TprogramCounter ++;
	} else {
	  TprogramCounter= brancher(theInstruction, TprogramCounter);
	}
	break;
      }
	
      case Interpreter::EXIT_OK:
	jam();
#ifdef TRACE_INTERPRETER
	ndbout_c(" - exit_ok");
#endif
	return TdataWritten;

      case Interpreter::EXIT_OK_LAST:
	jam();
#ifdef TRACE_INTERPRETER
	ndbout_c(" - exit_ok_last");
#endif
	req_struct->last_row= true;
	return TdataWritten;
	
      case Interpreter::EXIT_REFUSE:
	jam();
#ifdef TRACE_INTERPRETER
	ndbout_c(" - exit_nok");
#endif
	terrorCode= theInstruction >> 16;
	return TUPKEY_abort(signal, 29);

      case Interpreter::CALL:
	jam();
#ifdef TRACE_INTERPRETER
        ndbout_c(" - call addr=%u, subroutine len=%u ret addr=%u",
                 theInstruction >> 16, TsubroutineLen, TprogramCounter);
#endif
	RstackPtr++;
	if (RstackPtr < 32) {
          TstackMemBuffer[RstackPtr]= TprogramCounter;
          TprogramCounter= theInstruction >> 16;
	  if (TprogramCounter < TsubroutineLen) {
	    TcurrentProgram= subroutineProg;
	    TcurrentSize= TsubroutineLen;
	  } else {
	    return TUPKEY_abort(signal, 30);
	  }
	} else {
	  return TUPKEY_abort(signal, 31);
	}
	break;

      case Interpreter::RETURN:
	jam();
#ifdef TRACE_INTERPRETER
        ndbout_c(" - return to %u from stack level %u",
                 TstackMemBuffer[RstackPtr],
                 RstackPtr);
#endif
	if (RstackPtr > 0) {
	  TprogramCounter= TstackMemBuffer[RstackPtr];
	  RstackPtr--;
	  if (RstackPtr == 0) {
	    jam();
	    /* ------------------------------------------------------------- */
	    // We are back to the main program.
	    /* ------------------------------------------------------------- */
	    TcurrentProgram= mainProgram;
	    TcurrentSize= TmainProgLen;
	  }
	} else {
	  return TUPKEY_abort(signal, 32);
	}
	break;

      default:
	return TUPKEY_abort(signal, 33);
      }
    } else {
      return TUPKEY_abort(signal, 34);
    }
  }
  return TUPKEY_abort(signal, 35);
}

/**
 * expand_var_part - copy packed variable attributes to fully expanded size
 * 
 * dst:        where to start writing attribute data
 * dst_off_ptr where to write attribute offsets
 * src         pointer to packed attributes
 * tabDesc     array of attribute descriptors (used for getting max size)
 * no_of_attr  no of atributes to expand
 */
static
Uint32*
expand_var_part(Dbtup::KeyReqStruct::Var_data *dst, 
		const Uint32* src, 
		const Uint32 * tabDesc, 
		const Uint16* order)
{
  char* dst_ptr= dst->m_data_ptr;
  Uint32 no_attr= dst->m_var_len_offset;
  Uint16* dst_off_ptr= dst->m_offset_array_ptr;
  Uint16* dst_len_ptr= dst_off_ptr + no_attr;
  const Uint16* src_off_ptr= (const Uint16*)src;
  const char* src_ptr= (const char*)(src_off_ptr + no_attr + 1);
  
  Uint16 tmp= *src_off_ptr++, next_pos, len, max_len, dst_off= 0;
  for(Uint32 i = 0; i<no_attr; i++)
  {
    next_pos= *src_off_ptr++;
    len= next_pos - tmp;
    
    *dst_off_ptr++ = dst_off; 
    *dst_len_ptr++ = dst_off + len;
    memcpy(dst_ptr, src_ptr, len);
    src_ptr += len;
    
    max_len= AttributeDescriptor::getSizeInBytes(tabDesc[* order++]);
    dst_ptr += max_len; // Max size
    dst_off += max_len;
    
    tmp= next_pos;
  }
  
  return ALIGN_WORD(dst_ptr);
}

void
Dbtup::expand_tuple(KeyReqStruct* req_struct, 
		    Uint32 sizes[2],
		    Tuple_header* src, 
		    const Tablerec* tabPtrP,
		    bool disk)
{
  Uint32 bits= src->m_header_bits;
  Uint32 extra_bits = bits;
  Tuple_header* ptr= req_struct->m_tuple_ptr;
  
  Uint16 dd_tot= tabPtrP->m_no_of_disk_attributes;
  Uint16 mm_vars= tabPtrP->m_attributes[MM].m_no_of_varsize;
  Uint16 mm_dynvar= tabPtrP->m_attributes[MM].m_no_of_dyn_var;
  Uint16 mm_dynfix= tabPtrP->m_attributes[MM].m_no_of_dyn_fix;
  Uint16 mm_dyns= tabPtrP->m_attributes[MM].m_no_of_dynamic;
  Uint32 fix_size= tabPtrP->m_offsets[MM].m_fix_header_size;
  Uint32 order_desc= tabPtrP->m_real_order_descriptor;

  Uint32 *dst_ptr= ptr->get_end_of_fix_part_ptr(tabPtrP);
  const Uint32 *disk_ref= src->get_disk_ref_ptr(tabPtrP);
  const Uint32 *src_ptr= src->get_end_of_fix_part_ptr(tabPtrP);
  const Var_part_ref* var_ref = src->get_var_part_ref_ptr(tabPtrP);
  const Uint32 *desc= (Uint32*)req_struct->attr_descr;
  const Uint16 *order = (Uint16*)(&tableDescriptor[order_desc]);
  order += tabPtrP->m_attributes[MM].m_no_of_fixsize;
  
  // Copy fix part
  sizes[MM]= 1;
  memcpy(ptr, src, 4*fix_size);
  if(mm_vars || mm_dyns)
  { 
    /*
     * Reserve place for initial length word and offset array (with one extra
     * offset). This will be filled-in in later, in shrink_tuple().
     */
    dst_ptr += Varpart_copy::SZ32;

    KeyReqStruct::Var_data* dst= &req_struct->m_var_data[MM];
    Uint32 step; // in bytes
    Uint32 src_len;
    const Uint32 *src_data;
    if (bits & Tuple_header::VAR_PART)
    {
      KeyReqStruct::Var_data* dst= &req_struct->m_var_data[MM];
      if(! (bits & Tuple_header::COPY_TUPLE))
      {
        /* This is for the initial expansion of a stored row. */
        Ptr<Page> var_page;
        src_data= get_ptr(&var_page, *var_ref);
        src_len= get_len(&var_page, *var_ref);
        sizes[MM]= src_len;
        step= 0;
        req_struct->m_varpart_page_ptr = var_page;
        
        /* An original tuple cant have grown as we're expanding it...
         * else we would be "re-expand"*/
        ndbassert(! (bits & Tuple_header::MM_GROWN));
      }
      else
      {
        /* This is for the re-expansion of a shrunken row (update2 ...) */

        Varpart_copy* vp = (Varpart_copy*)src_ptr;
        src_len = vp->m_len;
        src_data= vp->m_data;
        step= (Varpart_copy::SZ32 + src_len); // 1+ is for extra word
        req_struct->m_varpart_page_ptr = req_struct->m_page_ptr;
        sizes[MM]= src_len;
      }

      if (mm_vars)
      {
        dst->m_data_ptr= (char*)(((Uint16*)dst_ptr)+mm_vars+1);
        dst->m_offset_array_ptr= req_struct->var_pos_array;
        dst->m_var_len_offset= mm_vars;
        dst->m_max_var_offset= tabPtrP->m_offsets[MM].m_max_var_offset;
        
        dst_ptr= expand_var_part(dst, src_data, desc, order);
        ndbassert(dst_ptr == ALIGN_WORD(dst->m_data_ptr + dst->m_max_var_offset));
        /**
         * Move to end of fix varpart
         */
        char* varstart = (char*)(((Uint16*)src_data)+mm_vars+1);
        Uint32 varlen = ((Uint16*)src_data)[mm_vars];
        Uint32 *dynstart = ALIGN_WORD(varstart + varlen);

        ndbassert(src_len >= (dynstart - src_data));
        src_len -= (dynstart - src_data);
        src_data = dynstart;
      }
    }
    else
    {
      /**
       * No varpart...only allowed for dynattr
       */
      ndbassert(mm_vars == 0);
      src_len = step = sizes[MM] = 0;
      src_data = 0;
    }

    if (mm_dyns)
    {
      /**
       * dynattr needs to be expanded even if no varpart existed before
       */
      dst->m_dyn_offset_arr_ptr= req_struct->var_pos_array+2*mm_vars;
      dst->m_dyn_len_offset= mm_dynvar+mm_dynfix;
      dst->m_max_dyn_offset= tabPtrP->m_offsets[MM].m_max_dyn_offset;
      dst->m_dyn_data_ptr= (char*)dst_ptr;
      dst_ptr= expand_dyn_part(dst, src_data,
                               src_len,
                               desc, order + mm_vars,
                               mm_dynvar, mm_dynfix,
                               tabPtrP->m_offsets[MM].m_dyn_null_words);
    }
    
    ndbassert((UintPtr(src_ptr) & 3) == 0);
    src_ptr = src_ptr + step;
  }

  src->m_header_bits= bits & 
    ~(Uint32)(Tuple_header::MM_SHRINK | Tuple_header::MM_GROWN);
  
  sizes[DD]= 0;
  if(disk && dd_tot)
  {
    const Uint16 dd_vars= tabPtrP->m_attributes[DD].m_no_of_varsize;
    order+= mm_vars+mm_dynvar+mm_dynfix;
    
    if(bits & Tuple_header::DISK_INLINE)
    {
      // Only on copy tuple
      ndbassert(bits & Tuple_header::COPY_TUPLE);
    }
    else
    {
      Local_key key;
      memcpy(&key, disk_ref, sizeof(key));
      key.m_page_no= req_struct->m_disk_page_ptr.i;
      src_ptr= get_dd_ptr(&req_struct->m_disk_page_ptr, &key, tabPtrP);
    }
    extra_bits |= Tuple_header::DISK_INLINE;

    // Fix diskpart
    req_struct->m_disk_ptr= (Tuple_header*)dst_ptr;
    memcpy(dst_ptr, src_ptr, 4*tabPtrP->m_offsets[DD].m_fix_header_size);
    sizes[DD] = tabPtrP->m_offsets[DD].m_fix_header_size;
    
    ndbassert(! (req_struct->m_disk_ptr->m_header_bits & Tuple_header::FREE));
    
    ndbrequire(dd_vars == 0);
  }
  
  ptr->m_header_bits= (extra_bits | Tuple_header::COPY_TUPLE);
  req_struct->is_expanded= true;
}

void
Dbtup::dump_tuple(const KeyReqStruct* req_struct, const Tablerec* tabPtrP)
{
  Uint16 mm_vars= tabPtrP->m_attributes[MM].m_no_of_varsize;
  Uint16 mm_dyns= tabPtrP->m_attributes[MM].m_no_of_dynamic;
  Uint16 dd_tot= tabPtrP->m_no_of_disk_attributes;
  const Tuple_header* ptr= req_struct->m_tuple_ptr;
  Uint32 bits= ptr->m_header_bits;
  const Uint32 *tuple_words= (Uint32 *)ptr;
  const Uint32 *fix_p;
  Uint32 fix_len;
  const Uint32 *var_p;
  Uint32 var_len;
  const Uint32 *disk_p;
  Uint32 disk_len;
  const char *typ;

  fix_p= tuple_words;
  fix_len= tabPtrP->m_offsets[MM].m_fix_header_size;
  if(req_struct->is_expanded)
  {
    typ= "expanded";
    var_p= ptr->get_end_of_fix_part_ptr(tabPtrP);
    var_len= 0;                                 // No dump of varpart in expanded
#if 0
    disk_p= (Uint32 *)req_struct->m_disk_ptr;
    disk_len= (dd_tot ? tabPtrP->m_offsets[DD].m_fix_header_size : 0);
#endif
  }
  else if(! (bits & Tuple_header::COPY_TUPLE))
  {
    typ= "stored";
    if(mm_vars+mm_dyns)
    {
      const KeyReqStruct::Var_data* dst= &req_struct->m_var_data[MM];
      const Var_part_ref *varref= ptr->get_var_part_ref_ptr(tabPtrP);
      Ptr<Page> tmp;
      var_p= get_ptr(&tmp, * varref);
      var_len= get_len(&tmp, * varref);
    }
    else
    {
      var_p= 0;
      var_len= 0;
    }
#if 0
    if(dd_tot)
    {
      Local_key key;
      memcpy(&key, ptr->get_disk_ref_ptr(tabPtrP), sizeof(key));
      key.m_page_no= req_struct->m_disk_page_ptr.i;
      disk_p= get_dd_ptr(&req_struct->m_disk_page_ptr, &key, tabPtrP);
      disk_len= tabPtrP->m_offsets[DD].m_fix_header_size;
    }
    else
    {
      disk_p= var_p;
      disk_len= 0;
    }
#endif
  }
  else
  {
    typ= "shrunken";
    if(mm_vars+mm_dyns)
    {
      var_p= ptr->get_end_of_fix_part_ptr(tabPtrP);
      var_len= *((Uint16 *)var_p) + 1;
    }
    else
    {
      var_p= 0;
      var_len= 0;
    }
#if 0
    disk_p= (Uint32 *)(req_struct->m_disk_ptr);
    disk_len= (dd_tot ? tabPtrP->m_offsets[DD].m_fix_header_size : 0);
#endif
  }
  ndbout_c("Fixed part[%s](%p len=%u words)",typ, fix_p, fix_len);
  dump_hex(fix_p, fix_len);
  ndbout_c("Varpart part[%s](%p len=%u words)", typ , var_p, var_len);
  dump_hex(var_p, var_len);
#if 0
  ndbout_c("Disk part[%s](%p len=%u words)", typ, disk_p, disk_len);
  dump_hex(disk_p, disk_len);
#endif
}

void
Dbtup::prepare_read(KeyReqStruct* req_struct, 
		    Tablerec* tabPtrP, bool disk)
{
  Tuple_header* ptr= req_struct->m_tuple_ptr;
  
  Uint32 bits= ptr->m_header_bits;
  Uint16 dd_tot= tabPtrP->m_no_of_disk_attributes;
  Uint16 mm_vars= tabPtrP->m_attributes[MM].m_no_of_varsize;
  Uint16 mm_dyns= tabPtrP->m_attributes[MM].m_no_of_dynamic;
  
  const Uint32 *src_ptr= ptr->get_end_of_fix_part_ptr(tabPtrP);
  const Uint32 *disk_ref= ptr->get_disk_ref_ptr(tabPtrP);
  const Var_part_ref* var_ref = ptr->get_var_part_ref_ptr(tabPtrP);
  if(mm_vars || mm_dyns)
  {
    const Uint32 *src_data= src_ptr;
    Uint32 src_len;
    KeyReqStruct::Var_data* dst= &req_struct->m_var_data[MM];
    if (bits & Tuple_header::VAR_PART)
    {
      if(! (bits & Tuple_header::COPY_TUPLE))
      {
        Ptr<Page> tmp;
        src_data= get_ptr(&tmp, * var_ref);
        src_len= get_len(&tmp, * var_ref);

        /* If the original tuple was grown,
         * the old size is stored at the end. */
        if(bits & Tuple_header::MM_GROWN)
        {
          /**
           * This is when triggers read before value of update
           *   when original has been reallocated due to grow
           */
          ndbassert(src_len>0);
          src_len= src_data[src_len-1];
        }
      }
      else
      {
        Varpart_copy* vp = (Varpart_copy*)src_ptr;
        src_len = vp->m_len;
        src_data = vp->m_data;
        src_ptr++;
      }

      char* varstart;
      Uint32 varlen;
      const Uint32* dynstart;
      if (mm_vars)
      {
        varstart = (char*)(((Uint16*)src_data)+mm_vars+1);
        varlen = ((Uint16*)src_data)[mm_vars];
        dynstart = ALIGN_WORD(varstart + varlen);
      }
      else
      {
        varstart = 0;
        varlen = 0;
        dynstart = src_data;
      }

      dst->m_data_ptr= varstart;
      dst->m_offset_array_ptr= (Uint16*)src_data;
      dst->m_var_len_offset= 1;
      dst->m_max_var_offset= varlen;

      Uint32 dynlen = src_len - (dynstart - src_data);
      ndbassert(src_len >= (dynstart - src_data));
      dst->m_dyn_data_ptr= (char*)dynstart;
      dst->m_dyn_part_len= dynlen;
      // Do or not to to do
      // dst->m_dyn_offset_arr_ptr = dynlen ? (Uint16*)(dynstart + *(Uint8*)dynstart) : 0;

      /*
        dst->m_dyn_offset_arr_ptr and dst->m_dyn_len_offset are not used for
        reading the stored/shrunken format.
      */
    }
    else
    {
      src_len = 0;
      dst->m_max_var_offset = 0;
      dst->m_dyn_part_len = 0;
#if defined VM_TRACE || defined ERROR_INSERT
      bzero(dst, sizeof(* dst));
#endif
    }
    
    // disk part start after dynamic part.
    src_ptr+= src_len;
  } 
  
  if(disk && dd_tot)
  {
    const Uint16 dd_vars= tabPtrP->m_attributes[DD].m_no_of_varsize;
    
    if(bits & Tuple_header::DISK_INLINE)
    {
      // Only on copy tuple
      ndbassert(bits & Tuple_header::COPY_TUPLE);
    }
    else
    {
      // XXX
      Local_key key;
      memcpy(&key, disk_ref, sizeof(key));
      key.m_page_no= req_struct->m_disk_page_ptr.i;
      src_ptr= get_dd_ptr(&req_struct->m_disk_page_ptr, &key, tabPtrP);
    }
    // Fix diskpart
    req_struct->m_disk_ptr= (Tuple_header*)src_ptr;
    ndbassert(! (req_struct->m_disk_ptr->m_header_bits & Tuple_header::FREE));
    ndbrequire(dd_vars == 0);
  }

  req_struct->is_expanded= false;
}

void
Dbtup::shrink_tuple(KeyReqStruct* req_struct, Uint32 sizes[2],
		    const Tablerec* tabPtrP, bool disk)
{
  ndbassert(tabPtrP->need_shrink());
  Tuple_header* ptr= req_struct->m_tuple_ptr;
  ndbassert(ptr->m_header_bits & Tuple_header::COPY_TUPLE);
  
  KeyReqStruct::Var_data* dst= &req_struct->m_var_data[MM];
  Uint32 order_desc= tabPtrP->m_real_order_descriptor;
  const Uint32 * tabDesc= (Uint32*)req_struct->attr_descr;
  const Uint16 *order = (Uint16*)(&tableDescriptor[order_desc]);
  Uint16 dd_tot= tabPtrP->m_no_of_disk_attributes;
  Uint16 mm_fix= tabPtrP->m_attributes[MM].m_no_of_fixsize;
  Uint16 mm_vars= tabPtrP->m_attributes[MM].m_no_of_varsize;
  Uint16 mm_dyns= tabPtrP->m_attributes[MM].m_no_of_dynamic;
  Uint16 mm_dynvar= tabPtrP->m_attributes[MM].m_no_of_dyn_var;
  Uint16 mm_dynfix= tabPtrP->m_attributes[MM].m_no_of_dyn_fix;
  Uint16 dd_vars= tabPtrP->m_attributes[DD].m_no_of_varsize;
  
  Uint32 *dst_ptr= ptr->get_end_of_fix_part_ptr(tabPtrP);
  Uint16* src_off_ptr= req_struct->var_pos_array;

  sizes[MM] = 1;
  sizes[DD] = 0;
  if(mm_vars || mm_dyns)
  {
    Varpart_copy* vp = (Varpart_copy*)dst_ptr;
    Uint32* varstart = dst_ptr = vp->m_data;

    if (mm_vars)
    {
      Uint16* dst_off_ptr= (Uint16*)dst_ptr;
      char*  dst_data_ptr= (char*)(dst_off_ptr + mm_vars + 1);
      char*  src_data_ptr= dst_data_ptr;
      Uint32 off= 0;
      for(Uint32 i= 0; i<mm_vars; i++)
      {
        const char* data_ptr= src_data_ptr + *src_off_ptr;
        Uint32 len= src_off_ptr[mm_vars] - *src_off_ptr;
        * dst_off_ptr++= off;
        memmove(dst_data_ptr, data_ptr, len);
        off += len;
        src_off_ptr++;
        dst_data_ptr += len;
      }
      *dst_off_ptr= off;
      dst_ptr = ALIGN_WORD(dst_data_ptr);
    }
    
    if (mm_dyns)
    {
      /**
       * Now build the dynamic part, if any.
       * First look for any trailing all-NULL words of the bitmap; we do
       * not need to store those.
       */
      ndbassert((UintPtr(dst->m_dyn_data_ptr)&3) == 0);
      char *dyn_src_ptr= dst->m_dyn_data_ptr;
      Uint32 bm_len = tabPtrP->m_offsets[MM].m_dyn_null_words; // In words

      /* If no dynamic variables, store nothing. */
      ndbassert(bm_len);
      {
        /**
         * clear bm-len bits, so they won't incorrect indicate
         *   a non-zero map
         */
        * ((Uint32 *)dyn_src_ptr) &= ~Uint32(DYN_BM_LEN_MASK);

        Uint32 *bm_ptr= (Uint32 *)dyn_src_ptr + bm_len - 1;
        while(*bm_ptr == 0)
        {
          bm_ptr--;
          bm_len--;
          if(bm_len == 0)
            break;
        }
      }
      
      if (bm_len)
      {
        /**
         * Copy the bitmap, counting the number of variable sized
         * attributes that are not NULL on the way.
         */
        Uint32 *dyn_dst_ptr= dst_ptr;
        Uint32 dyn_var_count= 0;
        const Uint32 *src_bm_ptr= (Uint32 *)(dyn_src_ptr);
        Uint32 *dst_bm_ptr= (Uint32 *)dyn_dst_ptr;
        
        /* ToDo: Put all of the dynattr code inside if(bm_len>0) { ... }, 
         * split to separate function. */
        Uint16 dyn_dst_data_offset= 0;
        const Uint32 *dyn_bm_var_mask_ptr= tabPtrP->dynVarSizeMask;
        for(Uint16 i= 0; i< bm_len; i++)
        {
          Uint32 v= src_bm_ptr[i];
          dyn_var_count+= count_bits(v & *dyn_bm_var_mask_ptr++);
          dst_bm_ptr[i]= v;
        }
        
        Uint32 tmp = *dyn_dst_ptr;
        ndbassert(bm_len <= DYN_BM_LEN_MASK);
        * dyn_dst_ptr = (tmp & ~(Uint32)DYN_BM_LEN_MASK) | bm_len;
        dyn_dst_ptr+= bm_len;
        dyn_dst_data_offset= 2*dyn_var_count + 2;
        
        Uint16 *dyn_src_off_array= dst->m_dyn_offset_arr_ptr;
        Uint16 *dyn_src_lenoff_array=
          dyn_src_off_array + dst->m_dyn_len_offset;
        Uint16* dyn_dst_off_array = (Uint16*)dyn_dst_ptr;
        
        /**
         * Copy over the variable sized not-NULL attributes.
         * Data offsets are counted from the start of the offset array, and
         * we store one additional offset to be able to easily compute the
         * data length as the difference between offsets.
         */
        Uint16 off_idx= 0;
        order+= mm_fix+mm_vars;     // Point to first dynfix entry
        for(Uint32 i= 0; i<mm_dynvar; i++)
        {
          /**
           * Note that we must use the destination (shrunken) bitmap here, 
           * as the source (expanded) bitmap may have been already clobbered 
           * (by offset data).
           */
          Uint32 attrDesc2 = tabDesc[order[mm_dynfix+i]+1];
          Uint32 pos = AttributeOffset::getNullFlagPos(attrDesc2);
          if (bm_len > (pos >> 5) && BitmaskImpl::get(bm_len, dst_bm_ptr, pos))
          {
            dyn_dst_off_array[off_idx++]= dyn_dst_data_offset;
            Uint32 dyn_src_off= dyn_src_off_array[i];
            Uint32 dyn_len= dyn_src_lenoff_array[i] - dyn_src_off;
            memmove(((char *)dyn_dst_ptr) + dyn_dst_data_offset,
                    dyn_src_ptr + dyn_src_off,
                    dyn_len);
            dyn_dst_data_offset+= dyn_len;
          }
        }
        /* If all dynamic attributes are NULL, we store nothing. */
        dyn_dst_off_array[off_idx]= dyn_dst_data_offset;
        ndbassert(dyn_dst_off_array + off_idx == (Uint16*)dyn_dst_ptr+dyn_var_count);
        
        char *dynvar_end_ptr= ((char *)dyn_dst_ptr) + dyn_dst_data_offset;
        char *dyn_dst_data_ptr= (char *)(ALIGN_WORD(dynvar_end_ptr));
        
        /**
         * Zero out any padding bytes. Might not be strictly necessary, 
         * but seems cleaner than leaving random stuff in there.
         */
        bzero(dynvar_end_ptr, dyn_dst_data_ptr-dynvar_end_ptr);
        
        /* *
         * Copy over the fixed-sized not-NULL attributes.
         * Note that attributes are copied in reverse order; this is to avoid
         * overwriting not-yet-copied data, as the data is also stored in 
         * reverse order.
         */
        for(Uint32 i= mm_dynfix; i > 0; )
        {
          i--;
          Uint16 j= order[i];
          Uint32 attrDesc2 = tabDesc[j+1];
          Uint32 pos = AttributeOffset::getNullFlagPos(attrDesc2);
          if(bm_len > (pos >>5 ) && BitmaskImpl::get(bm_len, dst_bm_ptr, pos))
          {
            Uint32 fixsize=
              4*AttributeDescriptor::getSizeInWords(tabDesc[j]);
            memmove(dyn_dst_data_ptr,
                    dyn_src_ptr + dyn_src_off_array[mm_dynvar+i],
                    fixsize);
            dyn_dst_data_ptr += fixsize;
          }
        }
        dst_ptr = (Uint32*)dyn_dst_data_ptr;
        ndbassert((UintPtr(dst_ptr) & 3) == 0);
        
        ndbassert(dyn_dst_data_ptr <= ((char*)ptr) + 8192);
        ndbassert((UintPtr(dyn_dst_data_ptr) & 3) == 0);
      }
    }
    
    Uint32 varpart_len= dst_ptr - varstart;
    vp->m_len = varpart_len;
    sizes[MM] = varpart_len;
    ptr->m_header_bits |= (varpart_len) ? Tuple_header::VAR_PART : 0;
    
    ndbassert((UintPtr(ptr) & 3) == 0);
    ndbassert(varpart_len < 0x10000);
  }
  
  if(disk && dd_tot)
  {
    Uint32 * src_ptr = (Uint32*)req_struct->m_disk_ptr;
    req_struct->m_disk_ptr = (Tuple_header*)dst_ptr;
    ndbrequire(dd_vars == 0);
    sizes[DD] = tabPtrP->m_offsets[DD].m_fix_header_size;
    memmove(dst_ptr, src_ptr, 4*tabPtrP->m_offsets[DD].m_fix_header_size);
  }

  req_struct->is_expanded= false;

}

void
Dbtup::validate_page(Tablerec* regTabPtr, Var_page* p)
{
  /* ToDo: We could also do some checks here for any dynamic part. */
  Uint32 mm_vars= regTabPtr->m_attributes[MM].m_no_of_varsize;
  Uint32 fix_sz= regTabPtr->m_offsets[MM].m_fix_header_size + 
    Tuple_header::HeaderSize;
    
  if(mm_vars == 0)
    return;
  
  for(Uint32 F= 0; F<MAX_FRAG_PER_NODE; F++)
  {
    FragrecordPtr fragPtr;

    if((fragPtr.i = regTabPtr->fragrec[F]) == RNIL)
      continue;

    ptrCheckGuard(fragPtr, cnoOfFragrec, fragrecord);
    for(Uint32 P= 0; P<fragPtr.p->noOfPages; P++)
    {
      Uint32 real= getRealpid(fragPtr.p, P);
      Var_page* page= (Var_page*)c_page_pool.getPtr(real);

      for(Uint32 i=1; i<page->high_index; i++)
      {
	Uint32 idx= page->get_index_word(i);
	Uint32 len = (idx & Var_page::LEN_MASK) >> Var_page::LEN_SHIFT;
	if(!(idx & Var_page::FREE) && !(idx & Var_page::CHAIN))
	{
	  Tuple_header *ptr= (Tuple_header*)page->get_ptr(i);
	  Uint32 *part= ptr->get_end_of_fix_part_ptr(regTabPtr);
	  if(! (ptr->m_header_bits & Tuple_header::COPY_TUPLE))
	  {
	    ndbassert(len == fix_sz + 1);
	    Local_key tmp; tmp.assref(*part);
	    Ptr<Page> tmpPage;
	    part= get_ptr(&tmpPage, *(Var_part_ref*)part);
	    len= ((Var_page*)tmpPage.p)->get_entry_len(tmp.m_page_idx);
	    Uint32 sz= ((mm_vars + 1) << 1) + (((Uint16*)part)[mm_vars]);
	    ndbassert(len >= ((sz + 3) >> 2));
	  } 
	  else
	  {
	    Uint32 sz= ((mm_vars + 1) << 1) + (((Uint16*)part)[mm_vars]);
	    ndbassert(len >= ((sz+3)>>2)+fix_sz);
	  }
	  if(ptr->m_operation_ptr_i != RNIL)
	  {
	    c_operation_pool.getPtr(ptr->m_operation_ptr_i);
	  }
	} 
	else if(!(idx & Var_page::FREE))
	{
	  /**
	   * Chain
	   */
	  Uint32 *part= page->get_ptr(i);
	  Uint32 sz= ((mm_vars + 1) << 1) + (((Uint16*)part)[mm_vars]);
	  ndbassert(len >= ((sz + 3) >> 2));
	} 
	else 
	{
	  
	}
      }
      if(p == 0 && page->high_index > 1)
	page->reorg((Var_page*)ctemp_page);
    }
  }
  
  if(p == 0)
  {
    validate_page(regTabPtr, (Var_page*)1);
  }
}

int
Dbtup::handle_size_change_after_update(KeyReqStruct* req_struct,
				       Tuple_header* org,
				       Operationrec* regOperPtr,
				       Fragrecord* regFragPtr,
				       Tablerec* regTabPtr,
				       Uint32 sizes[4])
{
  ndbrequire(sizes[1] == sizes[3]);
  //ndbout_c("%d %d %d %d", sizes[0], sizes[1], sizes[2], sizes[3]);
  if(0)
    printf("%p %d %d - handle_size_change_after_update ",
	   req_struct->m_tuple_ptr,
	   regOperPtr->m_tuple_location.m_page_no,
	   regOperPtr->m_tuple_location.m_page_idx);
  
  Uint32 bits= org->m_header_bits;
  Uint32 copy_bits= req_struct->m_tuple_ptr->m_header_bits;
  
  if(sizes[2+MM] == sizes[MM])
    ;
  else if(sizes[2+MM] < sizes[MM])
  {
    if(0) ndbout_c("shrink");
    req_struct->m_tuple_ptr->m_header_bits= copy_bits|Tuple_header::MM_SHRINK;
  }
  else
  {
    if(0) printf("grow - ");
    Ptr<Page> pagePtr = req_struct->m_varpart_page_ptr;
    Var_page* pageP= (Var_page*)pagePtr.p;
    Var_part_ref *refptr= org->get_var_part_ref_ptr(regTabPtr);
    ndbassert(! (bits & Tuple_header::COPY_TUPLE));

    Local_key ref;
    refptr->copyout(&ref);
    Uint32 alloc;
    Uint32 idx= ref.m_page_idx;
    if (bits & Tuple_header::VAR_PART)
    {
      if (copy_bits & Tuple_header::COPY_TUPLE)
      {
        c_page_pool.getPtr(pagePtr, ref.m_page_no);
        pageP = (Var_page*)pagePtr.p;
      }
      alloc = pageP->get_entry_len(idx);
    }
    else
    {
      alloc = 0;
    }
    Uint32 orig_size= alloc;
    if(bits & Tuple_header::MM_GROWN)
    {
      /* Was grown before, so must fetch real original size from last word. */
      Uint32 *old_var_part= pageP->get_ptr(idx);
      ndbassert(alloc>0);
      orig_size= old_var_part[alloc-1];
    }

    if (alloc)
    {
#ifdef VM_TRACE
      if(!pageP->get_entry_chain(idx))
        ndbout << *pageP << endl;
#endif
      ndbassert(pageP->get_entry_chain(idx));
    }

    Uint32 needed= sizes[2+MM];

    if(needed <= alloc)
    {
      //ndbassert(!regOperPtr->is_first_operation());
      if (0) ndbout_c(" no grow");
      return 0;
    }
    Uint32 *new_var_part=realloc_var_part(regFragPtr, regTabPtr, pagePtr, 
                                          refptr, alloc, needed);
    if (unlikely(new_var_part==NULL))
      return -1;
    /* Mark the tuple grown, store the original length at the end. */
    org->m_header_bits= bits | Tuple_header::MM_GROWN | Tuple_header::VAR_PART;
    new_var_part[needed-1]= orig_size;

    if (regTabPtr->m_bits & Tablerec::TR_Checksum) 
    {
      jam();
      setChecksum(org, regTabPtr);
    }
  }
  return 0;
}

int
Dbtup::optimize_var_part(KeyReqStruct* req_struct,
                         Tuple_header* org,
                         Operationrec* regOperPtr,
                         Fragrecord* regFragPtr,
                         Tablerec* regTabPtr)
{
  jam();
  Var_part_ref* refptr = org->get_var_part_ref_ptr(regTabPtr);

  Local_key ref;
  refptr->copyout(&ref);
  Uint32 idx = ref.m_page_idx;

  Ptr<Page> pagePtr;
  c_page_pool.getPtr(pagePtr, ref.m_page_no);

  Var_page* pageP = (Var_page*)pagePtr.p;
  Uint32 var_part_size = pageP->get_entry_len(idx);

  /**
   * if the size of page list_index is MAX_FREE_LIST,
   * we think it as full page, then need not optimize
   */
  if(pageP->list_index != MAX_FREE_LIST)
  {
    jam();
    /*
     * optimize var part of tuple by moving varpart, 
     * then we possibly reclaim free pages
     */
    move_var_part(regFragPtr, regTabPtr, pagePtr,
                  refptr, var_part_size);

    if (regTabPtr->m_bits & Tablerec::TR_Checksum)
    {
      jam();
      setChecksum(org, regTabPtr);
    }
  }

  return 0;
}

int
Dbtup::nr_update_gci(Uint32 fragPtrI, const Local_key* key, Uint32 gci)
{
  FragrecordPtr fragPtr;
  fragPtr.i= fragPtrI;
  ptrCheckGuard(fragPtr, cnoOfFragrec, fragrecord);
  TablerecPtr tablePtr;
  tablePtr.i= fragPtr.p->fragTableId;
  ptrCheckGuard(tablePtr, cnoOfTablerec, tablerec);

  if (tablePtr.p->m_bits & Tablerec::TR_RowGCI)
  {
    Local_key tmp = *key;
    PagePtr pagePtr;

    pagePtr.i = allocFragPage(tablePtr.p, fragPtr.p, tmp.m_page_no);
    if (unlikely(pagePtr.i == RNIL))
    {
      return -1;
    }
    c_page_pool.getPtr(pagePtr);
    
    Tuple_header* ptr = (Tuple_header*)
      ((Fix_page*)pagePtr.p)->get_ptr(tmp.m_page_idx, 0);
    
    ndbrequire(ptr->m_header_bits & Tuple_header::FREE);
    *ptr->get_mm_gci(tablePtr.p) = gci;
  }
  return 0;
}

int
Dbtup::nr_read_pk(Uint32 fragPtrI, 
		  const Local_key* key, Uint32* dst, bool& copy)
{
  
  FragrecordPtr fragPtr;
  fragPtr.i= fragPtrI;
  ptrCheckGuard(fragPtr, cnoOfFragrec, fragrecord);
  TablerecPtr tablePtr;
  tablePtr.i= fragPtr.p->fragTableId;
  ptrCheckGuard(tablePtr, cnoOfTablerec, tablerec);

  Local_key tmp = *key;
  
  
  PagePtr pagePtr;
  pagePtr.i = allocFragPage(tablePtr.p, fragPtr.p, tmp.m_page_no);
  if (unlikely(pagePtr.i == RNIL))
    return -1;
  
  c_page_pool.getPtr(pagePtr);
  KeyReqStruct req_struct;
  Uint32* ptr= ((Fix_page*)pagePtr.p)->get_ptr(key->m_page_idx, 0);
  
  req_struct.m_page_ptr = pagePtr;
  req_struct.m_tuple_ptr = (Tuple_header*)ptr;
  Uint32 bits = req_struct.m_tuple_ptr->m_header_bits;

  int ret = 0;
  copy = false;
  if (! (bits & Tuple_header::FREE))
  {
    if (bits & Tuple_header::ALLOC)
    {
      Uint32 opPtrI= req_struct.m_tuple_ptr->m_operation_ptr_i;
      Operationrec* opPtrP= c_operation_pool.getPtr(opPtrI);
      ndbassert(!opPtrP->m_copy_tuple_location.isNull());
      req_struct.m_tuple_ptr=
        get_copy_tuple(tablePtr.p, &opPtrP->m_copy_tuple_location);
      copy = true;
    }
    req_struct.check_offset[MM]= tablePtr.p->get_check_offset(MM);
    req_struct.check_offset[DD]= tablePtr.p->get_check_offset(DD);
    
    Uint32 num_attr= tablePtr.p->m_no_of_attributes;
    Uint32 descr_start= tablePtr.p->tabDescriptor;
    TableDescriptor *tab_descr= &tableDescriptor[descr_start];
    ndbrequire(descr_start + (num_attr << ZAD_LOG_SIZE) <= cnoOfTabDescrRec);
    req_struct.attr_descr= tab_descr; 

    if (tablePtr.p->need_expand())
      prepare_read(&req_struct, tablePtr.p, false);
    
    const Uint32* attrIds= &tableDescriptor[tablePtr.p->readKeyArray].tabDescr;
    const Uint32 numAttrs= tablePtr.p->noOfKeyAttr;
    // read pk attributes from original tuple
    
    // new globals
    tabptr= tablePtr;
    fragptr= fragPtr;
    operPtr.i= RNIL;
    operPtr.p= NULL;
    
    // do it
    ret = readAttributes(&req_struct,
			 attrIds,
			 numAttrs,
			 dst,
			 ZNIL, false);
    
    // done
    if (likely(ret != -1)) {
      // remove headers
      Uint32 n= 0;
      Uint32 i= 0;
      while (n < numAttrs) {
	const AttributeHeader ah(dst[i]);
	Uint32 size= ah.getDataSize();
	ndbrequire(size != 0);
	for (Uint32 j= 0; j < size; j++) {
	  dst[i + j - n]= dst[i + j + 1];
	}
	n+= 1;
	i+= 1 + size;
      }
      ndbrequire((int)i == ret);
      ret -= numAttrs;
    } else {
      return terrorCode ? (-(int)terrorCode) : -1;
    }
  }
    
  if (tablePtr.p->m_bits & Tablerec::TR_RowGCI)
  {
    dst[ret] = *req_struct.m_tuple_ptr->get_mm_gci(tablePtr.p);
  }
  else
  {
    dst[ret] = 0;
  }
  return ret;
}

#include <signaldata/TuxMaint.hpp>

int
Dbtup::nr_delete(Signal* signal, Uint32 senderData,
		 Uint32 fragPtrI, const Local_key* key, Uint32 gci)
{
  FragrecordPtr fragPtr;
  fragPtr.i= fragPtrI;
  ptrCheckGuard(fragPtr, cnoOfFragrec, fragrecord);
  TablerecPtr tablePtr;
  tablePtr.i= fragPtr.p->fragTableId;
  ptrCheckGuard(tablePtr, cnoOfTablerec, tablerec);

  Local_key tmp = * key;
  tmp.m_page_no= getRealpid(fragPtr.p, tmp.m_page_no); 
  
  PagePtr pagePtr;
  Tuple_header* ptr= (Tuple_header*)get_ptr(&pagePtr, &tmp, tablePtr.p);

  if (!tablePtr.p->tuxCustomTriggers.isEmpty()) 
  {
    jam();
    TuxMaintReq* req = (TuxMaintReq*)signal->getDataPtrSend();
    req->tableId = fragPtr.p->fragTableId;
    req->fragId = fragPtr.p->fragmentId;
    req->pageId = tmp.m_page_no;
    req->pageIndex = tmp.m_page_idx;
    req->tupVersion = ptr->get_tuple_version();
    req->opInfo = TuxMaintReq::OpRemove;
    removeTuxEntries(signal, tablePtr.p);
  }
  
  Local_key disk;
  memcpy(&disk, ptr->get_disk_ref_ptr(tablePtr.p), sizeof(disk));
  
  if (tablePtr.p->m_attributes[MM].m_no_of_varsize +
      tablePtr.p->m_attributes[MM].m_no_of_dynamic)
  {
    jam();
    free_var_rec(fragPtr.p, tablePtr.p, &tmp, pagePtr);
  } else {
    jam();
    free_fix_rec(fragPtr.p, tablePtr.p, &tmp, (Fix_page*)pagePtr.p);
  }

  if (tablePtr.p->m_no_of_disk_attributes)
  {
    jam();

    Uint32 sz = (sizeof(Dbtup::Disk_undo::Free) >> 2) + 
      tablePtr.p->m_offsets[DD].m_fix_header_size - 1;
    
    int res = c_lgman->alloc_log_space(fragPtr.p->m_logfile_group_id, sz);
    ndbrequire(res == 0);
    
    /**
     * 1) alloc log buffer
     * 2) get page
     * 3) get log buffer
     * 4) delete tuple
     */
    Page_cache_client::Request preq;
    preq.m_page = disk;
    preq.m_callback.m_callbackData = senderData;
    preq.m_callback.m_callbackFunction =
      safe_cast(&Dbtup::nr_delete_page_callback);
    int flags = Page_cache_client::COMMIT_REQ;
    
#ifdef ERROR_INSERT
    if (ERROR_INSERTED(4023) || ERROR_INSERTED(4024))
    {
      int rnd = rand() % 100;
      int slp = 0;
      if (ERROR_INSERTED(4024))
      {
	slp = 3000;
      }
      else if (rnd > 90)
      {
	slp = 3000;
      }
      else if (rnd > 70)
      {
	slp = 100;
      }
      
      ndbout_c("rnd: %d slp: %d", rnd, slp);
      
      if (slp)
      {
	flags |= Page_cache_client::DELAY_REQ;
	preq.m_delay_until_time = NdbTick_CurrentMillisecond()+(Uint64)slp;
      }
    }
#endif
    
    res = m_pgman.get_page(signal, preq, flags);
    if (res == 0)
    {
      goto timeslice;
    }
    else if (unlikely(res == -1))
    {
      return -1;
    }

    PagePtr disk_page = *(PagePtr*)&m_pgman.m_ptr;
    disk_page_set_dirty(disk_page);

    preq.m_callback.m_callbackFunction =
      safe_cast(&Dbtup::nr_delete_log_buffer_callback);      
    Logfile_client lgman(this, c_lgman, fragPtr.p->m_logfile_group_id);
    res= lgman.get_log_buffer(signal, sz, &preq.m_callback);
    switch(res){
    case 0:
      signal->theData[2] = disk_page.i;
      goto timeslice;
    case -1:
      ndbrequire("NOT YET IMPLEMENTED" == 0);
      break;
    }

    if (0) ndbout << "DIRECT DISK DELETE: " << disk << endl;
    disk_page_free(signal, tablePtr.p, fragPtr.p,
		   &disk, *(PagePtr*)&disk_page, gci);
    return 0;
  }
  
  return 0;

timeslice:
  memcpy(signal->theData, &disk, sizeof(disk));
  return 1;
}

void
Dbtup::nr_delete_page_callback(Signal* signal, 
			       Uint32 userpointer, Uint32 page_id)
{
  Ptr<GlobalPage> gpage;
  m_global_page_pool.getPtr(gpage, page_id);
  PagePtr pagePtr= *(PagePtr*)&gpage;
  disk_page_set_dirty(pagePtr);
  Dblqh::Nr_op_info op;
  op.m_ptr_i = userpointer;
  op.m_disk_ref.m_page_no = pagePtr.p->m_page_no;
  op.m_disk_ref.m_file_no = pagePtr.p->m_file_no;
  c_lqh->get_nr_op_info(&op, page_id);

  Ptr<Fragrecord> fragPtr;
  fragPtr.i= op.m_tup_frag_ptr_i;
  ptrCheckGuard(fragPtr, cnoOfFragrec, fragrecord);

  Ptr<Tablerec> tablePtr;
  tablePtr.i = fragPtr.p->fragTableId;
  ptrCheckGuard(tablePtr, cnoOfTablerec, tablerec);
  
  Uint32 sz = (sizeof(Dbtup::Disk_undo::Free) >> 2) + 
    tablePtr.p->m_offsets[DD].m_fix_header_size - 1;
  
  Callback cb;
  cb.m_callbackData = userpointer;
  cb.m_callbackFunction =
    safe_cast(&Dbtup::nr_delete_log_buffer_callback);      
  Logfile_client lgman(this, c_lgman, fragPtr.p->m_logfile_group_id);
  int res= lgman.get_log_buffer(signal, sz, &cb);
  switch(res){
  case 0:
    return;
  case -1:
    ndbrequire("NOT YET IMPLEMENTED" == 0);
    break;
  }
    
  if (0) ndbout << "PAGE CALLBACK DISK DELETE: " << op.m_disk_ref << endl;
  disk_page_free(signal, tablePtr.p, fragPtr.p,
		 &op.m_disk_ref, pagePtr, op.m_gci_hi);
  
  c_lqh->nr_delete_complete(signal, &op);
  return;
}

void
Dbtup::nr_delete_log_buffer_callback(Signal* signal, 
				    Uint32 userpointer, 
				    Uint32 unused)
{
  Dblqh::Nr_op_info op;
  op.m_ptr_i = userpointer;
  c_lqh->get_nr_op_info(&op, RNIL);
  
  Ptr<Fragrecord> fragPtr;
  fragPtr.i= op.m_tup_frag_ptr_i;
  ptrCheckGuard(fragPtr, cnoOfFragrec, fragrecord);

  Ptr<Tablerec> tablePtr;
  tablePtr.i = fragPtr.p->fragTableId;
  ptrCheckGuard(tablePtr, cnoOfTablerec, tablerec);

  Ptr<GlobalPage> gpage;
  m_global_page_pool.getPtr(gpage, op.m_page_id);
  PagePtr pagePtr= *(PagePtr*)&gpage;

  /**
   * reset page no
   */
  if (0) ndbout << "LOGBUFFER CALLBACK DISK DELETE: " << op.m_disk_ref << endl;
  
  disk_page_free(signal, tablePtr.p, fragPtr.p,
		 &op.m_disk_ref, pagePtr, op.m_gci_hi);
  
  c_lqh->nr_delete_complete(signal, &op);
}<|MERGE_RESOLUTION|>--- conflicted
+++ resolved
@@ -1577,13 +1577,7 @@
     base = (Tuple_header*)ptr;
     base->m_operation_ptr_i= regOperPtr.i;
     base->m_header_bits= Tuple_header::ALLOC |
-<<<<<<< HEAD
       (sizes[2+MM] > 0 ? Tuple_header::VAR_PART : 0);
-
-    regOperPtr.p->m_tuple_location.m_page_no = real_page_id;
-=======
-      (vardynsize ? Tuple_header::VAR_PART : 0);
->>>>>>> 52bb77fd
   }
   else 
   {
