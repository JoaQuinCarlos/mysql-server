/* Copyright (C) 2003 MySQL AB

   This program is free software; you can redistribute it and/or modify
   it under the terms of the GNU General Public License as published by
   the Free Software Foundation; version 2 of the License.

   This program is distributed in the hope that it will be useful,
   but WITHOUT ANY WARRANTY; without even the implied warranty of
   MERCHANTABILITY or FITNESS FOR A PARTICULAR PURPOSE.  See the
   GNU General Public License for more details.

   You should have received a copy of the GNU General Public License
   along with this program; if not, write to the Free Software
   Foundation, Inc., 59 Temple Place, Suite 330, Boston, MA  02111-1307  USA */

#include <my_config.h>
#include "Backup.hpp"

#include <ndb_version.h>

#include <NdbTCP.h>
#include <Bitmask.hpp>

#include <signaldata/NodeFailRep.hpp>
#include <signaldata/ReadNodesConf.hpp>

#include <signaldata/DihFragCount.hpp>
#include <signaldata/ScanFrag.hpp>

#include <signaldata/GetTabInfo.hpp>
#include <signaldata/DictTabInfo.hpp>
#include <signaldata/ListTables.hpp>

#include <signaldata/FsOpenReq.hpp>
#include <signaldata/FsAppendReq.hpp>
#include <signaldata/FsCloseReq.hpp>
#include <signaldata/FsConf.hpp>
#include <signaldata/FsRef.hpp>
#include <signaldata/FsRemoveReq.hpp>

#include <signaldata/BackupImpl.hpp>
#include <signaldata/BackupSignalData.hpp>
#include <signaldata/BackupContinueB.hpp>
#include <signaldata/EventReport.hpp>

#include <signaldata/UtilSequence.hpp>

#include <signaldata/CreateTrig.hpp>
#include <signaldata/AlterTrig.hpp>
#include <signaldata/DropTrig.hpp>
#include <signaldata/FireTrigOrd.hpp>
#include <signaldata/TrigAttrInfo.hpp>
#include <AttributeHeader.hpp>

#include <signaldata/WaitGCP.hpp>
#include <signaldata/LCP.hpp>
#include <signaldata/DumpStateOrd.hpp>

#include <signaldata/DumpStateOrd.hpp>

#include <NdbTick.h>
#include <dbtup/Dbtup.hpp>

static NDB_TICKS startTime;

#ifdef VM_TRACE
#define DEBUG_OUT(x) ndbout << x << endl
#else
#define DEBUG_OUT(x) 
#endif

//#define DEBUG_ABORT
//#define dbg globalSignalLoggers.log

static Uint32 g_TypeOfStart = NodeState::ST_ILLEGAL_TYPE;

#define SEND_BACKUP_STARTED_FLAG(A) (((A) & 0x3) > 0)
#define SEND_BACKUP_COMPLETED_FLAG(A) (((A) & 0x3) > 1)

void
Backup::execSTTOR(Signal* signal) 
{
  jamEntry();                            

  const Uint32 startphase  = signal->theData[1];
  const Uint32 typeOfStart = signal->theData[7];

  if (startphase == 1)
  {
    m_curr_disk_write_speed = c_defaults.m_disk_write_speed_sr;
    m_overflow_disk_write = 0;
    m_reset_disk_speed_time = NdbTick_CurrentMillisecond();
    m_reset_delay_used = Backup::DISK_SPEED_CHECK_DELAY;
    signal->theData[0] = BackupContinueB::RESET_DISK_SPEED_COUNTER;
    sendSignalWithDelay(BACKUP_REF, GSN_CONTINUEB, signal,
                        Backup::DISK_SPEED_CHECK_DELAY, 1);
  }
  if (startphase == 3) {
    jam();
    g_TypeOfStart = typeOfStart;
    signal->theData[0] = reference();
    sendSignal(NDBCNTR_REF, GSN_READ_NODESREQ, signal, 1, JBB);
    return;
  }//if

  if (startphase == 7)
  {
    m_curr_disk_write_speed = c_defaults.m_disk_write_speed;
  }

  if(startphase == 7 && g_TypeOfStart == NodeState::ST_INITIAL_START &&
     c_masterNodeId == getOwnNodeId()){
    jam();
    createSequence(signal);
    return;
  }//if
  
  sendSTTORRY(signal);  
  return;
}//Dbdict::execSTTOR()

void
Backup::execREAD_NODESCONF(Signal* signal)
{
  jamEntry();
  ReadNodesConf * conf = (ReadNodesConf *)signal->getDataPtr();
 
  c_aliveNodes.clear();

  Uint32 count = 0;
  for (Uint32 i = 0; i<MAX_NDB_NODES; i++) {
    jam();
    if(NdbNodeBitmask::get(conf->allNodes, i)){
      jam();
      count++;

      NodePtr node;
      ndbrequire(c_nodes.seize(node));
      
      node.p->nodeId = i;
      if(NdbNodeBitmask::get(conf->inactiveNodes, i)) {
        jam();
	node.p->alive = 0;
      } else {
        jam();
	node.p->alive = 1;
	c_aliveNodes.set(i);
      }//if
    }//if
  }//for
  c_masterNodeId = conf->masterNodeId;
  ndbrequire(count == conf->noOfNodes);
  sendSTTORRY(signal);
}

void
Backup::sendSTTORRY(Signal* signal)
{
  signal->theData[0] = 0;
  signal->theData[3] = 1;
  signal->theData[4] = 3;
  signal->theData[5] = 7;
  signal->theData[6] = 255; // No more start phases from missra
  sendSignal(NDBCNTR_REF, GSN_STTORRY, signal, 7, JBB);
}

void
Backup::createSequence(Signal* signal)
{
  UtilSequenceReq * req = (UtilSequenceReq*)signal->getDataPtrSend();
  
  req->senderData  = RNIL;
  req->sequenceId  = NDB_BACKUP_SEQUENCE;
  req->requestType = UtilSequenceReq::Create;
  
  sendSignal(DBUTIL_REF, GSN_UTIL_SEQUENCE_REQ, 
	     signal, UtilSequenceReq::SignalLength, JBB);
}

void
Backup::execCONTINUEB(Signal* signal)
{
  jamEntry();
  const Uint32 Tdata0 = signal->theData[0];
  const Uint32 Tdata1 = signal->theData[1];
  const Uint32 Tdata2 = signal->theData[2];
  
  switch(Tdata0) {
  case BackupContinueB::RESET_DISK_SPEED_COUNTER:
  {
    /*
      Adjust for upto 10 millisecond delay of this signal. Longer
      delays will not be handled, in this case the system is most
      likely under too high load and it won't matter very much that
      we decrease the speed of checkpoints.

      We use a technique where we allow an overflow write in one
      period. This overflow will be removed from the next period
      such that the load will at average be as specified.
    */
    int delay_time = m_reset_delay_used;
    NDB_TICKS curr_time = NdbTick_CurrentMillisecond();
    int sig_delay = curr_time - m_reset_disk_speed_time;

    m_words_written_this_period = m_overflow_disk_write;
    m_overflow_disk_write = 0;
    m_reset_disk_speed_time = curr_time;

    if (sig_delay > delay_time + 10)
      delay_time = Backup::DISK_SPEED_CHECK_DELAY - 10;
    else if (sig_delay < delay_time - 10)
      delay_time = Backup::DISK_SPEED_CHECK_DELAY + 10;
    else
      delay_time = Backup::DISK_SPEED_CHECK_DELAY - (sig_delay - delay_time);
    m_reset_delay_used= delay_time;
    signal->theData[0] = BackupContinueB::RESET_DISK_SPEED_COUNTER;
    sendSignalWithDelay(BACKUP_REF, GSN_CONTINUEB, signal, delay_time, 1);
#if 0
    ndbout << "Signal delay was = " << sig_delay;
    ndbout << " Current time = " << curr_time << endl;
    ndbout << " Delay time will be = " << delay_time << endl << endl;
#endif
    break;
  }
  case BackupContinueB::BACKUP_FRAGMENT_INFO:
  {
    jam();
    const Uint32 ptr_I = Tdata1;
    Uint32 tabPtr_I = Tdata2;
    Uint32 fragPtr_I = signal->theData[3];

    BackupRecordPtr ptr LINT_SET_PTR;
    c_backupPool.getPtr(ptr, ptr_I);
    TablePtr tabPtr;
    ptr.p->tables.getPtr(tabPtr, tabPtr_I);

    if (fragPtr_I != tabPtr.p->fragments.getSize())
    {
      jam();
      FragmentPtr fragPtr;
      tabPtr.p->fragments.getPtr(fragPtr, fragPtr_I);
      
      BackupFilePtr filePtr LINT_SET_PTR;
      ptr.p->files.getPtr(filePtr, ptr.p->ctlFilePtr);
      
      const Uint32 sz = sizeof(BackupFormat::CtlFile::FragmentInfo) >> 2;
      Uint32 * dst;
      if (!filePtr.p->operation.dataBuffer.getWritePtr(&dst, sz))
      {
	sendSignalWithDelay(BACKUP_REF, GSN_CONTINUEB, signal, 100, 4);
	return;
      }
      
      BackupFormat::CtlFile::FragmentInfo * fragInfo = 
	(BackupFormat::CtlFile::FragmentInfo*)dst;
      fragInfo->SectionType = htonl(BackupFormat::FRAGMENT_INFO);
      fragInfo->SectionLength = htonl(sz);
      fragInfo->TableId = htonl(fragPtr.p->tableId);
      fragInfo->FragmentNo = htonl(fragPtr_I);
      fragInfo->NoOfRecordsLow = htonl(fragPtr.p->noOfRecords & 0xFFFFFFFF);
      fragInfo->NoOfRecordsHigh = htonl(fragPtr.p->noOfRecords >> 32);
      fragInfo->FilePosLow = htonl(0);
      fragInfo->FilePosHigh = htonl(0);
      
      filePtr.p->operation.dataBuffer.updateWritePtr(sz);
      
      fragPtr_I++;
    }
    
    if (fragPtr_I == tabPtr.p->fragments.getSize())
    {
      signal->theData[0] = tabPtr.p->tableId;
      signal->theData[1] = 0; // unlock
      EXECUTE_DIRECT(DBDICT, GSN_BACKUP_FRAGMENT_REQ, signal, 2);
      
      fragPtr_I = 0;
      ptr.p->tables.next(tabPtr);
      if ((tabPtr_I = tabPtr.i) == RNIL)
      {
	jam();
	closeFiles(signal, ptr);
	return;
      }
    }
    
    signal->theData[0] = BackupContinueB::BACKUP_FRAGMENT_INFO;
    signal->theData[1] = ptr_I;
    signal->theData[2] = tabPtr_I;
    signal->theData[3] = fragPtr_I;
    sendSignal(BACKUP_REF, GSN_CONTINUEB, signal, 4, JBB);
    return;
  }
  case BackupContinueB::START_FILE_THREAD:
  case BackupContinueB::BUFFER_UNDERFLOW:
  {
    jam();
    BackupFilePtr filePtr LINT_SET_PTR;
    c_backupFilePool.getPtr(filePtr, Tdata1);
    checkFile(signal, filePtr);
    return;
  }
  break;
  case BackupContinueB::BUFFER_FULL_SCAN:
  {
    jam();
    BackupFilePtr filePtr LINT_SET_PTR;
    c_backupFilePool.getPtr(filePtr, Tdata1);
    checkScan(signal, filePtr);
    return;
  }
  break;
  case BackupContinueB::BUFFER_FULL_FRAG_COMPLETE:
  {
    jam();
    BackupFilePtr filePtr LINT_SET_PTR;
    c_backupFilePool.getPtr(filePtr, Tdata1);
    fragmentCompleted(signal, filePtr);
    return;
  }
  break;
  case BackupContinueB::BUFFER_FULL_META:
  {
    jam();
    BackupRecordPtr ptr LINT_SET_PTR;
    c_backupPool.getPtr(ptr, Tdata1);
    
    BackupFilePtr filePtr LINT_SET_PTR;
    ptr.p->files.getPtr(filePtr, ptr.p->ctlFilePtr);
    FsBuffer & buf = filePtr.p->operation.dataBuffer;
    
    if(buf.getFreeSize() < buf.getMaxWrite()) {
      jam();
      TablePtr tabPtr LINT_SET_PTR;
      c_tablePool.getPtr(tabPtr, Tdata2);
      
      DEBUG_OUT("Backup - Buffer full - " 
                << buf.getFreeSize()
		<< " < " << buf.getMaxWrite()
                << " (sz: " << buf.getUsableSize()
                << " getMinRead: " << buf.getMinRead()
		<< ") - tableId = " << tabPtr.p->tableId);
      
      signal->theData[0] = BackupContinueB::BUFFER_FULL_META;
      signal->theData[1] = Tdata1;
      signal->theData[2] = Tdata2;
      sendSignalWithDelay(BACKUP_REF, GSN_CONTINUEB, signal, 100, 3);
      return;
    }//if
    
    TablePtr tabPtr LINT_SET_PTR;
    c_tablePool.getPtr(tabPtr, Tdata2);
    GetTabInfoReq * req = (GetTabInfoReq *)signal->getDataPtrSend();
    req->senderRef = reference();
    req->senderData = ptr.i;
    req->requestType = GetTabInfoReq::RequestById |
      GetTabInfoReq::LongSignalConf;
    req->tableId = tabPtr.p->tableId;
    sendSignal(DBDICT_REF, GSN_GET_TABINFOREQ, signal, 
	       GetTabInfoReq::SignalLength, JBB);
    return;
  }
  case BackupContinueB::ZDELAY_SCAN_NEXT:
    if (ERROR_INSERTED(10039))
    {
      jam();
      sendSignalWithDelay(BACKUP_REF, GSN_CONTINUEB, signal, 300, 
			  signal->getLength());
      return;
    }
    else
    {
      jam();
      CLEAR_ERROR_INSERT_VALUE;
      ndbout_c("Resuming backup");
      memmove(signal->theData, signal->theData + 1, 
	      4*ScanFragNextReq::SignalLength);
      sendSignal(DBLQH_REF, GSN_SCAN_NEXTREQ, signal, 
		 ScanFragNextReq::SignalLength, JBB);
      return ;
    }
  default:
    ndbrequire(0);
  }//switch
}

void
Backup::execDUMP_STATE_ORD(Signal* signal)
{
  jamEntry();
  
  /* Dump commands used in public interfaces */
  switch (signal->theData[0]) {
  case DumpStateOrd::BackupStatus:
  {
    BackupRecordPtr ptr;
    int reported = 0;
    for(c_backups.first(ptr); ptr.i != RNIL; c_backups.next(ptr))
    {
      if (!ptr.p->is_lcp())
      {
        reportStatus(signal, ptr);
        reported++;
      }
    }
    if (!reported)
      reportStatus(signal, ptr);
    return;
  }
  default:
    /* continue to debug section */
    break;
  }

  /* Debugging or unclassified section */

  if(signal->theData[0] == 20){
    if(signal->length() > 1){
      c_defaults.m_dataBufferSize = (signal->theData[1] * 1024 * 1024);
    }
    if(signal->length() > 2){
      c_defaults.m_logBufferSize = (signal->theData[2] * 1024 * 1024);
    }
    if(signal->length() > 3){
      c_defaults.m_minWriteSize = signal->theData[3] * 1024;
    }
    if(signal->length() > 4){
      c_defaults.m_maxWriteSize = signal->theData[4] * 1024;
    }
    
    infoEvent("Backup: data: %d log: %d min: %d max: %d",
	      c_defaults.m_dataBufferSize,
	      c_defaults.m_logBufferSize,
	      c_defaults.m_minWriteSize,
	      c_defaults.m_maxWriteSize);
    return;
  }
  if(signal->theData[0] == 21){
    BackupReq * req = (BackupReq*)signal->getDataPtrSend();
    req->senderData = 23;
    req->backupDataLen = 0;
    sendSignal(BACKUP_REF, GSN_BACKUP_REQ,signal,BackupReq::SignalLength, JBB);
    startTime = NdbTick_CurrentMillisecond();
    return;
  }

  if(signal->theData[0] == 22){
    const Uint32 seq = signal->theData[1];
    FsRemoveReq * req = (FsRemoveReq *)signal->getDataPtrSend();
    req->userReference = reference();
    req->userPointer = 23;
    req->directory = 1;
    req->ownDirectory = 1;
    FsOpenReq::setVersion(req->fileNumber, 2);
    FsOpenReq::setSuffix(req->fileNumber, FsOpenReq::S_CTL);
    FsOpenReq::v2_setSequence(req->fileNumber, seq);
    FsOpenReq::v2_setNodeId(req->fileNumber, getOwnNodeId());
    sendSignal(NDBFS_REF, GSN_FSREMOVEREQ, signal, 
	       FsRemoveReq::SignalLength, JBA);
    return;
  }

  if(signal->theData[0] == 23){
    /**
     * Print records
     */
    BackupRecordPtr ptr LINT_SET_PTR;
    for(c_backups.first(ptr); ptr.i != RNIL; c_backups.next(ptr)){
      infoEvent("BackupRecord %d: BackupId: %d MasterRef: %x ClientRef: %x",
		ptr.i, ptr.p->backupId, ptr.p->masterRef, ptr.p->clientRef);
      infoEvent(" State: %d", ptr.p->slaveState.getState());
      BackupFilePtr filePtr;
      for(ptr.p->files.first(filePtr); filePtr.i != RNIL; 
	  ptr.p->files.next(filePtr)){
	jam();
	infoEvent(" file %d: type: %d flags: H'%x",
		  filePtr.i, filePtr.p->fileType, 
		  filePtr.p->m_flags);
      }
    }

    ndbout_c("m_curr_disk_write_speed: %u  m_words_written_this_period: %u  m_overflow_disk_write: %u",
              m_curr_disk_write_speed, m_words_written_this_period, m_overflow_disk_write);
    ndbout_c("m_reset_delay_used: %u  m_reset_disk_speed_time: %llu",
             m_reset_delay_used, (Uint64)m_reset_disk_speed_time);
    for(c_backups.first(ptr); ptr.i != RNIL; c_backups.next(ptr))
    {
      ndbout_c("BackupRecord %u:  BackupId: %u  MasterRef: %x  ClientRef: %x",
               ptr.i, ptr.p->backupId, ptr.p->masterRef, ptr.p->clientRef);
      ndbout_c(" State: %u", ptr.p->slaveState.getState());
      ndbout_c(" noOfByte: %llu  noOfRecords: %llu",
               ptr.p->noOfBytes, ptr.p->noOfRecords);
      ndbout_c(" noOfLogBytes: %llu  noOfLogRecords: %llu",
               ptr.p->noOfLogBytes, ptr.p->noOfLogRecords);
      ndbout_c(" errorCode: %u", ptr.p->errorCode);
      BackupFilePtr filePtr;
      for(ptr.p->files.first(filePtr); filePtr.i != RNIL; 
	  ptr.p->files.next(filePtr))
      {
	ndbout_c(" file %u:  type: %u  flags: H'%x  tableId: %u  fragmentId: %u",
                 filePtr.i, filePtr.p->fileType, filePtr.p->m_flags,
                 filePtr.p->tableId, filePtr.p->fragmentNo);
      }
      if (ptr.p->slaveState.getState() == SCANNING && ptr.p->dataFilePtr != RNIL)
      {
        c_backupFilePool.getPtr(filePtr, ptr.p->dataFilePtr);
        OperationRecord & op = filePtr.p->operation;
        Uint32 *tmp = NULL;
        Uint32 sz = 0;
        bool eof = FALSE;
        bool ready = op.dataBuffer.getReadPtr(&tmp, &sz, &eof);
        ndbout_c("ready: %s  eof: %s", ready ? "TRUE" : "FALSE", eof ? "TRUE" : "FALSE");
      }
    }
    return;
  }
  if(signal->theData[0] == 24){
    /**
     * Print size of records etc.
     */
    infoEvent("Backup - dump pool sizes");
    infoEvent("BackupPool: %d BackupFilePool: %d TablePool: %d",
	      c_backupPool.getSize(), c_backupFilePool.getSize(), 
	      c_tablePool.getSize());
    infoEvent("AttrPool: %d TriggerPool: %d FragmentPool: %d",
	      c_backupPool.getSize(), c_backupFilePool.getSize(), 
	      c_tablePool.getSize());
    infoEvent("PagePool: %d",
	      c_pagePool.getSize());


    if(signal->getLength() == 2 && signal->theData[1] == 2424)
    {
      /**
       * Handle LCP
       */
      BackupRecordPtr lcp;
      ndbrequire(c_backups.first(lcp));
      
      ndbrequire(c_backupPool.getSize() == c_backupPool.getNoOfFree() + 1);
      if(lcp.p->tables.isEmpty())
      {
	ndbrequire(c_tablePool.getSize() == c_tablePool.getNoOfFree());
	ndbrequire(c_fragmentPool.getSize() == c_fragmentPool.getNoOfFree());
	ndbrequire(c_triggerPool.getSize() == c_triggerPool.getNoOfFree());
      }
      ndbrequire(c_backupFilePool.getSize() == c_backupFilePool.getNoOfFree() + 1);
      BackupFilePtr lcp_file;
      c_backupFilePool.getPtr(lcp_file, lcp.p->dataFilePtr);
      ndbrequire(c_pagePool.getSize() == 
		 c_pagePool.getNoOfFree() + 
		 lcp_file.p->pages.getSize());
    }
  }

  if(signal->theData[0] == DumpStateOrd::DumpBackup)
  {
    /* Display a bunch of stuff about Backup defaults */
    infoEvent("Compressed Backup: %d", c_defaults.m_compressed_backup);
    infoEvent("Compressed LCP: %d", c_defaults.m_compressed_lcp);
  }

  if(signal->theData[0] == DumpStateOrd::DumpBackupSetCompressed)
  {
    c_defaults.m_compressed_backup= signal->theData[1];
    infoEvent("Compressed Backup: %d", c_defaults.m_compressed_backup);
  }

  if(signal->theData[0] == DumpStateOrd::DumpBackupSetCompressedLCP)
  {
    c_defaults.m_compressed_lcp= signal->theData[1];
    infoEvent("Compressed LCP: %d", c_defaults.m_compressed_lcp);
  }
}

bool
Backup::findTable(const BackupRecordPtr & ptr, 
		  TablePtr & tabPtr, Uint32 tableId) const
{
  for(ptr.p->tables.first(tabPtr); 
      tabPtr.i != RNIL; 
      ptr.p->tables.next(tabPtr)) {
    jam();
    if(tabPtr.p->tableId == tableId){
      jam();
      return true;
    }//if
  }//for
  tabPtr.i = RNIL;
  tabPtr.p = 0;
  return false;
}

static Uint32 xps(Uint64 x, Uint64 ms)
{
  float fx = x;
  float fs = ms;
  
  if(ms == 0 || x == 0) {
    jam();
    return 0;
  }//if
  jam();
  return ((Uint32)(1000.0f * (fx + fs/2.1f))) / ((Uint32)fs);
}

struct Number {
  Number(Uint64 r) { val = r;}
  Number & operator=(Uint64 r) { val = r; return * this; }
  Uint64 val;
};

NdbOut &
operator<< (NdbOut & out, const Number & val){
  char p = 0;
  Uint32 loop = 1;
  while(val.val > loop){
    loop *= 1000;
    p += 3;
  }
  if(loop != 1){
    p -= 3;
    loop /= 1000;
  }

  switch(p){
  case 0:
    break;
  case 3:
    p = 'k';
    break;
  case 6:
    p = 'M';
    break;
  case 9:
    p = 'G';
    break;
  default:
    p = 0;
  }
  char str[2];
  str[0] = p;
  str[1] = 0;
  Uint32 tmp = (val.val + (loop >> 1)) / loop;
#if 1
  if(p > 0)
    out << tmp << str;
  else
    out << tmp;
#else
  out << val.val;
#endif

  return out;
}

void
Backup::execBACKUP_CONF(Signal* signal)
{
  jamEntry();
  BackupConf * conf = (BackupConf*)signal->getDataPtr();
  
  ndbout_c("Backup %d has started", conf->backupId);
}

void
Backup::execBACKUP_REF(Signal* signal)
{
  jamEntry();
  BackupRef * ref = (BackupRef*)signal->getDataPtr();

  ndbout_c("Backup (%d) has NOT started %d", ref->senderData, ref->errorCode);
}

void
Backup::execBACKUP_COMPLETE_REP(Signal* signal)
{
  jamEntry();
  BackupCompleteRep* rep = (BackupCompleteRep*)signal->getDataPtr();
 
  startTime = NdbTick_CurrentMillisecond() - startTime;
  
  ndbout_c("Backup %d has completed", rep->backupId);
  const Uint64 bytes =
    rep->noOfBytesLow + (((Uint64)rep->noOfBytesHigh) << 32);
  const Uint64 records =
    rep->noOfRecordsLow + (((Uint64)rep->noOfRecordsHigh) << 32);

  Number rps = xps(records, startTime);
  Number bps = xps(bytes, startTime);

  ndbout << " Data [ "
	 << Number(records) << " rows " 
	 << Number(bytes) << " bytes " << startTime << " ms ] " 
	 << " => "
	 << rps << " row/s & " << bps << "b/s" << endl;

  bps = xps(rep->noOfLogBytes, startTime);
  rps = xps(rep->noOfLogRecords, startTime);

  ndbout << " Log [ "
	 << Number(rep->noOfLogRecords) << " log records " 
	 << Number(rep->noOfLogBytes) << " bytes " << startTime << " ms ] " 
	 << " => "
	 << rps << " records/s & " << bps << "b/s" << endl;

}

void
Backup::execBACKUP_ABORT_REP(Signal* signal)
{
  jamEntry();
  BackupAbortRep* rep = (BackupAbortRep*)signal->getDataPtr();
  
  ndbout_c("Backup %d has been aborted %d", rep->backupId, rep->reason);
}

const TriggerEvent::Value triggerEventValues[] = {
  TriggerEvent::TE_INSERT,
  TriggerEvent::TE_UPDATE,
  TriggerEvent::TE_DELETE
};

const Backup::State 
Backup::validSlaveTransitions[] = {
  INITIAL,  DEFINING,
  DEFINING, DEFINED,
  DEFINED,  STARTED,
  STARTED,  STARTED, // Several START_BACKUP_REQ is sent
  STARTED,  SCANNING,
  SCANNING, STARTED,
  STARTED,  STOPPING,
  STOPPING, CLEANING,
  CLEANING, INITIAL,
  
  INITIAL,  ABORTING, // Node fail
  DEFINING, ABORTING,
  DEFINED,  ABORTING,
  STARTED,  ABORTING,
  SCANNING, ABORTING,
  STOPPING, ABORTING,
  CLEANING, ABORTING, // Node fail w/ master takeover
  ABORTING, ABORTING, // Slave who initiates ABORT should have this transition
  
  ABORTING, INITIAL,
  INITIAL,  INITIAL
};

const Uint32
Backup::validSlaveTransitionsCount = 
sizeof(Backup::validSlaveTransitions) / sizeof(Backup::State);

void
Backup::CompoundState::setState(State newState){
  bool found = false;
  const State currState = state;
  for(unsigned i = 0; i<noOfValidTransitions; i+= 2) {
    jam();
    if(validTransitions[i]   == currState &&
       validTransitions[i+1] == newState){
      jam();
      found = true;
      break;
    }
  }

  //ndbrequire(found);
  
  if (newState == INITIAL)
    abortState = INITIAL;
  if(newState == ABORTING && currState != ABORTING) {
    jam();
    abortState = currState;
  }
  state = newState;
#ifdef DEBUG_ABORT
  if (newState != currState) {
    ndbout_c("%u: Old state = %u, new state = %u, abort state = %u",
	     id, currState, newState, abortState);
  }
#endif
}

void
Backup::CompoundState::forceState(State newState)
{
  const State currState = state;
  if (newState == INITIAL)
    abortState = INITIAL;
  if(newState == ABORTING && currState != ABORTING) {
    jam();
    abortState = currState;
  }
  state = newState;
#ifdef DEBUG_ABORT
  if (newState != currState) {
    ndbout_c("%u: FORCE: Old state = %u, new state = %u, abort state = %u",
	     id, currState, newState, abortState);
  }
#endif
}

Backup::Table::Table(ArrayPool<Fragment> & fh)
  : fragments(fh)
{
  triggerIds[0] = ILLEGAL_TRIGGER_ID;
  triggerIds[1] = ILLEGAL_TRIGGER_ID;
  triggerIds[2] = ILLEGAL_TRIGGER_ID;
  triggerAllocated[0] = false;
  triggerAllocated[1] = false;
  triggerAllocated[2] = false;
}

/*****************************************************************************
 * 
 * Node state handling
 *
 *****************************************************************************/
void
Backup::execNODE_FAILREP(Signal* signal)
{
  jamEntry();

  NodeFailRep * rep = (NodeFailRep*)signal->getDataPtr();
  
  bool doStuff = false;
  /*
  Start by saving important signal data which will be destroyed before the
  process is completed.
  */
  NodeId new_master_node_id = rep->masterNodeId;
  Uint32 theFailedNodes[NdbNodeBitmask::Size];
  for (Uint32 i = 0; i < NdbNodeBitmask::Size; i++)
    theFailedNodes[i] = rep->theNodes[i];
  
  c_masterNodeId = new_master_node_id;

  NodePtr nodePtr;
  for(c_nodes.first(nodePtr); nodePtr.i != RNIL; c_nodes.next(nodePtr)) {
    jam();
    if(NdbNodeBitmask::get(theFailedNodes, nodePtr.p->nodeId)){
      if(nodePtr.p->alive){
	jam();
	ndbrequire(c_aliveNodes.get(nodePtr.p->nodeId));
	doStuff = true;
      } else {
        jam();
	ndbrequire(!c_aliveNodes.get(nodePtr.p->nodeId));
      }//if
      nodePtr.p->alive = 0;
      c_aliveNodes.clear(nodePtr.p->nodeId);
    }//if
  }//for

  if(!doStuff){
    jam();
    return;
  }//if
  
#ifdef DEBUG_ABORT
  ndbout_c("****************** Node fail rep ******************");
#endif

  NodeId newCoordinator = c_masterNodeId;
  BackupRecordPtr ptr;
  for(c_backups.first(ptr); ptr.i != RNIL; c_backups.next(ptr)) {
    jam();
    checkNodeFail(signal, ptr, newCoordinator, theFailedNodes);
  }
}

bool
Backup::verifyNodesAlive(BackupRecordPtr ptr,
			 const NdbNodeBitmask& aNodeBitMask)
{
  Uint32 version = getNodeInfo(getOwnNodeId()).m_version;
  for (Uint32 i = 0; i < MAX_NDB_NODES; i++) {
    jam();
    if(aNodeBitMask.get(i)) {
      if(!c_aliveNodes.get(i)){
        jam();
	ptr.p->setErrorCode(AbortBackupOrd::BackupFailureDueToNodeFail);
        return false;
      }//if
      if(getNodeInfo(i).m_version != version)
      {
	jam();
	ptr.p->setErrorCode(AbortBackupOrd::IncompatibleVersions);
	return false;
      }
    }//if
  }//for
  return true;
}

void
Backup::checkNodeFail(Signal* signal,
		      BackupRecordPtr ptr,
		      NodeId newCoord,
		      Uint32 theFailedNodes[NdbNodeBitmask::Size])
{
  NdbNodeBitmask mask;
  mask.assign(2, theFailedNodes);

  /* Update ptr.p->nodes to be up to date with current alive nodes
   */
  NodePtr nodePtr;
  bool found = false;
  for(c_nodes.first(nodePtr); nodePtr.i != RNIL; c_nodes.next(nodePtr)) {
    jam();
    if(NdbNodeBitmask::get(theFailedNodes, nodePtr.p->nodeId)) {
      jam();
      if (ptr.p->nodes.get(nodePtr.p->nodeId)) {
	jam();
	ptr.p->nodes.clear(nodePtr.p->nodeId); 
	found = true;
      }
    }//if
  }//for

  if(!found) {
    jam();
    return; // failed node is not part of backup process, safe to continue
  }

  if(mask.get(refToNode(ptr.p->masterRef)))
  {
    /**
     * Master died...abort
     */
    ptr.p->masterRef = reference();
    ptr.p->nodes.clear();
    ptr.p->nodes.set(getOwnNodeId());
    ptr.p->setErrorCode(AbortBackupOrd::BackupFailureDueToNodeFail);
    switch(ptr.p->m_gsn){
    case GSN_DEFINE_BACKUP_REQ:
    case GSN_START_BACKUP_REQ:
    case GSN_BACKUP_FRAGMENT_REQ:
    case GSN_STOP_BACKUP_REQ:
      // I'm currently processing...reply to self and abort...
      ptr.p->masterData.gsn = ptr.p->m_gsn;
      ptr.p->masterData.sendCounter = ptr.p->nodes;
      return;
    case GSN_DEFINE_BACKUP_REF:
    case GSN_DEFINE_BACKUP_CONF:
    case GSN_START_BACKUP_REF:
    case GSN_START_BACKUP_CONF:
    case GSN_BACKUP_FRAGMENT_REF:
    case GSN_BACKUP_FRAGMENT_CONF:
    case GSN_STOP_BACKUP_REF:
    case GSN_STOP_BACKUP_CONF:
      ptr.p->masterData.gsn = GSN_DEFINE_BACKUP_REQ;
      masterAbort(signal, ptr);
      return;
    case GSN_ABORT_BACKUP_ORD:
      // Already aborting
      return;
    }
  }
  else if (newCoord == getOwnNodeId())
  {
    /**
     * I'm master for this backup
     */
    jam();
    CRASH_INSERTION((10001));
#ifdef DEBUG_ABORT
    ndbout_c("**** Master: Node failed: Master id = %u", 
	     refToNode(ptr.p->masterRef));
#endif

    Uint32 gsn, len, pos;
    LINT_INIT(gsn);
    LINT_INIT(len);
    LINT_INIT(pos);
    ptr.p->nodes.bitANDC(mask);
    switch(ptr.p->masterData.gsn){
    case GSN_DEFINE_BACKUP_REQ:
    {
      DefineBackupRef * ref = (DefineBackupRef*)signal->getDataPtr();
      ref->backupPtr = ptr.i;
      ref->backupId = ptr.p->backupId;
      ref->errorCode = AbortBackupOrd::BackupFailureDueToNodeFail;
      gsn= GSN_DEFINE_BACKUP_REF;
      len= DefineBackupRef::SignalLength;
      pos= &ref->nodeId - signal->getDataPtr();
      break;
    }
    case GSN_START_BACKUP_REQ:
    {
      StartBackupRef * ref = (StartBackupRef*)signal->getDataPtr();
      ref->backupPtr = ptr.i;
      ref->backupId = ptr.p->backupId;
      ref->errorCode = AbortBackupOrd::BackupFailureDueToNodeFail;
      gsn= GSN_START_BACKUP_REF;
      len= StartBackupRef::SignalLength;
      pos= &ref->nodeId - signal->getDataPtr();
      break;
    }
    case GSN_BACKUP_FRAGMENT_REQ:
    {
      BackupFragmentRef * ref = (BackupFragmentRef*)signal->getDataPtr();
      ref->backupPtr = ptr.i;
      ref->backupId = ptr.p->backupId;
      ref->errorCode = AbortBackupOrd::BackupFailureDueToNodeFail;
      gsn= GSN_BACKUP_FRAGMENT_REF;
      len= BackupFragmentRef::SignalLength;
      pos= &ref->nodeId - signal->getDataPtr();
      break;
    }
    case GSN_STOP_BACKUP_REQ:
    {
      StopBackupRef * ref = (StopBackupRef*)signal->getDataPtr();
      ref->backupPtr = ptr.i;
      ref->backupId = ptr.p->backupId;
      ref->errorCode = AbortBackupOrd::BackupFailureDueToNodeFail;
      ref->nodeId = getOwnNodeId();
      gsn= GSN_STOP_BACKUP_REF;
      len= StopBackupRef::SignalLength;
      pos= &ref->nodeId - signal->getDataPtr();
      break;
    }
    case GSN_WAIT_GCP_REQ:
    case GSN_DROP_TRIG_REQ:
    case GSN_CREATE_TRIG_REQ:
    case GSN_ALTER_TRIG_REQ:
      ptr.p->setErrorCode(AbortBackupOrd::BackupFailureDueToNodeFail);
      return;
    case GSN_UTIL_SEQUENCE_REQ:
    case GSN_UTIL_LOCK_REQ:
      return;
    default:
      ndbrequire(false);
    }
    
    for(Uint32 i = 0; (i = mask.find(i+1)) != NdbNodeBitmask::NotFound; )
    {
      signal->theData[pos] = i;
      sendSignal(reference(), gsn, signal, len, JBB);
#ifdef DEBUG_ABORT
      ndbout_c("sending %d to self from %d", gsn, i);
#endif
    }
    return;
  }//if
  
  /**
   * I abort myself as slave if not master
   */
  CRASH_INSERTION((10021));
} 

void
Backup::execINCL_NODEREQ(Signal* signal)
{
  jamEntry();
  
  const Uint32 senderRef = signal->theData[0];
  const Uint32 inclNode  = signal->theData[1];

  NodePtr node;
  for(c_nodes.first(node); node.i != RNIL; c_nodes.next(node)) {
    jam();
    const Uint32 nodeId = node.p->nodeId;
    if(inclNode == nodeId){
      jam();
      
      ndbrequire(node.p->alive == 0);
      ndbrequire(!c_aliveNodes.get(nodeId));
      
      node.p->alive = 1;
      c_aliveNodes.set(nodeId);
      
      break;
    }//if
  }//for
  signal->theData[0] = inclNode;
  signal->theData[1] = reference();
  sendSignal(senderRef, GSN_INCL_NODECONF, signal, 2, JBB);
}

/*****************************************************************************
 * 
 * Master functionallity - Define backup
 *
 *****************************************************************************/

void
Backup::execBACKUP_REQ(Signal* signal)
{
  jamEntry();
  BackupReq * req = (BackupReq*)signal->getDataPtr();
  
  const Uint32 senderData = req->senderData;
  const BlockReference senderRef = signal->senderBlockRef();
  const Uint32 dataLen32 = req->backupDataLen; // In 32 bit words
  const Uint32 flags = signal->getLength() > 2 ? req->flags : 2;
  const Uint32 input_backupId = signal->getLength() > 3 ? req->inputBackupId : 0;

  if(getOwnNodeId() != getMasterNodeId()) {
    jam();
    sendBackupRef(senderRef, flags, signal, senderData, BackupRef::IAmNotMaster);
    return;
  }//if

  if (c_defaults.m_diskless)
  {
    sendBackupRef(senderRef, flags, signal, senderData, 
		  BackupRef::CannotBackupDiskless);
    return;
  }
  
  if(dataLen32 != 0) {
    jam();
    sendBackupRef(senderRef, flags, signal, senderData, 
		  BackupRef::BackupDefinitionNotImplemented);
    return;
  }//if
  
#ifdef DEBUG_ABORT
  dumpUsedResources();
#endif
  /**
   * Seize a backup record
   */
  BackupRecordPtr ptr;
  c_backups.seize(ptr);
  if(ptr.i == RNIL) {
    jam();
    sendBackupRef(senderRef, flags, signal, senderData, BackupRef::OutOfBackupRecord);
    return;
  }//if

  ndbrequire(ptr.p->tables.isEmpty());
  
  ptr.p->m_gsn = 0;
  ptr.p->errorCode = 0;
  ptr.p->clientRef = senderRef;
  ptr.p->clientData = senderData;
  ptr.p->flags = flags;
  ptr.p->masterRef = reference();
  ptr.p->nodes = c_aliveNodes;
  if(input_backupId)
    ptr.p->backupId = input_backupId;
  else
    ptr.p->backupId = 0;
  ptr.p->backupKey[0] = 0;
  ptr.p->backupKey[1] = 0;
  ptr.p->backupDataLen = 0;
  ptr.p->masterData.errorCode = 0;

  UtilSequenceReq * utilReq = (UtilSequenceReq*)signal->getDataPtrSend();
    
  ptr.p->masterData.gsn = GSN_UTIL_SEQUENCE_REQ;
  utilReq->senderData  = ptr.i;
<<<<<<< HEAD
  utilReq->sequenceId  = BACKUP_SEQUENCE;
  if(input_backupId) {
    utilReq->requestType = UtilSequenceReq::SetVal;
    utilReq->value = input_backupId;
  }
  else { 
    utilReq->requestType = UtilSequenceReq::NextVal;
  }
=======
  utilReq->sequenceId  = NDB_BACKUP_SEQUENCE;
  utilReq->requestType = UtilSequenceReq::NextVal;
>>>>>>> 3ced541d
  sendSignal(DBUTIL_REF, GSN_UTIL_SEQUENCE_REQ, 
	     signal, UtilSequenceReq::SignalLength, JBB);
}

void
Backup::execUTIL_SEQUENCE_REF(Signal* signal)
{
  BackupRecordPtr ptr LINT_SET_PTR;
  jamEntry();
  UtilSequenceRef * utilRef = (UtilSequenceRef*)signal->getDataPtr();
  ptr.i = utilRef->senderData;
  c_backupPool.getPtr(ptr);
  ndbrequire(ptr.p->masterData.gsn == GSN_UTIL_SEQUENCE_REQ);
  sendBackupRef(signal, ptr, BackupRef::SequenceFailure);
}//execUTIL_SEQUENCE_REF()


void
Backup::sendBackupRef(Signal* signal, BackupRecordPtr ptr, Uint32 errorCode)
{
  jam();
  sendBackupRef(ptr.p->clientRef, ptr.p->flags, signal, ptr.p->clientData, errorCode);
  cleanup(signal, ptr);
}

void
Backup::sendBackupRef(BlockReference senderRef, Uint32 flags, Signal *signal,
		      Uint32 senderData, Uint32 errorCode)
{
  jam();
  if (SEND_BACKUP_STARTED_FLAG(flags))
  {
    BackupRef* ref = (BackupRef*)signal->getDataPtrSend();
    ref->senderData = senderData;
    ref->errorCode = errorCode;
    ref->masterRef = numberToRef(BACKUP, getMasterNodeId());
    sendSignal(senderRef, GSN_BACKUP_REF, signal, BackupRef::SignalLength, JBB);
  }

  if(errorCode != BackupRef::IAmNotMaster){
    signal->theData[0] = NDB_LE_BackupFailedToStart;
    signal->theData[1] = senderRef;
    signal->theData[2] = errorCode;
    sendSignal(CMVMI_REF, GSN_EVENT_REP, signal, 3, JBB);
  }
}

void
Backup::execUTIL_SEQUENCE_CONF(Signal* signal)
{
  jamEntry();

  UtilSequenceConf * conf = (UtilSequenceConf*)signal->getDataPtr();
  
  if(conf->requestType == UtilSequenceReq::Create) 
  {
    jam();
    sendSTTORRY(signal); // At startup in NDB
    return;
  }

  BackupRecordPtr ptr LINT_SET_PTR;
  ptr.i = conf->senderData;
  c_backupPool.getPtr(ptr);

  ndbrequire(ptr.p->masterData.gsn == GSN_UTIL_SEQUENCE_REQ);

  if (ptr.p->checkError())
  {
    jam();
    sendBackupRef(signal, ptr, ptr.p->errorCode);
    return;
  }//if

  if (ERROR_INSERTED(10023)) 
  {
    sendBackupRef(signal, ptr, 323);
    return;
  }//if


  if(!ptr.p->backupId && conf->requestType != UtilSequenceReq::SetVal)
  {
    Uint64 backupId;
    memcpy(&backupId,conf->sequenceValue,8);
    ptr.p->backupId= (Uint32)backupId;
  }

  ptr.p->backupKey[0] = (getOwnNodeId() << 16) | (ptr.p->backupId & 0xFFFF);
  ptr.p->backupKey[1] = NdbTick_CurrentMillisecond();

  ptr.p->masterData.gsn = GSN_UTIL_LOCK_REQ;
  Mutex mutex(signal, c_mutexMgr, ptr.p->masterData.m_defineBackupMutex);
  Callback c = { safe_cast(&Backup::defineBackupMutex_locked), ptr.i };
  ndbrequire(mutex.lock(c));

  return;
}

void
Backup::defineBackupMutex_locked(Signal* signal, Uint32 ptrI, Uint32 retVal){
  jamEntry();
  ndbrequire(retVal == 0);
  
  BackupRecordPtr ptr LINT_SET_PTR;
  ptr.i = ptrI;
  c_backupPool.getPtr(ptr);
  
  ndbrequire(ptr.p->masterData.gsn == GSN_UTIL_LOCK_REQ);

  ptr.p->masterData.gsn = GSN_UTIL_LOCK_REQ;
  Mutex mutex(signal, c_mutexMgr, ptr.p->masterData.m_dictCommitTableMutex);
  Callback c = { safe_cast(&Backup::dictCommitTableMutex_locked), ptr.i };
  ndbrequire(mutex.lock(c));
}

void
Backup::dictCommitTableMutex_locked(Signal* signal, Uint32 ptrI,Uint32 retVal)
{
  jamEntry();
  ndbrequire(retVal == 0);
  
  /**
   * We now have both the mutexes
   */
  BackupRecordPtr ptr LINT_SET_PTR;
  ptr.i = ptrI;
  c_backupPool.getPtr(ptr);

  ndbrequire(ptr.p->masterData.gsn == GSN_UTIL_LOCK_REQ);

  if (ERROR_INSERTED(10031)) {
    ptr.p->setErrorCode(331);
  }//if

  if (ptr.p->checkError())
  {
    jam();
    
    /**
     * Unlock mutexes
     */
    jam();
    Mutex mutex1(signal, c_mutexMgr, ptr.p->masterData.m_dictCommitTableMutex);
    jam();
    mutex1.unlock(); // ignore response
    
    jam();
    Mutex mutex2(signal, c_mutexMgr, ptr.p->masterData.m_defineBackupMutex);
    jam();
    mutex2.unlock(); // ignore response
    
    sendBackupRef(signal, ptr, ptr.p->errorCode);
    return;
  }//if
  
  sendDefineBackupReq(signal, ptr);
}

/*****************************************************************************
 * 
 * Master functionallity - Define backup cont'd (from now on all slaves are in)
 *
 *****************************************************************************/

bool
Backup::haveAllSignals(BackupRecordPtr ptr, Uint32 gsn, Uint32 nodeId)
{ 
  ndbrequire(ptr.p->masterRef == reference());
  ndbrequire(ptr.p->masterData.gsn == gsn);
  ndbrequire(!ptr.p->masterData.sendCounter.done());
  ndbrequire(ptr.p->masterData.sendCounter.isWaitingFor(nodeId));
  
  ptr.p->masterData.sendCounter.clearWaitingFor(nodeId);
  return ptr.p->masterData.sendCounter.done();
}

void
Backup::sendDefineBackupReq(Signal *signal, BackupRecordPtr ptr)
{
  /**
   * Sending define backup to all participants
   */
  DefineBackupReq * req = (DefineBackupReq*)signal->getDataPtrSend();
  req->backupId = ptr.p->backupId;
  req->clientRef = ptr.p->clientRef;
  req->clientData = ptr.p->clientData;
  req->senderRef = reference();
  req->backupPtr = ptr.i;
  req->backupKey[0] = ptr.p->backupKey[0];
  req->backupKey[1] = ptr.p->backupKey[1];
  req->nodes = ptr.p->nodes;
  req->backupDataLen = ptr.p->backupDataLen;
  req->flags = ptr.p->flags;
  
  ptr.p->masterData.gsn = GSN_DEFINE_BACKUP_REQ;
  ptr.p->masterData.sendCounter = ptr.p->nodes;
  NodeReceiverGroup rg(BACKUP, ptr.p->nodes);
  sendSignal(rg, GSN_DEFINE_BACKUP_REQ, signal, 
	     DefineBackupReq::SignalLength, JBB);
  
  /**
   * Now send backup data
   */
  const Uint32 len = ptr.p->backupDataLen;
  if(len == 0){
    /**
     * No data to send
     */
    jam();
    return;
  }//if
  
  /**
   * Not implemented
   */
  ndbrequire(0);
}

void
Backup::execDEFINE_BACKUP_REF(Signal* signal)
{
  jamEntry();

  DefineBackupRef* ref = (DefineBackupRef*)signal->getDataPtr();
  
  const Uint32 ptrI = ref->backupPtr;
  //const Uint32 backupId = ref->backupId;
  const Uint32 nodeId = ref->nodeId;
  
  BackupRecordPtr ptr LINT_SET_PTR;
  c_backupPool.getPtr(ptr, ptrI);
  
  ptr.p->setErrorCode(ref->errorCode);
  defineBackupReply(signal, ptr, nodeId);
}

void
Backup::execDEFINE_BACKUP_CONF(Signal* signal)
{
  jamEntry();

  DefineBackupConf* conf = (DefineBackupConf*)signal->getDataPtr();
  const Uint32 ptrI = conf->backupPtr;
  //const Uint32 backupId = conf->backupId;
  const Uint32 nodeId = refToNode(signal->senderBlockRef());

  BackupRecordPtr ptr LINT_SET_PTR;
  c_backupPool.getPtr(ptr, ptrI);

  if (ERROR_INSERTED(10024))
  {
    ptr.p->setErrorCode(324);
  }

  defineBackupReply(signal, ptr, nodeId);
}

void
Backup::defineBackupReply(Signal* signal, BackupRecordPtr ptr, Uint32 nodeId)
{
  if (!haveAllSignals(ptr, GSN_DEFINE_BACKUP_REQ, nodeId)) {
    jam();
    return;
  }

  /**
   * Unlock mutexes
   */
  jam();
  Mutex mutex1(signal, c_mutexMgr, ptr.p->masterData.m_dictCommitTableMutex);
  jam();
  mutex1.unlock(); // ignore response

  jam();
  Mutex mutex2(signal, c_mutexMgr, ptr.p->masterData.m_defineBackupMutex);
  jam();
  mutex2.unlock(); // ignore response

  if(ptr.p->checkError())
  {
    jam();
    masterAbort(signal, ptr);
    return;
  }
  
  /**
   * Reply to client
   */
  CRASH_INSERTION((10034));

  if (SEND_BACKUP_STARTED_FLAG(ptr.p->flags))
  {
    BackupConf * conf = (BackupConf*)signal->getDataPtrSend();
    conf->backupId = ptr.p->backupId;
    conf->senderData = ptr.p->clientData;
    conf->nodes = ptr.p->nodes;
    sendSignal(ptr.p->clientRef, GSN_BACKUP_CONF, signal, 
	       BackupConf::SignalLength, JBB);
  }

  signal->theData[0] = NDB_LE_BackupStarted;
  signal->theData[1] = ptr.p->clientRef;
  signal->theData[2] = ptr.p->backupId;
  ptr.p->nodes.copyto(NdbNodeBitmask::Size, signal->theData+3);
  sendSignal(CMVMI_REF, GSN_EVENT_REP, signal, 3+NdbNodeBitmask::Size, JBB);

  /**
   * We've received GSN_DEFINE_BACKUP_CONF from all participants.
   *
   * Our next step is to send START_BACKUP_REQ to all participants,
   * who will then send CREATE_TRIG_REQ for all tables to their local
   * DBTUP.
   */
  TablePtr tabPtr;
  ptr.p->tables.first(tabPtr);

  sendStartBackup(signal, ptr, tabPtr);
}

/*****************************************************************************
 * 
 * Master functionallity - Prepare triggers
 *
 *****************************************************************************/
void
Backup::createAttributeMask(TablePtr tabPtr, 
			    Bitmask<MAXNROFATTRIBUTESINWORDS> & mask)
{
  mask.clear();
  for (Uint32 i = 0; i<tabPtr.p->noOfAttributes; i++)
    mask.set(i);
}

void
Backup::sendCreateTrig(Signal* signal, 
			   BackupRecordPtr ptr, TablePtr tabPtr)
{
  CreateTrigReq * req =(CreateTrigReq *)signal->getDataPtrSend();

  /*
   * First, setup the structures
   */
  for(Uint32 j=0; j<3; j++) {
    jam();

    TriggerPtr trigPtr;
    if(!ptr.p->triggers.seize(trigPtr)) {
      jam();
      ptr.p->m_gsn = GSN_START_BACKUP_REF;
      StartBackupRef* ref = (StartBackupRef*)signal->getDataPtrSend();
      ref->backupPtr = ptr.i;
      ref->backupId = ptr.p->backupId;
      ref->errorCode = StartBackupRef::FailedToAllocateTriggerRecord;
      ref->nodeId = getOwnNodeId();
      sendSignal(ptr.p->masterRef, GSN_START_BACKUP_REF, signal,
		 StartBackupRef::SignalLength, JBB);
      return;
    } // if

    const Uint32 triggerId= trigPtr.i;
    tabPtr.p->triggerIds[j] = triggerId;
    tabPtr.p->triggerAllocated[j] = true;
    trigPtr.p->backupPtr = ptr.i;
    trigPtr.p->tableId = tabPtr.p->tableId;
    trigPtr.p->tab_ptr_i = tabPtr.i;
    trigPtr.p->logEntry = 0;
    trigPtr.p->event = j;
    trigPtr.p->maxRecordSize = 4096;
    trigPtr.p->operation =
      &ptr.p->files.getPtr(ptr.p->logFilePtr)->operation;
    trigPtr.p->operation->noOfBytes = 0;
    trigPtr.p->operation->noOfRecords = 0;
    trigPtr.p->errorCode = 0;
  } // for

  /*
   * now ask DBTUP to create
   */
  ptr.p->slaveData.gsn = GSN_CREATE_TRIG_REQ;
  ptr.p->slaveData.trigSendCounter = 3;
  ptr.p->slaveData.createTrig.tableId = tabPtr.p->tableId;

  req->setUserRef(reference());
  req->setReceiverRef(reference());
  req->setConnectionPtr(ptr.i);
  req->setRequestType(CreateTrigReq::RT_USER);

  Bitmask<MAXNROFATTRIBUTESINWORDS> attrMask;
  createAttributeMask(tabPtr, attrMask);
  req->setAttributeMask(attrMask);
  req->setTableId(tabPtr.p->tableId);
  req->setIndexId(RNIL);        // not used
  req->setTriggerType(TriggerType::SUBSCRIPTION);
  req->setTriggerActionTime(TriggerActionTime::TA_DETACHED);
  req->setMonitorReplicas(true);
  req->setMonitorAllAttributes(false);
  req->setOnline(true);

  for (int i=0; i < 3; i++) {
    req->setTriggerId(tabPtr.p->triggerIds[i]);
    req->setTriggerEvent(triggerEventValues[i]);

    sendSignal(DBTUP_REF, GSN_CREATE_TRIG_REQ,
	       signal, CreateTrigReq::SignalLength, JBB);
  }
}

void
Backup::execCREATE_TRIG_CONF(Signal* signal)
{
  jamEntry();
  CreateTrigConf * conf = (CreateTrigConf*)signal->getDataPtr();
  
  const Uint32 ptrI = conf->getConnectionPtr();
  const Uint32 tableId = conf->getTableId();
  const TriggerEvent::Value type = conf->getTriggerEvent();

  BackupRecordPtr ptr LINT_SET_PTR;
  c_backupPool.getPtr(ptr, ptrI);

  /**
   * Verify that I'm waiting for this conf
   *
   * ptr.p->masterRef != reference()
   * as slaves and masters have triggers now.
   */
  ndbrequire(ptr.p->slaveData.gsn == GSN_CREATE_TRIG_REQ);
  ndbrequire(ptr.p->slaveData.trigSendCounter.done() == false);
  ndbrequire(ptr.p->slaveData.createTrig.tableId == tableId);

  TablePtr tabPtr;
  ndbrequire(findTable(ptr, tabPtr, tableId));
  ndbrequire(type < 3); // if some decides to change the enums

  createTrigReply(signal, ptr);
}

void
Backup::execCREATE_TRIG_REF(Signal* signal)
{
  jamEntry();
  CreateTrigRef* ref = (CreateTrigRef*)signal->getDataPtr();

  const Uint32 ptrI = ref->getConnectionPtr();
  const Uint32 tableId = ref->getTableId();

  BackupRecordPtr ptr LINT_SET_PTR;
  c_backupPool.getPtr(ptr, ptrI);

  /**
   * Verify that I'm waiting for this ref
   *
   * ptr.p->masterRef != reference()
   * as slaves and masters have triggers now
   */
  ndbrequire(ptr.p->slaveData.gsn == GSN_CREATE_TRIG_REQ);
  ndbrequire(ptr.p->slaveData.trigSendCounter.done() == false);
  ndbrequire(ptr.p->slaveData.createTrig.tableId == tableId);

  ptr.p->setErrorCode(ref->getErrorCode());

  createTrigReply(signal, ptr);
}

void
Backup::createTrigReply(Signal* signal, BackupRecordPtr ptr)
{
  CRASH_INSERTION(10003);

  /**
   * Check finished with table
   */
  ptr.p->slaveData.trigSendCounter--;
  if(ptr.p->slaveData.trigSendCounter.done() == false){
    jam();
    return;
  }//if

  if (ERROR_INSERTED(10025))
  {
    ptr.p->errorCode = 325;
  }

  if(ptr.p->checkError()) {
    jam();
    ptr.p->m_gsn = GSN_START_BACKUP_REF;
    StartBackupRef* ref = (StartBackupRef*)signal->getDataPtrSend();
    ref->backupPtr = ptr.i;
    ref->backupId = ptr.p->backupId;
    ref->errorCode = ptr.p->errorCode;
    ref->nodeId = getOwnNodeId();
    sendSignal(ptr.p->masterRef, GSN_START_BACKUP_REF, signal,
               StartBackupRef::SignalLength, JBB);
    return;
  }//if

  TablePtr tabPtr;
  ndbrequire(findTable(ptr, tabPtr, ptr.p->slaveData.createTrig.tableId));

  /**
   * Next table
   */
  ptr.p->tables.next(tabPtr);
  if(tabPtr.i != RNIL){
    jam();
    sendCreateTrig(signal, ptr, tabPtr);
    return;
  }//if

  /**
   * We've finished creating triggers.
   *
   * send conf and wait
   */
  ptr.p->m_gsn = GSN_START_BACKUP_CONF;
  StartBackupConf* conf = (StartBackupConf*)signal->getDataPtrSend();
  conf->backupPtr = ptr.i;
  conf->backupId = ptr.p->backupId;
  sendSignal(ptr.p->masterRef, GSN_START_BACKUP_CONF, signal,
	     StartBackupConf::SignalLength, JBB);
}

/*****************************************************************************
 * 
 * Master functionallity - Start backup
 *
 *****************************************************************************/
void
Backup::sendStartBackup(Signal* signal, BackupRecordPtr ptr, TablePtr tabPtr)
{

  ptr.p->masterData.startBackup.tablePtr = tabPtr.i;

  StartBackupReq* req = (StartBackupReq*)signal->getDataPtrSend();
  req->backupId = ptr.p->backupId;
  req->backupPtr = ptr.i;

  /**
   * We use trigger Ids that are unique to BACKUP.
   * These don't interfere with other triggers (e.g. from DBDICT)
   * as there is a special case in DBTUP.
   *
   * Consequently, backups during online upgrade won't work
   */
  ptr.p->masterData.gsn = GSN_START_BACKUP_REQ;
  ptr.p->masterData.sendCounter = ptr.p->nodes;
  NodeReceiverGroup rg(BACKUP, ptr.p->nodes);
  sendSignal(rg, GSN_START_BACKUP_REQ, signal,
	     StartBackupReq::SignalLength, JBB);
}

void
Backup::execSTART_BACKUP_REF(Signal* signal)
{
  jamEntry();

  StartBackupRef* ref = (StartBackupRef*)signal->getDataPtr();
  const Uint32 ptrI = ref->backupPtr;
  //const Uint32 backupId = ref->backupId;
  const Uint32 nodeId = ref->nodeId;

  BackupRecordPtr ptr LINT_SET_PTR;
  c_backupPool.getPtr(ptr, ptrI);

  ptr.p->setErrorCode(ref->errorCode);
  startBackupReply(signal, ptr, nodeId);
}

void
Backup::execSTART_BACKUP_CONF(Signal* signal)
{
  jamEntry();
  
  StartBackupConf* conf = (StartBackupConf*)signal->getDataPtr();
  const Uint32 ptrI = conf->backupPtr;
  //const Uint32 backupId = conf->backupId;
  const Uint32 nodeId = refToNode(signal->senderBlockRef());
  
  BackupRecordPtr ptr LINT_SET_PTR;
  c_backupPool.getPtr(ptr, ptrI);

  startBackupReply(signal, ptr, nodeId);
}

void
Backup::startBackupReply(Signal* signal, BackupRecordPtr ptr, Uint32 nodeId)
{

  CRASH_INSERTION((10004));

  if (!haveAllSignals(ptr, GSN_START_BACKUP_REQ, nodeId)) {
    jam();
    return;
  }

  if (ERROR_INSERTED(10026))
  {
    ptr.p->errorCode = 326;
  }

  if(ptr.p->checkError()){
    jam();
    masterAbort(signal, ptr);
    return;
  }

  /**
   * Wait for GCP
   */
  ptr.p->masterData.gsn = GSN_WAIT_GCP_REQ;
  ptr.p->masterData.waitGCP.startBackup = true;

  WaitGCPReq * waitGCPReq = (WaitGCPReq*)signal->getDataPtrSend();
  waitGCPReq->senderRef = reference();
  waitGCPReq->senderData = ptr.i;
  waitGCPReq->requestType = WaitGCPReq::CompleteForceStart;
  sendSignal(DBDIH_REF, GSN_WAIT_GCP_REQ, signal,
	     WaitGCPReq::SignalLength,JBB);
}

void
Backup::execWAIT_GCP_REF(Signal* signal)
{
  jamEntry();
  
  CRASH_INSERTION((10006));

  WaitGCPRef * ref = (WaitGCPRef*)signal->getDataPtr();
  const Uint32 ptrI = ref->senderData;
  
  BackupRecordPtr ptr LINT_SET_PTR;
  c_backupPool.getPtr(ptr, ptrI);

  ndbrequire(ptr.p->masterRef == reference());
  ndbrequire(ptr.p->masterData.gsn == GSN_WAIT_GCP_REQ);

  WaitGCPReq * req = (WaitGCPReq*)signal->getDataPtrSend();
  req->senderRef = reference();
  req->senderData = ptr.i;
  req->requestType = WaitGCPReq::CompleteForceStart;
  sendSignal(DBDIH_REF, GSN_WAIT_GCP_REQ, signal, 
	     WaitGCPReq::SignalLength,JBB);
}

void
Backup::execWAIT_GCP_CONF(Signal* signal){
  jamEntry();

  CRASH_INSERTION((10007));

  WaitGCPConf * conf = (WaitGCPConf*)signal->getDataPtr();
  const Uint32 ptrI = conf->senderData;
  const Uint32 gcp = conf->gcp;
  
  BackupRecordPtr ptr LINT_SET_PTR;
  c_backupPool.getPtr(ptr, ptrI);
  
  ndbrequire(ptr.p->masterRef == reference());
  ndbrequire(ptr.p->masterData.gsn == GSN_WAIT_GCP_REQ);
  
  if(ptr.p->checkError()) {
    jam();
    masterAbort(signal, ptr);
    return;
  }//if
  
  if(ptr.p->masterData.waitGCP.startBackup) {
    jam();
    CRASH_INSERTION((10008));
    ptr.p->startGCP = gcp;
    ptr.p->masterData.sendCounter= 0;
    ptr.p->masterData.gsn = GSN_BACKUP_FRAGMENT_REQ;
    nextFragment(signal, ptr);
    return;
  } else {
    jam();
    if(gcp >= ptr.p->startGCP + 3)
    {
      CRASH_INSERTION((10009));
      ptr.p->stopGCP = gcp;
      /**
       * Backup is complete - begin cleanup
       * STOP_BACKUP_REQ is sent to participants.
       * They then drop the local triggers
       */
      sendStopBackup(signal, ptr);
      return;
    }//if
    
    /**
     * Make sure that we got entire stopGCP 
     */
    WaitGCPReq * req = (WaitGCPReq*)signal->getDataPtrSend();
    req->senderRef = reference();
    req->senderData = ptr.i;
    req->requestType = WaitGCPReq::CompleteForceStart;
    sendSignal(DBDIH_REF, GSN_WAIT_GCP_REQ, signal, 
	       WaitGCPReq::SignalLength,JBB);
    return;
  }
}

/*****************************************************************************
 * 
 * Master functionallity - Backup fragment
 *
 *****************************************************************************/
void
Backup::nextFragment(Signal* signal, BackupRecordPtr ptr)
{
  jam();

  BackupFragmentReq* req = (BackupFragmentReq*)signal->getDataPtrSend();
  req->backupPtr = ptr.i;
  req->backupId = ptr.p->backupId;

  NdbNodeBitmask nodes = ptr.p->nodes;
  Uint32 idleNodes = nodes.count();
  Uint32 saveIdleNodes = idleNodes;
  ndbrequire(idleNodes > 0);

  TablePtr tabPtr;
  ptr.p->tables.first(tabPtr);
  for(; tabPtr.i != RNIL && idleNodes > 0; ptr.p->tables.next(tabPtr)) {
    jam();
    FragmentPtr fragPtr;
    Array<Fragment> & frags = tabPtr.p->fragments;
    const Uint32 fragCount = frags.getSize();
    
    for(Uint32 i = 0; i<fragCount && idleNodes > 0; i++) {
      jam();
      tabPtr.p->fragments.getPtr(fragPtr, i);
      const Uint32 nodeId = fragPtr.p->node;
      if(fragPtr.p->scanning != 0) {
        jam();
	ndbrequire(nodes.get(nodeId));
	nodes.clear(nodeId);
	idleNodes--;
      } else if(fragPtr.p->scanned == 0 && nodes.get(nodeId)){
	jam();
	fragPtr.p->scanning = 1;
	nodes.clear(nodeId);
	idleNodes--;
	
	req->tableId = tabPtr.p->tableId;
	req->fragmentNo = i;
	req->count = 0;

	ptr.p->masterData.sendCounter++;
	const BlockReference ref = numberToRef(BACKUP, nodeId);
	sendSignal(ref, GSN_BACKUP_FRAGMENT_REQ, signal,
		   BackupFragmentReq::SignalLength, JBB);
      }//if
    }//for
  }//for
  
  if(idleNodes != saveIdleNodes){
    jam();
    return;
  }//if

  /**
   * Finished with all tables
   */
  {
    ptr.p->masterData.gsn = GSN_WAIT_GCP_REQ;
    ptr.p->masterData.waitGCP.startBackup = false;
    
    WaitGCPReq * req = (WaitGCPReq*)signal->getDataPtrSend();
    req->senderRef = reference();
    req->senderData = ptr.i;
    req->requestType = WaitGCPReq::CompleteForceStart;
    sendSignal(DBDIH_REF, GSN_WAIT_GCP_REQ, signal, 
	       WaitGCPReq::SignalLength, JBB);
  }
}

void
Backup::execBACKUP_FRAGMENT_CONF(Signal* signal)
{
  jamEntry();

  CRASH_INSERTION((10010));
  
  BackupFragmentConf * conf = (BackupFragmentConf*)signal->getDataPtr();
  const Uint32 ptrI = conf->backupPtr;
  //const Uint32 backupId = conf->backupId;
  const Uint32 tableId = conf->tableId;
  const Uint32 fragmentNo = conf->fragmentNo;
  const Uint32 nodeId = refToNode(signal->senderBlockRef());
  const Uint64 noOfBytes =
    conf->noOfBytesLow + (((Uint64)conf->noOfBytesHigh) << 32);
  const Uint64 noOfRecords =
    conf->noOfRecordsLow + (((Uint64)conf->noOfRecordsHigh) << 32);

  BackupRecordPtr ptr LINT_SET_PTR;
  c_backupPool.getPtr(ptr, ptrI);

  ptr.p->noOfBytes += noOfBytes;
  ptr.p->noOfRecords += noOfRecords;
  ptr.p->masterData.sendCounter--;

  TablePtr tabPtr;
  ndbrequire(findTable(ptr, tabPtr, tableId));

  tabPtr.p->noOfRecords += noOfRecords;

  FragmentPtr fragPtr;
  tabPtr.p->fragments.getPtr(fragPtr, fragmentNo);

  fragPtr.p->noOfRecords = noOfRecords;

  ndbrequire(fragPtr.p->scanned == 0);
  ndbrequire(fragPtr.p->scanning == 1);
  ndbrequire(fragPtr.p->node == nodeId);

  fragPtr.p->scanned = 1;
  fragPtr.p->scanning = 0;

  if (ERROR_INSERTED(10028)) 
  {
    ptr.p->errorCode = 328;
  }

  if(ptr.p->checkError()) 
  {
    if(ptr.p->masterData.sendCounter.done())
    {
      jam();
      masterAbort(signal, ptr);
      return;
    }//if
  }
  else
  {
    NdbNodeBitmask nodes = ptr.p->nodes;
    nodes.clear(getOwnNodeId());
    if (!nodes.isclear())
    {
      BackupFragmentCompleteRep *rep =
        (BackupFragmentCompleteRep*)signal->getDataPtrSend();
      rep->backupId = ptr.p->backupId;
      rep->backupPtr = ptr.i;
      rep->tableId = tableId;
      rep->fragmentNo = fragmentNo;
      rep->noOfTableRowsLow = (Uint32)(tabPtr.p->noOfRecords & 0xFFFFFFFF);
      rep->noOfTableRowsHigh = (Uint32)(tabPtr.p->noOfRecords >> 32);
      rep->noOfFragmentRowsLow = (Uint32)(noOfRecords & 0xFFFFFFFF);
      rep->noOfFragmentRowsHigh = (Uint32)(noOfRecords >> 32);
      NodeReceiverGroup rg(BACKUP, ptr.p->nodes);
      sendSignal(rg, GSN_BACKUP_FRAGMENT_COMPLETE_REP, signal,
                 BackupFragmentCompleteRep::SignalLength, JBB);
    }
    nextFragment(signal, ptr);
  }
}

void
Backup::execBACKUP_FRAGMENT_REF(Signal* signal)
{
  jamEntry();

  CRASH_INSERTION((10011));

  BackupFragmentRef * ref = (BackupFragmentRef*)signal->getDataPtr();
  const Uint32 ptrI = ref->backupPtr;
  //const Uint32 backupId = ref->backupId;
  const Uint32 nodeId = ref->nodeId;
  
  BackupRecordPtr ptr LINT_SET_PTR;
  c_backupPool.getPtr(ptr, ptrI);

  TablePtr tabPtr;
  ptr.p->tables.first(tabPtr);
  for(; tabPtr.i != RNIL; ptr.p->tables.next(tabPtr)) {
    jam();
    FragmentPtr fragPtr;
    Array<Fragment> & frags = tabPtr.p->fragments;
    const Uint32 fragCount = frags.getSize();
    
    for(Uint32 i = 0; i<fragCount; i++) {
      jam();
      tabPtr.p->fragments.getPtr(fragPtr, i);
        if(fragPtr.p->scanning != 0 && nodeId == fragPtr.p->node) 
      {
        jam();
	ndbrequire(fragPtr.p->scanned == 0);
	fragPtr.p->scanned = 1;
	fragPtr.p->scanning = 0;
	goto done;
      }
    }
  }
  goto err;

done:
  ptr.p->masterData.sendCounter--;
  ptr.p->setErrorCode(ref->errorCode);
  
  if(ptr.p->masterData.sendCounter.done())
  {
    jam();
    masterAbort(signal, ptr);
    return;
  }//if

err:
  AbortBackupOrd *ord = (AbortBackupOrd*)signal->getDataPtrSend();
  ord->backupId = ptr.p->backupId;
  ord->backupPtr = ptr.i;
  ord->requestType = AbortBackupOrd::LogBufferFull;
  ord->senderData= ptr.i;
  execABORT_BACKUP_ORD(signal);
}

void
Backup::execBACKUP_FRAGMENT_COMPLETE_REP(Signal* signal)
{
  jamEntry();
  BackupFragmentCompleteRep * rep =
    (BackupFragmentCompleteRep*)signal->getDataPtr();

  BackupRecordPtr ptr LINT_SET_PTR;
  c_backupPool.getPtr(ptr, rep->backupPtr);

  TablePtr tabPtr;
  ndbrequire(findTable(ptr, tabPtr, rep->tableId));

  tabPtr.p->noOfRecords =
    rep->noOfTableRowsLow + (((Uint64)rep->noOfTableRowsHigh) << 32);

  FragmentPtr fragPtr;
  tabPtr.p->fragments.getPtr(fragPtr, rep->fragmentNo);

  fragPtr.p->noOfRecords =
    rep->noOfFragmentRowsLow + (((Uint64)rep->noOfFragmentRowsHigh) << 32);
}

/*****************************************************************************
 *
 * Slave functionallity - Drop triggers
 *
 *****************************************************************************/

void
Backup::sendDropTrig(Signal* signal, BackupRecordPtr ptr)
{
  TablePtr tabPtr;
  ptr.p->slaveData.gsn = GSN_DROP_TRIG_REQ;

  if (ptr.p->slaveData.dropTrig.tableId == RNIL) {
    jam();
    if(ptr.p->tables.count())
      ptr.p->tables.first(tabPtr);
    else
    {
      // Early abort, go to close files
      jam();
      closeFiles(signal, ptr);
      return;
    }
  } else {
    jam();
    ndbrequire(findTable(ptr, tabPtr, ptr.p->slaveData.dropTrig.tableId));
    ptr.p->tables.next(tabPtr);
  }//if
  if (tabPtr.i != RNIL) {
    jam();
    sendDropTrig(signal, ptr, tabPtr);
  } else {
    /**
     * Insert footers
     */
    //if backup error, we needn't insert footers
    if(ptr.p->checkError())
    {
      jam();
      closeFiles(signal, ptr);
      ptr.p->errorCode = 0;
      return;
    }

    {
      BackupFilePtr filePtr LINT_SET_PTR;
      ptr.p->files.getPtr(filePtr, ptr.p->logFilePtr);
      Uint32 * dst;
      LINT_INIT(dst);
      ndbrequire(filePtr.p->operation.dataBuffer.getWritePtr(&dst, 1));
      * dst = 0;
      filePtr.p->operation.dataBuffer.updateWritePtr(1);
    }

    {
      BackupFilePtr filePtr LINT_SET_PTR;
      ptr.p->files.getPtr(filePtr, ptr.p->ctlFilePtr);

      const Uint32 gcpSz = sizeof(BackupFormat::CtlFile::GCPEntry) >> 2;

      Uint32 * dst;
      LINT_INIT(dst);
      ndbrequire(filePtr.p->operation.dataBuffer.getWritePtr(&dst, gcpSz));

      BackupFormat::CtlFile::GCPEntry * gcp = 
	(BackupFormat::CtlFile::GCPEntry*)dst;

      gcp->SectionType   = htonl(BackupFormat::GCP_ENTRY);
      gcp->SectionLength = htonl(gcpSz);
      gcp->StartGCP      = htonl(ptr.p->startGCP);
      gcp->StopGCP       = htonl(ptr.p->stopGCP - 1);
      filePtr.p->operation.dataBuffer.updateWritePtr(gcpSz);

      {
        TablePtr tabPtr;
        if (ptr.p->tables.first(tabPtr))
	{
	  jam();
	  signal->theData[0] = BackupContinueB::BACKUP_FRAGMENT_INFO;
	  signal->theData[1] = ptr.i;
	  signal->theData[2] = tabPtr.i;
	  signal->theData[3] = 0;
	  sendSignal(BACKUP_REF, GSN_CONTINUEB, signal, 4, JBB);
	}
	else
	{
	  jam();
	  closeFiles(signal, ptr);
	}
      }
    }
  }
}

void
Backup::sendDropTrig(Signal* signal, BackupRecordPtr ptr, TablePtr tabPtr)
{
  jam();
  DropTrigReq * req = (DropTrigReq *)signal->getDataPtrSend();

  ptr.p->slaveData.gsn = GSN_DROP_TRIG_REQ;
  ptr.p->slaveData.trigSendCounter = 0;
  req->setConnectionPtr(ptr.i);
  req->setUserRef(reference()); // Sending to myself
  req->setRequestType(DropTrigReq::RT_USER);
  req->setIndexId(RNIL);
  req->setTriggerInfo(0);       // not used on DROP
  req->setTriggerType(TriggerType::SUBSCRIPTION);
  req->setTriggerActionTime(TriggerActionTime::TA_DETACHED);

  ptr.p->slaveData.dropTrig.tableId = tabPtr.p->tableId;
  req->setTableId(tabPtr.p->tableId);

  for (int i = 0; i < 3; i++) {
    Uint32 id = tabPtr.p->triggerIds[i];
    req->setTriggerId(id);
    req->setTriggerEvent(triggerEventValues[i]);
    sendSignal(DBTUP_REF, GSN_DROP_TRIG_REQ,
	       signal, DropTrigReq::SignalLength, JBB);
    ptr.p->slaveData.trigSendCounter ++;
  }
}

void
Backup::execDROP_TRIG_REF(Signal* signal)
{
  jamEntry();

  DropTrigRef* ref = (DropTrigRef*)signal->getDataPtr();
  const Uint32 ptrI = ref->getConnectionPtr();

  BackupRecordPtr ptr LINT_SET_PTR;
  c_backupPool.getPtr(ptr, ptrI);

  if(ref->getConf()->getTriggerId() != ~(Uint32) 0)
  {
    ndbout << "ERROR DROPPING TRIGGER: " << ref->getConf()->getTriggerId();
    ndbout << " Err: " << (Uint32)ref->getErrorCode() << endl << endl;
  }

  dropTrigReply(signal, ptr);
}

void
Backup::execDROP_TRIG_CONF(Signal* signal)
{
  jamEntry();
  
  DropTrigConf* conf = (DropTrigConf*)signal->getDataPtr();
  const Uint32 ptrI = conf->getConnectionPtr();

  BackupRecordPtr ptr LINT_SET_PTR;
  c_backupPool.getPtr(ptr, ptrI);

  dropTrigReply(signal, ptr);
}

void
Backup::dropTrigReply(Signal* signal, BackupRecordPtr ptr)
{
  CRASH_INSERTION((10012));

  ndbrequire(ptr.p->slaveData.gsn == GSN_DROP_TRIG_REQ);
  ndbrequire(ptr.p->slaveData.trigSendCounter.done() == false);

  // move from .masterData to .slaveData
  ptr.p->slaveData.trigSendCounter--;
  if(ptr.p->slaveData.trigSendCounter.done() == false){
    jam();
    return;
  }//if

  sendDropTrig(signal, ptr); // recursive next
}

/*****************************************************************************
 * 
 * Master functionallity - Stop backup
 *
 *****************************************************************************/
void
Backup::execSTOP_BACKUP_REF(Signal* signal)
{
  jamEntry();

  StopBackupRef* ref = (StopBackupRef*)signal->getDataPtr();
  const Uint32 ptrI = ref->backupPtr;
  //const Uint32 backupId = ref->backupId;
  const Uint32 nodeId = ref->nodeId;
  
  BackupRecordPtr ptr LINT_SET_PTR;
  c_backupPool.getPtr(ptr, ptrI);

  ptr.p->setErrorCode(ref->errorCode);
  stopBackupReply(signal, ptr, nodeId);
}

void
Backup::sendStopBackup(Signal* signal, BackupRecordPtr ptr)
{
  jam();

  StopBackupReq* stop = (StopBackupReq*)signal->getDataPtrSend();
  stop->backupPtr = ptr.i;
  stop->backupId = ptr.p->backupId;
  stop->startGCP = ptr.p->startGCP;
  stop->stopGCP = ptr.p->stopGCP;

  ptr.p->masterData.gsn = GSN_STOP_BACKUP_REQ;
  ptr.p->masterData.sendCounter = ptr.p->nodes;
  NodeReceiverGroup rg(BACKUP, ptr.p->nodes);
  sendSignal(rg, GSN_STOP_BACKUP_REQ, signal, 
	     StopBackupReq::SignalLength, JBB);
}

void
Backup::execSTOP_BACKUP_CONF(Signal* signal)
{
  jamEntry();
  
  StopBackupConf* conf = (StopBackupConf*)signal->getDataPtr();
  const Uint32 ptrI = conf->backupPtr;
  //const Uint32 backupId = conf->backupId;
  const Uint32 nodeId = refToNode(signal->senderBlockRef());
  
  BackupRecordPtr ptr LINT_SET_PTR;
  c_backupPool.getPtr(ptr, ptrI);

  ptr.p->noOfLogBytes += conf->noOfLogBytes;
  ptr.p->noOfLogRecords += conf->noOfLogRecords;
  
  stopBackupReply(signal, ptr, nodeId);
}

void
Backup::stopBackupReply(Signal* signal, BackupRecordPtr ptr, Uint32 nodeId)
{
  CRASH_INSERTION((10013));

  if (!haveAllSignals(ptr, GSN_STOP_BACKUP_REQ, nodeId)) {
    jam();
    return;
  }

  sendAbortBackupOrd(signal, ptr, AbortBackupOrd::BackupComplete);
  
  if(!ptr.p->checkError())
  {
    if (SEND_BACKUP_COMPLETED_FLAG(ptr.p->flags))
    {
      BackupCompleteRep * rep = (BackupCompleteRep*)signal->getDataPtrSend();
      rep->backupId = ptr.p->backupId;
      rep->senderData = ptr.p->clientData;
      rep->startGCP = ptr.p->startGCP;
      rep->stopGCP = ptr.p->stopGCP;
      rep->noOfBytesLow = (Uint32)(ptr.p->noOfBytes & 0xFFFFFFFF);
      rep->noOfRecordsLow = (Uint32)(ptr.p->noOfRecords & 0xFFFFFFFF);
      rep->noOfBytesHigh = (Uint32)(ptr.p->noOfBytes >> 32);
      rep->noOfRecordsHigh = (Uint32)(ptr.p->noOfRecords >> 32);
      rep->noOfLogBytes = ptr.p->noOfLogBytes;
      rep->noOfLogRecords = ptr.p->noOfLogRecords;
      rep->nodes = ptr.p->nodes;
      sendSignal(ptr.p->clientRef, GSN_BACKUP_COMPLETE_REP, signal,
		 BackupCompleteRep::SignalLength, JBB);
    }

    signal->theData[0] = NDB_LE_BackupCompleted;
    signal->theData[1] = ptr.p->clientRef;
    signal->theData[2] = ptr.p->backupId;
    signal->theData[3] = ptr.p->startGCP;
    signal->theData[4] = ptr.p->stopGCP;
    signal->theData[5] = (Uint32)(ptr.p->noOfBytes & 0xFFFFFFFF);
    signal->theData[6] = (Uint32)(ptr.p->noOfRecords & 0xFFFFFFFF);
    signal->theData[7] = (Uint32)(ptr.p->noOfLogBytes & 0xFFFFFFFF);
    signal->theData[8] = (Uint32)(ptr.p->noOfLogRecords & 0xFFFFFFFF);
    ptr.p->nodes.copyto(NdbNodeBitmask::Size, signal->theData+9);
    signal->theData[9+NdbNodeBitmask::Size] = (Uint32)(ptr.p->noOfBytes >> 32);
    signal->theData[10+NdbNodeBitmask::Size] = (Uint32)(ptr.p->noOfRecords >> 32);
    signal->theData[11+NdbNodeBitmask::Size] = (Uint32)(ptr.p->noOfLogBytes >> 32);
    signal->theData[12+NdbNodeBitmask::Size] = (Uint32)(ptr.p->noOfLogRecords >> 32);
    sendSignal(CMVMI_REF, GSN_EVENT_REP, signal, 13+NdbNodeBitmask::Size, JBB);
  }
  else
  {
    masterAbort(signal, ptr);
  }
}

void
Backup::initReportStatus(Signal *signal, BackupRecordPtr ptr)
{
  Uint64 now = NdbTick_CurrentMillisecond() / 1000;
  ptr.p->m_next_report = now + m_backup_report_frequency;
}

void
Backup::checkReportStatus(Signal *signal, BackupRecordPtr ptr)
{
  if (m_backup_report_frequency == 0)
    return;

  Uint64 now = NdbTick_CurrentMillisecond() / 1000;
  if (now > ptr.p->m_next_report)
  {
    reportStatus(signal, ptr);
    ptr.p->m_next_report = now + m_backup_report_frequency;
  }
}

void
Backup::reportStatus(Signal* signal, BackupRecordPtr ptr)
{
  const int signal_length = 11;

  signal->theData[0] = NDB_LE_BackupStatus;
  for (int i= 1; i < signal_length; i++)
    signal->theData[1] = 0;

  if (ptr.i == RNIL ||
      (ptr.p->m_gsn == 0 &&
       ptr.p->masterData.gsn == 0))
  {
    sendSignal(CMVMI_REF, GSN_EVENT_REP, signal, signal_length, JBB);
    return;
  }
  signal->theData[1] = ptr.p->clientRef;
  signal->theData[2] = ptr.p->backupId;

  if (ptr.p->dataFilePtr == RNIL)
  {
    sendSignal(CMVMI_REF, GSN_EVENT_REP, signal, signal_length, JBB);
    return;
  }

  BackupFilePtr dataFilePtr LINT_SET_PTR;
  ptr.p->files.getPtr(dataFilePtr, ptr.p->dataFilePtr);
  signal->theData[3] = (Uint32)(dataFilePtr.p->operation.m_bytes_total & 0xFFFFFFFF);
  signal->theData[4] = (Uint32)(dataFilePtr.p->operation.m_bytes_total >> 32);
  signal->theData[5] = (Uint32)(dataFilePtr.p->operation.m_records_total & 0xFFFFFFFF);
  signal->theData[6] = (Uint32)(dataFilePtr.p->operation.m_records_total >> 32);
 
  if (ptr.p->logFilePtr == RNIL)
  {
    sendSignal(CMVMI_REF, GSN_EVENT_REP, signal, signal_length, JBB);
    return;
  }

  BackupFilePtr logFilePtr LINT_SET_PTR;
  ptr.p->files.getPtr(logFilePtr, ptr.p->logFilePtr);
  signal->theData[7] = (Uint32)(logFilePtr.p->operation.m_bytes_total & 0xFFFFFFFF);
  signal->theData[8] = (Uint32)(logFilePtr.p->operation.m_bytes_total >> 32);
  signal->theData[9] = (Uint32)(logFilePtr.p->operation.m_records_total & 0xFFFFFFFF);
  signal->theData[10]= (Uint32)(logFilePtr.p->operation.m_records_total >> 32);

  sendSignal(CMVMI_REF, GSN_EVENT_REP, signal, signal_length, JBB);
}

/*****************************************************************************
 * 
 * Master functionallity - Abort backup
 *
 *****************************************************************************/
void
Backup::masterAbort(Signal* signal, BackupRecordPtr ptr)
{
  jam();
#ifdef DEBUG_ABORT
  ndbout_c("************ masterAbort");
#endif

  ndbassert(ptr.p->masterRef == reference());

  if(ptr.p->masterData.errorCode != 0)
  {
    jam();
    return;
  }

  if (SEND_BACKUP_COMPLETED_FLAG(ptr.p->flags))
  {
    BackupAbortRep* rep = (BackupAbortRep*)signal->getDataPtrSend();
    rep->backupId = ptr.p->backupId;
    rep->senderData = ptr.p->clientData;
    rep->reason = ptr.p->errorCode;
    sendSignal(ptr.p->clientRef, GSN_BACKUP_ABORT_REP, signal, 
	       BackupAbortRep::SignalLength, JBB);
  }
  signal->theData[0] = NDB_LE_BackupAborted;
  signal->theData[1] = ptr.p->clientRef;
  signal->theData[2] = ptr.p->backupId;
  signal->theData[3] = ptr.p->errorCode;
  sendSignal(CMVMI_REF, GSN_EVENT_REP, signal, 4, JBB);

  ndbrequire(ptr.p->errorCode);
  ptr.p->masterData.errorCode = ptr.p->errorCode;

  AbortBackupOrd *ord = (AbortBackupOrd*)signal->getDataPtrSend();
  ord->backupId = ptr.p->backupId;
  ord->backupPtr = ptr.i;
  ord->senderData= ptr.i;
  NodeReceiverGroup rg(BACKUP, ptr.p->nodes);
  
  switch(ptr.p->masterData.gsn){
  case GSN_DEFINE_BACKUP_REQ:
    ord->requestType = AbortBackupOrd::BackupFailure;
    sendSignal(rg, GSN_ABORT_BACKUP_ORD, signal, 
	       AbortBackupOrd::SignalLength, JBB);
    return;
  case GSN_CREATE_TRIG_REQ:
  case GSN_START_BACKUP_REQ:
  case GSN_ALTER_TRIG_REQ:
  case GSN_WAIT_GCP_REQ:
  case GSN_BACKUP_FRAGMENT_REQ:
    jam();
    ptr.p->stopGCP= ptr.p->startGCP + 1;
    sendStopBackup(signal, ptr); // dropping due to error
    return;
  case GSN_UTIL_SEQUENCE_REQ:
  case GSN_UTIL_LOCK_REQ:
    ndbrequire(false);
    return;
  case GSN_DROP_TRIG_REQ:
  case GSN_STOP_BACKUP_REQ:
    return;
  }
}

void
Backup::abort_scan(Signal * signal, BackupRecordPtr ptr)
{
  AbortBackupOrd *ord = (AbortBackupOrd*)signal->getDataPtrSend();
  ord->backupId = ptr.p->backupId;
  ord->backupPtr = ptr.i;
  ord->senderData= ptr.i;
  ord->requestType = AbortBackupOrd::AbortScan;

  TablePtr tabPtr;
  ptr.p->tables.first(tabPtr);
  for(; tabPtr.i != RNIL; ptr.p->tables.next(tabPtr)) {
    jam();
    FragmentPtr fragPtr;
    Array<Fragment> & frags = tabPtr.p->fragments;
    const Uint32 fragCount = frags.getSize();
    
    for(Uint32 i = 0; i<fragCount; i++) {
      jam();
      tabPtr.p->fragments.getPtr(fragPtr, i);
      const Uint32 nodeId = fragPtr.p->node;
      if(fragPtr.p->scanning != 0 && ptr.p->nodes.get(nodeId)) {
        jam();
	
	const BlockReference ref = numberToRef(BACKUP, nodeId);
	sendSignal(ref, GSN_ABORT_BACKUP_ORD, signal,
		   AbortBackupOrd::SignalLength, JBB);
	
      }
    }
  }
}

/*****************************************************************************
 * 
 * Slave functionallity: Define Backup 
 *
 *****************************************************************************/
void
Backup::defineBackupRef(Signal* signal, BackupRecordPtr ptr, Uint32 errCode)
{
  jam();
  ptr.p->setErrorCode(errCode);
  if(ptr.p->is_lcp()) 
  {
    jam();
     if (ptr.p->ctlFilePtr == RNIL) {
       ptr.p->m_gsn = GSN_DEFINE_BACKUP_REF;
       ndbrequire(ptr.p->errorCode != 0);
       DefineBackupRef* ref = (DefineBackupRef*)signal->getDataPtrSend();
       ref->backupId = ptr.p->backupId;
       ref->backupPtr = ptr.i;
       ref->errorCode = ptr.p->errorCode;
       ref->nodeId = getOwnNodeId();
       sendSignal(ptr.p->masterRef, GSN_DEFINE_BACKUP_REF, signal,
                  DefineBackupRef::SignalLength, JBB);
       return;
     }

    BackupFilePtr filePtr LINT_SET_PTR;
    ptr.p->files.getPtr(filePtr, ptr.p->ctlFilePtr);
    if (filePtr.p->m_flags & BackupFile::BF_LCP_META)
    {
      jam();
      ndbrequire(! (filePtr.p->m_flags & BackupFile::BF_FILE_THREAD));
      filePtr.p->m_flags &= ~(Uint32)BackupFile::BF_LCP_META;
      if (filePtr.p->m_flags & BackupFile::BF_OPEN)
      {
	closeFile(signal, ptr, filePtr);
	return;
      }
    }
    
    ndbrequire(filePtr.p->m_flags == 0);
    
    TablePtr tabPtr;
    FragmentPtr fragPtr;
    
    ndbrequire(ptr.p->tables.first(tabPtr));
    tabPtr.p->fragments.getPtr(fragPtr, 0);
    
    LcpPrepareRef* ref= (LcpPrepareRef*)signal->getDataPtrSend();
    ref->senderData = ptr.p->clientData;
    ref->senderRef = reference();
    ref->tableId = tabPtr.p->tableId;
    ref->fragmentId = fragPtr.p->fragmentId;
    ref->errorCode = errCode;
    sendSignal(ptr.p->masterRef, GSN_LCP_PREPARE_REF, 
	       signal, LcpPrepareRef::SignalLength, JBB);
    return;
  }

  ptr.p->m_gsn = GSN_DEFINE_BACKUP_REF;
  ndbrequire(ptr.p->errorCode != 0);
  
  DefineBackupRef* ref = (DefineBackupRef*)signal->getDataPtrSend();
  ref->backupId = ptr.p->backupId;
  ref->backupPtr = ptr.i;
  ref->errorCode = ptr.p->errorCode;
  ref->nodeId = getOwnNodeId();
  sendSignal(ptr.p->masterRef, GSN_DEFINE_BACKUP_REF, signal, 
	     DefineBackupRef::SignalLength, JBB);
}

void
Backup::execDEFINE_BACKUP_REQ(Signal* signal)
{
  jamEntry();

  DefineBackupReq* req = (DefineBackupReq*)signal->getDataPtr();
  
  BackupRecordPtr ptr LINT_SET_PTR;
  const Uint32 ptrI = req->backupPtr;
  const Uint32 backupId = req->backupId;
  const BlockReference senderRef = req->senderRef;

  if(senderRef == reference()){
    /**
     * Signal sent from myself -> record already seized
     */
    jam();
    c_backupPool.getPtr(ptr, ptrI);
  } else { // from other node
    jam();
#ifdef DEBUG_ABORT
    dumpUsedResources();
#endif
    if(!c_backups.seizeId(ptr, ptrI)) {
      jam();
      ndbrequire(false); // If master has succeeded slave should succed
    }//if
  }//if

  CRASH_INSERTION((10014));
  
  ptr.p->m_gsn = GSN_DEFINE_BACKUP_REQ;
  ptr.p->slaveState.forceState(INITIAL);
  ptr.p->slaveState.setState(DEFINING);
  ptr.p->slaveData.dropTrig.tableId = RNIL;
  ptr.p->errorCode = 0;
  ptr.p->clientRef = req->clientRef;
  ptr.p->clientData = req->clientData;
  if(senderRef == reference())
    ptr.p->flags = req->flags;
  else
    ptr.p->flags = req->flags & ~((Uint32)0x3); /* remove waitCompleted flags
						 * as non master should never
						 * reply
						 */
  ptr.p->masterRef = senderRef;
  ptr.p->nodes = req->nodes;
  ptr.p->backupId = backupId;
  ptr.p->backupKey[0] = req->backupKey[0];
  ptr.p->backupKey[1] = req->backupKey[1];
  ptr.p->backupDataLen = req->backupDataLen;
  ptr.p->masterData.errorCode = 0;
  ptr.p->noOfBytes = 0;
  ptr.p->noOfRecords = 0;
  ptr.p->noOfLogBytes = 0;
  ptr.p->noOfLogRecords = 0;
  ptr.p->currGCP = 0;
  ptr.p->startGCP = 0;
  ptr.p->stopGCP = 0;

  /**
   * Allocate files
   */
  BackupFilePtr files[3];
  Uint32 noOfPages[] = {
    NO_OF_PAGES_META_FILE,
    2,   // 32k
    0    // 3M
  };
  const Uint32 maxInsert[] = {
    MAX_WORDS_META_FILE,
    4096,    // 16k
    16*3000, // Max 16 tuples
  };
  Uint32 minWrite[] = {
    8192,
    8192,
    32768
  };
  Uint32 maxWrite[] = {
    8192,
    8192,
    32768
  };
  
  minWrite[1] = c_defaults.m_minWriteSize;
  maxWrite[1] = c_defaults.m_maxWriteSize;
  noOfPages[1] = (c_defaults.m_logBufferSize + sizeof(Page32) - 1) / 
    sizeof(Page32);
  minWrite[2] = c_defaults.m_minWriteSize;
  maxWrite[2] = c_defaults.m_maxWriteSize;
  noOfPages[2] = (c_defaults.m_dataBufferSize + sizeof(Page32) - 1) / 
    sizeof(Page32);

  if (ptr.p->is_lcp())
  {
    noOfPages[2] = (c_defaults.m_lcp_buffer_size + sizeof(Page32) - 1) / 
      sizeof(Page32);
  }
  
  ptr.p->ctlFilePtr = ptr.p->logFilePtr = ptr.p->dataFilePtr = RNIL;

  for(Uint32 i = 0; i<3; i++) {
    jam();
    if(ptr.p->is_lcp() && i != 2)
    {
      files[i].i = RNIL;
      continue;
    }
    if(!ptr.p->files.seize(files[i])) {
      jam();
      defineBackupRef(signal, ptr, 
		      DefineBackupRef::FailedToAllocateFileRecord);
      return;
    }//if

    files[i].p->tableId = RNIL;
    files[i].p->backupPtr = ptr.i;
    files[i].p->filePointer = RNIL;
    files[i].p->m_flags = 0;
    files[i].p->errorCode = 0;

    if(ERROR_INSERTED(10035) || files[i].p->pages.seize(noOfPages[i]) == false)
    {
      jam();
      DEBUG_OUT("Failed to seize " << noOfPages[i] << " pages");
      defineBackupRef(signal, ptr, DefineBackupRef::FailedToAllocateBuffers);
      return;
    }//if
    Page32Ptr pagePtr;
    files[i].p->pages.getPtr(pagePtr, 0);
    
    const char * msg = files[i].p->
      operation.dataBuffer.setup((Uint32*)pagePtr.p, 
				 noOfPages[i] * (sizeof(Page32) >> 2),
				 128,
				 minWrite[i] >> 2,
				 maxWrite[i] >> 2,
				 maxInsert[i]);
    if(msg != 0) {
      jam();
      defineBackupRef(signal, ptr, DefineBackupRef::FailedToSetupFsBuffers);
      return;
    }//if

    switch(i){
    case 0:
      files[i].p->fileType = BackupFormat::CTL_FILE;
      ptr.p->ctlFilePtr = files[i].i;
      break;
    case 1:
      files[i].p->fileType = BackupFormat::LOG_FILE;
      ptr.p->logFilePtr = files[i].i;
      break;
    case 2:
      files[i].p->fileType = BackupFormat::DATA_FILE;
      ptr.p->dataFilePtr = files[i].i;
    }
    files[i].p->operation.m_bytes_total = 0;
    files[i].p->operation.m_records_total = 0;
  }//for
    
  initReportStatus(signal, ptr);

  if (!verifyNodesAlive(ptr, ptr.p->nodes)) {
    jam();
    defineBackupRef(signal, ptr, DefineBackupRef::Undefined);
    return;
  }//if
  if (ERROR_INSERTED(10027)) {
    jam();
    defineBackupRef(signal, ptr, 327);
    return;
  }//if

  if(ptr.p->backupDataLen == 0) {
    jam();
    backupAllData(signal, ptr);
    return;
  }//if
  
  if(ptr.p->is_lcp())
  {
    jam();
    getFragmentInfoDone(signal, ptr);
    return;
  }
  
  /**
   * Not implemented
   */
  ndbrequire(0);
}

void
Backup::backupAllData(Signal* signal, BackupRecordPtr ptr)
{
  /**
   * Get all tables from dict
   */
  ListTablesReq * req = (ListTablesReq*)signal->getDataPtrSend();
  req->senderRef = reference();
  req->senderData = ptr.i;
  req->requestData = 0;
  req->tableId = 0;
  req->tableType = 0;
  sendSignal(DBDICT_REF, GSN_LIST_TABLES_REQ, signal, 
	     ListTablesReq::SignalLength, JBB);
}

void
Backup::execLIST_TABLES_CONF(Signal* signal)
{
  jamEntry();
  Uint32 fragInfo = signal->header.m_fragmentInfo;
  ListTablesConf* conf = (ListTablesConf*)signal->getDataPtr();
  Uint32 noOfTables = conf->noOfTables;

  BackupRecordPtr ptr LINT_SET_PTR;
  c_backupPool.getPtr(ptr, conf->senderData);

  SectionHandle handle (this, signal);
  if (noOfTables > 0)
  {
    ListTablesData ltd;
    const Uint32 listTablesDataSizeInWords = (sizeof(ListTablesData) + 3) / 4;
    SegmentedSectionPtr tableDataPtr;
    handle.getSection(tableDataPtr, ListTablesConf::TABLE_DATA);
    SimplePropertiesSectionReader
      tableDataReader(tableDataPtr, getSectionSegmentPool());

    tableDataReader.reset();
    for(unsigned int i = 0; i<noOfTables; i++) {
      jam();
      tableDataReader.getWords((Uint32 *)&ltd, listTablesDataSizeInWords);
      Uint32 tableId = ltd.getTableId();
      Uint32 tableType = ltd.getTableType();
      Uint32 state= ltd.getTableState();

      if (! (DictTabInfo::isTable(tableType) ||
             DictTabInfo::isIndex(tableType) ||
             DictTabInfo::isFilegroup(tableType) ||
             DictTabInfo::isFile(tableType)))
      {
        jam();
        continue;
      }

      if (state != DictTabInfo::StateOnline)
      {
        jam();
        continue;
      }

      TablePtr tabPtr;
      ptr.p->tables.seize(tabPtr);
      if(tabPtr.i == RNIL) {
        jam();
        defineBackupRef(signal, ptr, DefineBackupRef::FailedToAllocateTables);
        releaseSections(handle);
        return;
      }//if
      tabPtr.p->tableId = tableId;
      tabPtr.p->tableType = tableType;
    }//for
  }

  releaseSections(handle);

  /*
    If first or not last signal
    then keep accumulating table data
   */
  if ((fragInfo == 1) || (fragInfo == 2))
  {
    return;
  }
  openFiles(signal, ptr);
}

void
Backup::openFiles(Signal* signal, BackupRecordPtr ptr)
{
  jam();

  BackupFilePtr filePtr LINT_SET_PTR;

  FsOpenReq * req = (FsOpenReq *)signal->getDataPtrSend();
  req->userReference = reference();
  req->fileFlags = 
    FsOpenReq::OM_WRITEONLY | 
    FsOpenReq::OM_CREATE_IF_NONE |
    FsOpenReq::OM_APPEND |
    FsOpenReq::OM_AUTOSYNC;

  if (c_defaults.m_compressed_backup)
    req->fileFlags |= FsOpenReq::OM_GZ;

  FsOpenReq::v2_setCount(req->fileNumber, 0xFFFFFFFF);
  req->auto_sync_size = c_defaults.m_disk_synch_size;
  /**
   * Ctl file
   */
  c_backupFilePool.getPtr(filePtr, ptr.p->ctlFilePtr);
  filePtr.p->m_flags |= BackupFile::BF_OPENING;

  req->userPointer = filePtr.i;
  FsOpenReq::setVersion(req->fileNumber, 2);
  FsOpenReq::setSuffix(req->fileNumber, FsOpenReq::S_CTL);
  FsOpenReq::v2_setSequence(req->fileNumber, ptr.p->backupId);
  FsOpenReq::v2_setNodeId(req->fileNumber, getOwnNodeId());
  sendSignal(NDBFS_REF, GSN_FSOPENREQ, signal, FsOpenReq::SignalLength, JBA);

  /**
   * Log file
   */
  c_backupFilePool.getPtr(filePtr, ptr.p->logFilePtr);
  filePtr.p->m_flags |= BackupFile::BF_OPENING;
  
  req->userPointer = filePtr.i;
  FsOpenReq::setVersion(req->fileNumber, 2);
  FsOpenReq::setSuffix(req->fileNumber, FsOpenReq::S_LOG);
  FsOpenReq::v2_setSequence(req->fileNumber, ptr.p->backupId);
  FsOpenReq::v2_setNodeId(req->fileNumber, getOwnNodeId());
  sendSignal(NDBFS_REF, GSN_FSOPENREQ, signal, FsOpenReq::SignalLength, JBA);

  /**
   * Data file
   */
  c_backupFilePool.getPtr(filePtr, ptr.p->dataFilePtr);
  filePtr.p->m_flags |= BackupFile::BF_OPENING;

  if (c_defaults.m_o_direct)
    req->fileFlags |= FsOpenReq::OM_DIRECT;
  req->userPointer = filePtr.i;
  FsOpenReq::setVersion(req->fileNumber, 2);
  FsOpenReq::setSuffix(req->fileNumber, FsOpenReq::S_DATA);
  FsOpenReq::v2_setSequence(req->fileNumber, ptr.p->backupId);
  FsOpenReq::v2_setNodeId(req->fileNumber, getOwnNodeId());
  FsOpenReq::v2_setCount(req->fileNumber, 0);
  sendSignal(NDBFS_REF, GSN_FSOPENREQ, signal, FsOpenReq::SignalLength, JBA);
}

void
Backup::execFSOPENREF(Signal* signal)
{
  jamEntry();

  FsRef * ref = (FsRef *)signal->getDataPtr();
  
  const Uint32 userPtr = ref->userPointer;
  
  BackupFilePtr filePtr LINT_SET_PTR;
  c_backupFilePool.getPtr(filePtr, userPtr);
  
  BackupRecordPtr ptr LINT_SET_PTR;
  c_backupPool.getPtr(ptr, filePtr.p->backupPtr);
  ptr.p->setErrorCode(ref->errorCode);
  openFilesReply(signal, ptr, filePtr);
}

void
Backup::execFSOPENCONF(Signal* signal)
{
  jamEntry();
  
  FsConf * conf = (FsConf *)signal->getDataPtr();
  
  const Uint32 userPtr = conf->userPointer;
  const Uint32 filePointer = conf->filePointer;
  
  BackupFilePtr filePtr LINT_SET_PTR;
  c_backupFilePool.getPtr(filePtr, userPtr);
  filePtr.p->filePointer = filePointer; 
  
  BackupRecordPtr ptr LINT_SET_PTR;
  c_backupPool.getPtr(ptr, filePtr.p->backupPtr);

  ndbrequire(! (filePtr.p->m_flags & BackupFile::BF_OPEN));
  filePtr.p->m_flags |= BackupFile::BF_OPEN;
  openFilesReply(signal, ptr, filePtr);
}

void
Backup::openFilesReply(Signal* signal, 
		       BackupRecordPtr ptr, BackupFilePtr filePtr)
{
  jam();

  /**
   * Mark files as "opened"
   */
  ndbrequire(filePtr.p->m_flags & BackupFile::BF_OPENING);
  filePtr.p->m_flags &= ~(Uint32)BackupFile::BF_OPENING;
  filePtr.p->m_flags |= BackupFile::BF_OPEN;
  /**
   * Check if all files have recived open_reply
   */
  for(ptr.p->files.first(filePtr); filePtr.i!=RNIL;ptr.p->files.next(filePtr)) 
  {
    jam();
    if(filePtr.p->m_flags & BackupFile::BF_OPENING) {
      jam();
      return;
    }//if
  }//for

  if (ERROR_INSERTED(10037)) {
    jam();
    ptr.p->errorCode = DefineBackupRef::FailedForBackupFilesAleadyExist;
    defineBackupRef(signal, ptr);
    return;
  }
  /**
   * Did open succeed for all files
   */
  if(ptr.p->checkError()) {
    jam();
    if(ptr.p->errorCode == FsRef::fsErrFileExists)
      ptr.p->errorCode = DefineBackupRef::FailedForBackupFilesAleadyExist;

    defineBackupRef(signal, ptr);
    return;
  }//if

  if(!ptr.p->is_lcp())
  {
    /**
     * Insert file headers
     */
    ptr.p->files.getPtr(filePtr, ptr.p->ctlFilePtr);
    if(!insertFileHeader(BackupFormat::CTL_FILE, ptr.p, filePtr.p)) {
      jam();
      defineBackupRef(signal, ptr, DefineBackupRef::FailedInsertFileHeader);
      return;
    }//if
    
    ptr.p->files.getPtr(filePtr, ptr.p->logFilePtr);
    if(!insertFileHeader(BackupFormat::LOG_FILE, ptr.p, filePtr.p)) {
      jam();
      defineBackupRef(signal, ptr, DefineBackupRef::FailedInsertFileHeader);
      return;
    }//if
    
    ptr.p->files.getPtr(filePtr, ptr.p->dataFilePtr);
    if(!insertFileHeader(BackupFormat::DATA_FILE, ptr.p, filePtr.p)) {
      jam();
      defineBackupRef(signal, ptr, DefineBackupRef::FailedInsertFileHeader);
      return;
    }//if
  }
  else
  {
    ptr.p->files.getPtr(filePtr, ptr.p->dataFilePtr);
    if(!insertFileHeader(BackupFormat::LCP_FILE, ptr.p, filePtr.p)) {
      jam();
      defineBackupRef(signal, ptr, DefineBackupRef::FailedInsertFileHeader);
      return;
    }//if
    
    ptr.p->ctlFilePtr = ptr.p->dataFilePtr;
  }
  
  /**
   * Start CTL file thread
   */
  if (!ptr.p->is_lcp())
  {
    jam();
    ptr.p->files.getPtr(filePtr, ptr.p->ctlFilePtr);
    filePtr.p->m_flags |= BackupFile::BF_FILE_THREAD;
    
    signal->theData[0] = BackupContinueB::START_FILE_THREAD;
    signal->theData[1] = filePtr.i;
    sendSignalWithDelay(BACKUP_REF, GSN_CONTINUEB, signal, 100, 2);
  }
  else
  {
    jam();
    filePtr.p->m_flags |= BackupFile::BF_LCP_META;
  }
  
  /**
   * Insert table list in ctl file
   */
  FsBuffer & buf = filePtr.p->operation.dataBuffer;
  
  const Uint32 sz = 
    (sizeof(BackupFormat::CtlFile::TableList) >> 2) +
    ptr.p->tables.count() - 1;
  
  Uint32 * dst;
  ndbrequire(sz < buf.getMaxWrite());
  if(!buf.getWritePtr(&dst, sz)) {
    jam();
    defineBackupRef(signal, ptr, DefineBackupRef::FailedInsertTableList);
    return;
  }//if
  
  BackupFormat::CtlFile::TableList* tl = 
    (BackupFormat::CtlFile::TableList*)dst;
  tl->SectionType   = htonl(BackupFormat::TABLE_LIST);
  tl->SectionLength = htonl(sz);

  TablePtr tabPtr;
  Uint32 count = 0;
  for(ptr.p->tables.first(tabPtr); 
      tabPtr.i != RNIL;
      ptr.p->tables.next(tabPtr)){
    jam();
    tl->TableIds[count] = htonl(tabPtr.p->tableId);
    count++;
  }//for
  
  buf.updateWritePtr(sz);
  
  /**
   * Start getting table definition data
   */
  ndbrequire(ptr.p->tables.first(tabPtr));
  
  signal->theData[0] = BackupContinueB::BUFFER_FULL_META;
  signal->theData[1] = ptr.i;
  signal->theData[2] = tabPtr.i;
  sendSignalWithDelay(BACKUP_REF, GSN_CONTINUEB, signal, 100, 3);
  return;
}

bool
Backup::insertFileHeader(BackupFormat::FileType ft, 
			 BackupRecord * ptrP,
			 BackupFile * filePtrP){
  FsBuffer & buf = filePtrP->operation.dataBuffer;

  const Uint32 sz = sizeof(BackupFormat::FileHeader) >> 2;

  Uint32 * dst;
  ndbrequire(sz < buf.getMaxWrite());
  if(!buf.getWritePtr(&dst, sz)) {
    jam();
    return false;
  }//if
  
  BackupFormat::FileHeader* header = (BackupFormat::FileHeader*)dst;
  ndbrequire(sizeof(header->Magic) == sizeof(BACKUP_MAGIC));
  memcpy(header->Magic, BACKUP_MAGIC, sizeof(BACKUP_MAGIC));
  header->BackupVersion = htonl(NDB_BACKUP_VERSION);
  header->SectionType   = htonl(BackupFormat::FILE_HEADER);
  header->SectionLength = htonl(sz - 3);
  header->FileType      = htonl(ft);
  header->BackupId      = htonl(ptrP->backupId);
  header->BackupKey_0   = htonl(ptrP->backupKey[0]);
  header->BackupKey_1   = htonl(ptrP->backupKey[1]);
  header->ByteOrder     = 0x12345678;
  header->NdbVersion    = htonl(NDB_VERSION_D);
  header->MySQLVersion  = htonl(NDB_MYSQL_VERSION_D);
  
  buf.updateWritePtr(sz);
  return true;
}

void
Backup::execGET_TABINFOREF(Signal* signal)
{
  GetTabInfoRef * ref = (GetTabInfoRef*)signal->getDataPtr();
  
  const Uint32 senderData = ref->senderData;
  BackupRecordPtr ptr LINT_SET_PTR;
  c_backupPool.getPtr(ptr, senderData);

  BackupFilePtr filePtr LINT_SET_PTR;
  ptr.p->files.getPtr(filePtr, ptr.p->ctlFilePtr);
  filePtr.p->m_flags &= ~(Uint32)BackupFile::BF_FILE_THREAD;
  
  defineBackupRef(signal, ptr, ref->errorCode);
}

void
Backup::execGET_TABINFO_CONF(Signal* signal)
{
  jamEntry();

  if(!assembleFragments(signal)) {
    jam();
    return;
  }//if

  GetTabInfoConf * const conf = (GetTabInfoConf*)signal->getDataPtr();
  //const Uint32 senderRef = info->senderRef;
  const Uint32 len = conf->totalLen;
  const Uint32 senderData = conf->senderData;
  const Uint32 tableType = conf->tableType;
  const Uint32 tableId = conf->tableId;

  BackupRecordPtr ptr LINT_SET_PTR;
  c_backupPool.getPtr(ptr, senderData);

  SectionHandle handle(this, signal);
  SegmentedSectionPtr dictTabInfoPtr;
  handle.getSection(dictTabInfoPtr, GetTabInfoConf::DICT_TAB_INFO);
  ndbrequire(dictTabInfoPtr.sz == len);

  TablePtr tabPtr ;
  ndbrequire(findTable(ptr, tabPtr, tableId));

  BackupFilePtr filePtr LINT_SET_PTR;
  ptr.p->files.getPtr(filePtr, ptr.p->ctlFilePtr);
  FsBuffer & buf = filePtr.p->operation.dataBuffer;
  Uint32* dst = 0;
  { // Write into ctl file
    Uint32 dstLen = len + 3;
    if(!buf.getWritePtr(&dst, dstLen)) {
      jam();
      ndbrequire(false);
      ptr.p->setErrorCode(DefineBackupRef::FailedAllocateTableMem);
      releaseSections(handle);
      defineBackupRef(signal, ptr);
      return;
    }//if
    if(dst != 0) {
      jam();

      BackupFormat::CtlFile::TableDescription * desc = 
        (BackupFormat::CtlFile::TableDescription*)dst;
      desc->SectionType = htonl(BackupFormat::TABLE_DESCRIPTION);
      desc->SectionLength = htonl(len + 3);
      desc->TableType = htonl(tableType);
      dst += 3;
      
      copy(dst, dictTabInfoPtr);
      buf.updateWritePtr(dstLen);
    }//if
  }

  releaseSections(handle);

  if(ptr.p->checkError()) {
    jam();
    defineBackupRef(signal, ptr);
    return;
  }//if

  if (!DictTabInfo::isTable(tabPtr.p->tableType))
  {
    jam();

    TablePtr tmp = tabPtr;
    ptr.p->tables.next(tabPtr);
    ptr.p->tables.release(tmp);
    goto next;
  }
  
  if (!parseTableDescription(signal, ptr, tabPtr, dst, len))
  {
    jam();
    defineBackupRef(signal, ptr);
    return;
  }
  
  if(!ptr.p->is_lcp())
  {
    jam();
    signal->theData[0] = tabPtr.p->tableId;
    signal->theData[1] = 1; // lock
    EXECUTE_DIRECT(DBDICT, GSN_BACKUP_FRAGMENT_REQ, signal, 2);
  }
  
  ptr.p->tables.next(tabPtr);
  
next:
  if(tabPtr.i == RNIL) 
  {
    /**
     * Done with all tables...
     */
    jam();
    
    if(ptr.p->is_lcp())
    {
      jam();
      lcp_open_file_done(signal, ptr);
      return;
    }
    
    ndbrequire(ptr.p->tables.first(tabPtr));
    DihFragCountReq * const req = (DihFragCountReq*)signal->getDataPtrSend();
    req->m_connectionData = RNIL;
    req->m_tableRef = tabPtr.p->tableId;
    req->m_senderData = ptr.i;
    sendSignal(DBDIH_REF, GSN_DI_FCOUNTREQ, signal, 
               DihFragCountReq::SignalLength, JBB);
    return;
  }//if

  /**
   * Fetch next table...
   */
  signal->theData[0] = BackupContinueB::BUFFER_FULL_META;
  signal->theData[1] = ptr.i;
  signal->theData[2] = tabPtr.i;
  sendSignalWithDelay(BACKUP_REF, GSN_CONTINUEB, signal, 100, 3);
  return;
}

bool
Backup::parseTableDescription(Signal* signal, 
			      BackupRecordPtr ptr, 
			      TablePtr tabPtr, 
			      const Uint32 * tabdescptr,
			      Uint32 len)
{
  SimplePropertiesLinearReader it(tabdescptr, len);
  
  it.first();
  
  DictTabInfo::Table tmpTab; tmpTab.init();
  SimpleProperties::UnpackStatus stat;
  stat = SimpleProperties::unpack(it, &tmpTab, 
				  DictTabInfo::TableMapping, 
				  DictTabInfo::TableMappingSize, 
				  true, true);
  ndbrequire(stat == SimpleProperties::Break);

  bool lcp = ptr.p->is_lcp();

  ndbrequire(tabPtr.p->tableId == tmpTab.TableId);
  ndbrequire(lcp || (tabPtr.p->tableType == tmpTab.TableType));
  
  /**
   * LCP should not save disk attributes but only mem attributes
   */
  
  /**
   * Initialize table object
   */
  tabPtr.p->noOfRecords = 0;
  tabPtr.p->schemaVersion = tmpTab.TableVersion;
  tabPtr.p->triggerIds[0] = ILLEGAL_TRIGGER_ID;
  tabPtr.p->triggerIds[1] = ILLEGAL_TRIGGER_ID;
  tabPtr.p->triggerIds[2] = ILLEGAL_TRIGGER_ID;
  tabPtr.p->triggerAllocated[0] = false;
  tabPtr.p->triggerAllocated[1] = false;
  tabPtr.p->triggerAllocated[2] = false;

  tabPtr.p->noOfAttributes = tmpTab.NoOfAttributes;
  tabPtr.p->maxRecordSize = 1; // LEN word
  bzero(tabPtr.p->attrInfo, sizeof(tabPtr.p->attrInfo));

  Uint32 *list = tabPtr.p->attrInfo + 1;

  if (lcp)
  {
    jam();
    AttributeHeader::init(tabPtr.p->attrInfo, AttributeHeader::READ_LCP, 0);
  }
  else
  {
    jam();
    AttributeHeader::init(tabPtr.p->attrInfo, AttributeHeader::READ_ALL,
                          tmpTab.NoOfAttributes);
  }

  Uint32 varsize = 0;
  Uint32 disk = 0;
  Uint32 null = 0;
  for(Uint32 i = 0; i<tmpTab.NoOfAttributes; i++) {
    jam();
    DictTabInfo::Attribute tmp; tmp.init();
    stat = SimpleProperties::unpack(it, &tmp, 
				    DictTabInfo::AttributeMapping, 
				    DictTabInfo::AttributeMappingSize,
				    true, true);
    
    ndbrequire(stat == SimpleProperties::Break);
    it.next(); // Move Past EndOfAttribute

    if(lcp && tmp.AttributeStorageType == NDB_STORAGETYPE_DISK)
    {
      disk++;
      continue;
    }

    if (tmp.AttributeArrayType != NDB_ARRAYTYPE_FIXED)
      varsize++;

    if (tmp.AttributeNullableFlag)
      null++;

    if (tmp.AttributeSize == 0)
    {
      tabPtr.p->maxRecordSize += (tmp.AttributeArraySize + 31) >> 5;
    }
    else
    {
      const Uint32 arr = tmp.AttributeArraySize;
      const Uint32 sz = 1 << tmp.AttributeSize;
      const Uint32 sz32 = (sz * arr + 31) >> 5;

      tabPtr.p->maxRecordSize += sz32;
    }
  }

  tabPtr.p->attrInfoLen = list - tabPtr.p->attrInfo;

  if (lcp)
  {
    Dbtup* tup = (Dbtup*)globalData.getBlock(DBTUP);
    tabPtr.p->maxRecordSize = 1 + tup->get_max_lcp_record_size(tmpTab.TableId);
  }
  else
  {
    // mask
    tabPtr.p->maxRecordSize += 1 + ((tmpTab.NoOfAttributes + null + 31) >> 5);
    tabPtr.p->maxRecordSize += (2 * varsize + 3) / 4;
  }

  return true;
}

void
Backup::execDI_FCOUNTCONF(Signal* signal)
{
  jamEntry();
  DihFragCountConf * const conf = (DihFragCountConf*)signal->getDataPtr();
  const Uint32 userPtr = conf->m_connectionData;
  const Uint32 fragCount = conf->m_fragmentCount;
  const Uint32 tableId = conf->m_tableRef;
  const Uint32 senderData = conf->m_senderData;

  ndbrequire(userPtr == RNIL && signal->length() == 5);
  
  BackupRecordPtr ptr LINT_SET_PTR;
  c_backupPool.getPtr(ptr, senderData);

  TablePtr tabPtr;
  ndbrequire(findTable(ptr, tabPtr, tableId));
  
  ndbrequire(tabPtr.p->fragments.seize(fragCount) != false);
  for(Uint32 i = 0; i<fragCount; i++) {
    jam();
    FragmentPtr fragPtr;
    tabPtr.p->fragments.getPtr(fragPtr, i);
    fragPtr.p->scanned = 0;
    fragPtr.p->scanning = 0;
    fragPtr.p->tableId = tableId;
    fragPtr.p->fragmentId = i;
    fragPtr.p->node = 0;
  }//for
  
  /**
   * Next table
   */
  if(ptr.p->tables.next(tabPtr)) {
    jam();
    DihFragCountReq * const req = (DihFragCountReq*)signal->getDataPtrSend();
    req->m_connectionData = RNIL;
    req->m_tableRef = tabPtr.p->tableId;
    req->m_senderData = ptr.i;
    sendSignal(DBDIH_REF, GSN_DI_FCOUNTREQ, signal, 
               DihFragCountReq::SignalLength, JBB);
    return;
  }//if
  
  ptr.p->tables.first(tabPtr);
  getFragmentInfo(signal, ptr, tabPtr, 0);
}

void
Backup::getFragmentInfo(Signal* signal, 
			BackupRecordPtr ptr, TablePtr tabPtr, Uint32 fragNo)
{
  jam();
  
  for(; tabPtr.i != RNIL; ptr.p->tables.next(tabPtr)) {
    jam();
    const Uint32 fragCount = tabPtr.p->fragments.getSize();
    for(; fragNo < fragCount; fragNo ++) {
      jam();
      FragmentPtr fragPtr;
      tabPtr.p->fragments.getPtr(fragPtr, fragNo);
      
      if(fragPtr.p->scanned == 0 && fragPtr.p->scanning == 0) {
	jam();
	signal->theData[0] = RNIL;
	signal->theData[1] = ptr.i;
	signal->theData[2] = tabPtr.p->tableId;
	signal->theData[3] = fragNo;
	sendSignal(DBDIH_REF, GSN_DIGETPRIMREQ, signal, 4, JBB);
	return;
      }//if
    }//for
    fragNo = 0;
  }//for
  
  getFragmentInfoDone(signal, ptr);
}

void
Backup::execDIGETPRIMCONF(Signal* signal)
{
  jamEntry();
  
  const Uint32 userPtr = signal->theData[0];
  const Uint32 senderData = signal->theData[1];
  const Uint32 nodeCount = signal->theData[6];
  const Uint32 tableId = signal->theData[7];
  const Uint32 fragNo = signal->theData[8];

  ndbrequire(userPtr == RNIL && signal->length() == 9);
  ndbrequire(nodeCount > 0 && nodeCount <= MAX_REPLICAS);
  
  BackupRecordPtr ptr LINT_SET_PTR;
  c_backupPool.getPtr(ptr, senderData);

  TablePtr tabPtr;
  ndbrequire(findTable(ptr, tabPtr, tableId));

  FragmentPtr fragPtr;
  tabPtr.p->fragments.getPtr(fragPtr, fragNo);
  
  fragPtr.p->node = signal->theData[2];

  getFragmentInfo(signal, ptr, tabPtr, fragNo + 1);
}

void
Backup::getFragmentInfoDone(Signal* signal, BackupRecordPtr ptr)
{
  ptr.p->m_gsn = GSN_DEFINE_BACKUP_CONF;
  ptr.p->slaveState.setState(DEFINED);
  DefineBackupConf * conf = (DefineBackupConf*)signal->getDataPtr();
  conf->backupPtr = ptr.i;
  conf->backupId = ptr.p->backupId;
  sendSignal(ptr.p->masterRef, GSN_DEFINE_BACKUP_CONF, signal,
	     DefineBackupConf::SignalLength, JBB);
}


/*****************************************************************************
 * 
 * Slave functionallity: Start backup
 *
 *****************************************************************************/
void
Backup::execSTART_BACKUP_REQ(Signal* signal)
{
  jamEntry();

  CRASH_INSERTION((10015));

  StartBackupReq* req = (StartBackupReq*)signal->getDataPtr();
  const Uint32 ptrI = req->backupPtr;

  BackupRecordPtr ptr LINT_SET_PTR;
  c_backupPool.getPtr(ptr, ptrI);

  ptr.p->slaveState.setState(STARTED);
  ptr.p->m_gsn = GSN_START_BACKUP_REQ;

  /**
   * Start file threads...
   */
  BackupFilePtr filePtr;
  for(ptr.p->files.first(filePtr); filePtr.i!=RNIL;ptr.p->files.next(filePtr))
  {
    jam();
    if(! (filePtr.p->m_flags & BackupFile::BF_FILE_THREAD))
    {
      jam();
      filePtr.p->m_flags |= BackupFile::BF_FILE_THREAD;
      signal->theData[0] = BackupContinueB::START_FILE_THREAD;
      signal->theData[1] = filePtr.i;
      sendSignalWithDelay(BACKUP_REF, GSN_CONTINUEB, signal, 100, 2);
    }//if
  }//for

  /**
   * Tell DBTUP to create triggers
   */
  TablePtr tabPtr;
  ndbrequire(ptr.p->tables.first(tabPtr));
  sendCreateTrig(signal, ptr, tabPtr);
}

/*****************************************************************************
 * 
 * Slave functionallity: Backup fragment
 *
 *****************************************************************************/
void
Backup::execBACKUP_FRAGMENT_REQ(Signal* signal)
{
  jamEntry();
  BackupFragmentReq* req = (BackupFragmentReq*)signal->getDataPtr();

  CRASH_INSERTION((10016));

  const Uint32 ptrI = req->backupPtr;
  //const Uint32 backupId = req->backupId;
  const Uint32 tableId = req->tableId;
  const Uint32 fragNo = req->fragmentNo;
  const Uint32 count = req->count;

  /**
   * Get backup record
   */
  BackupRecordPtr ptr LINT_SET_PTR;
  c_backupPool.getPtr(ptr, ptrI);

  ptr.p->slaveState.setState(SCANNING);
  ptr.p->m_gsn = GSN_BACKUP_FRAGMENT_REQ;

  /**
   * Get file
   */
  BackupFilePtr filePtr LINT_SET_PTR;
  c_backupFilePool.getPtr(filePtr, ptr.p->dataFilePtr);
  
  ndbrequire(filePtr.p->backupPtr == ptrI);
  ndbrequire(filePtr.p->m_flags == 
	     (BackupFile::BF_OPEN | BackupFile::BF_FILE_THREAD));
  
  /**
   * Get table
   */
  TablePtr tabPtr;
  ndbrequire(findTable(ptr, tabPtr, tableId));

  /**
   * Get fragment
   */
  FragmentPtr fragPtr;
  tabPtr.p->fragments.getPtr(fragPtr, fragNo);

  ndbrequire(fragPtr.p->scanned == 0);
  ndbrequire(fragPtr.p->scanning == 0 || 
	     refToNode(ptr.p->masterRef) == getOwnNodeId());

  /**
   * Init operation
   */
  if(filePtr.p->tableId != tableId) {
    jam();
    filePtr.p->operation.init(tabPtr);
    filePtr.p->tableId = tableId;
  }//if
  
  /**
   * Check for space in buffer
   */
  if(!filePtr.p->operation.newFragment(tableId, fragPtr.p->fragmentId)) {
    jam();
    req->count = count + 1;
    sendSignalWithDelay(BACKUP_REF, GSN_BACKUP_FRAGMENT_REQ, signal, 50,
			signal->length());
    ptr.p->slaveState.setState(STARTED);
    return;
  }//if
  
  /**
   * Mark things as "in use"
   */
  fragPtr.p->scanning = 1;
  filePtr.p->fragmentNo = fragPtr.p->fragmentId;
  
  /**
   * Start scan
   */
  {
    filePtr.p->m_flags |= BackupFile::BF_SCAN_THREAD;
    
    Table & table = * tabPtr.p;
    ScanFragReq * req = (ScanFragReq *)signal->getDataPtrSend();
    const Uint32 parallelism = 16;
    const Uint32 attrLen = 5 + table.attrInfoLen;

    req->senderData = filePtr.i;
    req->resultRef = reference();
    req->schemaVersion = table.schemaVersion;
    req->fragmentNoKeyLen = fragPtr.p->fragmentId;
    req->requestInfo = 0;
    req->savePointId = 0;
    req->tableId = table.tableId;
    ScanFragReq::setReadCommittedFlag(req->requestInfo, 1);
    ScanFragReq::setLockMode(req->requestInfo, 0);
    ScanFragReq::setHoldLockFlag(req->requestInfo, 0);
    ScanFragReq::setKeyinfoFlag(req->requestInfo, 0);
    ScanFragReq::setAttrLen(req->requestInfo, attrLen);
    ScanFragReq::setTupScanFlag(req->requestInfo, 1);
    if (ptr.p->is_lcp())
    {
      ScanFragReq::setScanPrio(req->requestInfo, 1);
      ScanFragReq::setNoDiskFlag(req->requestInfo, 1);
      ScanFragReq::setLcpScanFlag(req->requestInfo, 1);
    }
    req->transId1 = 0;
    req->transId2 = (BACKUP << 20) + (getOwnNodeId() << 8);
    req->clientOpPtr= filePtr.i;
    req->batch_size_rows= parallelism;
    req->batch_size_bytes= 0;
    sendSignal(DBLQH_REF, GSN_SCAN_FRAGREQ, signal,
               ScanFragReq::SignalLength, JBB);
    
    signal->theData[0] = filePtr.i;
    signal->theData[1] = 0;
    signal->theData[2] = (BACKUP << 20) + (getOwnNodeId() << 8);
    
    // Return all
    signal->theData[3] = table.attrInfoLen;
    signal->theData[4] = 0;
    signal->theData[5] = 0;
    signal->theData[6] = 0;
    signal->theData[7] = 0;
    
    Uint32 dataPos = 8;
    memcpy(signal->theData + dataPos, table.attrInfo, 4*table.attrInfoLen);
    dataPos += table.attrInfoLen;
    ndbassert(dataPos < 25);
    sendSignal(DBLQH_REF, GSN_ATTRINFO, signal, dataPos, JBB);
  }
}

void
Backup::execSCAN_HBREP(Signal* signal)
{
  jamEntry();
}

void
Backup::execTRANSID_AI(Signal* signal)
{
  jamEntry();

  const Uint32 filePtrI = signal->theData[0];
  //const Uint32 transId1 = signal->theData[1];
  //const Uint32 transId2 = signal->theData[2];
  const Uint32 dataLen  = signal->length() - 3;
  
  BackupFilePtr filePtr LINT_SET_PTR;
  c_backupFilePool.getPtr(filePtr, filePtrI);

  OperationRecord & op = filePtr.p->operation;
  
  /**
   * Unpack data
   */
  op.attrSzTotal += dataLen;
  ndbrequire(dataLen < op.maxRecordSize);

  const Uint32 * src = &signal->theData[3];
  Uint32 * dst = op.dst;

  * dst = htonl(dataLen);
  memcpy(dst + 1, src, 4*dataLen);
  op.finished(dataLen);

  op.newRecord(dst + dataLen + 1);
}

void 
Backup::OperationRecord::init(const TablePtr & ptr)
{
  tablePtr = ptr.i;
  maxRecordSize = ptr.p->maxRecordSize;
}

bool
Backup::OperationRecord::newFragment(Uint32 tableId, Uint32 fragNo)
{
  Uint32 * tmp;
  const Uint32 headSz = (sizeof(BackupFormat::DataFile::FragmentHeader) >> 2);
  const Uint32 sz = headSz + 16 * maxRecordSize;
  
  ndbrequire(sz < dataBuffer.getMaxWrite());
  if(dataBuffer.getWritePtr(&tmp, sz)) {
    jam();
    BackupFormat::DataFile::FragmentHeader * head = 
      (BackupFormat::DataFile::FragmentHeader*)tmp;

    head->SectionType   = htonl(BackupFormat::FRAGMENT_HEADER);
    head->SectionLength = htonl(headSz);
    head->TableId       = htonl(tableId);
    head->FragmentNo    = htonl(fragNo);
    head->ChecksumType  = htonl(0);

    opNoDone = opNoConf = opLen = 0;
    newRecord(tmp + headSz);
    scanStart = tmp;
    scanStop  = (tmp + headSz);
    
    noOfRecords = 0;
    noOfBytes = 0;
    return true;
  }//if
  return false;
}

bool
Backup::OperationRecord::fragComplete(Uint32 tableId, Uint32 fragNo, bool fill_record)
{
  Uint32 * tmp;
  const Uint32 footSz = sizeof(BackupFormat::DataFile::FragmentFooter) >> 2;
  Uint32 sz = footSz + 1;

  if (fill_record)
  {
    Uint32 * new_tmp;
    if (!dataBuffer.getWritePtr(&tmp, sz))
      return false;
    new_tmp = tmp + sz;

    if ((UintPtr)new_tmp & (sizeof(Page32)-1))
    {
      /* padding is needed to get full write */
      new_tmp += 2 /* to fit empty header minimum 2 words*/;
      new_tmp = (Uint32 *)(((UintPtr)new_tmp + sizeof(Page32)-1) &
                            ~(UintPtr)(sizeof(Page32)-1));
      /* new write sz */
      sz = new_tmp - tmp;
    }
  }

  if(dataBuffer.getWritePtr(&tmp, sz)) {
    jam();
    * tmp = 0; // Finish record stream
    tmp++;
    BackupFormat::DataFile::FragmentFooter * foot = 
      (BackupFormat::DataFile::FragmentFooter*)tmp;
    foot->SectionType   = htonl(BackupFormat::FRAGMENT_FOOTER);
    foot->SectionLength = htonl(footSz);
    foot->TableId       = htonl(tableId);
    foot->FragmentNo    = htonl(fragNo);
    foot->NoOfRecords   = htonl(noOfRecords);
    foot->Checksum      = htonl(0);

    if (sz != footSz + 1)
    {
      tmp += footSz;
      memset(tmp, 0, (sz - footSz - 1) * 4);
      *tmp = htonl(BackupFormat::EMPTY_ENTRY);
      tmp++;
      *tmp = htonl(sz - footSz - 1);
    }

    dataBuffer.updateWritePtr(sz);
    return true;
  }//if
  return false;
}

bool
Backup::OperationRecord::newScan()
{
  Uint32 * tmp;
  ndbrequire(16 * maxRecordSize < dataBuffer.getMaxWrite());
  if(dataBuffer.getWritePtr(&tmp, 16 * maxRecordSize))
  {
    jam();
    opNoDone = opNoConf = opLen = 0;
    newRecord(tmp);
    scanStart = tmp;
    scanStop = tmp;
    return true;
  }//if
  return false;
}

bool
Backup::OperationRecord::closeScan()
{
  opNoDone = opNoConf = opLen = 0;
  return true;
}

bool 
Backup::OperationRecord::scanConf(Uint32 noOfOps, Uint32 total_len)
{
  const Uint32 done = opNoDone-opNoConf;
  
  ndbrequire(noOfOps == done);
  ndbrequire(opLen == total_len);
  opNoConf = opNoDone;
  
  const Uint32 len = (scanStop - scanStart);
  ndbrequire(len < dataBuffer.getMaxWrite());
  dataBuffer.updateWritePtr(len);
  noOfBytes += (len << 2);
  m_bytes_total += (len << 2);
  return true;
}

void
Backup::execSCAN_FRAGREF(Signal* signal)
{
  jamEntry();

  ScanFragRef * ref = (ScanFragRef*)signal->getDataPtr();
  
  const Uint32 filePtrI = ref->senderData;
  BackupFilePtr filePtr LINT_SET_PTR;
  c_backupFilePool.getPtr(filePtr, filePtrI);
  
  filePtr.p->errorCode = ref->errorCode;
  filePtr.p->m_flags &= ~(Uint32)BackupFile::BF_SCAN_THREAD;
  
  backupFragmentRef(signal, filePtr);
}

void
Backup::execSCAN_FRAGCONF(Signal* signal)
{
  jamEntry();

  CRASH_INSERTION((10017));

  ScanFragConf * conf = (ScanFragConf*)signal->getDataPtr();
  
  const Uint32 filePtrI = conf->senderData;
  BackupFilePtr filePtr LINT_SET_PTR;
  c_backupFilePool.getPtr(filePtr, filePtrI);

  OperationRecord & op = filePtr.p->operation;
  
  op.scanConf(conf->completedOps, conf->total_len);
  const Uint32 completed = conf->fragmentCompleted;
  if(completed != 2) {
    jam();
    
    checkScan(signal, filePtr);
    return;
  }//if

  fragmentCompleted(signal, filePtr);
}

void
Backup::fragmentCompleted(Signal* signal, BackupFilePtr filePtr)
{
  jam();

  if(filePtr.p->errorCode != 0)
  {
    jam();    
    filePtr.p->m_flags &= ~(Uint32)BackupFile::BF_SCAN_THREAD;
    backupFragmentRef(signal, filePtr); // Scan completed
    return;
  }//if
    
  BackupRecordPtr ptr LINT_SET_PTR;
  c_backupPool.getPtr(ptr, filePtr.p->backupPtr);

  OperationRecord & op = filePtr.p->operation;
  if(!op.fragComplete(filePtr.p->tableId, filePtr.p->fragmentNo,
                      c_defaults.m_o_direct))
  {
    jam();
    signal->theData[0] = BackupContinueB::BUFFER_FULL_FRAG_COMPLETE;
    signal->theData[1] = filePtr.i;
    sendSignalWithDelay(BACKUP_REF, GSN_CONTINUEB, signal, 50, 2);
    return;
  }//if
  
  filePtr.p->m_flags &= ~(Uint32)BackupFile::BF_SCAN_THREAD;
  
  if (ptr.p->is_lcp())
  {
    ptr.p->slaveState.setState(STOPPING);
    filePtr.p->operation.dataBuffer.eof();
  }
  else
  {
    BackupFragmentConf * conf = (BackupFragmentConf*)signal->getDataPtrSend();
    conf->backupId = ptr.p->backupId;
    conf->backupPtr = ptr.i;
    conf->tableId = filePtr.p->tableId;
    conf->fragmentNo = filePtr.p->fragmentNo;
    conf->noOfRecordsLow = (Uint32)(op.noOfRecords & 0xFFFFFFFF);
    conf->noOfRecordsHigh = (Uint32)(op.noOfRecords >> 32);
    conf->noOfBytesLow = (Uint32)(op.noOfBytes & 0xFFFFFFFF);
    conf->noOfBytesHigh = (Uint32)(op.noOfBytes >> 32);
    sendSignal(ptr.p->masterRef, GSN_BACKUP_FRAGMENT_CONF, signal,
	       BackupFragmentConf::SignalLength, JBB);

    ptr.p->m_gsn = GSN_BACKUP_FRAGMENT_CONF;
    ptr.p->slaveState.setState(STARTED);
  }
  return;
}

void
Backup::backupFragmentRef(Signal * signal, BackupFilePtr filePtr)
{
  BackupRecordPtr ptr LINT_SET_PTR;
  c_backupPool.getPtr(ptr, filePtr.p->backupPtr);

  ptr.p->m_gsn = GSN_BACKUP_FRAGMENT_REF;
  
  BackupFragmentRef * ref = (BackupFragmentRef*)signal->getDataPtrSend();
  ref->backupId = ptr.p->backupId;
  ref->backupPtr = ptr.i;
  ref->nodeId = getOwnNodeId();
  ref->errorCode = filePtr.p->errorCode;
  sendSignal(ptr.p->masterRef, GSN_BACKUP_FRAGMENT_REF, signal,
	     BackupFragmentRef::SignalLength, JBB);
}
 
void
Backup::checkScan(Signal* signal, BackupFilePtr filePtr)
{  
  OperationRecord & op = filePtr.p->operation;

  if(filePtr.p->errorCode != 0)
  {
    jam();

    /**
     * Close scan
     */
    op.closeScan();
    ScanFragNextReq * req = (ScanFragNextReq *)signal->getDataPtrSend();
    req->senderData = filePtr.i;
    req->closeFlag = 1;
    req->transId1 = 0;
    req->transId2 = (BACKUP << 20) + (getOwnNodeId() << 8);
    sendSignal(DBLQH_REF, GSN_SCAN_NEXTREQ, signal, 
	       ScanFragNextReq::SignalLength, JBB);
    return;
  }//if
  
  if(op.newScan()) {
    jam();
    
    ScanFragNextReq * req = (ScanFragNextReq *)signal->getDataPtrSend();
    req->senderData = filePtr.i;
    req->closeFlag = 0;
    req->transId1 = 0;
    req->transId2 = (BACKUP << 20) + (getOwnNodeId() << 8);
    req->batch_size_rows= 16;
    req->batch_size_bytes= 0;

    if (ERROR_INSERTED(10039) && 
	filePtr.p->tableId >= 2 &&
	filePtr.p->operation.noOfRecords > 0)
    {
      ndbout_c("halting backup for table %d fragment: %d after %llu records",
	       filePtr.p->tableId,
	       filePtr.p->fragmentNo,
	       filePtr.p->operation.noOfRecords);
      memmove(signal->theData+1, signal->theData, 
	      4*ScanFragNextReq::SignalLength);
      signal->theData[0] = BackupContinueB::ZDELAY_SCAN_NEXT;
      sendSignalWithDelay(BACKUP_REF, GSN_CONTINUEB, signal, 
			  300, 1+ScanFragNextReq::SignalLength);
      return;
    }
    if(ERROR_INSERTED(10032))
      sendSignalWithDelay(DBLQH_REF, GSN_SCAN_NEXTREQ, signal, 
			  100, ScanFragNextReq::SignalLength);
    else if(ERROR_INSERTED(10033))
    {
      SET_ERROR_INSERT_VALUE(10032);
      sendSignalWithDelay(DBLQH_REF, GSN_SCAN_NEXTREQ, signal, 
			  10000, ScanFragNextReq::SignalLength);
      
      BackupRecordPtr ptr LINT_SET_PTR;
      c_backupPool.getPtr(ptr, filePtr.p->backupPtr);
      AbortBackupOrd *ord = (AbortBackupOrd*)signal->getDataPtrSend();
      ord->backupId = ptr.p->backupId;
      ord->backupPtr = ptr.i;
      ord->requestType = AbortBackupOrd::FileOrScanError;
      ord->senderData= ptr.i;
      sendSignal(ptr.p->masterRef, GSN_ABORT_BACKUP_ORD, signal, 
		 AbortBackupOrd::SignalLength, JBB);
    }
    else
    {
      sendSignal(DBLQH_REF, GSN_SCAN_NEXTREQ, signal, 
		 ScanFragNextReq::SignalLength, JBB);

      /*
        check if it is time to report backup status
      */
      BackupRecordPtr ptr LINT_SET_PTR;
      c_backupPool.getPtr(ptr, filePtr.p->backupPtr);
      if (!ptr.p->is_lcp())
        checkReportStatus(signal, ptr);
    }
    return;
  }//if
  
  signal->theData[0] = BackupContinueB::BUFFER_FULL_SCAN;
  signal->theData[1] = filePtr.i;
  sendSignalWithDelay(BACKUP_REF, GSN_CONTINUEB, signal, 50, 2);
}

void
Backup::execFSAPPENDREF(Signal* signal)
{
  jamEntry();
  
  FsRef * ref = (FsRef *)signal->getDataPtr();

  const Uint32 filePtrI = ref->userPointer;
  const Uint32 errCode = ref->errorCode;
  
  BackupFilePtr filePtr LINT_SET_PTR;
  c_backupFilePool.getPtr(filePtr, filePtrI);

  filePtr.p->m_flags &= ~(Uint32)BackupFile::BF_FILE_THREAD;
  filePtr.p->errorCode = errCode;

  checkFile(signal, filePtr);
}

void
Backup::execFSAPPENDCONF(Signal* signal)
{
  jamEntry();

  CRASH_INSERTION((10018));

  //FsConf * conf = (FsConf*)signal->getDataPtr();
  const Uint32 filePtrI = signal->theData[0]; //conf->userPointer;
  const Uint32 bytes = signal->theData[1]; //conf->bytes;
  
  BackupFilePtr filePtr LINT_SET_PTR;
  c_backupFilePool.getPtr(filePtr, filePtrI);
  
  OperationRecord & op = filePtr.p->operation;
  
  op.dataBuffer.updateReadPtr(bytes >> 2);

  checkFile(signal, filePtr);
}

/*
  This routine handles two problems with writing to disk during local
  checkpoints and backups. The first problem is that we need to limit
  the writing to ensure that we don't use too much CPU and disk resources
  for backups and checkpoints. The perfect solution to this is to use
  a dynamic algorithm that adapts to the environment. Until we have
  implemented this we can satisfy ourselves with an algorithm that
  uses a configurable limit.

  The second problem is that in Linux we can get severe problems if we
  write very much to the disk without synching. In the worst case we
  can have Gigabytes of data in the Linux page cache before we reach
  the limit of how much we can write. If this happens the performance
  will drop significantly when we reach this limit since the Linux flush
  daemon will spend a few minutes on writing out the page cache to disk.
  To avoid this we ensure that a file never have more than a certain
  amount of data outstanding before synch. This variable is also
  configurable.
*/
bool
Backup::ready_to_write(bool ready, Uint32 sz, bool eof, BackupFile *fileP)
{
#if 0
  ndbout << "ready_to_write: ready = " << ready << " eof = " << eof;
  ndbout << " sz = " << sz << endl;
  ndbout << "words this period = " << m_words_written_this_period;
  ndbout << endl << "overflow disk write = " << m_overflow_disk_write;
  ndbout << endl << "Current Millisecond is = ";
  ndbout << NdbTick_CurrentMillisecond() << endl;
#endif
  if ((ready || eof) &&
      m_words_written_this_period <= m_curr_disk_write_speed)
  {
    /*
      We have a buffer ready to write or we have reached end of
      file and thus we must write the last before closing the
      file.
      We have already check that we are allowed to write at this
      moment. We only worry about history of last 100 milliseconds.
      What happened before that is of no interest since a disk
      write that was issued more than 100 milliseconds should be
      completed by now.
    */
    int overflow;
    m_words_written_this_period += sz;
    overflow = m_words_written_this_period - m_curr_disk_write_speed;
    if (overflow > 0)
      m_overflow_disk_write = overflow;
#if 0
    ndbout << "Will write with " << endl;
    ndbout << endl;
#endif
    return true;
  }
  else
  {
#if 0
    ndbout << "Will not write now" << endl << endl;
#endif
    return false;
  }
}

void
Backup::checkFile(Signal* signal, BackupFilePtr filePtr)
{

#ifdef DEBUG_ABORT
  //  ndbout_c("---- check file filePtr.i = %u", filePtr.i);
#endif

  OperationRecord & op = filePtr.p->operation;
  Uint32 *tmp = NULL;
  Uint32 sz = 0;
  bool eof = FALSE;
  bool ready = op.dataBuffer.getReadPtr(&tmp, &sz, &eof); 
#if 0
  ndbout << "Ptr to data = " << hex << tmp << endl;
#endif
  BackupRecordPtr ptr LINT_SET_PTR;
  c_backupPool.getPtr(ptr, filePtr.p->backupPtr);

  if (ERROR_INSERTED(10036))
  {
    jam();
    filePtr.p->m_flags &= ~(Uint32)BackupFile::BF_FILE_THREAD;
    filePtr.p->errorCode = 2810;
    ptr.p->setErrorCode(2810);

    if(ptr.p->m_gsn == GSN_STOP_BACKUP_REQ)
    {
      jam();
      closeFile(signal, ptr, filePtr);
    }
    return;
  }

  if(filePtr.p->errorCode != 0)
  {
    jam();
    ptr.p->setErrorCode(filePtr.p->errorCode);

    if(ptr.p->m_gsn == GSN_STOP_BACKUP_REQ)
    {
      jam();
      closeFile(signal, ptr, filePtr);
    }
    return;
  }

  if (!ready_to_write(ready, sz, eof, filePtr.p))
  {
    jam();
    signal->theData[0] = BackupContinueB::BUFFER_UNDERFLOW;
    signal->theData[1] = filePtr.i;
    sendSignalWithDelay(BACKUP_REF, GSN_CONTINUEB, signal, 20, 2);
    return;
  }
  else if (sz > 0)
  {
    jam();
    FsAppendReq * req = (FsAppendReq *)signal->getDataPtrSend();
    req->filePointer   = filePtr.p->filePointer;
    req->userPointer   = filePtr.i;
    req->userReference = reference();
    req->varIndex      = 0;
    req->offset        = tmp - c_startOfPages;
    req->size          = sz;
    req->synch_flag    = 0;
    
    sendSignal(NDBFS_REF, GSN_FSAPPENDREQ, signal, 
	       FsAppendReq::SignalLength, JBA);
    return;
  }

  Uint32 flags = filePtr.p->m_flags;
  filePtr.p->m_flags &= ~(Uint32)BackupFile::BF_FILE_THREAD;
  
  ndbrequire(flags & BackupFile::BF_OPEN);
  ndbrequire(flags & BackupFile::BF_FILE_THREAD);
  
  closeFile(signal, ptr, filePtr);
}


/****************************************************************************
 * 
 * Slave functionallity: Perform logging
 *
 ****************************************************************************/
void
Backup::execBACKUP_TRIG_REQ(Signal* signal)
{
  /*
  TUP asks if this trigger is to be fired on this node.
  */
  TriggerPtr trigPtr LINT_SET_PTR;
  TablePtr tabPtr LINT_SET_PTR;
  FragmentPtr fragPtr;
  Uint32 trigger_id = signal->theData[0];
  Uint32 frag_id = signal->theData[1];
  Uint32 result;

  jamEntry();

  c_triggerPool.getPtr(trigPtr, trigger_id);

  c_tablePool.getPtr(tabPtr, trigPtr.p->tab_ptr_i);
  tabPtr.p->fragments.getPtr(fragPtr, frag_id);
  if (fragPtr.p->node != getOwnNodeId()) {

    jam();
    result = ZFALSE;
  } else {
    jam();
    result = ZTRUE;
  }//if
  signal->theData[0] = result;
}

void
Backup::execTRIG_ATTRINFO(Signal* signal) {
  jamEntry();

  CRASH_INSERTION((10019));

  TrigAttrInfo * trg = (TrigAttrInfo*)signal->getDataPtr();

  TriggerPtr trigPtr LINT_SET_PTR;
  c_triggerPool.getPtr(trigPtr, trg->getTriggerId());
  ndbrequire(trigPtr.p->event != ILLEGAL_TRIGGER_ID); // Online...

  if(trigPtr.p->errorCode != 0) {
    jam();
    return;
  }//if

  if(trg->getAttrInfoType() == TrigAttrInfo::BEFORE_VALUES) {
    jam();
    /**
     * Backup is doing REDO logging and don't need before values
     */
    return;
  }//if

  BackupFormat::LogFile::LogEntry * logEntry = trigPtr.p->logEntry;
  if(logEntry == 0) 
  {
    jam();
    Uint32 * dst;
    FsBuffer & buf = trigPtr.p->operation->dataBuffer;
    ndbrequire(trigPtr.p->maxRecordSize <= buf.getMaxWrite());

    if(ERROR_INSERTED(10030) ||
       !buf.getWritePtr(&dst, trigPtr.p->maxRecordSize)) 
    {
      jam();
      Uint32 save[TrigAttrInfo::StaticLength];
      memcpy(save, signal->getDataPtr(), 4*TrigAttrInfo::StaticLength);
      BackupRecordPtr ptr LINT_SET_PTR;
      c_backupPool.getPtr(ptr, trigPtr.p->backupPtr);
      trigPtr.p->errorCode = AbortBackupOrd::LogBufferFull;
      AbortBackupOrd *ord = (AbortBackupOrd*)signal->getDataPtrSend();
      ord->backupId = ptr.p->backupId;
      ord->backupPtr = ptr.i;
      ord->requestType = AbortBackupOrd::LogBufferFull;
      ord->senderData= ptr.i;
      sendSignal(ptr.p->masterRef, GSN_ABORT_BACKUP_ORD, signal, 
		 AbortBackupOrd::SignalLength, JBB);

      memcpy(signal->getDataPtrSend(), save, 4*TrigAttrInfo::StaticLength);
      return;
    }//if

    logEntry = (BackupFormat::LogFile::LogEntry *)dst;
    trigPtr.p->logEntry = logEntry;
    logEntry->Length       = 0;
    logEntry->TableId      = htonl(trigPtr.p->tableId);


    if(trigPtr.p->event==0)
      logEntry->TriggerEvent= htonl(TriggerEvent::TE_INSERT);
    else if(trigPtr.p->event==1)
      logEntry->TriggerEvent= htonl(TriggerEvent::TE_UPDATE);
    else if(trigPtr.p->event==2)
      logEntry->TriggerEvent= htonl(TriggerEvent::TE_DELETE);
    else {
      ndbout << "Bad Event: " << trigPtr.p->event << endl;
      ndbrequire(false);
    }
  } else {
    ndbrequire(logEntry->TableId == htonl(trigPtr.p->tableId));
//    ndbrequire(logEntry->TriggerEvent == htonl(trigPtr.p->event));
  }//if

  const Uint32 pos = logEntry->Length;
  const Uint32 dataLen = signal->length() - TrigAttrInfo::StaticLength;
  memcpy(&logEntry->Data[pos], trg->getData(), dataLen << 2);

  logEntry->Length = pos + dataLen;
}

void
Backup::execFIRE_TRIG_ORD(Signal* signal)
{
  jamEntry();
  FireTrigOrd* trg = (FireTrigOrd*)signal->getDataPtr();

  const Uint32 gci = trg->getGCI();
  const Uint32 trI = trg->getTriggerId();
  const Uint32 fragId = trg->fragId;

  TriggerPtr trigPtr LINT_SET_PTR;
  c_triggerPool.getPtr(trigPtr, trI);
  
  ndbrequire(trigPtr.p->event != ILLEGAL_TRIGGER_ID);

  if(trigPtr.p->errorCode != 0) {
    jam();
    return;
  }//if

  ndbrequire(trigPtr.p->logEntry != 0);
  Uint32 len = trigPtr.p->logEntry->Length;
  trigPtr.p->logEntry->FragId = htonl(fragId);

  BackupRecordPtr ptr LINT_SET_PTR;
  c_backupPool.getPtr(ptr, trigPtr.p->backupPtr);
  if(gci != ptr.p->currGCP)
  {
    jam();
    trigPtr.p->logEntry->TriggerEvent|= htonl(0x10000);
    trigPtr.p->logEntry->Data[len] = htonl(gci);
    len++;
    ptr.p->currGCP = gci;
  }

  len += (sizeof(BackupFormat::LogFile::LogEntry) >> 2) - 2;
  trigPtr.p->logEntry->Length = htonl(len);

  ndbrequire(len + 1 <= trigPtr.p->operation->dataBuffer.getMaxWrite());
  trigPtr.p->operation->dataBuffer.updateWritePtr(len + 1);
  trigPtr.p->logEntry = 0;
  
  {
    const Uint32 tmp = (len + 1) << 2;
    trigPtr.p->operation->noOfBytes     += tmp;
    trigPtr.p->operation->m_bytes_total += tmp;
    trigPtr.p->operation->noOfRecords     += 1;
    trigPtr.p->operation->m_records_total += 1;
  }
}

void
Backup::sendAbortBackupOrd(Signal* signal, BackupRecordPtr ptr, 
			   Uint32 requestType)
{
  jam();
  AbortBackupOrd *ord = (AbortBackupOrd*)signal->getDataPtrSend();
  ord->backupId = ptr.p->backupId;
  ord->backupPtr = ptr.i;
  ord->requestType = requestType;
  ord->senderData= ptr.i;
  NodePtr node;
  for(c_nodes.first(node); node.i != RNIL; c_nodes.next(node)) {
    jam();
    const Uint32 nodeId = node.p->nodeId;
    if(node.p->alive && ptr.p->nodes.get(nodeId)) {
      jam();
      sendSignal(numberToRef(BACKUP, nodeId), GSN_ABORT_BACKUP_ORD, signal, 
		 AbortBackupOrd::SignalLength, JBB);
    }//if
  }//for
}

/*****************************************************************************
 * 
 * Slave functionallity: Stop backup
 *
 *****************************************************************************/
void
Backup::execSTOP_BACKUP_REQ(Signal* signal)
{
  jamEntry();
  StopBackupReq * req = (StopBackupReq*)signal->getDataPtr();
  
  CRASH_INSERTION((10020));

  const Uint32 ptrI = req->backupPtr;
  //const Uint32 backupId = req->backupId;
  const Uint32 startGCP = req->startGCP;
  const Uint32 stopGCP = req->stopGCP;

  /**
   * At least one GCP must have passed
   */
  ndbrequire(stopGCP > startGCP);

  /**
   * Get backup record
   */
  BackupRecordPtr ptr LINT_SET_PTR;
  c_backupPool.getPtr(ptr, ptrI);

  ptr.p->slaveState.setState(STOPPING);
  ptr.p->m_gsn = GSN_STOP_BACKUP_REQ;
  ptr.p->startGCP= startGCP;
  ptr.p->stopGCP= stopGCP;

  /**
   * Destroy the triggers in local DBTUP we created
   */
  sendDropTrig(signal, ptr);
}

void
Backup::closeFiles(Signal* sig, BackupRecordPtr ptr)
{
  /**
   * Close all files
   */
  BackupFilePtr filePtr;
  int openCount = 0;
  for(ptr.p->files.first(filePtr); filePtr.i!=RNIL; ptr.p->files.next(filePtr))
  {
    if(! (filePtr.p->m_flags & BackupFile::BF_OPEN))
    {
      jam();
      continue;
    }
    
    jam();
    openCount++;
    
    if(filePtr.p->m_flags & BackupFile::BF_CLOSING)
    {
      jam();
      continue;
    }//if
    
    filePtr.p->operation.dataBuffer.eof();
    if(filePtr.p->m_flags & BackupFile::BF_FILE_THREAD)
    {
      jam();
#ifdef DEBUG_ABORT
      ndbout_c("Close files fileRunning == 1, filePtr.i=%u", filePtr.i);
#endif
    } 
    else 
    {
      jam();
      closeFile(sig, ptr, filePtr);
    }
  }
  
  if(openCount == 0){
    jam();
    closeFilesDone(sig, ptr);
  }//if
}

void
Backup::closeFile(Signal* signal, BackupRecordPtr ptr, BackupFilePtr filePtr)
{
  ndbrequire(filePtr.p->m_flags & BackupFile::BF_OPEN);
  ndbrequire(! (filePtr.p->m_flags & BackupFile::BF_OPENING));
  ndbrequire(! (filePtr.p->m_flags & BackupFile::BF_CLOSING));
  filePtr.p->m_flags |= BackupFile::BF_CLOSING;
  
  FsCloseReq * req = (FsCloseReq *)signal->getDataPtrSend();
  req->filePointer = filePtr.p->filePointer;
  req->userPointer = filePtr.i;
  req->userReference = reference();
  req->fileFlag = 0;
  
  if (ptr.p->errorCode)
  {
    FsCloseReq::setRemoveFileFlag(req->fileFlag, 1);
  }

#ifdef DEBUG_ABORT
  ndbout_c("***** a FSCLOSEREQ filePtr.i = %u flags: %x", 
	   filePtr.i, filePtr.p->m_flags);
#endif
  sendSignal(NDBFS_REF, GSN_FSCLOSEREQ, signal, FsCloseReq::SignalLength, JBA);

}

void
Backup::execFSCLOSEREF(Signal* signal)
{
  jamEntry();
  
  FsRef * ref = (FsRef*)signal->getDataPtr();
  const Uint32 filePtrI = ref->userPointer;
  
  BackupFilePtr filePtr LINT_SET_PTR;
  c_backupFilePool.getPtr(filePtr, filePtrI);

  BackupRecordPtr ptr LINT_SET_PTR;
  c_backupPool.getPtr(ptr, filePtr.p->backupPtr);
  
  FsConf * conf = (FsConf*)signal->getDataPtr();
  conf->userPointer = filePtrI;
  
  execFSCLOSECONF(signal);
}

void
Backup::execFSCLOSECONF(Signal* signal)
{
  jamEntry();

  FsConf * conf = (FsConf*)signal->getDataPtr();
  const Uint32 filePtrI = conf->userPointer;
  
  BackupFilePtr filePtr LINT_SET_PTR;
  c_backupFilePool.getPtr(filePtr, filePtrI);

#ifdef DEBUG_ABORT
  ndbout_c("***** FSCLOSECONF filePtrI = %u", filePtrI);
#endif
  
  ndbrequire(filePtr.p->m_flags == (BackupFile::BF_OPEN |
				    BackupFile::BF_CLOSING));

  
  filePtr.p->m_flags &= ~(Uint32)(BackupFile::BF_OPEN |BackupFile::BF_CLOSING);
  filePtr.p->operation.dataBuffer.reset();

  BackupRecordPtr ptr LINT_SET_PTR;
  c_backupPool.getPtr(ptr, filePtr.p->backupPtr);
  closeFiles(signal, ptr);
}

void
Backup::closeFilesDone(Signal* signal, BackupRecordPtr ptr)
{
  jam();

  if(ptr.p->is_lcp())
  {
    lcp_close_file_conf(signal, ptr);
    return;
  }
  
  jam();

  //error when do insert footer or close file
  if(ptr.p->checkError())
  {
    StopBackupRef * ref = (StopBackupRef*)signal->getDataPtr();
    ref->backupPtr = ptr.i;
    ref->backupId = ptr.p->backupId;
    ref->errorCode = ptr.p->errorCode;
    ref->nodeId = getOwnNodeId();
    sendSignal(ptr.p->masterRef, GSN_STOP_BACKUP_REF, signal,
             StopBackupConf::SignalLength, JBB);

    ptr.p->m_gsn = GSN_STOP_BACKUP_REF;
    ptr.p->slaveState.setState(CLEANING);
    return;
  }

  StopBackupConf* conf = (StopBackupConf*)signal->getDataPtrSend();
  conf->backupId = ptr.p->backupId;
  conf->backupPtr = ptr.i;

  BackupFilePtr filePtr LINT_SET_PTR;
  if(ptr.p->logFilePtr != RNIL)
  {
    ptr.p->files.getPtr(filePtr, ptr.p->logFilePtr);
    conf->noOfLogBytes= filePtr.p->operation.noOfBytes;
    conf->noOfLogRecords= filePtr.p->operation.noOfRecords;
  }
  else
  {
    conf->noOfLogBytes= 0;
    conf->noOfLogRecords= 0;
  }

  sendSignal(ptr.p->masterRef, GSN_STOP_BACKUP_CONF, signal,
	     StopBackupConf::SignalLength, JBB);
  
  ptr.p->m_gsn = GSN_STOP_BACKUP_CONF;
  ptr.p->slaveState.setState(CLEANING);
}

/*****************************************************************************
 * 
 * Slave functionallity: Abort backup
 *
 *****************************************************************************/
/*****************************************************************************
 * 
 * Slave functionallity: Abort backup
 *
 *****************************************************************************/
void
Backup::execABORT_BACKUP_ORD(Signal* signal)
{
  jamEntry();
  AbortBackupOrd* ord = (AbortBackupOrd*)signal->getDataPtr();

  const Uint32 backupId = ord->backupId;
  const AbortBackupOrd::RequestType requestType = 
    (AbortBackupOrd::RequestType)ord->requestType;
  const Uint32 senderData = ord->senderData;
  
#ifdef DEBUG_ABORT
  ndbout_c("******** ABORT_BACKUP_ORD ********* nodeId = %u", 
	   refToNode(signal->getSendersBlockRef()));
  ndbout_c("backupId = %u, requestType = %u, senderData = %u, ",
	   backupId, requestType, senderData);
  dumpUsedResources();
#endif

  BackupRecordPtr ptr LINT_SET_PTR;
  if(requestType == AbortBackupOrd::ClientAbort) {
    if (getOwnNodeId() != getMasterNodeId()) {
      jam();
      // forward to master
#ifdef DEBUG_ABORT
      ndbout_c("---- Forward to master nodeId = %u", getMasterNodeId());
#endif
      sendSignal(calcBackupBlockRef(getMasterNodeId()), GSN_ABORT_BACKUP_ORD, 
		 signal, AbortBackupOrd::SignalLength, JBB);
      return;
    }
    jam();
    for(c_backups.first(ptr); ptr.i != RNIL; c_backups.next(ptr)) {
      jam();
      if(ptr.p->backupId == backupId && ptr.p->clientData == senderData) {
        jam();
	break;
      }//if
    }//for
    if(ptr.i == RNIL) {
      jam();
      return;
    }//if
  } else {
    if (c_backupPool.findId(senderData)) {
      jam();
      c_backupPool.getPtr(ptr, senderData);
    } else { 
      jam();
#ifdef DEBUG_ABORT
      ndbout_c("Backup: abort request type=%u on id=%u,%u not found",
	       requestType, backupId, senderData);
#endif
      return;
    }
  }//if
  
  ptr.p->m_gsn = GSN_ABORT_BACKUP_ORD;
  const bool isCoordinator = (ptr.p->masterRef == reference());
  
  bool ok = false;
  switch(requestType){

    /**
     * Requests sent to master
     */
  case AbortBackupOrd::ClientAbort:
    jam();
    // fall through
  case AbortBackupOrd::LogBufferFull:
    jam();
    // fall through
  case AbortBackupOrd::FileOrScanError:
    jam();
    ndbrequire(isCoordinator);
    ptr.p->setErrorCode(requestType);
    if(ptr.p->masterData.gsn == GSN_BACKUP_FRAGMENT_REQ)
    {
      /**
       * Only scans are actively aborted
       */
      abort_scan(signal, ptr);
    }
    return;
    
    /**
     * Requests sent to slave
     */
  case AbortBackupOrd::AbortScan:
    jam();
    ptr.p->setErrorCode(requestType);
    return;
    
  case AbortBackupOrd::BackupComplete:
    jam();
    cleanup(signal, ptr);
    return;
  case AbortBackupOrd::BackupFailure:
  case AbortBackupOrd::BackupFailureDueToNodeFail:
  case AbortBackupOrd::OkToClean:
  case AbortBackupOrd::IncompatibleVersions:
#ifndef VM_TRACE
  default:
#endif
    ptr.p->setErrorCode(requestType);
    ok= true;
  }
  ndbrequire(ok);
  
  ptr.p->masterRef = reference();
  ptr.p->nodes.clear();
  ptr.p->nodes.set(getOwnNodeId());


  ptr.p->stopGCP= ptr.p->startGCP + 1;
  sendStopBackup(signal, ptr);
}


void
Backup::dumpUsedResources()
{
  jam();
  BackupRecordPtr ptr;

  for(c_backups.first(ptr); ptr.i != RNIL; c_backups.next(ptr)) {
    ndbout_c("Backup id=%u, slaveState.getState = %u, errorCode=%u",
	     ptr.p->backupId,
	     ptr.p->slaveState.getState(),
	     ptr.p->errorCode);

    TablePtr tabPtr;
    for(ptr.p->tables.first(tabPtr);
	tabPtr.i != RNIL;
	ptr.p->tables.next(tabPtr)) {
      jam();
      for(Uint32 j = 0; j<3; j++) {
	jam();
	TriggerPtr trigPtr LINT_SET_PTR;
	if(tabPtr.p->triggerAllocated[j]) {
	  jam();
	  c_triggerPool.getPtr(trigPtr, tabPtr.p->triggerIds[j]);
	  ndbout_c("Allocated[%u] Triggerid = %u, event = %u",
		 j,
		 tabPtr.p->triggerIds[j],
		 trigPtr.p->event);
	}//if
      }//for
    }//for
    
    BackupFilePtr filePtr;
    for(ptr.p->files.first(filePtr);
	filePtr.i != RNIL;
	ptr.p->files.next(filePtr)) {
      jam();
      ndbout_c("filePtr.i = %u, flags: H'%x ",
	       filePtr.i, filePtr.p->m_flags);
    }//for
  }
}

void
Backup::cleanup(Signal* signal, BackupRecordPtr ptr)
{

  TablePtr tabPtr;
  for(ptr.p->tables.first(tabPtr); tabPtr.i != RNIL;ptr.p->tables.next(tabPtr))
  {
    jam();
    tabPtr.p->fragments.release();
    for(Uint32 j = 0; j<3; j++) {
      jam();
      TriggerPtr trigPtr LINT_SET_PTR;
      if(tabPtr.p->triggerAllocated[j]) {
        jam();
	c_triggerPool.getPtr(trigPtr, tabPtr.p->triggerIds[j]);
	trigPtr.p->event = ILLEGAL_TRIGGER_ID;
        tabPtr.p->triggerAllocated[j] = false;
      }//if
      tabPtr.p->triggerIds[j] = ILLEGAL_TRIGGER_ID;
    }//for
    {
      signal->theData[0] = tabPtr.p->tableId;
      signal->theData[1] = 0; // unlock
      EXECUTE_DIRECT(DBDICT, GSN_BACKUP_FRAGMENT_REQ, signal, 2);
    }
  }//for

  BackupFilePtr filePtr;
  for(ptr.p->files.first(filePtr);filePtr.i != RNIL;ptr.p->files.next(filePtr))
  {
    jam();
    ndbrequire(filePtr.p->m_flags == 0);
    filePtr.p->pages.release();
  }//for

  ptr.p->files.release();
  ptr.p->tables.release();
  ptr.p->triggers.release();
  ptr.p->backupId = ~0;
  
  /*
    report of backup status uses these variables to keep track
    if files are used
  */
  ptr.p->ctlFilePtr = ptr.p->logFilePtr = ptr.p->dataFilePtr = RNIL;

  if(ptr.p->checkError())
    removeBackup(signal, ptr);
  else
  {
    /*
      report of backup status uses these variables to keep track
      if backup ia running and current state
    */
    ptr.p->m_gsn = 0;
    ptr.p->masterData.gsn = 0;
    c_backups.release(ptr);
  }
}


void
Backup::removeBackup(Signal* signal, BackupRecordPtr ptr)
{
  jam();
  
  FsRemoveReq * req = (FsRemoveReq *)signal->getDataPtrSend();
  req->userReference = reference();
  req->userPointer = ptr.i;
  req->directory = 1;
  req->ownDirectory = 1;
  FsOpenReq::setVersion(req->fileNumber, 2);
  FsOpenReq::setSuffix(req->fileNumber, FsOpenReq::S_CTL);
  FsOpenReq::v2_setSequence(req->fileNumber, ptr.p->backupId);
  FsOpenReq::v2_setNodeId(req->fileNumber, getOwnNodeId());
  sendSignal(NDBFS_REF, GSN_FSREMOVEREQ, signal, 
	     FsRemoveReq::SignalLength, JBA);
}

void
Backup::execFSREMOVEREF(Signal* signal)
{
  jamEntry();
  FsRef * ref = (FsRef*)signal->getDataPtr();
  const Uint32 ptrI = ref->userPointer;

  FsConf * conf = (FsConf*)signal->getDataPtr();
  conf->userPointer = ptrI;
  execFSREMOVECONF(signal);
}

void
Backup::execFSREMOVECONF(Signal* signal){
  jamEntry();

  FsConf * conf = (FsConf*)signal->getDataPtr();
  const Uint32 ptrI = conf->userPointer;
  
  /**
   * Get backup record
   */
  BackupRecordPtr ptr LINT_SET_PTR;
  c_backupPool.getPtr(ptr, ptrI);
  /*
    report of backup status uses these variables to keep track
    if backup ia running and current state
  */
  ptr.p->m_gsn = 0;
  ptr.p->masterData.gsn = 0;
  c_backups.release(ptr);
}

/**
 * LCP
 */
void
Backup::execLCP_PREPARE_REQ(Signal* signal)
{
  jamEntry();
  LcpPrepareReq req = *(LcpPrepareReq*)signal->getDataPtr();

  BackupRecordPtr ptr LINT_SET_PTR;
  c_backupPool.getPtr(ptr, req.backupPtr);

  ptr.p->m_gsn = GSN_LCP_PREPARE_REQ;

  TablePtr tabPtr;
  FragmentPtr fragPtr;
  if (!ptr.p->tables.isEmpty())
  {
    jam();
    ndbrequire(ptr.p->errorCode);
    ptr.p->tables.first(tabPtr);
    if (tabPtr.p->tableId == req.tableId)
    {
      jam();
      ndbrequire(!tabPtr.p->fragments.empty());
      tabPtr.p->fragments.getPtr(fragPtr, 0);
      fragPtr.p->fragmentId = req.fragmentId;
      defineBackupRef(signal, ptr, ptr.p->errorCode);
      return;
    }
    else
    {
      jam();
      tabPtr.p->fragments.release();
      ptr.p->tables.release();
      ptr.p->errorCode = 0;
      // fall-through
    }
  }
  
  if(!ptr.p->tables.seize(tabPtr) || !tabPtr.p->fragments.seize(1))
  {
    if(!tabPtr.isNull())
      ptr.p->tables.release();
    ndbrequire(false); // TODO
  }
  tabPtr.p->tableId = req.tableId;
  tabPtr.p->fragments.getPtr(fragPtr, 0);
  tabPtr.p->tableType = DictTabInfo::UserTable;
  fragPtr.p->fragmentId = req.fragmentId;
  fragPtr.p->lcp_no = req.lcpNo;
  fragPtr.p->scanned = 0;
  fragPtr.p->scanning = 0;
  fragPtr.p->tableId = req.tableId;
  
  ptr.p->backupId= req.backupId;
  lcp_open_file(signal, ptr);
}

void
Backup::lcp_close_file_conf(Signal* signal, BackupRecordPtr ptr)
{
  jam();
  
  TablePtr tabPtr;
  ndbrequire(ptr.p->tables.first(tabPtr));
  Uint32 tableId = tabPtr.p->tableId;

  BackupFilePtr filePtr LINT_SET_PTR;
  c_backupFilePool.getPtr(filePtr, ptr.p->dataFilePtr);
  ndbrequire(filePtr.p->m_flags == 0);

  if (ptr.p->m_gsn == GSN_LCP_PREPARE_REQ)
  {
    jam();
    defineBackupRef(signal, ptr, ptr.p->errorCode);
    return;
  }
    
  FragmentPtr fragPtr;
  tabPtr.p->fragments.getPtr(fragPtr, 0);
  Uint32 fragmentId = fragPtr.p->fragmentId;
  
  tabPtr.p->fragments.release();
  ptr.p->tables.release();
  ptr.p->errorCode = 0;
  
  BackupFragmentConf * conf = (BackupFragmentConf*)signal->getDataPtrSend();
  conf->backupId = ptr.p->backupId;
  conf->backupPtr = ptr.i;
  conf->tableId = tableId;
  conf->fragmentNo = fragmentId;
  conf->noOfRecordsLow = 0;
  conf->noOfRecordsHigh = 0;
  conf->noOfBytesLow = 0;
  conf->noOfBytesHigh = 0;
  sendSignal(ptr.p->masterRef, GSN_BACKUP_FRAGMENT_CONF, signal,
	     BackupFragmentConf::SignalLength, JBB);
}

void
Backup::lcp_open_file(Signal* signal, BackupRecordPtr ptr)
{
  FsOpenReq * req = (FsOpenReq *)signal->getDataPtrSend();
  req->userReference = reference();
  req->fileFlags = 
    FsOpenReq::OM_WRITEONLY | 
    FsOpenReq::OM_TRUNCATE |
    FsOpenReq::OM_CREATE | 
    FsOpenReq::OM_APPEND |
    FsOpenReq::OM_AUTOSYNC;

  if (c_defaults.m_compressed_lcp)
    req->fileFlags |= FsOpenReq::OM_GZ;

  if (c_defaults.m_o_direct)
    req->fileFlags |= FsOpenReq::OM_DIRECT;
  FsOpenReq::v2_setCount(req->fileNumber, 0xFFFFFFFF);
  req->auto_sync_size = c_defaults.m_disk_synch_size;
  
  TablePtr tabPtr;
  FragmentPtr fragPtr;
  
  ndbrequire(ptr.p->tables.first(tabPtr));
  tabPtr.p->fragments.getPtr(fragPtr, 0);

  /**
   * Lcp file
   */
  BackupFilePtr filePtr LINT_SET_PTR;
  c_backupFilePool.getPtr(filePtr, ptr.p->dataFilePtr);
  ndbrequire(filePtr.p->m_flags == 0);
  filePtr.p->m_flags |= BackupFile::BF_OPENING;
  filePtr.p->tableId = RNIL; // Will force init
  req->userPointer = filePtr.i;
  FsOpenReq::setVersion(req->fileNumber, 5);
  FsOpenReq::setSuffix(req->fileNumber, FsOpenReq::S_DATA);
  FsOpenReq::v5_setLcpNo(req->fileNumber, fragPtr.p->lcp_no);
  FsOpenReq::v5_setTableId(req->fileNumber, tabPtr.p->tableId);
  FsOpenReq::v5_setFragmentId(req->fileNumber, fragPtr.p->fragmentId);
  sendSignal(NDBFS_REF, GSN_FSOPENREQ, signal, FsOpenReq::SignalLength, JBA);
}

void
Backup::lcp_open_file_done(Signal* signal, BackupRecordPtr ptr)
{
  TablePtr tabPtr;
  FragmentPtr fragPtr;

  ndbrequire(ptr.p->tables.first(tabPtr));
  tabPtr.p->fragments.getPtr(fragPtr, 0);
  
  BackupFilePtr filePtr LINT_SET_PTR;
  c_backupFilePool.getPtr(filePtr, ptr.p->dataFilePtr);  
  ndbrequire(filePtr.p->m_flags == 
	     (BackupFile::BF_OPEN | BackupFile::BF_LCP_META));
  filePtr.p->m_flags &= ~(Uint32)BackupFile::BF_LCP_META;

  ptr.p->slaveState.setState(STARTED);
  
  LcpPrepareConf* conf= (LcpPrepareConf*)signal->getDataPtrSend();
  conf->senderData = ptr.p->clientData;
  conf->senderRef = reference();
  conf->tableId = tabPtr.p->tableId;
  conf->fragmentId = fragPtr.p->fragmentId;
  sendSignal(ptr.p->masterRef, GSN_LCP_PREPARE_CONF, 
	     signal, LcpPrepareConf::SignalLength, JBB);

  /**
   * Start file thread
   */
  filePtr.p->m_flags |= BackupFile::BF_FILE_THREAD;
  
  signal->theData[0] = BackupContinueB::START_FILE_THREAD;
  signal->theData[1] = filePtr.i;
  signal->theData[2] = __LINE__;
  sendSignalWithDelay(BACKUP_REF, GSN_CONTINUEB, signal, 100, 3);
}

void
Backup::execEND_LCPREQ(Signal* signal)
{
  EndLcpReq* req= (EndLcpReq*)signal->getDataPtr();

  BackupRecordPtr ptr LINT_SET_PTR;
  c_backupPool.getPtr(ptr, req->backupPtr);
  ndbrequire(ptr.p->backupId == req->backupId);

  BackupFilePtr filePtr LINT_SET_PTR;
  ptr.p->files.getPtr(filePtr, ptr.p->ctlFilePtr);
  ndbrequire(filePtr.p->m_flags == 0);

  if (!ptr.p->tables.isEmpty())
  {
    jam();
    ndbrequire(ptr.p->errorCode);
    TablePtr tabPtr;
    ptr.p->tables.first(tabPtr);
    tabPtr.p->fragments.release();
    ptr.p->tables.release();
    ptr.p->errorCode = 0;
  }

  ptr.p->errorCode = 0;
  ptr.p->slaveState.setState(CLEANING);
  ptr.p->slaveState.setState(INITIAL);
  ptr.p->slaveState.setState(DEFINING);
  ptr.p->slaveState.setState(DEFINED);

  EndLcpConf* conf= (EndLcpConf*)signal->getDataPtr();
  conf->senderData = ptr.p->clientData;
  conf->senderRef = reference();
  sendSignal(ptr.p->masterRef, GSN_END_LCPCONF,
	     signal, EndLcpConf::SignalLength, JBB);
}<|MERGE_RESOLUTION|>--- conflicted
+++ resolved
@@ -1152,8 +1152,7 @@
     
   ptr.p->masterData.gsn = GSN_UTIL_SEQUENCE_REQ;
   utilReq->senderData  = ptr.i;
-<<<<<<< HEAD
-  utilReq->sequenceId  = BACKUP_SEQUENCE;
+  utilReq->sequenceId  = NDB_BACKUP_SEQUENCE;
   if(input_backupId) {
     utilReq->requestType = UtilSequenceReq::SetVal;
     utilReq->value = input_backupId;
@@ -1161,10 +1160,6 @@
   else { 
     utilReq->requestType = UtilSequenceReq::NextVal;
   }
-=======
-  utilReq->sequenceId  = NDB_BACKUP_SEQUENCE;
-  utilReq->requestType = UtilSequenceReq::NextVal;
->>>>>>> 3ced541d
   sendSignal(DBUTIL_REF, GSN_UTIL_SEQUENCE_REQ, 
 	     signal, UtilSequenceReq::SignalLength, JBB);
 }
