/*
   Copyright (c) 2004, 2020, Oracle and/or its affiliates. All rights reserved.

   This program is free software; you can redistribute it and/or modify
   it under the terms of the GNU General Public License, version 2.0,
   as published by the Free Software Foundation.

   This program is also distributed with certain software (including
   but not limited to OpenSSL) that is licensed under separate terms,
   as designated in a particular file or component or in included license
   documentation.  The authors of MySQL hereby grant you an additional
   permission to link the program and your derivative works with the
   separately licensed software that they have included with MySQL.

   This program is distributed in the hope that it will be useful,
   but WITHOUT ANY WARRANTY; without even the implied warranty of
   MERCHANTABILITY or FITNESS FOR A PARTICULAR PURPOSE.  See the
   GNU General Public License, version 2.0, for more details.

   You should have received a copy of the GNU General Public License
   along with this program; if not, write to the Free Software
   Foundation, Inc., 51 Franklin St, Fifth Floor, Boston, MA 02110-1301  USA
*/

#ifndef NDB_VERSION_H
#define NDB_VERSION_H

#include <ndb_types.h>
#include <mysql_version.h>

/*
  Creates a composite version number from major, minor and build
  ex: NDB_MAKE_VERSION(5,1,47) => 0x00050147
*/
#define NDB_MAKE_VERSION(A,B,C) (((A) << 16) | ((B) << 8)  | ((C) << 0))

/*
  Creates a stringified version from major, minor and build
  ex: NDB_MAKE_STRING_VERSION(7,0,22) => "7.0.22"
*/
#define NDB_MAKE_QUOTED_VERSION(A,B,C) #A "." #B "." #C
#define NDB_MAKE_STRING_VERSION(A,B,C) NDB_MAKE_QUOTED_VERSION(A,B,C)

/* NDB version numbers and status  */
#define NDB_VERSION_MAJOR @NDB_VERSION_MAJOR@
#define NDB_VERSION_MINOR @NDB_VERSION_MINOR@
#define NDB_VERSION_BUILD @NDB_VERSION_BUILD@
#define NDB_VERSION_STATUS "@NDB_VERSION_STATUS@"

/* Composite version number for NDB */
#define NDB_VERSION_D \
  NDB_MAKE_VERSION(NDB_VERSION_MAJOR, NDB_VERSION_MINOR, NDB_VERSION_BUILD)

/* Version string for NDB, ex: "ndb-7.0.22" */
#define NDB_NDB_VERSION_STRING \
  "ndb-" NDB_MAKE_STRING_VERSION(NDB_VERSION_MAJOR, \
                                 NDB_VERSION_MINOR, \
                                 NDB_VERSION_BUILD) NDB_VERSION_STATUS

/*
  The version number of the MySQL Server that NDB is built
  with. Extracted from MYSQL_VERSION_ID
*/
#define NDB_MYSQL_VERSION_MAJOR ((MYSQL_VERSION_ID / 10000) % 100)
#define NDB_MYSQL_VERSION_MINOR ((MYSQL_VERSION_ID /100) % 100)
#define NDB_MYSQL_VERSION_BUILD (MYSQL_VERSION_ID % 100)

/* Composite version number for MYSQL Server */
#define NDB_MYSQL_VERSION_D \
  NDB_MAKE_VERSION(NDB_MYSQL_VERSION_MAJOR, \
                   NDB_MYSQL_VERSION_MINOR, \
                   NDB_MYSQL_VERSION_BUILD)

#define NDB_VERSION_STRING_BUF_SZ 100

#ifdef __cplusplus
extern "C" {
#endif

void ndbPrintVersion();

Uint32 ndbMakeVersion(Uint32 major, Uint32 minor, Uint32 build);

Uint32 ndbGetMajor(Uint32 version);
  
Uint32 ndbGetMinor(Uint32 version);
  
Uint32 ndbGetBuild(Uint32 version);

const char* ndbGetVersionString(Uint32 version, Uint32 mysql_version, const char * status,
                                char *buf, unsigned sz);
const char* ndbGetOwnVersionString();

Uint32 ndbGetOwnVersion();

#ifdef __cplusplus
}
#endif

#define NDB_VERSION_STRING ndbGetOwnVersionString()

#define NDB_VERSION ndbGetOwnVersion()

/**
 * This is updated each time a version of backup/lcp format is changed
 *   when it's updated, it's set to version that made the change
 */
#define NDB_BACKUP_VERSION NDB_MAKE_VERSION(6,3,11)

#define NDB_DISK_V2 NDB_MAKE_VERSION(7,6,0)
/**
 * From which version do we support rowid
 */ 
#define NDBD_ROWID_VERSION (NDB_MAKE_VERSION(5,1,6))
#define NDBD_FRAGID_VERSION (NDB_MAKE_VERSION(5,1,6))

#define NDBD_MICRO_GCP_62 NDB_MAKE_VERSION(6,2,5)
#define NDBD_MICRO_GCP_63 NDB_MAKE_VERSION(6,3,2)
#define NDBD_RAW_LCP MAKE_VERSION(6,3,11)
#define NDBD_MAX_RECVBYTESIZE_32K MAKE_VERSION(6,3,18)

#define NDBD_LOCAL_SYSFILE_VERSION NDB_MAKE_VERSION(7,6,3)

/**
 * Including vers. 'NDBD_SPJ_API_ONLY_LONG_TRANSID_AI',
 * TRANSID_AI received from a SPJ query execution
 * was required to always be a 'long signal'.
 * (As it was always sent with the FLUSH_AI pseudo-read)
 * From Cluster 7.6.2 and up, TRANSID_AI results rows from
 * SPJ execution can be sent as (packed) 'short' signals.
 */
#define NDBD_SPJ_API_ONLY_LONG_TRANSID_AI NDB_MAKE_VERSION(7,6,1)

static
inline
int
ndbd_spj_api_support_short_TRANSID_AI(Uint32 x)
{
  return x > NDBD_SPJ_API_ONLY_LONG_TRANSID_AI;
}

/**
 * An enhanced version of the SCAN_FRAGREQ signal has been
 * introduced in 7.6.4, where multiple fragments to be scanned
 * can be specified in a single 'REQ'.
 *
 * At the same time an updated version of QueryNode introduced
 * a new QN_SCAN_FRAG OpNode type, with an extended format
 * for specifying the scan 'batchSize'.
 *
 * That also deprecated (still supported) the former 'SCAN' type
 * QueryNode into QN_SCAN_FRAG_v1 and QN_SCAN_INDEX_v1.
 */
#define NDBD_SPJ_MULTIFRAG_SCAN NDB_MAKE_VERSION(7,6,4)

static
inline
int
ndbd_spj_multifrag_scan(Uint32 x)
{
  return x >= NDBD_SPJ_MULTIFRAG_SCAN;
}

/**
 * Support for wl#9819 ndbinfo.processes
 */
#define NDBD_PROCESSINFO_VERSION_75 NDB_MAKE_VERSION(7,5,7)
#define NDBD_PROCESSINFO_VERSION_76 NDB_MAKE_VERSION(7,6,2)
#define RELEASE_7_6_0 NDB_MAKE_VERSION(7,6,0)
static
inline
int
ndbd_supports_processinfo(Uint32 x)
{
  if(x < NDBD_PROCESSINFO_VERSION_75 ||
    (x >= RELEASE_7_6_0 && x < NDBD_PROCESSINFO_VERSION_76))
  {
    return 0;
  }
  return 1;
}

/**
 * Support for NDB_TABLE=PARTITION_BALANCE=...
 * This is a table property that can change the number of fragments per
 * table and still maintaining the automatic behaviour of NDB tables.
 * Thus the real fragment number is still a function of cluster size.
 */
#define NDBD_SUPPORT_PARTITION_BALANCE NDB_MAKE_VERSION(7,5,2)

static
inline
int
ndbd_support_partition_balance(Uint32 x)
{
  const Uint32 major = (x >> 16) & 0xFF;
  const Uint32 minor = (x >>  8) & 0xFF;
  if (major < 7)
  {
    return 0;
  }
  else if (major == 7)
  {
    if (minor < 5)
    {
      return 0;
    }
    else if (minor == 5)
    {
      return x >= NDBD_SUPPORT_PARTITION_BALANCE;
    }
  }
  return 1;
}

/**
 * Support for NDB_TABLE=READ_BACKUP=...
 * This is a table property that adapts the transaction protocol
 * on these tables. It requires all data nodes to support this
 * feature to be useful.
 */
#define NDBD_SUPPORT_READ_BACKUP NDB_MAKE_VERSION(7,5,2)

static
inline
int
ndbd_support_read_backup(Uint32 x)
{
  const Uint32 major = (x >> 16) & 0xFF;
  const Uint32 minor = (x >>  8) & 0xFF;
  if (major < 7)
  {
    return 0;
  }
  else if (major == 7)
  {
    if (minor < 5)
    {
      return 0;
    }
    else if (minor == 5)
    {
      return x >= NDBD_SUPPORT_READ_BACKUP;
    }
  }
  return 1;
}

/**
 * Support for NDB_TABLE=FULLY_REPLICATED=...
 * This is a table property that adapts the transaction protocol
 * on these tables. It requires all data nodes to support this
 * feature to be useful.
 */
#define NDBD_SUPPORT_FULLY_REPLICATED NDB_MAKE_VERSION(7,5,2)

static
inline
int
ndbd_support_fully_replicated(Uint32 x)
{
  const Uint32 major = (x >> 16) & 0xFF;
  const Uint32 minor = (x >>  8) & 0xFF;
  if (major < 7)
  {
    return 0;
  }
  else if (major == 7)
  {
    if (minor < 5)
    {
      return 0;
    }
    else if (minor == 5)
    {
      return x >= NDBD_SUPPORT_FULLY_REPLICATED;
    }
  }
  return 1;
}

/**
 * Uses new Partial LCP format for LCPs
 */
#define NDBD_USE_PARTIAL_LCP_v1 NDB_MAKE_VERSION(7,6,3)
#define NDBD_USE_PARTIAL_LCP_v2 NDB_MAKE_VERSION(7,6,4)

static
inline
int
ndbd_use_partial_lcp(Uint32 x)
{
  const Uint32 major = (x >> 16) & 0xFF;
  const Uint32 minor = (x >>  8) & 0xFF;
  if (major < 7)
  {
    return 0;
  }
  else if (major == 7)
  {
    if (minor < 5)
    {
      return 0;
    }
    else if (minor == 5)
    {
      return x >= NDBD_USE_PARTIAL_LCP_v2;
    }
  }
  return 1;
}

/**
 * Enable Redo control for LCPs
 */
#define NDBD_ENABLE_REDO_CONTROL_76 NDB_MAKE_VERSION(7,6,8)
#define NDBD_ENABLE_REDO_CONTROL_80 NDB_MAKE_VERSION(8,0,14)
static
inline
int
ndbd_enable_redo_control(Uint32 x)
{
  const Uint32 major = (x >> 16) & 0xFF;
  if (major < 8)
  {
    return x >= NDBD_ENABLE_REDO_CONTROL_76;
  }
  return x >= NDBD_ENABLE_REDO_CONTROL_80;
}

/**
 * Drop6 version, have impact on some file formats.
 */

static
inline
int
ndbd_drop6(Uint32 x)
{
  const Uint32 major = (x >> 16) & 0xFF;
  const Uint32 minor = (x >>  8) & 0xFF;
  return (major == 5) && (minor == 2);
}

static
inline
int
ndbd_backup_file_fragid(Uint32 x)
{
  return (x >= NDBD_FRAGID_VERSION) && !ndbd_drop6(x);
}

/**
 * Fragmented SUB_TABLE_DATA signal.
 * Introduced with wl#11160 for supporting 30'000 bytes rows.
 */

#define NDBD_FRAG_SUB_TABLE_DATA NDB_MAKE_VERSION(8,0,18)

static
inline
int
ndbd_frag_sub_table_data(Uint32 x)
{
  return x >= NDBD_FRAG_SUB_TABLE_DATA;
}

/**
 * Fragmented FIRE_TRIG_ORD signal.
 * Introduced with wl#11160 for supporting 30'000 bytes rows.
 */

#define NDBD_FRAG_FIRE_TRIG_ORD NDB_MAKE_VERSION(8,0,18)

static
inline
int
ndbd_frag_fire_trig_ord(Uint32 x)
{
  return x >= NDBD_FRAG_FIRE_TRIG_ORD;
}

/**
 * Fragmented LQHKEYREQ signal.
 * Introduced with wl#11160 for supporting 30'000 bytes rows.
 */

#define NDBD_FRAG_LQHKEYREQ NDB_MAKE_VERSION(8,0,18)

static
inline
int
ndbd_frag_lqhkeyreq(Uint32 x)
{
  return x >= NDBD_FRAG_LQHKEYREQ;
}

/**
 * Fragmented TCKEYREQ and TCINDXREQ signals.
 * Introduced with wl#11160 for supporting 30'000 bytes rows.
 */

#define NDBD_FRAG_TCKEYREQ NDB_MAKE_VERSION(8,0,18)

static
inline
int
ndbd_frag_tckeyreq(Uint32 x)
{
  return x >= NDBD_FRAG_TCKEYREQ;
}

#define NDBD_NOWAIT_KEYREQ NDB_MAKE_VERSION(8,0,18)

/**
 * wl#13120 extended NdbScanFilter and NdbInterpretedCode to allow
 * two columns to be compared.
 */

#define NDBD_SUPPORT_CMP_COLUMNS NDB_MAKE_VERSION(8,0,18)

static
inline
bool
ndbd_support_column_cmp(Uint32 x)
{
  return x >= NDBD_SUPPORT_CMP_COLUMNS;
}

/**
 * Send the node bitmask in a long signal section:
 */
#define NDBD_NODE_BITMASK_IN_SECTION_80 NDB_MAKE_VERSION(8,0,18)

static
inline
int
ndbd_send_node_bitmask_in_section(Uint32 x)
{
  return x >= NDBD_NODE_BITMASK_IN_SECTION_80;
}

#define NDBD_UPGRADE_OK_74 NDB_MAKE_VERSION(7,4,6)
#define NDBD_UPGRADE_OK_75 NDB_MAKE_VERSION(7,5,4)
#define NDBD_UPGRADE_OK_76 NDB_MAKE_VERSION(7,6,4)

static
inline
int
ndbd_upgrade_ok(Uint32 x)
{
  const Uint32 major = (x >> 16) & 0xFF;
  const Uint32 minor = (x >>  8) & 0xFF;
  if (major < 7)
  {
    return 0;
  }
  else if (major == 7)
  {
    if (minor < 4)
    {
      return 0;
    }
    else if (minor == 4)
    {
      return x >= NDBD_UPGRADE_OK_74;
    }
    else if (minor == 5)
    {
      return x >= NDBD_UPGRADE_OK_75;
    }
    else if (minor == 6)
    {
      return x >= NDBD_UPGRADE_OK_76;
    }
    else
    {
      return 0;
    }
  }
  else
  {
    return 1;
  }
}

#define NDB_USE_CONFIG_VERSION_V2_80 NDB_MAKE_VERSION(8,0,18)

static
inline
int
ndb_config_version_v2(Uint32 x)
{
  return x >= NDB_USE_CONFIG_VERSION_V2_80;
}

/**
 * Formerly defined as
 * #define MAX_FRM_DATA_SIZE 6000
 */
#define NDB_SHORT_OPAQUE_METADATA_MAX_BYTES 6000

/**
 * Multiple transporters per node in same node group is available.
 */
#define NDBD_MULTI_NODE_GROUP_TRANSPORTERS_v8 NDB_MAKE_VERSION(8,0,20)
static
inline
int
ndbd_use_multi_ng_trps(Uint32 x)
{
  return x >= NDBD_MULTI_NODE_GROUP_TRANSPORTERS_v8;
}

/*
 * Send both cntr_started and started bitmasks in CNTR_START_CONF
 */
#define NDBD_SEND_STARTED_BITMASK NDB_MAKE_VERSION(8,0,19)
static
inline
int
ndbd_send_started_bitmask(Uint32 x)
{
  return x >= NDBD_SEND_STARTED_BITMASK;
}

// New limitations from WL#12757

#define NDBD_80_PROTOCOL_ACCEPT_74 NDB_MAKE_VERSION(7,4,6)
#define NDBD_80_PROTOCOL_ACCEPT_75 NDB_MAKE_VERSION(7,5,6)
#define NDBD_80_PROTOCOL_ACCEPT_76 NDB_MAKE_VERSION(7,6,4)

static
inline
int
ndbd_protocol_accepted_by_8_0(Uint32 x)
{
  const Uint32 major = (x >> 16) & 0xFF;
  const Uint32 minor = (x >>  8) & 0xFF;
  if (major < 7)
  {
    return 0;
  }
  else if (major == 7)
  {
    if (minor < 4)
    {
      return 0;
    }
    else if (minor == 4)
    {
      return x >= NDBD_80_PROTOCOL_ACCEPT_74;
    }
    else if (minor == 5)
    {
      return x >= NDBD_80_PROTOCOL_ACCEPT_75;
    }
    else if (minor == 6)
    {
      return x >= NDBD_80_PROTOCOL_ACCEPT_76;
    }
  }
  return 1;
}

/*
 * Send/expect the extra 'still active' word as part of ScanTabConf and
 * ScanFragConf signals.
 */
#define NDBD_SEND_ACTIVE_BITMASK NDB_MAKE_VERSION(8,0,20)
static
inline
int
ndbd_send_active_bitmask(Uint32 x)
{
  return x >= NDBD_SEND_ACTIVE_BITMASK;
}

<<<<<<< HEAD
=======

#define NDBD_WAITGCP_SHUTDOWNSYNC_73 NDB_MAKE_VERSION(7,3,30)
#define NDBD_WAITGCP_SHUTDOWNSYNC_74 NDB_MAKE_VERSION(7,4,29)
#define NDBD_WAITGCP_SHUTDOWNSYNC_75 NDB_MAKE_VERSION(7,5,19)
#define NDBD_WAITGCP_SHUTDOWNSYNC_76 NDB_MAKE_VERSION(7,6,15)
#define NDBD_WAITGCP_SHUTDOWNSYNC_80 NDB_MAKE_VERSION(8,0,21)

static
inline
int
ndbd_support_waitgcp_shutdownsync(Uint32 x)
{
  const Uint32 major = (x >> 16) & 0xFF;
  const Uint32 minor = (x >>  8) & 0xFF;
  if (major < 7)
  {
    return 0;
  }
  else if (major == 7)
  {
    if (minor < 3)
    {
      return 0;
    }
    else if (minor == 3)
    {
      return x >= NDBD_WAITGCP_SHUTDOWNSYNC_73;
    }
    else if (minor == 4)
    {
      return x >= NDBD_WAITGCP_SHUTDOWNSYNC_74;
    }
    else if (minor == 5)
    {
      return x >= NDBD_WAITGCP_SHUTDOWNSYNC_75;
    }
    else if (minor == 6)
    {
      return x >= NDBD_WAITGCP_SHUTDOWNSYNC_76;
    }
  }
  else if (major == 8)
  {
    return x >= NDBD_WAITGCP_SHUTDOWNSYNC_80;
  }
  return 1;
}

>>>>>>> 8e1e2b54
#endif<|MERGE_RESOLUTION|>--- conflicted
+++ resolved
@@ -576,8 +576,7 @@
   return x >= NDBD_SEND_ACTIVE_BITMASK;
 }
 
-<<<<<<< HEAD
-=======
+
 
 #define NDBD_WAITGCP_SHUTDOWNSYNC_73 NDB_MAKE_VERSION(7,3,30)
 #define NDBD_WAITGCP_SHUTDOWNSYNC_74 NDB_MAKE_VERSION(7,4,29)
@@ -626,5 +625,4 @@
   return 1;
 }
 
->>>>>>> 8e1e2b54
 #endif