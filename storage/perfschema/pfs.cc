/* Copyright (c) 2008, 2011, Oracle and/or its affiliates. All rights reserved.

  This program is free software; you can redistribute it and/or modify
  it under the terms of the GNU General Public License as published by
  the Free Software Foundation; version 2 of the License.

  This program is distributed in the hope that it will be useful,
  but WITHOUT ANY WARRANTY; without even the implied warranty of
  MERCHANTABILITY or FITNESS FOR A PARTICULAR PURPOSE.  See the
  GNU General Public License for more details.

  You should have received a copy of the GNU General Public License
  along with this program; if not, write to the Free Software Foundation,
  51 Franklin Street, Suite 500, Boston, MA 02110-1335 USA */

/**
  @file storage/perfschema/pfs.cc
  The performance schema implementation of all instruments.
*/
#include "my_global.h"
#include "thr_lock.h"
#include "mysql/psi/psi.h"
#include "mysql/psi/mysql_thread.h"
#include "my_pthread.h"
#include "sql_const.h"
#include "pfs.h"
#include "pfs_instr_class.h"
#include "pfs_instr.h"
#include "pfs_host.h"
#include "pfs_user.h"
#include "pfs_account.h"
#include "pfs_global.h"
#include "pfs_column_values.h"
#include "pfs_timer.h"
#include "pfs_events_waits.h"
#include "pfs_events_stages.h"
#include "pfs_events_statements.h"
#include "pfs_setup_actor.h"
#include "pfs_setup_object.h"
#include "sql_error.h"
#include "sp_head.h"

/**
  @page PAGE_PERFORMANCE_SCHEMA The Performance Schema main page
  MySQL PERFORMANCE_SCHEMA implementation.

  @section INTRO Introduction
  The PERFORMANCE_SCHEMA is a way to introspect the internal execution of
  the server at runtime.
  The performance schema focuses primarily on performance data,
  as opposed to the INFORMATION_SCHEMA whose purpose is to inspect metadata.

  From a user point of view, the performance schema consists of:
  - a dedicated database schema, named PERFORMANCE_SCHEMA,
  - SQL tables, used to query the server internal state or change
  configuration settings.

  From an implementation point of view, the performance schema is a dedicated
  Storage Engine which exposes data collected by 'Instrumentation Points'
  placed in the server code.

  @section INTERFACES Multiple interfaces

  The performance schema exposes many different interfaces,
  for different components, and for different purposes.

  @subsection INT_INSTRUMENTING Instrumenting interface

  All the data representing the server internal state exposed
  in the performance schema must be first collected:
  this is the role of the instrumenting interface.
  The instrumenting interface is a coding interface provided
  by implementors (of the performance schema) to implementors
  (of the server or server components).

  This interface is available to:
  - C implementations
  - C++ implementations
  - the core SQL layer (/sql)
  - the mysys library (/mysys)
  - MySQL plugins, including storage engines,
  - third party plugins, including third party storage engines.

  For details, see the @ref PAGE_INSTRUMENTATION_INTERFACE
  "instrumentation interface page".

  @subsection INT_COMPILING Compiling interface

  The implementation of the performance schema can be enabled or disabled at
  build time, when building MySQL from the source code.

  When building with the performance schema code, some compilation flags
  are available to change the default values used in the code, if required.

  For more details, see:
  @verbatim ./configure --help @endverbatim

  To compile with the performance schema:
  @verbatim ./configure --with-perfschema @endverbatim

  The implementation of all the compiling options is located in
  @verbatim ./storage/perfschema/plug.in @endverbatim

  @subsection INT_STARTUP Server startup interface

  The server startup interface consists of the "./mysqld ..."
  command line used to start the server.
  When the performance schema is compiled in the server binary,
  extra command line options are available.

  These extra start options allow the DBA to:
  - enable or disable the performance schema
  - specify some sizing parameters.

  To see help for the performance schema startup options, see:
  @verbatim ./sql/mysqld --verbose --help  @endverbatim

  The implementation of all the startup options is located in
  @verbatim ./sql/mysqld.cc, my_long_options[] @endverbatim

  @subsection INT_BOOTSTRAP Server bootstrap interface

  The bootstrap interface is a private interface exposed by
  the performance schema, and used by the SQL layer.
  Its role is to advertise all the SQL tables natively
  supported by the performance schema to the SQL server.
  The code consists of creating MySQL tables for the
  performance schema itself, and is used in './mysql --bootstrap'
  mode when a server is installed.

  The implementation of the database creation script is located in
  @verbatim ./scripts/mysql_system_tables.sql @endverbatim

  @subsection INT_CONFIG Runtime configuration interface

  When the performance schema is used at runtime, various configuration
  parameters can be used to specify what kind of data is collected,
  what kind of aggregations are computed, what kind of timers are used,
  what events are timed, etc.

  For all these capabilities, not a single statement or special syntax
  was introduced in the parser.
  Instead of new SQL statements, the interface consists of DML
  (SELECT, INSERT, UPDATE, DELETE) against special "SETUP" tables.

  For example:
  @verbatim mysql> update performance_schema.SETUP_INSTRUMENTS
    set ENABLED='YES', TIMED='YES';
  Query OK, 234 rows affected (0.00 sec)
  Rows matched: 234  Changed: 234  Warnings: 0 @endverbatim

  @subsection INT_STATUS Internal audit interface

  The internal audit interface is provided to the DBA to inspect if the
  performance schema code itself is functioning properly.
  This interface is necessary because a failure caused while
  instrumenting code in the server should not cause failures in the
  MySQL server itself, so that the performance schema implementation
  never raises errors during runtime execution.

  This auditing interface consists of:
  @verbatim SHOW ENGINE PERFORMANCE_SCHEMA STATUS; @endverbatim
  It displays data related to the memory usage of the performance schema,
  as well as statistics about lost events, if any.

  The SHOW STATUS command is implemented in
  @verbatim ./storage/perfschema/pfs_engine_table.cc @endverbatim

  @subsection INT_QUERY Query interface

  The query interface is used to query the internal state of a running server.
  It is provided as SQL tables.

  For example:
  @verbatim mysql> select * from performance_schema.EVENTS_WAITS_CURRENT;
  @endverbatim

  @section DESIGN_PRINCIPLES Design principles

  @subsection PRINCIPLE_BEHAVIOR No behavior changes

  The primary goal of the performance schema is to measure (instrument) the
  execution of the server. A good measure should not cause any change
  in behavior.

  To achieve this, the overall design of the performance schema complies
  with the following very severe design constraints:

  The parser is unchanged. There are no new keywords, no new statements.
  This guarantees that existing applications will run the same way with or
  without the performance schema.

  All the instrumentation points return "void", there are no error codes.
  Even if the performance schema internally fails, execution of the server
  code will proceed.

  None of the instrumentation points allocate memory.
  All the memory used by the performance schema is pre-allocated at startup,
  and is considered "static" during the server life time.

  None of the instrumentation points use any pthread_mutex, pthread_rwlock,
  or pthread_cond (or platform equivalents).
  Executing the instrumentation point should not cause thread scheduling to
  change in the server.

  In other words, the implementation of the instrumentation points,
  including all the code called by the instrumentation points, is:
  - malloc free
  - mutex free
  - rwlock free

  TODO: All the code located in storage/perfschema is malloc free,
  but unfortunately the usage of LF_HASH introduces some memory allocation.
  This should be revised if possible, to use a lock-free,
  malloc-free hash code table.

  @subsection PRINCIPLE_PERFORMANCE No performance hit

  The instrumentation of the server should be as fast as possible.
  In cases when there are choices between:
  - doing some processing when recording the performance data
  in the instrumentation,
  - doing some processing when retrieving the performance data,

  priority is given in the design to make the instrumentation faster,
  pushing some complexity to data retrieval.

  As a result, some parts of the design, related to:
  - the setup code path,
  - the query code path,

  might appear to be sub-optimal.

  The criterion used here is to optimize primarily the critical path (data
  collection), possibly at the expense of non-critical code paths.

  @subsection PRINCIPLE_NOT_INTRUSIVE Unintrusive instrumentation

  For the performance schema in general to be successful, the barrier
  of entry for a developer should be low, so it's easy to instrument code.

  In particular, the instrumentation interface:
  - is available for C and C++ code (so it's a C interface),
  - does not require parameters that the calling code can't easily provide,
  - supports partial instrumentation (for example, instrumenting mutexes does
  not require that every mutex is instrumented)

  @subsection PRINCIPLE_EXTENDABLE Extendable instrumentation

  As the content of the performance schema improves,
  with more tables exposed and more data collected,
  the instrumentation interface will also be augmented
  to support instrumenting new concepts.
  Existing instrumentations should not be affected when additional
  instrumentation is made available, and making a new instrumentation
  available should not require existing instrumented code to support it.

  @subsection PRINCIPLE_VERSIONED Versioned instrumentation

  Given that the instrumentation offered by the performance schema will
  be augmented with time, when more features are implemented,
  the interface itself should be versioned, to keep compatibility
  with previous instrumented code.

  For example, after both plugin-A and plugin-B have been instrumented for
  mutexes, read write locks and conditions, using the instrumentation
  interface, we can anticipate that the instrumentation interface
  is expanded to support file based operations.

  Plugin-A, a file based storage engine, will most likely use the expanded
  interface and instrument its file usage, using the version 2
  interface, while Plugin-B, a network based storage engine, will not change
  its code and not release a new binary.

  When later the instrumentation interface is expanded to support network
  based operations (which will define interface version 3), the Plugin-B code
  can then be changed to make use of it.

  Note, this is just an example to illustrate the design concept here.
  Both mutexes and file instrumentation are already available
  since version 1 of the instrumentation interface.

  @subsection PRINCIPLE_DEPLOYMENT Easy deployment

  Internally, we might want every plugin implementation to upgrade the
  instrumented code to the latest available, but this will cause additional
  work and this is not practical if the code change is monolithic.

  Externally, for third party plugin implementors, asking implementors to
  always stay aligned to the latest instrumentation and make new releases,
  even when the change does not provide new functionality for them,
  is a bad idea.

  For example, requiring a network based engine to re-release because the
  instrumentation interface changed for file based operations, will create
  too many deployment issues.

  So, the performance schema implementation must support concurrently,
  in the same deployment, multiple versions of the instrumentation
  interface, and ensure binary compatibility with each version.

  In addition to this, the performance schema can be included or excluded
  from the server binary, using build time configuration options.

  Regardless, the following types of deployment are valid:
  - a server supporting the performance schema + a storage engine
  that is not instrumented
  - a server not supporting the performance schema + a storage engine
  that is instrumented
*/

/**
  @page PAGE_INSTRUMENTATION_INTERFACE Performance schema: instrumentation interface page.
  MySQL performance schema instrumentation interface.

  @section INTRO Introduction

  The instrumentation interface consist of two layers:
  - a raw ABI (Application Binary Interface) layer, that exposes the primitive
  instrumentation functions exported by the performance schema instrumentation
  - an API (Application Programing Interface) layer,
  that provides many helpers for a developer instrumenting some code,
  to make the instrumentation as easy as possible.

  The ABI layer consists of:
@code
#include "mysql/psi/psi.h"
@endcode

  The API layer consists of:
@code
#include "mysql/psi/mutex_mutex.h"
#include "mysql/psi/mutex_file.h"
@endcode

  The first helper is for mutexes, rwlocks and conditions,
  the second for file io.

  The API layer exposes C macros and typedefs which will expand:
  - either to non-instrumented code, when compiled without the performance
  schema instrumentation
  - or to instrumented code, that will issue the raw calls to the ABI layer
  so that the implementation can collect data.

  Note that all the names introduced (for example, @c mysql_mutex_lock) do not
  collide with any other namespace.
  In particular, the macro @c mysql_mutex_lock is on purpose not named
  @c pthread_mutex_lock.
  This is to:
  - avoid overloading @c pthread_mutex_lock with yet another macro,
  which is dangerous as it can affect user code and pollute
  the end-user namespace.
  - allow the developer instrumenting code to selectively instrument
  some code but not all.

  @section PRINCIPLES Design principles

  The ABI part is designed as a facade, that exposes basic primitives.
  The expectation is that each primitive will be very stable over time,
  but the list will constantly grow when more instruments are supported.
  To support binary compatibility with plugins compiled with a different
  version of the instrumentation, the ABI itself is versioned
  (see @c PSI_v1, @c PSI_v2).

  For a given instrumentation point in the API, the basic coding pattern
  used is:
  - (a) If the performance schema is not initialized, do nothing
  - (b) If the object acted upon is not instrumented, do nothing
  - (c) otherwise, notify the performance schema of the operation
  about to be performed.

  The implementation of the instrumentation interface can:
  - decide that it is not interested by the event, and return NULL.
  In this context, 'interested' means whether the instrumentation for
  this object + event is turned on in the performance schema configuration
  (the SETUP_ tables).
  - decide that this event is to be instrumented.
  In this case, the instrumentation returns an opaque pointer,
  that acts as a listener.

  If a listener is returned, the instrumentation point then:
  - (d) invokes the "start" event method
  - (e) executes the instrumented code.
  - (f) invokes the "end" event method.

  If no listener is returned, only the instrumented code (e) is invoked.

  The following code fragment is annotated to show how in detail this pattern
  in implemented, when the instrumentation is compiled in:

@verbatim
static inline int mysql_mutex_lock(
  mysql_mutex_t *that, myf flags, const char *src_file, uint src_line)
{
  int result;
  struct PSI_mutex_locker *locker= NULL;

  ...... (a) .......... (b)
  if (PSI_server && that->m_psi)

  .......................... (c)
    if ((locker= PSI_server->get_thread_mutex_locker(that->m_psi,
                                                     PSI_MUTEX_LOCK)))

  ............... (d)
      PSI_server->start_mutex_wait(locker, src_file, src_line);

  ........ (e)
  result= pthread_mutex_lock(&that->m_mutex);

  if (locker)

  ............. (f)
    PSI_server->end_mutex_wait(locker, result);

  return result;
}
@endverbatim

  When the performance schema instrumentation is not compiled in,
  the code becomes simply a wrapper, expanded in line by the compiler:

@verbatim
static inline int mysql_mutex_lock(...)
{
  int result;

  ........ (e)
  result= pthread_mutex_lock(&that->m_mutex);

  return result;
}
@endverbatim
*/

/**
  @page PAGE_AGGREGATES Performance schema: the aggregates page.
  Performance schema aggregates.

  @section INTRO Introduction

  Aggregates tables are tables that can be formally defined as
  SELECT ... from EVENTS_WAITS_HISTORY_INFINITE ... group by 'group clause'.

  Each group clause defines a different kind of aggregate, and corresponds to
  a different table exposed by the performance schema.

  Aggregates can be either:
  - computed on the fly,
  - computed on demand, based on other available data.

  'EVENTS_WAITS_HISTORY_INFINITE' is a table that does not exist,
  the best approximation is EVENTS_WAITS_HISTORY_LONG.
  Aggregates computed on the fly in fact are based on EVENTS_WAITS_CURRENT,
  while aggregates computed on demand are based on other
  EVENTS_WAITS_SUMMARY_BY_xxx tables.

  To better understand the implementation itself, a bit of math is
  required first, to understand the model behind the code:
  the code is deceptively simple, the real complexity resides
  in the flyweight of pointers between various performance schema buffers.

  @section DIMENSION Concept of dimension

  An event measured by the instrumentation has many attributes.
  An event is represented as a data point P(x1, x2, ..., xN),
  where each x_i coordinate represents a given attribute value.

  Examples of attributes are:
  - the time waited
  - the object waited on
  - the instrument waited on
  - the thread that waited
  - the operation performed
  - per object or per operation additional attributes, such as spins,
  number of bytes, etc.

  Computing an aggregate per thread is fundamentally different from
  computing an aggregate by instrument, so the "_BY_THREAD" and
  "_BY_EVENT_NAME" aggregates are different dimensions,
  operating on different x_i and x_j coordinates.
  These aggregates are "orthogonal".

  @section PROJECTION Concept of projection

  A given x_i attribute value can convey either just one basic information,
  such as a number of bytes, or can convey implied information,
  such as an object fully qualified name.

  For example, from the value "test.t1", the name of the object schema
  "test" can be separated from the object name "t1", so that now aggregates
  by object schema can be implemented.

  In math terms, that corresponds to defining a function:
  F_i (x): x --> y
  Applying this function to our point P gives another point P':

  F_i (P):
  P(x1, x2, ..., x{i-1}, x_i, x{i+1}, ..., x_N)
  --> P' (x1, x2, ..., x{i-1}, f_i(x_i), x{i+1}, ..., x_N)

  That function defines in fact an aggregate !
  In SQL terms, this aggregate would look like the following table:

@verbatim
  CREATE VIEW EVENTS_WAITS_SUMMARY_BY_Func_i AS
  SELECT col_1, col_2, ..., col_{i-1},
         Func_i(col_i),
         COUNT(col_i),
         MIN(col_i), AVG(col_i), MAX(col_i), -- if col_i is a numeric value
         col_{i+1}, ..., col_N
         FROM EVENTS_WAITS_HISTORY_INFINITE
         group by col_1, col_2, ..., col_{i-1}, col{i+1}, ..., col_N.
@endverbatim

  Note that not all columns have to be included,
  in particular some columns that are dependent on the x_i column should
  be removed, so that in practice, MySQL's aggregation method tends to
  remove many attributes at each aggregation steps.

  For example, when aggregating wait events by object instances,
  - the wait_time and number_of_bytes can be summed,
  and sum(wait_time) now becomes an object instance attribute.
  - the source, timer_start, timer_end columns are not in the
  _BY_INSTANCE table, because these attributes are only
  meaningful for a wait.

  @section COMPOSITION Concept of composition

  Now, the "test.t1" --> "test" example was purely theory,
  just to explain the concept, and does not lead very far.
  Let's look at a more interesting example of data that can be derived
  from the row event.

  An event creates a transient object, PFS_wait_locker, per operation.
  This object's life cycle is extremely short: it's created just
  before the start_wait() instrumentation call, and is destroyed in
  the end_wait() call.

  The wait locker itself contains a pointer to the object instance
  waited on.
  That allows to implement a wait_locker --> object instance projection,
  with m_target.
  The object instance life cycle depends on _init and _destroy calls
  from the code, such as mysql_mutex_init()
  and mysql_mutex_destroy() for a mutex.

  The object instance waited on contains a pointer to the object class,
  which is represented by the instrument name.
  That allows to implement an object instance --> object class projection.
  The object class life cycle is permanent, as instruments are loaded in
  the server and never removed.

  The object class is named in such a way
  (for example, "wait/sync/mutex/sql/LOCK_open",
  "wait/io/file/maria/data_file) that the component ("sql", "maria")
  that it belongs to can be inferred.
  That allows to implement an object class --> server component projection.

  Back to math again, we have, for example for mutexes:

  F1 (l) : PFS_wait_locker l --> PFS_mutex m = l->m_target.m_mutex

  F1_to_2 (m) : PFS_mutex m --> PFS_mutex_class i = m->m_class

  F2_to_3 (i) : PFS_mutex_class i --> const char *component =
                                        substring(i->m_name, ...)

  Per components aggregates are not implemented, this is just an illustration.

  F1 alone defines this aggregate:

  EVENTS_WAITS_HISTORY_INFINITE --> EVENTS_WAITS_SUMMARY_BY_INSTANCE
  (or MUTEX_INSTANCE)

  F1_to_2 alone could define this aggregate:

  EVENTS_WAITS_SUMMARY_BY_INSTANCE --> EVENTS_WAITS_SUMMARY_BY_EVENT_NAME

  Alternatively, using function composition, with
  F2 = F1_to_2 o F1, F2 defines:

  EVENTS_WAITS_HISTORY_INFINITE --> EVENTS_WAITS_SUMMARY_BY_EVENT_NAME

  Likewise, F_2_to_3 defines:

  EVENTS_WAITS_SUMMARY_BY_EVENT_NAME --> EVENTS_WAITS_SUMMARY_BY_COMPONENT

  and F3 = F_2_to_3 o F_1_to_2 o F1 defines:

  EVENTS_WAITS_HISTORY_INFINITE --> EVENTS_WAITS_SUMMARY_BY_COMPONENT

  What has all this to do with the code ?

  Functions (or aggregates) such as F_3 are not implemented as is.
  Instead, they are decomposed into F_2_to_3 o F_1_to_2 o F1,
  and each intermediate aggregate is stored into an internal buffer.
  This allows to support every F1, F2, F3 aggregates from shared
  internal buffers, where computation already performed to compute F2
  is reused when computing F3.

  @section OBJECT_GRAPH Object graph

  In terms of object instances, or records, pointers between
  different buffers define an object instance graph.

  For example, assuming the following scenario:
  - A mutex class "M" is instrumented, the instrument name
  is "wait/sync/mutex/sql/M"
  - This mutex instrument has been instantiated twice,
  mutex instances are noted M-1 and M-2
  - Threads T-A and T-B are locking mutex instance M-1
  - Threads T-C and T-D are locking mutex instance M-2

  The performance schema will record the following data:
  - EVENTS_WAITS_CURRENT has 4 rows, one for each mutex locker
  - EVENTS_WAITS_SUMMARY_BY_INSTANCE shows 2 rows, for M-1 and M-2
  - EVENTS_WAITS_SUMMARY_BY_EVENT_NAME shows 1 row, for M

  The graph of structures will look like:

@verbatim
  PFS_wait_locker (T-A, M-1) ----------
                                      |
                                      v
                                 PFS_mutex (M-1)
                                 - m_wait_stat    ------------
                                      ^                      |
                                      |                      |
  PFS_wait_locker (T-B, M-1) ----------                      |
                                                             v
                                                        PFS_mutex_class (M)
                                                        - m_wait_stat
  PFS_wait_locker (T-C, M-2) ----------                      ^
                                      |                      |
                                      v                      |
                                 PFS_mutex (M-2)             |
                                 - m_wait_stat    ------------
                                      ^
                                      |
  PFS_wait_locker (T-D, M-2) ----------

            ||                        ||                     ||
            ||                        ||                     ||
            vv                        vv                     vv

  EVENTS_WAITS_CURRENT ..._SUMMARY_BY_INSTANCE ..._SUMMARY_BY_EVENT_NAME
@endverbatim

  @section ON_THE_FLY On the fly aggregates

  'On the fly' aggregates are computed during the code execution.
  This is necessary because the data the aggregate is based on is volatile,
  and can not be kept indefinitely.

  With on the fly aggregates:
  - the writer thread does all the computation
  - the reader thread accesses the result directly

  This model is to be avoided if possible, due to the overhead
  caused when instrumenting code.

  @section HIGHER_LEVEL Higher level aggregates

  'Higher level' aggregates are implemented on demand only.
  The code executing a SELECT from the aggregate table is
  collecting data from multiple internal buffers to produce the result.

  With higher level aggregates:
  - the reader thread does all the computation
  - the writer thread has no overhead.

  @section MIXED Mixed level aggregates

  The 'Mixed' model is a compromise between 'On the fly' and 'Higher level'
  aggregates, for internal buffers that are not permanent.

  While an object is present in a buffer, the higher level model is used.
  When an object is about to be destroyed, statistics are saved into
  a 'parent' buffer with a longer life cycle, to follow the on the fly model.

  With mixed aggregates:
  - the reader thread does a lot of complex computation,
  - the writer thread has minimal overhead, on destroy events.

  @section IMPL_WAIT Implementation for waits aggregates

  For waits, the tables that contains aggregated wait data are:
  - EVENTS_WAITS_SUMMARY_BY_ACCOUNT_BY_EVENT_NAME
  - EVENTS_WAITS_SUMMARY_BY_HOST_BY_EVENT_NAME
  - EVENTS_WAITS_SUMMARY_BY_INSTANCE
  - EVENTS_WAITS_SUMMARY_BY_THREAD_BY_EVENT_NAME
  - EVENTS_WAITS_SUMMARY_BY_USER_BY_EVENT_NAME
  - EVENTS_WAITS_SUMMARY_GLOBAL_BY_EVENT_NAME
  - FILE_SUMMARY_BY_EVENT_NAME
  - FILE_SUMMARY_BY_INSTANCE
  - SOCKET_SUMMARY_BY_INSTANCE
  - SOCKET_SUMMARY_BY_EVENT_NAME
  - OBJECTS_SUMMARY_GLOBAL_BY_TYPE

  The instrumented code that generates waits events consist of:
  - mutexes (mysql_mutex_t)
  - rwlocks (mysql_rwlock_t)
  - conditions (mysql_cond_t)
  - file io (MYSQL_FILE)
  - socket io (MYSQL_SOCKET)
  - table io
  - table lock

  The flow of data between aggregates tables varies for each instrumentation.

  @subsection IMPL_WAIT_MUTEX Mutex waits

@verbatim
  mutex_locker(T, M)
   |
   | [1]
   |
   |-> pfs_mutex(M)                           =====>> [B], [C]
   |    |
   |    | [2]
   |    |
   |    |-> pfs_mutex_class(M.class)          =====>> [C]
   |
   |-> pfs_thread(T).event_name(M)            =====>> [A], [D], [E], [F]
        |
        | [3]
        |
     3a |-> pfs_account(U, H).event_name(M)   =====>> [D], [E], [F]
        .    |
        .    | [4-RESET]
        .    |
     3b .....+-> pfs_user(U).event_name(M)    =====>> [E]
        .    |
     3c .....+-> pfs_host(H).event_name(M)    =====>> [F]
@endverbatim

  How to read this diagram:
  - events that occur during the instrumented code execution are noted with numbers,
  as in [1]. Code executed by these events has an impact on overhead.
  - events that occur during TRUNCATE TABLE operations are noted with numbers,
  followed by "-RESET", as in [4-RESET].
  Code executed by these events has no impact on overhead,
  since they are executed by independent monitoring sessions.
  - events that occur when a reader extracts data from a performance schema table
  are noted with letters, as in [A]. The name of the table involved,
  and the method that builds a row are documented. Code executed by these events
  has no impact on the instrumentation overhead. Note that the table
  implementation may pull data from different buffers.
  - nominal code paths are in plain lines. A "nominal" code path corresponds to
  cases where the performance schema buffers are sized so that no records are lost.
  - degenerated code paths are in dotted lines. A "degenerated" code path corresponds
  to edge cases where parent buffers are full, which forces the code to aggregate to
  grand parents directly.

  Implemented as:
  - [1] @c get_thread_mutex_locker_v1(), @c start_mutex_wait_v1(), @c end_mutex_wait_v1()
  - [2] @c destroy_mutex_v1()
  - [3] @c aggregate_thread_waits()
  - [4] @c PFS_account::aggregate_waits()
  - [A] EVENTS_WAITS_SUMMARY_BY_THREAD_BY_EVENT_NAME,
        @c table_ews_by_thread_by_event_name::make_row()
  - [B] EVENTS_WAITS_SUMMARY_BY_INSTANCE,
        @c table_events_waits_summary_by_instance::make_mutex_row()
  - [C] EVENTS_WAITS_SUMMARY_GLOBAL_BY_EVENT_NAME,
        @c table_ews_global_by_event_name::make_mutex_row()
  - [D] EVENTS_WAITS_SUMMARY_BY_ACCOUNT_BY_EVENT_NAME,
        @c table_ews_by_account_by_event_name::make_row()
  - [E] EVENTS_WAITS_SUMMARY_BY_USER_BY_EVENT_NAME,
        @c table_ews_by_user_by_event_name::make_row()
  - [F] EVENTS_WAITS_SUMMARY_BY_HOST_BY_EVENT_NAME,
        @c table_ews_by_host_by_event_name::make_row()

  Table EVENTS_WAITS_SUMMARY_BY_INSTANCE is a 'on the fly' aggregate,
  because the data is collected on the fly by (1) and stored into a buffer,
  pfs_mutex. The table implementation [B] simply reads the results directly
  from this buffer.

  Table EVENTS_WAITS_SUMMARY_GLOBAL_BY_EVENT_NAME is a 'mixed' aggregate,
  because some data is collected on the fly (1),
  some data is preserved with (2) at a later time in the life cycle,
  and two different buffers pfs_mutex and pfs_mutex_class are used to store the
  statistics collected. The table implementation [C] is more complex, since
  it reads from two buffers pfs_mutex and pfs_mutex_class.

  @subsection IMPL_WAIT_RWLOCK Rwlock waits

@verbatim
  rwlock_locker(T, R)
   |
   | [1]
   |
   |-> pfs_rwlock(R)                          =====>> [B], [C]
   |    |
   |    | [2]
   |    |
   |    |-> pfs_rwlock_class(R.class)         =====>> [C]
   |
   |-> pfs_thread(T).event_name(R)            =====>> [A]
        |
       ...
@endverbatim

  Implemented as:
  - [1] @c get_thread_rwlock_locker_v1(), @c start_rwlock_rdwait_v1(),
        @c end_rwlock_rdwait_v1(), ...
  - [2] @c destroy_rwlock_v1()
  - [A] EVENTS_WAITS_SUMMARY_BY_THREAD_BY_EVENT_NAME,
        @c table_ews_by_thread_by_event_name::make_row()
  - [B] EVENTS_WAITS_SUMMARY_BY_INSTANCE,
        @c table_events_waits_summary_by_instance::make_rwlock_row()
  - [C] EVENTS_WAITS_SUMMARY_GLOBAL_BY_EVENT_NAME,
        @c table_ews_global_by_event_name::make_rwlock_row()

  @subsection IMPL_WAIT_COND Cond waits

@verbatim
  cond_locker(T, C)
   |
   | [1]
   |
   |-> pfs_cond(C)                            =====>> [B], [C]
   |    |
   |    | [2]
   |    |
   |    |-> pfs_cond_class(C.class)           =====>> [C]
   |
   |-> pfs_thread(T).event_name(C)            =====>> [A]
        |
       ...
@endverbatim

  Implemented as:
  - [1] @c get_thread_cond_locker_v1(), @c start_cond_wait_v1(), @c end_cond_wait_v1()
  - [2] @c destroy_cond_v1()
  - [A] EVENTS_WAITS_SUMMARY_BY_THREAD_BY_EVENT_NAME,
        @c table_ews_by_thread_by_event_name::make_row()
  - [B] EVENTS_WAITS_SUMMARY_BY_INSTANCE,
        @c table_events_waits_summary_by_instance::make_cond_row()
  - [C] EVENTS_WAITS_SUMMARY_GLOBAL_BY_EVENT_NAME,
        @c table_ews_global_by_event_name::make_cond_row()

  @subsection IMPL_WAIT_FILE File waits

@verbatim
  file_locker(T, F)
   |
   | [1]
   |
   |-> pfs_file(F)                            =====>> [B], [C], [D], [E]
   |    |
   |    | [2]
   |    |
   |    |-> pfs_file_class(F.class)           =====>> [C], [D]
   |
   |-> pfs_thread(T).event_name(F)            =====>> [A]
        |
       ...
@endverbatim

  Implemented as:
  - [1] @c get_thread_file_name_locker_v1(), @c start_file_wait_v1(),
        @c end_file_wait_v1(), ...
  - [2] @c close_file_v1()
  - [A] EVENTS_WAITS_SUMMARY_BY_THREAD_BY_EVENT_NAME,
        @c table_ews_by_thread_by_event_name::make_row()
  - [B] EVENTS_WAITS_SUMMARY_BY_INSTANCE,
        @c table_events_waits_summary_by_instance::make_file_row()
  - [C] EVENTS_WAITS_SUMMARY_GLOBAL_BY_EVENT_NAME,
        @c table_ews_global_by_event_name::make_file_row()
  - [D] FILE_SUMMARY_BY_EVENT_NAME,
        @c table_file_summary_by_event_name::make_row()
  - [E] FILE_SUMMARY_BY_INSTANCE,
        @c table_file_summary_by_instance::make_row()

  @subsection IMPL_WAIT_SOCKET Socket waits

@verbatim
  socket_locker(T, F)
   |
   | [1]
   |
   |-> pfs_socket(F)                            =====>> [A], [B], [C], [D], [E]
        |
        | [2]
        |
        |-> pfs_socket_class(F.class)           =====>> [C], [D]
        |   
        |-> pfs_thread(T).event_name(F)         =====>> [A]
        |
        ...
@endverbatim

  Implemented as:
  - [1] @c get_thread_socket_name_locker_v1(), @c start_socket_wait_v1(),
        @c end_socket_wait_v1(), ...
  - [2] @c close_socket_v1()
  - [A] EVENTS_WAITS_SUMMARY_BY_THREAD_BY_EVENT_NAME,
        @c table_ews_by_thread_by_event_name::make_row()
  - [B] EVENTS_WAITS_SUMMARY_BY_INSTANCE,
        @c table_events_waits_summary_by_instance::make_socket_row()
  - [C] EVENTS_WAITS_SUMMARY_GLOBAL_BY_EVENT_NAME,
        @c table_ews_global_by_event_name::make_socket_row()
  - [D] SOCKET_SUMMARY_BY_EVENT_NAME,
        @c table_socket_summary_by_event_name::make_row()
  - [E] SOCKET_SUMMARY_BY_INSTANCE,
        @c table_socket_summary_by_instance::make_row()

  @subsection IMPL_WAIT_TABLE Table waits

@verbatim
  table_locker(T, Tb)
   |
   | [1]
   |
   |-> pfs_table(Tb)                          =====>> [B], [C], [D]
        |
        | [2]
        |
        |-> pfs_table_share(Tb.share)         =====>> [C], [D]
        |
        |-> pfs_thread(T).event_name(Tb)      =====>> [A]
             |
            ...
@endverbatim

  Implemented as:
  - [1] @c get_thread_table_io_locker_v1(), @c start_table_io_wait_v1(), @c end_table_io_wait_v1()
  - [2] @c close_table_v1()
  - [A] EVENTS_WAITS_SUMMARY_BY_THREAD_BY_EVENT_NAME,
        @c table_ews_by_thread_by_event_name::make_row()
  - [B] EVENTS_WAITS_SUMMARY_BY_INSTANCE,
        @c table_events_waits_summary_by_instance::make_table_row()
  - [C] EVENTS_WAITS_SUMMARY_GLOBAL_BY_EVENT_NAME,
        @c table_ews_global_by_event_name::make_table_io_row(),
        @c table_ews_global_by_event_name::make_table_lock_row()
  - [D] OBJECTS_SUMMARY_GLOBAL_BY_TYPE,
        @c table_os_global_by_type::make_row()

  @section IMPL_STAGE Implementation for stages aggregates

  For stages, the tables that contains aggregated data are:
  - EVENTS_STAGES_SUMMARY_BY_ACCOUNT_BY_EVENT_NAME
  - EVENTS_STAGES_SUMMARY_BY_HOST_BY_EVENT_NAME
  - EVENTS_STAGES_SUMMARY_BY_THREAD_BY_EVENT_NAME
  - EVENTS_STAGES_SUMMARY_BY_USER_BY_EVENT_NAME
  - EVENTS_STAGES_SUMMARY_GLOBAL_BY_EVENT_NAME

@verbatim
  start_stage(T, S)
   |
   | [1]
   |
1a |-> pfs_thread(T).event_name(S)            =====>> [A], [B], [C], [D], [E]
   |    |
   |    | [2]
   |    |
   | 2a |-> pfs_account(U, H).event_name(S)   =====>> [B], [C], [D], [E]
   |    .    |
   |    .    | [3-RESET]
   |    .    |
   | 2b .....+-> pfs_user(U).event_name(S)    =====>> [C]
   |    .    |
   | 2c .....+-> pfs_host(H).event_name(S)    =====>> [D], [E]
   |    .    .    |
   |    .    .    | [4-RESET]
   | 2d .    .    |
1b |----+----+----+-> pfs_stage_class(S)      =====>> [E]

@endverbatim

  Implemented as:
  - [1] @c start_stage_v1()
  - [2] @c delete_thread_v1(), @c aggregate_thread_stages()
  - [3] @c PFS_account::aggregate_stages()
  - [4] @c PFS_host::aggregate_stages()
  - [A] EVENTS_STAGES_SUMMARY_BY_THREAD_BY_EVENT_NAME,
        @c table_esgs_by_thread_by_event_name::make_row()
  - [B] EVENTS_STAGES_SUMMARY_BY_ACCOUNT_BY_EVENT_NAME,
        @c table_esgs_by_account_by_event_name::make_row()
  - [C] EVENTS_STAGES_SUMMARY_BY_USER_BY_EVENT_NAME,
        @c table_esgs_by_user_by_event_name::make_row()
  - [D] EVENTS_STAGES_SUMMARY_BY_HOST_BY_EVENT_NAME,
        @c table_esgs_by_host_by_event_name::make_row()
  - [E] EVENTS_STAGES_SUMMARY_GLOBAL_BY_EVENT_NAME,
        @c table_esgs_global_by_event_name::make_row()

  @section IMPL_STATEMENT Implementation for statements aggregates

  For statements, the tables that contains aggregated data are:
  - EVENTS_STATEMENTS_SUMMARY_BY_ACCOUNT_BY_EVENT_NAME
  - EVENTS_STATEMENTS_SUMMARY_BY_HOST_BY_EVENT_NAME
  - EVENTS_STATEMENTS_SUMMARY_BY_THREAD_BY_EVENT_NAME
  - EVENTS_STATEMENTS_SUMMARY_BY_USER_BY_EVENT_NAME
  - EVENTS_STATEMENTS_SUMMARY_GLOBAL_BY_EVENT_NAME

@verbatim
  statement_locker(T, S)
   |
   | [1]
   |
1a |-> pfs_thread(T).event_name(S)            =====>> [A], [B], [C], [D], [E]
   |    |
   |    | [2]
   |    |
   | 2a |-> pfs_account(U, H).event_name(S)   =====>> [B], [C], [D], [E]
   |    .    |
   |    .    | [3-RESET]
   |    .    |
   | 2b .....+-> pfs_user(U).event_name(S)    =====>> [C]
   |    .    |
   | 2c .....+-> pfs_host(H).event_name(S)    =====>> [D], [E]
   |    .    .    |
   |    .    .    | [4-RESET]
   | 2d .    .    |
1b |----+----+----+-> pfs_stage_class(S)      =====>> [E]

@endverbatim

  Implemented as:
  - [1] @c start_statement_v1(), end_statement_v1()
  - [2] @c delete_thread_v1(), @c aggregate_thread_statements()
  - [3] @c PFS_account::aggregate_statements()
  - [4] @c PFS_host::aggregate_statements()
  - [A] EVENTS_STATEMENTS_SUMMARY_BY_THREAD_BY_EVENT_NAME,
        @c table_esms_by_thread_by_event_name::make_row()
  - [B] EVENTS_STATEMENTS_SUMMARY_BY_ACCOUNT_BY_EVENT_NAME,
        @c table_esms_by_account_by_event_name::make_row()
  - [C] EVENTS_STATEMENTS_SUMMARY_BY_USER_BY_EVENT_NAME,
        @c table_esms_by_user_by_event_name::make_row()
  - [D] EVENTS_STATEMENTS_SUMMARY_BY_HOST_BY_EVENT_NAME,
        @c table_esms_by_host_by_event_name::make_row()
  - [E] EVENTS_STATEMENTS_SUMMARY_GLOBAL_BY_EVENT_NAME,
        @c table_esms_global_by_event_name::make_row()
*/

/**
  @defgroup Performance_schema Performance Schema
  The performance schema component.
  For details, see the
  @ref PAGE_PERFORMANCE_SCHEMA "performance schema main page".

  @defgroup Performance_schema_implementation Performance Schema Implementation
  @ingroup Performance_schema

  @defgroup Performance_schema_tables Performance Schema Tables
  @ingroup Performance_schema_implementation
*/

/** TIMED bit in the state flags bitfield. */
#define STATE_FLAG_TIMED (1<<0)
/** THREAD bit in the state flags bitfield. */
#define STATE_FLAG_THREAD (1<<1)
/** EVENT bit in the state flags bitfield. */
#define STATE_FLAG_EVENT (1<<2)

pthread_key(PFS_thread*, THR_PFS);
bool THR_PFS_initialized= false;

/**
  Conversion map from PSI_mutex_operation to enum_operation_type.
  Indexed by enum PSI_mutex_operation.
*/
static enum_operation_type mutex_operation_map[]=
{
  OPERATION_TYPE_LOCK,
  OPERATION_TYPE_TRYLOCK
};

/**
  Conversion map from PSI_rwlock_operation to enum_operation_type.
  Indexed by enum PSI_rwlock_operation.
*/
static enum_operation_type rwlock_operation_map[]=
{
  OPERATION_TYPE_READLOCK,
  OPERATION_TYPE_WRITELOCK,
  OPERATION_TYPE_TRYREADLOCK,
  OPERATION_TYPE_TRYWRITELOCK
};

/**
  Conversion map from PSI_cond_operation to enum_operation_type.
  Indexed by enum PSI_cond_operation.
*/
static enum_operation_type cond_operation_map[]=
{
  OPERATION_TYPE_WAIT,
  OPERATION_TYPE_TIMEDWAIT
};

/**
  Conversion map from PSI_file_operation to enum_operation_type.
  Indexed by enum PSI_file_operation.
*/
static enum_operation_type file_operation_map[]=
{
  OPERATION_TYPE_FILECREATE,
  OPERATION_TYPE_FILECREATETMP,
  OPERATION_TYPE_FILEOPEN,
  OPERATION_TYPE_FILESTREAMOPEN,
  OPERATION_TYPE_FILECLOSE,
  OPERATION_TYPE_FILESTREAMCLOSE,
  OPERATION_TYPE_FILEREAD,
  OPERATION_TYPE_FILEWRITE,
  OPERATION_TYPE_FILESEEK,
  OPERATION_TYPE_FILETELL,
  OPERATION_TYPE_FILEFLUSH,
  OPERATION_TYPE_FILESTAT,
  OPERATION_TYPE_FILEFSTAT,
  OPERATION_TYPE_FILECHSIZE,
  OPERATION_TYPE_FILEDELETE,
  OPERATION_TYPE_FILERENAME,
  OPERATION_TYPE_FILESYNC
};

/**
  Conversion map from PSI_table_operation to enum_operation_type.
  Indexed by enum PSI_table_io_operation.
*/
static enum_operation_type table_io_operation_map[]=
{
  OPERATION_TYPE_TABLE_FETCH,
  OPERATION_TYPE_TABLE_WRITE_ROW,
  OPERATION_TYPE_TABLE_UPDATE_ROW,
  OPERATION_TYPE_TABLE_DELETE_ROW
};

/**
  Conversion map from enum PFS_TL_LOCK_TYPE to enum_operation_type.
  Indexed by enum PFS_TL_LOCK_TYPE.
*/
static enum_operation_type table_lock_operation_map[]=
{
  OPERATION_TYPE_TL_READ_NORMAL, /* PFS_TL_READ */
  OPERATION_TYPE_TL_READ_WITH_SHARED_LOCKS, /* PFS_TL_READ_WITH_SHARED_LOCKS */
  OPERATION_TYPE_TL_READ_HIGH_PRIORITY, /* PFS_TL_READ_HIGH_PRIORITY */
  OPERATION_TYPE_TL_READ_NO_INSERTS, /* PFS_TL_READ_NO_INSERT */
  OPERATION_TYPE_TL_WRITE_ALLOW_WRITE, /* PFS_TL_WRITE_ALLOW_WRITE */
  OPERATION_TYPE_TL_WRITE_CONCURRENT_INSERT, /* PFS_TL_WRITE_CONCURRENT_INSERT */
  OPERATION_TYPE_TL_WRITE_DELAYED, /* PFS_TL_WRITE_DELAYED */
  OPERATION_TYPE_TL_WRITE_LOW_PRIORITY, /* PFS_TL_WRITE_LOW_PRIORITY */
  OPERATION_TYPE_TL_WRITE_NORMAL, /* PFS_TL_WRITE */
  OPERATION_TYPE_TL_READ_EXTERNAL, /* PFS_TL_READ_EXTERNAL */
  OPERATION_TYPE_TL_WRITE_EXTERNAL /* PFS_TL_WRITE_EXTERNAL */
};

/**
  Conversion map from PSI_socket_operation to enum_operation_type.
  Indexed by enum PSI_socket_operation.
*/
static enum_operation_type socket_operation_map[]=
{
  OPERATION_TYPE_SOCKETCREATE,
  OPERATION_TYPE_SOCKETCONNECT,
  OPERATION_TYPE_SOCKETBIND,
  OPERATION_TYPE_SOCKETCLOSE,
  OPERATION_TYPE_SOCKETSEND,
  OPERATION_TYPE_SOCKETRECV,
  OPERATION_TYPE_SOCKETSENDTO,
  OPERATION_TYPE_SOCKETRECVFROM,
  OPERATION_TYPE_SOCKETSENDMSG,
  OPERATION_TYPE_SOCKETRECVMSG,
  OPERATION_TYPE_SOCKETSEEK,
  OPERATION_TYPE_SOCKETOPT,
  OPERATION_TYPE_SOCKETSTAT,
  OPERATION_TYPE_SOCKETSHUTDOWN,
  OPERATION_TYPE_SOCKETSELECT
};

/**
  Build the prefix name of a class of instruments in a category.
  For example, this function builds the string 'wait/sync/mutex/sql/' from
  a prefix 'wait/sync/mutex' and a category 'sql'.
  This prefix is used later to build each instrument name, such as
  'wait/sync/mutex/sql/LOCK_open'.
  @param prefix               Prefix for this class of instruments
  @param category             Category name
  @param [out] output         Buffer of length PFS_MAX_INFO_NAME_LENGTH.
  @param [out] output_length  Length of the resulting output string.
  @return 0 for success, non zero for errors
*/
static int build_prefix(const LEX_STRING *prefix, const char *category,
                        char *output, int *output_length)
{
  int len= strlen(category);
  char *out_ptr= output;
  int prefix_length= prefix->length;

  if (unlikely((prefix_length + len + 1) >=
               PFS_MAX_FULL_PREFIX_NAME_LENGTH))
  {
    pfs_print_error("build_prefix: prefix+category is too long <%s> <%s>\n",
                    prefix->str, category);
    return 1;
  }

  if (unlikely(strchr(category, '/') != NULL))
  {
    pfs_print_error("build_prefix: invalid category <%s>\n",
                    category);
    return 1;
  }

  /* output = prefix + category + '/' */
  memcpy(out_ptr, prefix->str, prefix_length);
  out_ptr+= prefix_length;
  memcpy(out_ptr, category, len);
  out_ptr+= len;
  *out_ptr= '/';
  out_ptr++;
  *output_length= out_ptr - output;

  return 0;
}

#define REGISTER_BODY_V1(KEY_T, PREFIX, REGISTER_FUNC)                \
  KEY_T key;                                                          \
  char formatted_name[PFS_MAX_INFO_NAME_LENGTH];                      \
  int prefix_length;                                                  \
  int len;                                                            \
  int full_length;                                                    \
                                                                      \
  DBUG_ASSERT(category != NULL);                                      \
  DBUG_ASSERT(info != NULL);                                          \
  if (unlikely(build_prefix(&PREFIX, category,                        \
                   formatted_name, &prefix_length)))                  \
  {                                                                   \
    for (; count>0; count--, info++)                                  \
      *(info->m_key)= 0;                                              \
    return ;                                                          \
  }                                                                   \
                                                                      \
  for (; count>0; count--, info++)                                    \
  {                                                                   \
    DBUG_ASSERT(info->m_key != NULL);                                 \
    DBUG_ASSERT(info->m_name != NULL);                                \
    len= strlen(info->m_name);                                        \
    full_length= prefix_length + len;                                 \
    if (likely(full_length <= PFS_MAX_INFO_NAME_LENGTH))              \
    {                                                                 \
      memcpy(formatted_name + prefix_length, info->m_name, len);      \
      key= REGISTER_FUNC(formatted_name, full_length, info->m_flags); \
    }                                                                 \
    else                                                              \
    {                                                                 \
      pfs_print_error("REGISTER_BODY_V1: name too long <%s> <%s>\n",  \
                      category, info->m_name);                        \
      key= 0;                                                         \
    }                                                                 \
                                                                      \
    *(info->m_key)= key;                                              \
  }                                                                   \
  return;

/* Use C linkage for the interface functions. */

C_MODE_START

/**
  Implementation of the mutex instrumentation interface.
  @sa PSI_v1::register_mutex.
*/
static void register_mutex_v1(const char *category,
                              PSI_mutex_info_v1 *info,
                              int count)
{
  REGISTER_BODY_V1(PSI_mutex_key,
                   mutex_instrument_prefix,
                   register_mutex_class)
}

/**
  Implementation of the rwlock instrumentation interface.
  @sa PSI_v1::register_rwlock.
*/
static void register_rwlock_v1(const char *category,
                               PSI_rwlock_info_v1 *info,
                               int count)
{
  REGISTER_BODY_V1(PSI_rwlock_key,
                   rwlock_instrument_prefix,
                   register_rwlock_class)
}

/**
  Implementation of the cond instrumentation interface.
  @sa PSI_v1::register_cond.
*/
static void register_cond_v1(const char *category,
                             PSI_cond_info_v1 *info,
                             int count)
{
  REGISTER_BODY_V1(PSI_cond_key,
                   cond_instrument_prefix,
                   register_cond_class)
}

/**
  Implementation of the thread instrumentation interface.
  @sa PSI_v1::register_thread.
*/
static void register_thread_v1(const char *category,
                               PSI_thread_info_v1 *info,
                               int count)
{
  REGISTER_BODY_V1(PSI_thread_key,
                   thread_instrument_prefix,
                   register_thread_class)
}

/**
  Implementation of the file instrumentation interface.
  @sa PSI_v1::register_file.
*/
static void register_file_v1(const char *category,
                             PSI_file_info_v1 *info,
                             int count)
{
  REGISTER_BODY_V1(PSI_file_key,
                   file_instrument_prefix,
                   register_file_class)
}

static void register_stage_v1(const char *category,
                              PSI_stage_info_v1 **info_array,
                              int count)
{
  char formatted_name[PFS_MAX_INFO_NAME_LENGTH];
  int prefix_length;
  int len;
  int full_length;
  PSI_stage_info_v1 *info;

  DBUG_ASSERT(category != NULL);
  DBUG_ASSERT(info_array != NULL);
  if (unlikely(build_prefix(&stage_instrument_prefix, category,
               formatted_name, &prefix_length)))
  {
    for (; count>0; count--, info_array++)
      (*info_array)->m_key= 0;
    return ;
  }

  for (; count>0; count--, info_array++)
  {
    info= *info_array;
    DBUG_ASSERT(info != NULL);
    DBUG_ASSERT(info->m_name != NULL);
    len= strlen(info->m_name);
    full_length= prefix_length + len;
    if (likely(full_length <= PFS_MAX_INFO_NAME_LENGTH))
    {
      memcpy(formatted_name + prefix_length, info->m_name, len);
      info->m_key= register_stage_class(formatted_name, full_length,
                                        info->m_flags);
    }
    else
    {
      pfs_print_error("register_stage_v1: name too long <%s> <%s>\n",
                      category, info->m_name);
      info->m_key= 0;
    }
  }
  return;
}

static void register_statement_v1(const char *category,
                                  PSI_statement_info_v1 *info,
                                  int count)
{
  char formatted_name[PFS_MAX_INFO_NAME_LENGTH];
  int prefix_length;
  int len;
  int full_length;

  DBUG_ASSERT(category != NULL);
  DBUG_ASSERT(info != NULL);
  if (unlikely(build_prefix(&statement_instrument_prefix,
                            category, formatted_name, &prefix_length)))
  {
    for (; count>0; count--, info++)
      info->m_key= 0;
    return ;
  }

  for (; count>0; count--, info++)
  {
    DBUG_ASSERT(info->m_name != NULL);
    len= strlen(info->m_name);
    full_length= prefix_length + len;
    if (likely(full_length <= PFS_MAX_INFO_NAME_LENGTH))
    {
      memcpy(formatted_name + prefix_length, info->m_name, len);
      info->m_key= register_statement_class(formatted_name, full_length, info->m_flags);
    }
    else
    {
      pfs_print_error("register_statement_v1: name too long <%s>\n",
                      info->m_name);
      info->m_key= 0;
    }
  }
  return;
}

static void register_socket_v1(const char *category,
                             PSI_socket_info_v1 *info,
                             int count)
{
  REGISTER_BODY_V1(PSI_socket_key,
                   socket_instrument_prefix,
                   register_socket_class)
}

#define INIT_BODY_V1(T, KEY, ID)                                            \
  PFS_##T##_class *klass;                                                   \
  PFS_##T *pfs;                                                             \
  klass= find_##T##_class(KEY);                                             \
  if (unlikely(klass == NULL))                                              \
    return NULL;                                                            \
  if (! klass->m_enabled)                                                   \
    return NULL;                                                            \
  pfs= create_##T(klass, ID);                                               \
  return reinterpret_cast<PSI_##T *> (pfs)

/**
  Implementation of the mutex instrumentation interface.
  @sa PSI_v1::init_mutex.
*/
static PSI_mutex*
init_mutex_v1(PSI_mutex_key key, const void *identity)
{
  INIT_BODY_V1(mutex, key, identity);
}

/**
  Implementation of the mutex instrumentation interface.
  @sa PSI_v1::destroy_mutex.
*/
static void destroy_mutex_v1(PSI_mutex* mutex)
{
  PFS_mutex *pfs= reinterpret_cast<PFS_mutex*> (mutex);

  if (unlikely(pfs == NULL))
    return;

  destroy_mutex(pfs);
}

/**
  Implementation of the rwlock instrumentation interface.
  @sa PSI_v1::init_rwlock.
*/
static PSI_rwlock*
init_rwlock_v1(PSI_rwlock_key key, const void *identity)
{
  INIT_BODY_V1(rwlock, key, identity);
}

/**
  Implementation of the rwlock instrumentation interface.
  @sa PSI_v1::destroy_rwlock.
*/
static void destroy_rwlock_v1(PSI_rwlock* rwlock)
{
  PFS_rwlock *pfs= reinterpret_cast<PFS_rwlock*> (rwlock);

  if (unlikely(pfs == NULL))
    return;

  destroy_rwlock(pfs);
}

/**
  Implementation of the cond instrumentation interface.
  @sa PSI_v1::init_cond.
*/
static PSI_cond*
init_cond_v1(PSI_cond_key key, const void *identity)
{
  INIT_BODY_V1(cond, key, identity);
}

/**
  Implementation of the cond instrumentation interface.
  @sa PSI_v1::destroy_cond.
*/
static void destroy_cond_v1(PSI_cond* cond)
{
  PFS_cond *pfs= reinterpret_cast<PFS_cond*> (cond);

  if (unlikely(pfs == NULL))
    return;

  destroy_cond(pfs);
}

/**
  Implementation of the table instrumentation interface.
  @sa PSI_v1::get_table_share.
*/
static PSI_table_share*
get_table_share_v1(my_bool temporary, TABLE_SHARE *share)
{
  /* An instrumented thread is required, for LF_PINS. */
  PFS_thread *pfs_thread= my_pthread_getspecific_ptr(PFS_thread*, THR_PFS);
  if (unlikely(pfs_thread == NULL))
    return NULL;
  PFS_table_share* pfs_share;
  pfs_share= find_or_create_table_share(pfs_thread, temporary, share);
  return reinterpret_cast<PSI_table_share*> (pfs_share);
}

/**
  Implementation of the table instrumentation interface.
  @sa PSI_v1::release_table_share.
*/
static void release_table_share_v1(PSI_table_share* share)
{
  PFS_table_share* pfs= reinterpret_cast<PFS_table_share*> (share);

  if (unlikely(pfs == NULL))
    return;

  release_table_share(pfs);
}

/**
  Implementation of the table instrumentation interface.
  @sa PSI_v1::drop_table_share.
*/
static void
drop_table_share_v1(const char *schema_name, int schema_name_length,
                    const char *table_name, int table_name_length)
{
  PFS_thread *pfs_thread= my_pthread_getspecific_ptr(PFS_thread*, THR_PFS);
  if (unlikely(pfs_thread == NULL))
    return;
  /* TODO: temporary tables */
  drop_table_share(pfs_thread, false, schema_name, schema_name_length,
                   table_name, table_name_length);
}

/**
  Implementation of the table instrumentation interface.
  @sa PSI_v1::open_table.
*/
static PSI_table*
open_table_v1(PSI_table_share *share, const void *identity)
{
  PFS_table_share *pfs_table_share= reinterpret_cast<PFS_table_share*> (share);

  if (unlikely(pfs_table_share == NULL))
    return NULL;

  PFS_thread *thread= my_pthread_getspecific_ptr(PFS_thread*, THR_PFS);
  if (unlikely(thread == NULL))
    return NULL;

  PFS_table *pfs_table= create_table(pfs_table_share, thread, identity);
  return reinterpret_cast<PSI_table *> (pfs_table);
}

/**
  Implementation of the table instrumentation interface.
  @sa PSI_v1::unbind_table.
*/
static void unbind_table_v1(PSI_table *table)
{
  PFS_table *pfs= reinterpret_cast<PFS_table*> (table);
  if (likely(pfs != NULL))
  {
    pfs->aggregate();
    pfs->m_thread_owner= NULL;
  }
}

/**
  Implementation of the table instrumentation interface.
  @sa PSI_v1::rebind_table.
*/
static void rebind_table_v1(PSI_table *table)
{
  PFS_table *pfs= reinterpret_cast<PFS_table*> (table);
  if (likely(pfs != NULL))
  {
    DBUG_ASSERT(pfs->m_thread_owner == NULL);

    pfs->m_thread_owner= my_pthread_getspecific_ptr(PFS_thread*, THR_PFS);
  }
}

/**
  Implementation of the table instrumentation interface.
  @sa PSI_v1::close_table.
*/
static void close_table_v1(PSI_table *table)
{
  PFS_table *pfs= reinterpret_cast<PFS_table*> (table);
  if (unlikely(pfs == NULL))
    return;
  pfs->aggregate();
  destroy_table(pfs);
}

static PSI_socket*
init_socket_v1(PSI_socket_key key, const my_socket *fd)
{
  INIT_BODY_V1(socket, key, fd);
}

static void destroy_socket_v1(PSI_socket *socket)
{
  PFS_socket *pfs= reinterpret_cast<PFS_socket*> (socket);

  if (unlikely(pfs == NULL))
    return;

  destroy_socket(pfs);
}

/**
  Implementation of the file instrumentation interface.
  @sa PSI_v1::create_file.
*/
static void create_file_v1(PSI_file_key key, const char *name, File file)
{
  if (! flag_global_instrumentation)
    return;
  int index= (int) file;
  if (unlikely(index < 0))
    return;
  PFS_file_class *klass= find_file_class(key);
  if (unlikely(klass == NULL))
    return;
  if (! klass->m_enabled)
    return;

  /* A thread is needed for LF_PINS */
  PFS_thread *pfs_thread= my_pthread_getspecific_ptr(PFS_thread*, THR_PFS);
  if (unlikely(pfs_thread == NULL))
    return;

  if (flag_thread_instrumentation && ! pfs_thread->m_enabled)
    return;

  /*
    We want this check after pfs_thread->m_enabled,
    to avoid reporting false loss.
  */
  if (unlikely(index >= file_handle_max))
  {
    file_handle_lost++;
    return;
  }

  uint len= strlen(name);
  PFS_file *pfs_file= find_or_create_file(pfs_thread, klass, name, len);

  file_handle_array[index]= pfs_file;
}

/**
  Arguments given from a parent to a child thread, packaged in one structure.
  This data is used when spawning a new instrumented thread.
  @sa pfs_spawn_thread.
*/
struct PFS_spawn_thread_arg
{
  PFS_thread *m_parent_thread;
  PSI_thread_key m_child_key;
  const void *m_child_identity;
  void *(*m_user_start_routine)(void*);
  void *m_user_arg;
};

void* pfs_spawn_thread(void *arg)
{
  PFS_spawn_thread_arg *typed_arg= (PFS_spawn_thread_arg*) arg;
  void *user_arg;
  void *(*user_start_routine)(void*);

  PFS_thread *pfs;

  /* First, attach instrumentation to this newly created pthread. */
  PFS_thread_class *klass= find_thread_class(typed_arg->m_child_key);
  if (likely(klass != NULL))
  {
    pfs= create_thread(klass, typed_arg->m_child_identity, 0);
    if (likely(pfs != NULL))
    {
      PFS_thread *parent= typed_arg->m_parent_thread;

      clear_thread_account(pfs);

      pfs->m_parent_thread_internal_id= parent->m_thread_internal_id;

      memcpy(pfs->m_username, parent->m_username, sizeof(pfs->m_username));
      pfs->m_username_length= parent->m_username_length;

      memcpy(pfs->m_hostname, parent->m_hostname, sizeof(pfs->m_hostname));
      pfs->m_hostname_length= parent->m_hostname_length;

      set_thread_account(pfs);
    }
  }
  else
  {
    pfs= NULL;
  }
  my_pthread_setspecific_ptr(THR_PFS, pfs);

  /*
    Secondly, free the memory allocated in spawn_thread_v1().
    It is preferable to do this before invoking the user
    routine, to avoid memory leaks at shutdown, in case
    the server exits without waiting for this thread.
  */
  user_start_routine= typed_arg->m_user_start_routine;
  user_arg= typed_arg->m_user_arg;
  my_free(typed_arg);

  /* Then, execute the user code for this thread. */
  (*user_start_routine)(user_arg);

  return NULL;
}

/**
  Implementation of the thread instrumentation interface.
  @sa PSI_v1::spawn_thread.
*/
static int spawn_thread_v1(PSI_thread_key key,
                           pthread_t *thread, const pthread_attr_t *attr,
                           void *(*start_routine)(void*), void *arg)
{
  PFS_spawn_thread_arg *psi_arg;

  /* psi_arg can not be global, and can not be a local variable. */
  psi_arg= (PFS_spawn_thread_arg*) my_malloc(sizeof(PFS_spawn_thread_arg),
                                             MYF(MY_WME));
  if (unlikely(psi_arg == NULL))
    return EAGAIN;

  psi_arg->m_parent_thread= my_pthread_getspecific_ptr(PFS_thread*, THR_PFS);
  psi_arg->m_child_key= key;
  psi_arg->m_child_identity= (arg ? arg : thread);
  psi_arg->m_user_start_routine= start_routine;
  psi_arg->m_user_arg= arg;

  int result= pthread_create(thread, attr, pfs_spawn_thread, psi_arg);
  if (unlikely(result != 0))
    my_free(psi_arg);
  return result;
}

/**
  Implementation of the thread instrumentation interface.
  @sa PSI_v1::new_thread.
*/
static PSI_thread*
new_thread_v1(PSI_thread_key key, const void *identity, ulong thread_id)
{
  PFS_thread *pfs;

  PFS_thread_class *klass= find_thread_class(key);
  if (likely(klass != NULL))
    pfs= create_thread(klass, identity, thread_id);
  else
    pfs= NULL;

  return reinterpret_cast<PSI_thread*> (pfs);
}

/**
  Implementation of the thread instrumentation interface.
  @sa PSI_v1::set_thread_id.
*/
static void set_thread_id_v1(PSI_thread *thread, unsigned long id)
{
  PFS_thread *pfs= reinterpret_cast<PFS_thread*> (thread);
  if (unlikely(pfs == NULL))
    return;
  pfs->m_thread_id= id;
}

/**
  Implementation of the thread instrumentation interface.
  @sa PSI_v1::get_thread_id.
*/
static PSI_thread*
get_thread_v1(void)
{
  PFS_thread *pfs= my_pthread_getspecific_ptr(PFS_thread*, THR_PFS);
  return reinterpret_cast<PSI_thread*> (pfs);
}

/**
  Implementation of the thread instrumentation interface.
  @sa PSI_v1::set_thread_user.
*/
static void set_thread_user_v1(const char *user, int user_len)
{
  PFS_thread *pfs= my_pthread_getspecific_ptr(PFS_thread*, THR_PFS);

  DBUG_ASSERT((user != NULL) || (user_len == 0));
  DBUG_ASSERT(user_len >= 0);
  DBUG_ASSERT((uint) user_len <= sizeof(pfs->m_username));

  if (unlikely(pfs == NULL))
    return;

  aggregate_thread(pfs);

  pfs->m_lock.allocated_to_dirty();

  clear_thread_account(pfs);

  if (user_len > 0)
    memcpy(pfs->m_username, user, user_len);
  pfs->m_username_length= user_len;

  set_thread_account(pfs);

  bool enabled= true;
  if (flag_thread_instrumentation)
  {
    if ((pfs->m_username_length > 0) && (pfs->m_hostname_length > 0))
    {
      /*
        TODO: performance improvement.
        Once performance_schema.USERS is exposed,
        we can use PFS_user::m_enabled instead of looking up
        SETUP_ACTORS every time.
      */
      lookup_setup_actor(pfs,
                         pfs->m_username, pfs->m_username_length,
                         pfs->m_hostname, pfs->m_hostname_length,
                         &enabled);
    }
  }

  pfs->m_enabled= enabled;

  pfs->m_lock.dirty_to_allocated();
}

/**
  Implementation of the thread instrumentation interface.
  @sa PSI_v1::set_thread_account.
*/
static void set_thread_account_v1(const char *user, int user_len,
                                    const char *host, int host_len)
{
  PFS_thread *pfs= my_pthread_getspecific_ptr(PFS_thread*, THR_PFS);

  DBUG_ASSERT((user != NULL) || (user_len == 0));
  DBUG_ASSERT(user_len >= 0);
  DBUG_ASSERT((uint) user_len <= sizeof(pfs->m_username));
  DBUG_ASSERT((host != NULL) || (host_len == 0));
  DBUG_ASSERT(host_len >= 0);
  DBUG_ASSERT((uint) host_len <= sizeof(pfs->m_hostname));

  if (unlikely(pfs == NULL))
    return;

  pfs->m_lock.allocated_to_dirty();

  clear_thread_account(pfs);

  if (host_len > 0)
    memcpy(pfs->m_hostname, host, host_len);
  pfs->m_hostname_length= host_len;

  if (user_len > 0)
    memcpy(pfs->m_username, user, user_len);
  pfs->m_username_length= user_len;

  set_thread_account(pfs);

  bool enabled= true;
  if (flag_thread_instrumentation)
  {
    if ((pfs->m_username_length > 0) && (pfs->m_hostname_length > 0))
    {
      /*
        TODO: performance improvement.
        Once performance_schema.USERS is exposed,
        we can use PFS_user::m_enabled instead of looking up
        SETUP_ACTORS every time.
      */
      lookup_setup_actor(pfs,
                         pfs->m_username, pfs->m_username_length,
                         pfs->m_hostname, pfs->m_hostname_length,
                         &enabled);
    }
  }
  pfs->m_enabled= enabled;

  pfs->m_lock.dirty_to_allocated();
}

/**
  Implementation of the thread instrumentation interface.
  @sa PSI_v1::set_thread_db.
*/
static void set_thread_db_v1(const char* db, int db_len)
{
  PFS_thread *pfs= my_pthread_getspecific_ptr(PFS_thread*, THR_PFS);

  DBUG_ASSERT((db != NULL) || (db_len == 0));
  DBUG_ASSERT(db_len >= 0);
  DBUG_ASSERT((uint) db_len <= sizeof(pfs->m_dbname));

  if (likely(pfs != NULL))
  {
    pfs->m_lock.allocated_to_dirty();
    if (db_len > 0)
      memcpy(pfs->m_dbname, db, db_len);
    pfs->m_dbname_length= db_len;
    pfs->m_lock.dirty_to_allocated();
  }
}

/**
  Implementation of the thread instrumentation interface.
  @sa PSI_v1::set_thread_command.
*/
static void set_thread_command_v1(int command)
{
  PFS_thread *pfs= my_pthread_getspecific_ptr(PFS_thread*, THR_PFS);

  DBUG_ASSERT(command >= 0);
  DBUG_ASSERT(command <= (int) COM_END);

  if (likely(pfs != NULL))
  {
    pfs->m_lock.allocated_to_dirty();
    pfs->m_command= command;
    pfs->m_lock.dirty_to_allocated();
  }
}

/**
  Implementation of the thread instrumentation interface.
  @sa PSI_v1::set_thread_start_time.
*/
static void set_thread_start_time_v1(time_t start_time)
{
  PFS_thread *pfs= my_pthread_getspecific_ptr(PFS_thread*, THR_PFS);

  if (likely(pfs != NULL))
  {
    pfs->m_lock.allocated_to_dirty();
    pfs->m_start_time= start_time;
    pfs->m_lock.dirty_to_allocated();
  }
}

/**
  Implementation of the thread instrumentation interface.
  @sa PSI_v1::set_thread_state.
*/
static void set_thread_state_v1(const char* state)
{
  PFS_thread *pfs= my_pthread_getspecific_ptr(PFS_thread*, THR_PFS);

  if (likely(pfs != NULL))
  {
    int state_len= state ? strlen(state) : 0;

    pfs->m_lock.allocated_to_dirty();
    pfs->m_processlist_state_ptr= state;
    pfs->m_processlist_state_length= state_len;
    pfs->m_lock.dirty_to_allocated();
  }
}

/**
  Implementation of the thread instrumentation interface.
  @sa PSI_v1::set_thread_info.
*/
static void set_thread_info_v1(const char* info, int info_len)
{
  PFS_thread *pfs= my_pthread_getspecific_ptr(PFS_thread*, THR_PFS);

  if (likely(pfs != NULL))
  {
    pfs->m_lock.allocated_to_dirty();
    pfs->m_processlist_info_ptr= info;
    pfs->m_processlist_info_length= info_len;
    pfs->m_lock.dirty_to_allocated();
  }
}

/**
  Implementation of the thread instrumentation interface.
  @sa PSI_v1::set_thread.
*/
static void set_thread_v1(PSI_thread* thread)
{
  PFS_thread *pfs= reinterpret_cast<PFS_thread*> (thread);
  my_pthread_setspecific_ptr(THR_PFS, pfs);
}

/**
  Implementation of the thread instrumentation interface.
  @sa PSI_v1::delete_current_thread.
*/
static void delete_current_thread_v1(void)
{
  PFS_thread *thread= my_pthread_getspecific_ptr(PFS_thread*, THR_PFS);
  if (thread != NULL)
  {
    aggregate_thread(thread);
    my_pthread_setspecific_ptr(THR_PFS, NULL);
    destroy_thread(thread);
  }
}

/**
  Implementation of the thread instrumentation interface.
  @sa PSI_v1::delete_thread.
*/
static void delete_thread_v1(PSI_thread *thread)
{
  PFS_thread *pfs= reinterpret_cast<PFS_thread*> (thread);

  if (pfs != NULL)
  {
    aggregate_thread(pfs);
    destroy_thread(pfs);
  }
}

/**
  Implementation of the mutex instrumentation interface.
  @sa PSI_v1::get_thread_mutex_locker.
*/
static PSI_mutex_locker*
get_thread_mutex_locker_v1(PSI_mutex_locker_state *state,
                           PSI_mutex *mutex, PSI_mutex_operation op)
{
  PFS_mutex *pfs_mutex= reinterpret_cast<PFS_mutex*> (mutex);
  DBUG_ASSERT((int) op >= 0);
  DBUG_ASSERT((uint) op < array_elements(mutex_operation_map));
  DBUG_ASSERT(state != NULL);

  if (unlikely(pfs_mutex == NULL))
    return NULL;

  DBUG_ASSERT(pfs_mutex->m_class != NULL);

  if (! pfs_mutex->m_enabled)
    return NULL;

  register uint flags;

  if (flag_thread_instrumentation)
  {
    PFS_thread *pfs_thread= my_pthread_getspecific_ptr(PFS_thread*, THR_PFS);
    if (unlikely(pfs_thread == NULL))
      return NULL;
    if (! pfs_thread->m_enabled)
      return NULL;
    state->m_thread= reinterpret_cast<PSI_thread *> (pfs_thread);
    flags= STATE_FLAG_THREAD;

    if (pfs_mutex->m_timed)
      flags|= STATE_FLAG_TIMED;

    if (flag_events_waits_current)
    {
      if (unlikely(pfs_thread->m_events_waits_count >= WAIT_STACK_SIZE))
      {
        locker_lost++;
        return NULL;
      }
      PFS_events_waits *wait= &pfs_thread->m_events_waits_stack[pfs_thread->m_events_waits_count];
      state->m_wait= wait;
      flags|= STATE_FLAG_EVENT;

      PFS_events_waits *parent_event= wait - 1;
      wait->m_event_type= EVENT_TYPE_WAIT;
      wait->m_nesting_event_id= parent_event->m_event_id;
      wait->m_nesting_event_type= parent_event->m_event_type;

      wait->m_thread= pfs_thread;
      wait->m_class= pfs_mutex->m_class;
      wait->m_timer_start= 0;
      wait->m_timer_end= 0;
      wait->m_object_instance_addr= pfs_mutex->m_identity;
      wait->m_event_id= pfs_thread->m_event_id++;
      wait->m_operation= mutex_operation_map[(int) op];
      wait->m_wait_class= WAIT_CLASS_MUTEX;

      pfs_thread->m_events_waits_count++;
    }
  }
  else
  {
    if (pfs_mutex->m_timed)
    {
      flags= STATE_FLAG_TIMED;
      state->m_thread= NULL;
    }
    else
    {
      /*
        Complete shortcut.
      */
      /* Aggregate to EVENTS_WAITS_SUMMARY_BY_INSTANCE (counted) */
      pfs_mutex->m_wait_stat.aggregate_counted();
      return NULL;
    }
  }

  state->m_flags= flags;
  state->m_mutex= mutex;
  return reinterpret_cast<PSI_mutex_locker*> (state);
}

/**
  Implementation of the rwlock instrumentation interface.
  @sa PSI_v1::get_thread_rwlock_locker.
*/
static PSI_rwlock_locker*
get_thread_rwlock_locker_v1(PSI_rwlock_locker_state *state,
                            PSI_rwlock *rwlock, PSI_rwlock_operation op)
{
  PFS_rwlock *pfs_rwlock= reinterpret_cast<PFS_rwlock*> (rwlock);
  DBUG_ASSERT(static_cast<int> (op) >= 0);
  DBUG_ASSERT(static_cast<uint> (op) < array_elements(rwlock_operation_map));
  DBUG_ASSERT(state != NULL);

  if (unlikely(pfs_rwlock == NULL))
    return NULL;

  DBUG_ASSERT(pfs_rwlock->m_class != NULL);

  if (! pfs_rwlock->m_enabled)
    return NULL;

  register uint flags;

  if (flag_thread_instrumentation)
  {
    PFS_thread *pfs_thread= my_pthread_getspecific_ptr(PFS_thread*, THR_PFS);
    if (unlikely(pfs_thread == NULL))
      return NULL;
    if (! pfs_thread->m_enabled)
      return NULL;
    state->m_thread= reinterpret_cast<PSI_thread *> (pfs_thread);
    flags= STATE_FLAG_THREAD;

    if (pfs_rwlock->m_timed)
      flags|= STATE_FLAG_TIMED;

    if (flag_events_waits_current)
    {
      if (unlikely(pfs_thread->m_events_waits_count >= WAIT_STACK_SIZE))
      {
        locker_lost++;
        return NULL;
      }
      PFS_events_waits *wait= &pfs_thread->m_events_waits_stack[pfs_thread->m_events_waits_count];
      state->m_wait= wait;
      flags|= STATE_FLAG_EVENT;

      PFS_events_waits *parent_event= wait - 1;
      wait->m_event_type= EVENT_TYPE_WAIT;
      wait->m_nesting_event_id= parent_event->m_event_id;
      wait->m_nesting_event_type= parent_event->m_event_type;

      wait->m_thread= pfs_thread;
      wait->m_class= pfs_rwlock->m_class;
      wait->m_timer_start= 0;
      wait->m_timer_end= 0;
      wait->m_object_instance_addr= pfs_rwlock->m_identity;
      wait->m_event_id= pfs_thread->m_event_id++;
      wait->m_operation= rwlock_operation_map[static_cast<int> (op)];
      wait->m_wait_class= WAIT_CLASS_RWLOCK;

      pfs_thread->m_events_waits_count++;
    }
  }
  else
  {
    if (pfs_rwlock->m_timed)
    {
      flags= STATE_FLAG_TIMED;
      state->m_thread= NULL;
    }
    else
    {
      /*
        Complete shortcut.
      */
      /* Aggregate to EVENTS_WAITS_SUMMARY_BY_INSTANCE (counted) */
      pfs_rwlock->m_wait_stat.aggregate_counted();
      return NULL;
    }
  }

  state->m_flags= flags;
  state->m_rwlock= rwlock;
  return reinterpret_cast<PSI_rwlock_locker*> (state);
}

/**
  Implementation of the cond instrumentation interface.
  @sa PSI_v1::get_thread_cond_locker.
*/
static PSI_cond_locker*
get_thread_cond_locker_v1(PSI_cond_locker_state *state,
                          PSI_cond *cond, PSI_mutex *mutex,
                          PSI_cond_operation op)
{
  /*
    Note about the unused PSI_mutex *mutex parameter:
    In the pthread library, a call to pthread_cond_wait()
    causes an unlock() + lock() on the mutex associated with the condition.
    This mutex operation is not instrumented, so the mutex will still
    appear as locked when a thread is waiting on a condition.
    This has no impact now, as unlock_mutex() is not recording events.
    When unlock_mutex() is implemented by later work logs,
    this parameter here will be used to adjust the mutex state,
    in start_cond_wait_v1() and end_cond_wait_v1().
  */
  PFS_cond *pfs_cond= reinterpret_cast<PFS_cond*> (cond);
  DBUG_ASSERT(static_cast<int> (op) >= 0);
  DBUG_ASSERT(static_cast<uint> (op) < array_elements(cond_operation_map));
  DBUG_ASSERT(state != NULL);

  if (unlikely(pfs_cond == NULL))
    return NULL;

  DBUG_ASSERT(pfs_cond->m_class != NULL);

  if (! pfs_cond->m_enabled)
    return NULL;

  register uint flags;

  if (pfs_cond->m_timed)
    state->m_flags= STATE_FLAG_TIMED;
  else
    state->m_flags= 0;

  if (flag_thread_instrumentation)
  {
    PFS_thread *pfs_thread= my_pthread_getspecific_ptr(PFS_thread*, THR_PFS);
    if (unlikely(pfs_thread == NULL))
      return NULL;
    if (! pfs_thread->m_enabled)
      return NULL;
    state->m_thread= reinterpret_cast<PSI_thread *> (pfs_thread);
    flags= STATE_FLAG_THREAD;

    if (pfs_cond->m_timed)
      flags|= STATE_FLAG_TIMED;

    if (flag_events_waits_current)
    {
      if (unlikely(pfs_thread->m_events_waits_count >= WAIT_STACK_SIZE))
      {
        locker_lost++;
        return NULL;
      }
      PFS_events_waits *wait= &pfs_thread->m_events_waits_stack[pfs_thread->m_events_waits_count];
      state->m_wait= wait;
      flags|= STATE_FLAG_EVENT;

      PFS_events_waits *parent_event= wait - 1;
      wait->m_event_type= EVENT_TYPE_WAIT;
      wait->m_nesting_event_id= parent_event->m_event_id;
      wait->m_nesting_event_type= parent_event->m_event_type;

      wait->m_thread= pfs_thread;
      wait->m_class= pfs_cond->m_class;
      wait->m_timer_start= 0;
      wait->m_timer_end= 0;
      wait->m_object_instance_addr= pfs_cond->m_identity;
      wait->m_event_id= pfs_thread->m_event_id++;
      wait->m_operation= cond_operation_map[static_cast<int> (op)];
      wait->m_wait_class= WAIT_CLASS_COND;

      pfs_thread->m_events_waits_count++;
    }
  }
  else
  {
    if (pfs_cond->m_timed)
      flags= STATE_FLAG_TIMED;
    else
    {
      /*
        Complete shortcut.
      */
      /* Aggregate to EVENTS_WAITS_SUMMARY_BY_INSTANCE (counted) */
      pfs_cond->m_wait_stat.aggregate_counted();
      return NULL;
    }
  }

  state->m_flags= flags;
  state->m_cond= cond;
  state->m_mutex= mutex;
  return reinterpret_cast<PSI_cond_locker*> (state);
}

static inline PFS_TL_LOCK_TYPE lock_flags_to_lock_type(uint flags)
{
  enum thr_lock_type value= static_cast<enum thr_lock_type> (flags);

  switch (value)
  {
    case TL_READ:
      return PFS_TL_READ;
    case TL_READ_WITH_SHARED_LOCKS:
      return PFS_TL_READ_WITH_SHARED_LOCKS;
    case TL_READ_HIGH_PRIORITY:
      return PFS_TL_READ_HIGH_PRIORITY;
    case TL_READ_NO_INSERT:
      return PFS_TL_READ_NO_INSERT;
    case TL_WRITE_ALLOW_WRITE:
      return PFS_TL_WRITE_ALLOW_WRITE;
    case TL_WRITE_CONCURRENT_INSERT:
      return PFS_TL_WRITE_CONCURRENT_INSERT;
    case TL_WRITE_DELAYED:
      return PFS_TL_WRITE_DELAYED;
    case TL_WRITE_LOW_PRIORITY:
      return PFS_TL_WRITE_LOW_PRIORITY;
    case TL_WRITE:
      return PFS_TL_WRITE;

    case TL_WRITE_ONLY:
    case TL_IGNORE:
    case TL_UNLOCK:
    case TL_READ_DEFAULT:
    case TL_WRITE_DEFAULT:
    default:
      DBUG_ASSERT(false);
  }

  /* Dead code */
  return PFS_TL_READ;
}

static inline PFS_TL_LOCK_TYPE external_lock_flags_to_lock_type(uint flags)
{
  DBUG_ASSERT(flags == F_RDLCK || flags == F_WRLCK);
  return (flags == F_RDLCK ? PFS_TL_READ_EXTERNAL : PFS_TL_WRITE_EXTERNAL);
}

/**
  Implementation of the table instrumentation interface.
  @sa PSI_v1::get_thread_table_io_locker.
*/
static PSI_table_locker*
get_thread_table_io_locker_v1(PSI_table_locker_state *state,
                              PSI_table *table, PSI_table_io_operation op, uint index)
{
  DBUG_ASSERT(static_cast<int> (op) >= 0);
  DBUG_ASSERT(static_cast<uint> (op) < array_elements(table_io_operation_map));
  DBUG_ASSERT(state != NULL);
  PFS_table *pfs_table= reinterpret_cast<PFS_table*> (table);

  if (unlikely(pfs_table == NULL))
    return NULL;

  DBUG_ASSERT(pfs_table->m_share != NULL);

  if (! pfs_table->m_io_enabled)
    return NULL;

  PFS_thread *pfs_thread= pfs_table->m_thread_owner;
  if (unlikely(pfs_thread == NULL))
    return NULL;

  DBUG_ASSERT(pfs_thread ==
              my_pthread_getspecific_ptr(PFS_thread*, THR_PFS));

  register uint flags;

  if (flag_thread_instrumentation)
  {
    if (! pfs_thread->m_enabled)
      return NULL;
    state->m_thread= reinterpret_cast<PSI_thread *> (pfs_thread);
    flags= STATE_FLAG_THREAD;

    if (pfs_table->m_io_timed)
      flags|= STATE_FLAG_TIMED;

    if (flag_events_waits_current)
    {
      if (unlikely(pfs_thread->m_events_waits_count >= WAIT_STACK_SIZE))
      {
        locker_lost++;
        return NULL;
      }
      PFS_events_waits *wait= &pfs_thread->m_events_waits_stack[pfs_thread->m_events_waits_count];
      state->m_wait= wait;
      flags|= STATE_FLAG_EVENT;

      PFS_table_share *share= pfs_table->m_share;
      wait->m_thread= pfs_thread;
      wait->m_class= &global_table_io_class;
      wait->m_timer_start= 0;
      wait->m_timer_end= 0;
      wait->m_object_instance_addr= pfs_table->m_identity;
      wait->m_event_id= pfs_thread->m_event_id++;
      wait->m_operation= table_io_operation_map[static_cast<int> (op)];
      wait->m_flags= 0;
      wait->m_object_type= share->get_object_type();
      wait->m_weak_table_share= share;
      wait->m_weak_version= share->get_version();
      wait->m_index= index;
      wait->m_wait_class= WAIT_CLASS_TABLE;

      pfs_thread->m_events_waits_count++;
    }
    /* TODO: consider a shortcut here */
  }
  else
  {
    if (pfs_table->m_io_timed)
    {
      flags= STATE_FLAG_TIMED;
    }
    else
    {
      /* TODO: consider a shortcut here */
      flags= 0;
    }
  }

  state->m_flags= flags;
  state->m_table= table;
  state->m_io_operation= op;
  state->m_index= index;
  return reinterpret_cast<PSI_table_locker*> (state);
}

/**
  Implementation of the table instrumentation interface.
  @sa PSI_v1::get_thread_table_lock_locker.
*/
static PSI_table_locker*
get_thread_table_lock_locker_v1(PSI_table_locker_state *state,
                                PSI_table *table, PSI_table_lock_operation op, ulong op_flags)
{
  DBUG_ASSERT(state != NULL);
  DBUG_ASSERT((op == PSI_TABLE_LOCK) || (op == PSI_TABLE_EXTERNAL_LOCK));

  PFS_table *pfs_table= reinterpret_cast<PFS_table*> (table);

  if (unlikely(pfs_table == NULL))
    return NULL;

  DBUG_ASSERT(pfs_table->m_share != NULL);

  if (! pfs_table->m_lock_enabled)
    return NULL;

  PFS_thread *pfs_thread= pfs_table->m_thread_owner;
  if (unlikely(pfs_thread == NULL))
    return NULL;

  DBUG_ASSERT(pfs_thread ==
              my_pthread_getspecific_ptr(PFS_thread*, THR_PFS));

  PFS_TL_LOCK_TYPE lock_type;

  switch (op)
  {
    case PSI_TABLE_LOCK:
      lock_type= lock_flags_to_lock_type(op_flags);
      break;
    case PSI_TABLE_EXTERNAL_LOCK:
      /*
        See the handler::external_lock() API design,
        there is no handler::external_unlock().
      */
      if (op_flags == F_UNLCK)
        return NULL;
      lock_type= external_lock_flags_to_lock_type(op_flags);
      break;
    default:
      lock_type= PFS_TL_READ;
      DBUG_ASSERT(false);
  }

  DBUG_ASSERT((uint) lock_type < array_elements(table_lock_operation_map));

  register uint flags;

  if (flag_thread_instrumentation)
  {
    if (! pfs_thread->m_enabled)
      return NULL;
    state->m_thread= reinterpret_cast<PSI_thread *> (pfs_thread);
    flags= STATE_FLAG_THREAD;

    if (pfs_table->m_lock_timed)
      flags|= STATE_FLAG_TIMED;

    if (flag_events_waits_current)
    {
      if (unlikely(pfs_thread->m_events_waits_count >= WAIT_STACK_SIZE))
      {
        locker_lost++;
        return NULL;
      }
      PFS_events_waits *wait= &pfs_thread->m_events_waits_stack[pfs_thread->m_events_waits_count];
      state->m_wait= wait;
      flags|= STATE_FLAG_EVENT;

      PFS_table_share *share= pfs_table->m_share;
      wait->m_thread= pfs_thread;
      wait->m_class= &global_table_lock_class;
      wait->m_timer_start= 0;
      wait->m_timer_end= 0;
      wait->m_object_instance_addr= pfs_table->m_identity;
      wait->m_event_id= pfs_thread->m_event_id++;
      wait->m_operation= table_lock_operation_map[lock_type];
      wait->m_flags= 0;
      wait->m_object_type= share->get_object_type();
      wait->m_weak_table_share= share;
      wait->m_weak_version= share->get_version();
      wait->m_index= 0;
      wait->m_wait_class= WAIT_CLASS_TABLE;

      pfs_thread->m_events_waits_count++;
    }
    /* TODO: consider a shortcut here */
  }
  else
  {
    if (pfs_table->m_lock_timed)
    {
      flags= STATE_FLAG_TIMED;
    }
    else
    {
      /* TODO: consider a shortcut here */
      flags= 0;
    }
  }

  state->m_flags= flags;
  state->m_table= table;
  state->m_index= lock_type;
  return reinterpret_cast<PSI_table_locker*> (state);
}

/**
  Implementation of the file instrumentation interface.
  @sa PSI_v1::get_thread_file_name_locker.
*/
static PSI_file_locker*
get_thread_file_name_locker_v1(PSI_file_locker_state *state,
                               PSI_file_key key,
                               PSI_file_operation op,
                               const char *name, const void *identity)
{
  DBUG_ASSERT(static_cast<int> (op) >= 0);
  DBUG_ASSERT(static_cast<uint> (op) < array_elements(file_operation_map));
  DBUG_ASSERT(state != NULL);

  if (! flag_global_instrumentation)
    return NULL;
  PFS_file_class *klass= find_file_class(key);
  if (unlikely(klass == NULL))
    return NULL;
  if (! klass->m_enabled)
    return NULL;

  /* Needed for the LF_HASH */
  PFS_thread *pfs_thread= my_pthread_getspecific_ptr(PFS_thread*, THR_PFS);
  if (unlikely(pfs_thread == NULL))
    return NULL;

  if (flag_thread_instrumentation && ! pfs_thread->m_enabled)
    return NULL;

  register uint flags;

  state->m_thread= reinterpret_cast<PSI_thread *> (pfs_thread);
  flags= STATE_FLAG_THREAD;

  if (klass->m_timed)
    flags|= STATE_FLAG_TIMED;

  uint len= strlen(name);
  PFS_file *pfs_file= find_or_create_file(pfs_thread, klass, name, len);
  if (unlikely(pfs_file == NULL))
    return NULL;

  if (flag_events_waits_current)
  {
    if (unlikely(pfs_thread->m_events_waits_count >= WAIT_STACK_SIZE))
    {
      locker_lost++;
      return NULL;
    }
    PFS_events_waits *wait= &pfs_thread->m_events_waits_stack[pfs_thread->m_events_waits_count];
    state->m_wait= wait;
    flags|= STATE_FLAG_EVENT;

    PFS_events_waits *parent_event= wait - 1;
    wait->m_event_type= EVENT_TYPE_WAIT;
    wait->m_nesting_event_id= parent_event->m_event_id;
    wait->m_nesting_event_type= parent_event->m_event_type;

    wait->m_thread= pfs_thread;
    wait->m_class= klass;
    wait->m_timer_start= 0;
    wait->m_timer_end= 0;
    wait->m_object_instance_addr= pfs_file;
    wait->m_weak_file= pfs_file;
    wait->m_weak_version= pfs_file->get_version();
    wait->m_event_id= pfs_thread->m_event_id++;
    wait->m_operation= file_operation_map[static_cast<int> (op)];
    wait->m_wait_class= WAIT_CLASS_FILE;

    pfs_thread->m_events_waits_count++;
  }

  state->m_flags= flags;
  state->m_file= reinterpret_cast<PSI_file*> (pfs_file);
  state->m_operation= op;
  return reinterpret_cast<PSI_file_locker*> (state);
}

/**
  Implementation of the file instrumentation interface.
  @sa PSI_v1::get_thread_file_stream_locker.
*/
static PSI_file_locker*
get_thread_file_stream_locker_v1(PSI_file_locker_state *state,
                                 PSI_file *file, PSI_file_operation op)
{
  PFS_file *pfs_file= reinterpret_cast<PFS_file*> (file);
  DBUG_ASSERT(static_cast<int> (op) >= 0);
  DBUG_ASSERT(static_cast<uint> (op) < array_elements(file_operation_map));
  DBUG_ASSERT(state != NULL);

  if (unlikely(pfs_file == NULL))
    return NULL; 
  DBUG_ASSERT(pfs_file->m_class != NULL);

  if (! pfs_file->m_enabled)
    return NULL;

  register uint flags;

  if (flag_thread_instrumentation)
  {
    PFS_thread *pfs_thread= my_pthread_getspecific_ptr(PFS_thread*, THR_PFS);
    if (unlikely(pfs_thread == NULL))
      return NULL;
    if (! pfs_thread->m_enabled)
      return NULL;
    state->m_thread= reinterpret_cast<PSI_thread *> (pfs_thread);
    flags= STATE_FLAG_THREAD;

    if (pfs_file->m_timed)
      flags|= STATE_FLAG_TIMED;

    if (flag_events_waits_current)
    {
      if (unlikely(pfs_thread->m_events_waits_count >= WAIT_STACK_SIZE))
      {
        locker_lost++;
        return NULL;
      }
      PFS_events_waits *wait= &pfs_thread->m_events_waits_stack[pfs_thread->m_events_waits_count];
      state->m_wait= wait;
      flags|= STATE_FLAG_EVENT;

      PFS_events_waits *parent_event= wait - 1;
      wait->m_event_type= EVENT_TYPE_WAIT;
      wait->m_nesting_event_id= parent_event->m_event_id;
      wait->m_nesting_event_type= parent_event->m_event_type;

      wait->m_thread= pfs_thread;
      wait->m_class= pfs_file->m_class;
      wait->m_timer_start= 0;
      wait->m_timer_end= 0;
      wait->m_object_instance_addr= pfs_file;
      wait->m_weak_file= pfs_file;
      wait->m_weak_version= pfs_file->get_version();
      wait->m_event_id= pfs_thread->m_event_id++;
      wait->m_operation= file_operation_map[static_cast<int> (op)];
      wait->m_wait_class= WAIT_CLASS_FILE;

      pfs_thread->m_events_waits_count++;
    }
  }
  else
  {
    state->m_thread= NULL;
    if (pfs_file->m_timed)
    {
      flags= STATE_FLAG_TIMED;
    }
    else
    {
      /* TODO: consider a shortcut. */
      flags= 0;
    }
  }

  state->m_flags= flags;
  state->m_file= reinterpret_cast<PSI_file*> (pfs_file);
  state->m_operation= op;
  return reinterpret_cast<PSI_file_locker*> (state);
}

/**
  Implementation of the file instrumentation interface.
  @sa PSI_v1::get_thread_file_descriptor_locker.
*/
static PSI_file_locker*
get_thread_file_descriptor_locker_v1(PSI_file_locker_state *state,
                                     File file, PSI_file_operation op)
{
  int index= static_cast<int> (file);
  DBUG_ASSERT(static_cast<int> (op) >= 0);
  DBUG_ASSERT(static_cast<uint> (op) < array_elements(file_operation_map));
  DBUG_ASSERT(state != NULL);

  if (unlikely((index < 0) || (index >= file_handle_max)))
    return NULL;

  PFS_file *pfs_file= file_handle_array[index];
  if (unlikely(pfs_file == NULL))
    return NULL;

  /*
    We are about to close a file by descriptor number,
    and the calling code still holds the descriptor.
    Cleanup the file descriptor <--> file instrument association.
    Remove the instrumentation *before* the close to avoid race
    conditions with another thread opening a file
    (that could be given the same descriptor).
  */
  if (op == PSI_FILE_CLOSE)
    file_handle_array[index]= NULL;

  DBUG_ASSERT(pfs_file->m_class != NULL);
  if (! pfs_file->m_enabled)
    return NULL;

  register uint flags;

  if (flag_thread_instrumentation)
  {
    PFS_thread *pfs_thread= my_pthread_getspecific_ptr(PFS_thread*, THR_PFS);
    if (unlikely(pfs_thread == NULL))
      return NULL;
    if (! pfs_thread->m_enabled)
      return NULL;
    state->m_thread= reinterpret_cast<PSI_thread *> (pfs_thread);
    flags= STATE_FLAG_THREAD;

    if (pfs_file->m_timed)
      flags|= STATE_FLAG_TIMED;

    if (flag_events_waits_current)
    {
      if (unlikely(pfs_thread->m_events_waits_count >= WAIT_STACK_SIZE))
      {
        locker_lost++;
        return NULL;
      }
      PFS_events_waits *wait= &pfs_thread->m_events_waits_stack[pfs_thread->m_events_waits_count];
      state->m_wait= wait;
      flags|= STATE_FLAG_EVENT;

      PFS_events_waits *parent_event= wait - 1;
      wait->m_event_type= EVENT_TYPE_WAIT;
      wait->m_nesting_event_id= parent_event->m_event_id;
      wait->m_nesting_event_type= parent_event->m_event_type;

      wait->m_thread= pfs_thread;
      wait->m_class= pfs_file->m_class;
      wait->m_timer_start= 0;
      wait->m_timer_end= 0;
      wait->m_object_instance_addr= pfs_file;
      wait->m_weak_file= pfs_file;
      wait->m_weak_version= pfs_file->get_version();
      wait->m_event_id= pfs_thread->m_event_id++;
      wait->m_operation= file_operation_map[static_cast<int> (op)];
      wait->m_wait_class= WAIT_CLASS_FILE;

      pfs_thread->m_events_waits_count++;
    }
  }
  else
  {
    state->m_thread= NULL;
    if (pfs_file->m_timed)
    {
      flags= STATE_FLAG_TIMED;
    }
    else
    {
      /* TODO: consider a shortcut. */
      flags= 0;
    }
  }

  state->m_flags= flags;
  state->m_file= reinterpret_cast<PSI_file*> (pfs_file);
  state->m_operation= op;
  return reinterpret_cast<PSI_file_locker*> (state);
}

/** Socket locker */

static PSI_socket_locker*
get_thread_socket_locker_v1(PSI_socket_locker_state *state,
                            PSI_socket *socket, PSI_socket_operation op)
{
  DBUG_ASSERT(static_cast<int> (op) >= 0);
  DBUG_ASSERT(static_cast<uint> (op) < array_elements(socket_operation_map));
  DBUG_ASSERT(state != NULL);
  PFS_socket *pfs_socket= reinterpret_cast<PFS_socket*> (socket);

  if (unlikely(pfs_socket == NULL))
    return NULL;

  DBUG_ASSERT(pfs_socket->m_class != NULL);

  if (!pfs_socket->m_enabled)
    return NULL;

  state->m_idle= pfs_socket->m_idle;

  register uint flags;

  if (flag_thread_instrumentation)
  {
    PFS_thread *pfs_thread= pfs_socket->m_thread_owner;

    if (unlikely(pfs_thread == NULL))
      return NULL;

    if (!pfs_thread->m_enabled)
      return NULL;

    state->m_thread= reinterpret_cast<PSI_thread *> (pfs_thread);
    flags= STATE_FLAG_THREAD;

    /* Sockets in IDLE state are timed separately */
	  if (pfs_socket->m_timed)
      flags|= STATE_FLAG_TIMED;

    if (flag_events_waits_current)
    {
      if (unlikely(pfs_thread->m_events_waits_count >= WAIT_STACK_SIZE))
      {
        locker_lost++;
        return NULL;
      }
      PFS_events_waits *wait= &pfs_thread->m_events_waits_stack[pfs_thread->m_events_waits_count];
      state->m_wait= wait;
      flags|= STATE_FLAG_EVENT;

      PFS_events_waits *parent_event= wait - 1;
      wait->m_event_type= EVENT_TYPE_WAIT;
      wait->m_nesting_event_id= parent_event->m_event_id;
      wait->m_nesting_event_id= parent_event->m_event_type;
      wait->m_thread=       pfs_thread;
      wait->m_class=        pfs_socket->m_class;
      wait->m_timer_start=  0;
      wait->m_timer_end=    0;
      wait->m_object_instance_addr= pfs_socket->m_identity;
      wait->m_weak_socket=  pfs_socket;
      wait->m_weak_version= pfs_socket->get_version();
      wait->m_event_id=     pfs_thread->m_event_id++;
      wait->m_operation=    socket_operation_map[static_cast<int>(op)];
      wait->m_wait_class=   WAIT_CLASS_SOCKET;

      pfs_thread->m_events_waits_count++;
    }
  }
  else
  {
    /* Sockets in IDLE state are counted but not timed */
	if (pfs_socket->m_timed)
    {
      flags= STATE_FLAG_TIMED;
    }
    else
    {
      flags= 0;

      /*
        Even if timing is disabled, end_socket_wait() still needs a locker to
	  	  capture the number of bytes sent or received by the socket operation.
        For operations that do not have a byte count, then just increment the
        event counter and return a NULL locker.
      */
      switch (op)
      {
      case PSI_SOCKET_CONNECT:
      case PSI_SOCKET_CREATE:
      case PSI_SOCKET_BIND:
      case PSI_SOCKET_SEEK:
      case PSI_SOCKET_OPT:
      case PSI_SOCKET_STAT:
      case PSI_SOCKET_SHUTDOWN:
      case PSI_SOCKET_CLOSE:
      case PSI_SOCKET_SELECT:
        {
        pfs_socket->m_socket_stat.m_io_stat.m_misc.aggregate_counted();
        return NULL;
        }
        break;
      default:
        break;
      }
    }
  }

  state->m_flags= flags;
  state->m_socket= socket;
  state->m_operation= op;
  return reinterpret_cast<PSI_socket_locker*> (state);
}

/**
  Implementation of the mutex instrumentation interface.
  @sa PSI_v1::unlock_mutex.
*/
static void unlock_mutex_v1(PSI_mutex *mutex)
{
  PFS_mutex *pfs_mutex= reinterpret_cast<PFS_mutex*> (mutex);

  if (unlikely(pfs_mutex == NULL))
    return;

  /*
    Note that this code is still protected by the instrumented mutex,
    and therefore is thread safe. See inline_mysql_mutex_unlock().
  */

  /* Always update the instrumented state */
  pfs_mutex->m_owner= NULL;
  pfs_mutex->m_last_locked= 0;

#ifdef LATER_WL2333
  /*
    See WL#2333: SHOW ENGINE ... LOCK STATUS.
    PFS_mutex::m_lock_stat is not exposed in user visible tables
    currently, so there is no point spending time computing it.
  */
  PFS_thread *pfs_thread= reinterpret_cast<PFS_thread*> (thread);
  DBUG_ASSERT(pfs_thread != NULL);

  if (unlikely(! flag_events_waits_current))
    return;
  if (! pfs_mutex->m_class->m_enabled)
    return;
  if (! pfs_thread->m_enabled)
    return;

  if (pfs_mutex->m_class->m_timed)
  {
    ulonglong locked_time;
    locked_time= get_timer_pico_value(wait_timer) - pfs_mutex->m_last_locked;
    aggregate_single_stat_chain(&pfs_mutex->m_lock_stat, locked_time);
  }
#endif
}

/**
  Implementation of the rwlock instrumentation interface.
  @sa PSI_v1::unlock_rwlock.
*/
static void unlock_rwlock_v1(PSI_rwlock *rwlock)
{
  PFS_rwlock *pfs_rwlock= reinterpret_cast<PFS_rwlock*> (rwlock);

  if (unlikely(pfs_rwlock == NULL))
    return;

  DBUG_ASSERT(pfs_rwlock != NULL);
  bool last_writer= false;
  bool last_reader= false;

  /*
    Note that this code is still protected by the instrumented rwlock,
    and therefore is:
    - thread safe for write locks
    - almost thread safe for read locks (pfs_rwlock->m_readers is unsafe).
    See inline_mysql_rwlock_unlock()
  */

  /* Always update the instrumented state */
  if (pfs_rwlock->m_writer)
  {
    /* Nominal case, a writer is unlocking. */
    last_writer= true;
    pfs_rwlock->m_writer= NULL;
    /* Reset the readers stats, they could be off */
    pfs_rwlock->m_readers= 0;
  }
  else if (likely(pfs_rwlock->m_readers > 0))
  {
    /* Nominal case, a reader is unlocking. */
    if (--(pfs_rwlock->m_readers) == 0)
      last_reader= true;
  }
  else
  {
    /*
      Edge case, we have no writer and no readers,
      on an unlock event.
      This is possible for:
      - partial instrumentation
      - instrumentation disabled at runtime,
        see when get_thread_rwlock_locker_v1() returns NULL
      No further action is taken here, the next
      write lock will put the statistics is a valid state.
    */
  }

#ifdef LATER_WL2333
  /* See WL#2333: SHOW ENGINE ... LOCK STATUS. */
  PFS_thread *pfs_thread= reinterpret_cast<PFS_thread*> (thread);
  DBUG_ASSERT(pfs_thread != NULL);

  if (unlikely(! flag_events_waits_current))
    return;
  if (! pfs_rwlock->m_class->m_enabled)
    return;
  if (! pfs_thread->m_enabled)
    return;

  ulonglong locked_time;
  if (last_writer)
  {
    if (pfs_rwlock->m_class->m_timed)
    {
      locked_time= get_timer_pico_value(wait_timer) - pfs_rwlock->m_last_written;
      aggregate_single_stat_chain(&pfs_rwlock->m_write_lock_stat, locked_time);
    }
  }
  else if (last_reader)
  {
    if (pfs_rwlock->m_class->m_timed)
    {
      locked_time= get_timer_pico_value(wait_timer) - pfs_rwlock->m_last_read;
      aggregate_single_stat_chain(&pfs_rwlock->m_read_lock_stat, locked_time);
    }
  }
#else
  (void) last_reader;
  (void) last_writer;
#endif
}

/**
  Implementation of the cond instrumentation interface.
  @sa PSI_v1::signal_cond.
*/
static void signal_cond_v1(PSI_cond* cond)
{
  PFS_cond *pfs_cond= reinterpret_cast<PFS_cond*> (cond);

  if (unlikely(pfs_cond == NULL))
    return;

  pfs_cond->m_cond_stat.m_signal_count++;
}

/**
  Implementation of the cond instrumentation interface.
  @sa PSI_v1::broadcast_cond.
*/
static void broadcast_cond_v1(PSI_cond* cond)
{
  PFS_cond *pfs_cond= reinterpret_cast<PFS_cond*> (cond);

  if (unlikely(pfs_cond == NULL))
    return;

  pfs_cond->m_cond_stat.m_broadcast_count++;
}

/**
  Implementation of the idle instrumentation interface.
  @sa PSI_v1::start_idle_wait.
*/
static PSI_idle_locker*
start_idle_wait_v1(PSI_idle_locker_state* state, const char *src_file, uint src_line)
{
  DBUG_ASSERT(state != NULL);

  if (!flag_global_instrumentation)
    return NULL;

  if (!global_idle_class.m_enabled)
    return NULL;

  register uint flags= 0;
  ulonglong timer_start= 0;

  if (flag_thread_instrumentation)
  {
    PFS_thread *pfs_thread= my_pthread_getspecific_ptr(PFS_thread*, THR_PFS);
    if (unlikely(pfs_thread == NULL))
      return NULL;
    if (!pfs_thread->m_enabled)
      return NULL;
    state->m_thread= reinterpret_cast<PSI_thread *> (pfs_thread);
    flags= STATE_FLAG_THREAD;

    if (global_idle_class.m_timed)
    {
      timer_start= get_timer_raw_value_and_function(idle_timer, &state->m_timer);
      state->m_timer_start= timer_start;
      flags|= STATE_FLAG_TIMED;
    }

    if (flag_events_waits_current)
    {
      if (unlikely(pfs_thread->m_events_waits_count >= WAIT_STACK_SIZE))
      {
        locker_lost++;
        return NULL;
      }
      PFS_events_waits *wait= &pfs_thread->m_events_waits_stack[pfs_thread->m_events_waits_count];
      state->m_wait= wait;
      flags|= STATE_FLAG_EVENT;

#ifdef HAVE_NESTED_EVENTS
      wait->m_nesting_event_id= (wait - 1)->m_event_id;
#endif

      wait->m_thread= pfs_thread;
      wait->m_class= &global_idle_class;
      wait->m_timer_start= timer_start;
      wait->m_timer_end= 0;
      wait->m_event_id= pfs_thread->m_event_id++;
      wait->m_operation= OPERATION_TYPE_IDLE;
      wait->m_source_file= src_file;
      wait->m_source_line= src_line;
      wait->m_wait_class= WAIT_CLASS_IDLE;

      pfs_thread->m_events_waits_count++;
    }
  }
  else
  {
    if (global_idle_class.m_timed)
    {
      timer_start= get_timer_raw_value_and_function(idle_timer, &state->m_timer);
      state->m_timer_start= timer_start;
      flags= STATE_FLAG_TIMED;
    }
  }

  state->m_flags= flags;
  return reinterpret_cast<PSI_idle_locker*> (state);
}

/**
  Implementation of the mutex instrumentation interface.
  @sa PSI_v1::end_mutex_wait.
*/
static void end_idle_wait_v1(PSI_idle_locker* locker)
{
  PSI_idle_locker_state *state= reinterpret_cast<PSI_idle_locker_state*> (locker);
  DBUG_ASSERT(state != NULL);
  ulonglong timer_end= 0;
  ulonglong wait_time= 0;

  register uint flags= state->m_flags;

  if (flags & STATE_FLAG_TIMED)
  {
    timer_end= state->m_timer();
    wait_time= timer_end - state->m_timer_start;
  }

  if (flags & STATE_FLAG_THREAD)
  {
    PFS_thread *thread= reinterpret_cast<PFS_thread *> (state->m_thread);
    PFS_single_stat *event_name_array;
    event_name_array= thread->m_instr_class_waits_stats;
    uint index= global_idle_class.m_event_name_index;

    if (flags & STATE_FLAG_TIMED)
    {
      /* Aggregate to EVENTS_WAITS_SUMMARY_BY_THREAD_BY_EVENT_NAME (timed) */
      event_name_array[index].aggregate_value(wait_time);
    }
    else
    {
      /* Aggregate to EVENTS_WAITS_SUMMARY_BY_THREAD_BY_EVENT_NAME (counted) */
      event_name_array[index].aggregate_counted();
    }

    if (flags & STATE_FLAG_EVENT)
    {
      PFS_events_waits *wait= reinterpret_cast<PFS_events_waits*> (state->m_wait);
      DBUG_ASSERT(wait != NULL);

      wait->m_timer_end= timer_end;
      if (flag_events_waits_history)
        insert_events_waits_history(thread, wait);
      if (flag_events_waits_history_long)
        insert_events_waits_history_long(wait);
      thread->m_events_waits_count--;
    }
  }
}

/**
  Implementation of the mutex instrumentation interface.
  @sa PSI_v1::start_mutex_wait.
*/
static void start_mutex_wait_v1(PSI_mutex_locker* locker,
                                const char *src_file, uint src_line)
{
  PSI_mutex_locker_state *state= reinterpret_cast<PSI_mutex_locker_state*> (locker);
  DBUG_ASSERT(state != NULL);

  register uint flags= state->m_flags;
  ulonglong timer_start= 0;

  if (flags & STATE_FLAG_TIMED)
  {
    timer_start= get_timer_raw_value_and_function(wait_timer, & state->m_timer);
    state->m_timer_start= timer_start;
  }

  if (flags & STATE_FLAG_EVENT)
  {
    PFS_events_waits *wait= reinterpret_cast<PFS_events_waits*> (state->m_wait);
    DBUG_ASSERT(wait != NULL);

    wait->m_timer_start= timer_start;
    wait->m_source_file= src_file;
    wait->m_source_line= src_line;
  }
}

/**
  Implementation of the mutex instrumentation interface.
  @sa PSI_v1::end_mutex_wait.
*/
static void end_mutex_wait_v1(PSI_mutex_locker* locker, int rc)
{
  PSI_mutex_locker_state *state= reinterpret_cast<PSI_mutex_locker_state*> (locker);
  DBUG_ASSERT(state != NULL);
  ulonglong timer_end= 0;
  ulonglong wait_time= 0;

  PFS_mutex *mutex= reinterpret_cast<PFS_mutex *> (state->m_mutex);
  DBUG_ASSERT(mutex != NULL);
  PFS_thread *thread= reinterpret_cast<PFS_thread *> (state->m_thread);

  register uint flags= state->m_flags;

  if (flags & STATE_FLAG_TIMED)
  {
    timer_end= state->m_timer();
    wait_time= timer_end - state->m_timer_start;
    /* Aggregate to EVENTS_WAITS_SUMMARY_BY_INSTANCE (timed) */
    mutex->m_wait_stat.aggregate_value(wait_time);
  }
  else
  {
    /* Aggregate to EVENTS_WAITS_SUMMARY_BY_INSTANCE (counted) */
    mutex->m_wait_stat.aggregate_counted();
  }

  if (likely(rc == 0))
  {
    mutex->m_owner= thread;
    mutex->m_last_locked= timer_end;
  }

  if (flags & STATE_FLAG_THREAD)
  {
    PFS_single_stat *event_name_array;
    event_name_array= thread->m_instr_class_waits_stats;
    uint index= mutex->m_class->m_event_name_index;

    if (flags & STATE_FLAG_TIMED)
    {
      /* Aggregate to EVENTS_WAITS_SUMMARY_BY_THREAD_BY_EVENT_NAME (timed) */
      event_name_array[index].aggregate_value(wait_time);
    }
    else
    {
      /* Aggregate to EVENTS_WAITS_SUMMARY_BY_THREAD_BY_EVENT_NAME (counted) */
      event_name_array[index].aggregate_counted();
    }

    if (flags & STATE_FLAG_EVENT)
    {
      PFS_events_waits *wait= reinterpret_cast<PFS_events_waits*> (state->m_wait);
      DBUG_ASSERT(wait != NULL);

      wait->m_timer_end= timer_end;
      if (flag_events_waits_history)
        insert_events_waits_history(thread, wait);
      if (flag_events_waits_history_long)
        insert_events_waits_history_long(wait);
      thread->m_events_waits_count--;
    }
  }
}

/**
  Implementation of the rwlock instrumentation interface.
  @sa PSI_v1::start_rwlock_rdwait.
*/
static void start_rwlock_rdwait_v1(PSI_rwlock_locker* locker,
                                   const char *src_file, uint src_line)
{
  ulonglong timer_start= 0;
  PSI_rwlock_locker_state *state= reinterpret_cast<PSI_rwlock_locker_state*> (locker);
  DBUG_ASSERT(state != NULL);

  if (state->m_flags & STATE_FLAG_TIMED)
  {
    timer_start= get_timer_raw_value_and_function(wait_timer, & state->m_timer);
    state->m_timer_start= timer_start;
  }

  if (state->m_flags & STATE_FLAG_EVENT)
  {
    PFS_events_waits *wait= reinterpret_cast<PFS_events_waits*> (state->m_wait);
    DBUG_ASSERT(wait != NULL);

    wait->m_timer_start= timer_start;
    wait->m_source_file= src_file;
    wait->m_source_line= src_line;
  }
}

/**
  Implementation of the rwlock instrumentation interface.
  @sa PSI_v1::end_rwlock_rdwait.
*/
static void end_rwlock_rdwait_v1(PSI_rwlock_locker* locker, int rc)
{
  PSI_rwlock_locker_state *state= reinterpret_cast<PSI_rwlock_locker_state*> (locker);
  DBUG_ASSERT(state != NULL);
  ulonglong timer_end= 0;
  ulonglong wait_time= 0;

  PFS_rwlock *rwlock= reinterpret_cast<PFS_rwlock *> (state->m_rwlock);

  if (state->m_flags & STATE_FLAG_TIMED)
  {
    timer_end= state->m_timer();
    wait_time= timer_end - state->m_timer_start;
    /* Aggregate to EVENTS_WAITS_SUMMARY_BY_INSTANCE (timed) */
    rwlock->m_wait_stat.aggregate_value(wait_time);
  }
  else
  {
    /* Aggregate to EVENTS_WAITS_SUMMARY_BY_INSTANCE (counted) */
    rwlock->m_wait_stat.aggregate_counted();
  }

  if (rc == 0)
  {
    /*
      Warning:
      Multiple threads can execute this section concurrently
      (since multiple readers can execute in parallel).
      The statistics generated are not safe, which is why they are
      just statistics, not facts.
    */
    if (rwlock->m_readers == 0)
      rwlock->m_last_read= timer_end;
    rwlock->m_writer= NULL;
    rwlock->m_readers++;
  }

  if (state->m_flags & STATE_FLAG_THREAD)
  {
    PFS_thread *thread= reinterpret_cast<PFS_thread *> (state->m_thread);
    DBUG_ASSERT(thread != NULL);

    PFS_single_stat *event_name_array;
    event_name_array= thread->m_instr_class_waits_stats;
    uint index= rwlock->m_class->m_event_name_index;

    if (state->m_flags & STATE_FLAG_TIMED)
    {
      /* Aggregate to EVENTS_WAITS_SUMMARY_BY_THREAD_BY_EVENT_NAME (timed) */
      event_name_array[index].aggregate_value(wait_time);
    }
    else
    {
      /* Aggregate to EVENTS_WAITS_SUMMARY_BY_THREAD_BY_EVENT_NAME (counted) */
      event_name_array[index].aggregate_counted();
    }

    if (state->m_flags & STATE_FLAG_EVENT)
    {
      PFS_events_waits *wait= reinterpret_cast<PFS_events_waits*> (state->m_wait);
      DBUG_ASSERT(wait != NULL);

      wait->m_timer_end= timer_end;
      if (flag_events_waits_history)
        insert_events_waits_history(thread, wait);
      if (flag_events_waits_history_long)
        insert_events_waits_history_long(wait);
      thread->m_events_waits_count--;
    }
  }
}

/**
  Implementation of the rwlock instrumentation interface.
  @sa PSI_v1::start_rwlock_wrwait.
*/
static void start_rwlock_wrwait_v1(PSI_rwlock_locker* locker,
                                   const char *src_file, uint src_line)
{
  ulonglong timer_start= 0;
  PSI_rwlock_locker_state *state= reinterpret_cast<PSI_rwlock_locker_state*> (locker);
  DBUG_ASSERT(state != NULL);

  if (state->m_flags & STATE_FLAG_TIMED)
  {
    timer_start= get_timer_raw_value_and_function(wait_timer, & state->m_timer);
    state->m_timer_start= timer_start;
  }

  if (state->m_flags & STATE_FLAG_EVENT)
  {
    PFS_events_waits *wait= reinterpret_cast<PFS_events_waits*> (state->m_wait);
    DBUG_ASSERT(wait != NULL);

    wait->m_timer_start= timer_start;
    wait->m_source_file= src_file;
    wait->m_source_line= src_line;
  }
}

/**
  Implementation of the rwlock instrumentation interface.
  @sa PSI_v1::end_rwlock_wrwait.
*/
static void end_rwlock_wrwait_v1(PSI_rwlock_locker* locker, int rc)
{
  PSI_rwlock_locker_state *state= reinterpret_cast<PSI_rwlock_locker_state*> (locker);
  DBUG_ASSERT(state != NULL);
  ulonglong timer_end= 0;
  ulonglong wait_time= 0;

  PFS_rwlock *rwlock= reinterpret_cast<PFS_rwlock *> (state->m_rwlock);
  PFS_thread *thread= reinterpret_cast<PFS_thread *> (state->m_thread);

  if (state->m_flags & STATE_FLAG_TIMED)
  {
    timer_end= state->m_timer();
    wait_time= timer_end - state->m_timer_start;
    /* Aggregate to EVENTS_WAITS_SUMMARY_BY_INSTANCE (timed) */
    rwlock->m_wait_stat.aggregate_value(wait_time);
  }
  else
  {
    /* Aggregate to EVENTS_WAITS_SUMMARY_BY_INSTANCE (counted) */
    rwlock->m_wait_stat.aggregate_counted();
  }

  if (likely(rc == 0))
  {
    /* Thread safe : we are protected by the instrumented rwlock */
    rwlock->m_writer= thread;
    rwlock->m_last_written= timer_end;
    /* Reset the readers stats, they could be off */
    rwlock->m_readers= 0;
    rwlock->m_last_read= 0;
  }

  if (state->m_flags & STATE_FLAG_THREAD)
  {
    PFS_single_stat *event_name_array;
    event_name_array= thread->m_instr_class_waits_stats;
    uint index= rwlock->m_class->m_event_name_index;

    if (state->m_flags & STATE_FLAG_TIMED)
    {
      /* Aggregate to EVENTS_WAITS_SUMMARY_BY_THREAD_BY_EVENT_NAME (timed) */
      event_name_array[index].aggregate_value(wait_time);
    }
    else
    {
      /* Aggregate to EVENTS_WAITS_SUMMARY_BY_THREAD_BY_EVENT_NAME (counted) */
      event_name_array[index].aggregate_counted();
    }

    if (state->m_flags & STATE_FLAG_EVENT)
    {
      PFS_events_waits *wait= reinterpret_cast<PFS_events_waits*> (state->m_wait);
      DBUG_ASSERT(wait != NULL);

      wait->m_timer_end= timer_end;
      if (flag_events_waits_history)
        insert_events_waits_history(thread, wait);
      if (flag_events_waits_history_long)
        insert_events_waits_history_long(wait);
      thread->m_events_waits_count--;
    }
  }
}

/**
  Implementation of the cond instrumentation interface.
  @sa PSI_v1::start_cond_wait.
*/
static void start_cond_wait_v1(PSI_cond_locker* locker,
                               const char *src_file, uint src_line)
{
  ulonglong timer_start= 0;
  PSI_cond_locker_state *state= reinterpret_cast<PSI_cond_locker_state*> (locker);
  DBUG_ASSERT(state != NULL);

  if (state->m_flags & STATE_FLAG_TIMED)
  {
    timer_start= get_timer_raw_value_and_function(wait_timer, & state->m_timer);
    state->m_timer_start= timer_start;
  }

  if (state->m_flags & STATE_FLAG_EVENT)
  {
    PFS_events_waits *wait= reinterpret_cast<PFS_events_waits*> (state->m_wait);
    DBUG_ASSERT(wait != NULL);

    wait->m_timer_start= timer_start;
    wait->m_source_file= src_file;
    wait->m_source_line= src_line;
  }
}

/**
  Implementation of the cond instrumentation interface.
  @sa PSI_v1::end_cond_wait.
*/
static void end_cond_wait_v1(PSI_cond_locker* locker, int rc)
{
  PSI_cond_locker_state *state= reinterpret_cast<PSI_cond_locker_state*> (locker);
  DBUG_ASSERT(state != NULL);
  ulonglong timer_end= 0;
  ulonglong wait_time= 0;

  PFS_cond *cond= reinterpret_cast<PFS_cond *> (state->m_cond);
  /* PFS_mutex *mutex= reinterpret_cast<PFS_mutex *> (state->m_mutex); */

  if (state->m_flags & STATE_FLAG_TIMED)
  {
    timer_end= state->m_timer();
    wait_time= timer_end - state->m_timer_start;
    /* Aggregate to EVENTS_WAITS_SUMMARY_BY_INSTANCE (timed) */
    cond->m_wait_stat.aggregate_value(wait_time);
  }
  else
  {
    /* Aggregate to EVENTS_WAITS_SUMMARY_BY_INSTANCE (counted) */
    cond->m_wait_stat.aggregate_counted();
  }

  if (state->m_flags & STATE_FLAG_THREAD)
  {
    PFS_thread *thread= reinterpret_cast<PFS_thread *> (state->m_thread);
    DBUG_ASSERT(thread != NULL);

    PFS_single_stat *event_name_array;
    event_name_array= thread->m_instr_class_waits_stats;
    uint index= cond->m_class->m_event_name_index;

    if (state->m_flags & STATE_FLAG_TIMED)
    {
      /* Aggregate to EVENTS_WAITS_SUMMARY_BY_THREAD_BY_EVENT_NAME (timed) */
      event_name_array[index].aggregate_value(wait_time);
    }
    else
    {
      /* Aggregate to EVENTS_WAITS_SUMMARY_BY_THREAD_BY_EVENT_NAME (counted) */
      event_name_array[index].aggregate_counted();
    }

    if (state->m_flags & STATE_FLAG_EVENT)
    {
      PFS_events_waits *wait= reinterpret_cast<PFS_events_waits*> (state->m_wait);
      DBUG_ASSERT(wait != NULL);

      wait->m_timer_end= timer_end;
      if (flag_events_waits_history)
        insert_events_waits_history(thread, wait);
      if (flag_events_waits_history_long)
        insert_events_waits_history_long(wait);
      thread->m_events_waits_count--;
    }
  }
}

/**
  Implementation of the table instrumentation interface.
  @sa PSI_v1::start_table_io_wait.
*/
static void start_table_io_wait_v1(PSI_table_locker* locker,
                                   const char *src_file, uint src_line)
{
  ulonglong timer_start= 0;
  PSI_table_locker_state *state= reinterpret_cast<PSI_table_locker_state*> (locker);
  DBUG_ASSERT(state != NULL);

  register uint flags= state->m_flags;

  if (flags & STATE_FLAG_TIMED)
  {
    timer_start= get_timer_raw_value_and_function(wait_timer, & state->m_timer);
    state->m_timer_start= timer_start;
  }

  if (flags & STATE_FLAG_EVENT)
  {
    PFS_events_waits *wait= reinterpret_cast<PFS_events_waits*> (state->m_wait);
    DBUG_ASSERT(wait != NULL);

    wait->m_timer_start= timer_start;
    wait->m_source_file= src_file;
    wait->m_source_line= src_line;
  }
}

/**
  Implementation of the table instrumentation interface.
  @sa PSI_v1::end_table_io_wait.
*/
static void end_table_io_wait_v1(PSI_table_locker* locker)
{
  PSI_table_locker_state *state= reinterpret_cast<PSI_table_locker_state*> (locker);
  DBUG_ASSERT(state != NULL);
  ulonglong timer_end= 0;
  ulonglong wait_time= 0;

  PFS_table *table= reinterpret_cast<PFS_table *> (state->m_table);
  DBUG_ASSERT(table != NULL);

  PFS_single_stat *stat;

  DBUG_ASSERT((state->m_index < table->m_share->m_key_count) ||
              (state->m_index == MAX_KEY));

  switch (state->m_io_operation)
  {
  case PSI_TABLE_FETCH_ROW:
    stat= & table->m_table_stat.m_index_stat[state->m_index].m_fetch;
    break;
  case PSI_TABLE_WRITE_ROW:
    stat= & table->m_table_stat.m_index_stat[state->m_index].m_insert;
    break;
  case PSI_TABLE_UPDATE_ROW:
    stat= & table->m_table_stat.m_index_stat[state->m_index].m_update;
    break;
  case PSI_TABLE_DELETE_ROW:
    stat= & table->m_table_stat.m_index_stat[state->m_index].m_delete;
    break;
  default:
    DBUG_ASSERT(false);
    stat= NULL;
    break;
  }

  register uint flags= state->m_flags;

  if (flags & STATE_FLAG_TIMED)
  {
    timer_end= state->m_timer();
    wait_time= timer_end - state->m_timer_start;
    stat->aggregate_value(wait_time);
  }
  else
  {
    stat->aggregate_counted();
  }

  if (flags & STATE_FLAG_EVENT)
  {
    DBUG_ASSERT(flags & STATE_FLAG_THREAD);
    PFS_thread *thread= reinterpret_cast<PFS_thread *> (state->m_thread);
    DBUG_ASSERT(thread != NULL);

    PFS_events_waits *wait= reinterpret_cast<PFS_events_waits*> (state->m_wait);
    DBUG_ASSERT(wait != NULL);

    wait->m_timer_end= timer_end;
    if (flag_events_waits_history)
      insert_events_waits_history(thread, wait);
    if (flag_events_waits_history_long)
      insert_events_waits_history_long(wait);
    thread->m_events_waits_count--;
  }
}

/**
  Implementation of the table instrumentation interface.
  @sa PSI_v1::start_table_lock_wait.
*/
static void start_table_lock_wait_v1(PSI_table_locker* locker,
                                     const char *src_file, uint src_line)
{
  ulonglong timer_start= 0;
  PSI_table_locker_state *state= reinterpret_cast<PSI_table_locker_state*> (locker);
  DBUG_ASSERT(state != NULL);

  register uint flags= state->m_flags;

  if (flags & STATE_FLAG_TIMED)
  {
    timer_start= get_timer_raw_value_and_function(wait_timer, & state->m_timer);
    state->m_timer_start= timer_start;
  }

  if (flags & STATE_FLAG_EVENT)
  {
    PFS_events_waits *wait= reinterpret_cast<PFS_events_waits*> (state->m_wait);
    DBUG_ASSERT(wait != NULL);

    wait->m_timer_start= timer_start;
    wait->m_source_file= src_file;
    wait->m_source_line= src_line;
  }
}

/**
  Implementation of the table instrumentation interface.
  @sa PSI_v1::end_table_lock_wait.
*/
static void end_table_lock_wait_v1(PSI_table_locker* locker)
{
  PSI_table_locker_state *state= reinterpret_cast<PSI_table_locker_state*> (locker);
  DBUG_ASSERT(state != NULL);
  ulonglong timer_end= 0;
  ulonglong wait_time= 0;

  PFS_table *table= reinterpret_cast<PFS_table *> (state->m_table);
  DBUG_ASSERT(table != NULL);

  PFS_single_stat *stat= & table->m_table_stat.m_lock_stat.m_stat[state->m_index];

  register uint flags= state->m_flags;

  if (flags & STATE_FLAG_TIMED)
  {
    timer_end= state->m_timer();
    wait_time= timer_end - state->m_timer_start;
    stat->aggregate_value(wait_time);
  }
  else
  {
    stat->aggregate_counted();
  }

  if (flags & STATE_FLAG_EVENT)
  {
    DBUG_ASSERT(flags & STATE_FLAG_THREAD);
    PFS_thread *thread= reinterpret_cast<PFS_thread *> (state->m_thread);
    DBUG_ASSERT(thread != NULL);

    PFS_events_waits *wait= reinterpret_cast<PFS_events_waits*> (state->m_wait);
    DBUG_ASSERT(wait != NULL);

    wait->m_timer_end= timer_end;
    if (flag_events_waits_history)
      insert_events_waits_history(thread, wait);
    if (flag_events_waits_history_long)
      insert_events_waits_history_long(wait);
    thread->m_events_waits_count--;
  }
}

static void start_file_wait_v1(PSI_file_locker *locker,
                               size_t count,
                               const char *src_file,
                               uint src_line);

static void end_file_wait_v1(PSI_file_locker *locker,
                             size_t count);

/**
  Implementation of the file instrumentation interface.
  @sa PSI_v1::start_file_open_wait.
*/
static PSI_file* start_file_open_wait_v1(PSI_file_locker *locker,
                                         const char *src_file,
                                         uint src_line)
{
  PSI_file_locker_state *state= reinterpret_cast<PSI_file_locker_state*> (locker);
  DBUG_ASSERT(state != NULL);

  start_file_wait_v1(locker, 0, src_file, src_line);

  return state->m_file;
}

/**
  Implementation of the file instrumentation interface.
  @sa PSI_v1::end_file_open_wait.
*/
static void end_file_open_wait_v1(PSI_file_locker *locker)
{
  end_file_wait_v1(locker, 0);
}

/**
  Implementation of the file instrumentation interface.
  @sa PSI_v1::end_file_open_wait_and_bind_to_descriptor.
*/
static void end_file_open_wait_and_bind_to_descriptor_v1
  (PSI_file_locker *locker, File file)
{
  int index= (int) file;
  PSI_file_locker_state *state= reinterpret_cast<PSI_file_locker_state*> (locker);
  DBUG_ASSERT(state != NULL);

  end_file_wait_v1(locker, 0);

  PFS_file *pfs_file= reinterpret_cast<PFS_file*> (state->m_file);
  DBUG_ASSERT(pfs_file != NULL);

  if (likely(index >= 0))
  {
    if (likely(index < file_handle_max))
      file_handle_array[index]= pfs_file;
    else
      file_handle_lost++;
  }
  else
  {
    release_file(pfs_file);
  }
}

/**
  Implementation of the file instrumentation interface.
  @sa PSI_v1::start_file_wait.
*/
static void start_file_wait_v1(PSI_file_locker *locker,
                               size_t count,
                               const char *src_file,
                               uint src_line)
{
  ulonglong timer_start= 0;
  PSI_file_locker_state *state= reinterpret_cast<PSI_file_locker_state*> (locker);
  DBUG_ASSERT(state != NULL);

  register uint flags= state->m_flags;

  if (flags & STATE_FLAG_TIMED)
  {
    timer_start= get_timer_raw_value_and_function(wait_timer, & state->m_timer);
    state->m_timer_start= timer_start;
  }

  if (flags & STATE_FLAG_EVENT)
  {
    PFS_events_waits *wait= reinterpret_cast<PFS_events_waits*> (state->m_wait);
    DBUG_ASSERT(wait != NULL);

    wait->m_timer_start= timer_start;
    wait->m_source_file= src_file;
    wait->m_source_line= src_line;
    wait->m_number_of_bytes= count;
  }
}

/**
  Implementation of the file instrumentation interface.
  @sa PSI_v1::end_file_wait.
*/
static void end_file_wait_v1(PSI_file_locker *locker,
                             size_t count)
{
  PSI_file_locker_state *state= reinterpret_cast<PSI_file_locker_state*> (locker);
  DBUG_ASSERT(state != NULL);
  ulonglong timer_end= 0;
  ulonglong wait_time= 0;

  PFS_file *file= reinterpret_cast<PFS_file *> (state->m_file);
  DBUG_ASSERT(file != NULL);
  PFS_thread *thread= reinterpret_cast<PFS_thread *> (state->m_thread);

  register uint flags= state->m_flags;

  if (flags & STATE_FLAG_TIMED)
  {
    timer_end= state->m_timer();
    wait_time= timer_end - state->m_timer_start;
    /* Aggregate to EVENTS_WAITS_SUMMARY_BY_INSTANCE (timed) */
    file->m_wait_stat.aggregate_value(wait_time);
  }
  else
  {
    /* Aggregate to EVENTS_WAITS_SUMMARY_BY_INSTANCE (counted) */
    file->m_wait_stat.aggregate_counted();
  }

  if (flags & STATE_FLAG_THREAD)
  {
    DBUG_ASSERT(thread != NULL);

    PFS_single_stat *event_name_array;
    event_name_array= thread->m_instr_class_waits_stats;
    uint index= file->m_class->m_event_name_index;

    if (flags & STATE_FLAG_TIMED)
    {
      /* Aggregate to EVENTS_WAITS_SUMMARY_BY_THREAD_BY_EVENT_NAME (timed) */
      event_name_array[index].aggregate_value(wait_time);
    }
    else
    {
      /* Aggregate to EVENTS_WAITS_SUMMARY_BY_THREAD_BY_EVENT_NAME (counted) */
      event_name_array[index].aggregate_counted();
    }

    if (state->m_flags & STATE_FLAG_EVENT)
    {
      PFS_events_waits *wait= reinterpret_cast<PFS_events_waits*> (state->m_wait);
      DBUG_ASSERT(wait != NULL);

      wait->m_timer_end= timer_end;
      wait->m_number_of_bytes= count;
      if (flag_events_waits_history)
        insert_events_waits_history(thread, wait);
      if (flag_events_waits_history_long)
        insert_events_waits_history_long(wait);
      thread->m_events_waits_count--;
    }
  }

  /* FIXME: Have file aggregates for every operation */
  switch(state->m_operation)
  {
  case PSI_FILE_READ:
    file->m_file_stat.m_io_stat.aggregate_read(count);
    break;
  case PSI_FILE_WRITE:
    file->m_file_stat.m_io_stat.aggregate_write(count);
    break;
  case PSI_FILE_CLOSE:
  case PSI_FILE_STREAM_CLOSE:
  case PSI_FILE_STAT:
    release_file(file);
    break;
  case PSI_FILE_DELETE:
    DBUG_ASSERT(thread != NULL);
    destroy_file(thread, file);
    break;
  default:
    break;
  }
}

static void start_stage_v1(PSI_stage_key key, const char *src_file, int src_line)
{
  ulonglong timer_value= 0;

  if (! flag_global_instrumentation)
    return;

  PFS_thread *pfs_thread= my_pthread_getspecific_ptr(PFS_thread*, THR_PFS);
  if (unlikely(pfs_thread == NULL))
    return;

  if (flag_thread_instrumentation && ! pfs_thread->m_enabled)
    return;

  PFS_events_stages *pfs= & pfs_thread->m_stage_current;
  PFS_events_waits *child_wait= & pfs_thread->m_events_waits_stack[0];
  PFS_events_statements *parent_statement= & pfs_thread->m_statement_stack[0];

  PFS_instr_class *old_class= pfs->m_class;
  if (likely(old_class != NULL))
  {
    PFS_stage_stat *event_name_array;
    event_name_array= pfs_thread->m_instr_class_stages_stats;
    uint index= old_class->m_event_name_index;

    /* Finish old event */
    if (old_class->m_timed)
    {
      timer_value= get_timer_raw_value(stage_timer);;
      pfs->m_timer_end= timer_value;

      /* Aggregate to EVENTS_STAGES_SUMMARY_BY_THREAD_BY_EVENT_NAME (timed) */
      ulonglong stage_time= timer_value - pfs->m_timer_start;
      event_name_array[index].aggregate_value(stage_time);
    }
    else
    {
      /* Aggregate to EVENTS_STAGES_SUMMARY_BY_THREAD_BY_EVENT_NAME (counted) */
      event_name_array[index].aggregate_counted();
    }

    if (flag_events_stages_current)
    {
      if (flag_events_stages_history)
        insert_events_stages_history(pfs_thread, pfs);
      if (flag_events_stages_history_long)
        insert_events_stages_history_long(pfs);
    }

    /* New waits will now be attached directly to the parent statement. */
    child_wait->m_event_id= parent_statement->m_event_id;
    child_wait->m_event_type= parent_statement->m_event_type;
    /* See below for new stages, that may overwrite this. */
  }

  /* Start new event */

  PFS_stage_class *new_klass= find_stage_class(key);
  pfs->m_class= new_klass;
  if (unlikely(new_klass == NULL))
    return;

  if (! new_klass->m_enabled)
    return;

  if (new_klass->m_timed)
  {
    /*
      Do not call the timer again if we have a
      TIMER_END for the previous stage already.
    */
    if (timer_value == 0)
      timer_value= get_timer_raw_value(stage_timer);
    pfs->m_timer_start= timer_value;
  }
  else
    pfs->m_timer_start= 0;
  pfs->m_timer_end= 0;

  if (flag_events_stages_current)
  {
    /* m_thread_internal_id is immutable and already set */
    DBUG_ASSERT(pfs->m_thread_internal_id == pfs_thread->m_thread_internal_id);
    pfs->m_event_id= pfs_thread->m_event_id++;
    pfs->m_source_file= src_file;
    pfs->m_source_line= src_line;

    /* New wait events will have this new stage as parent. */
    child_wait->m_event_id= pfs->m_event_id;
    child_wait->m_event_type= EVENT_TYPE_STAGE;
  }
}

static void end_stage_v1()
{
  ulonglong timer_value= 0;

  if (! flag_global_instrumentation)
    return;

  PFS_thread *pfs_thread= my_pthread_getspecific_ptr(PFS_thread*, THR_PFS);
  if (unlikely(pfs_thread == NULL))
    return;

  if (flag_thread_instrumentation && ! pfs_thread->m_enabled)
    return;

  PFS_events_stages *pfs= & pfs_thread->m_stage_current;

  PFS_instr_class *old_class= pfs->m_class;
  if (likely(old_class != NULL))
  {
    PFS_stage_stat *event_name_array;
    event_name_array= pfs_thread->m_instr_class_stages_stats;
    uint index= old_class->m_event_name_index;

    /* Finish old event */
    if (old_class->m_timed)
    {
      timer_value= get_timer_raw_value(stage_timer);;
      pfs->m_timer_end= timer_value;

      /* Aggregate to EVENTS_STAGES_SUMMARY_BY_THREAD_BY_EVENT_NAME (timed) */
      ulonglong stage_time= timer_value - pfs->m_timer_start;
      event_name_array[index].aggregate_value(stage_time);
    }
    else
    {
      /* Aggregate to EVENTS_STAGES_SUMMARY_BY_THREAD_BY_EVENT_NAME (counted) */
      event_name_array[index].aggregate_counted();
    }

    if (flag_events_stages_current)
    {
      if (flag_events_stages_history)
        insert_events_stages_history(pfs_thread, pfs);
      if (flag_events_stages_history_long)
        insert_events_stages_history_long(pfs);
    }

    /* New waits will now be attached directly to the parent statement. */
    PFS_events_waits *child_wait= & pfs_thread->m_events_waits_stack[0];
    PFS_events_statements *parent_statement= & pfs_thread->m_statement_stack[0];
    child_wait->m_event_id= parent_statement->m_event_id;
    child_wait->m_event_type= parent_statement->m_event_type;

    /* This stage is completed */
    pfs->m_class= NULL;
  }
}

static PSI_statement_locker*
get_thread_statement_locker_v1(PSI_statement_locker_state *state,
                               PSI_statement_key key)
{
  DBUG_ASSERT(state != NULL);
  if (! flag_global_instrumentation)
    return NULL;
  PFS_statement_class *klass= find_statement_class(key);
  if (unlikely(klass == NULL))
    return NULL;
  if (! klass->m_enabled)
    return NULL;

  register uint flags;

  if (flag_thread_instrumentation)
  {
    PFS_thread *pfs_thread= my_pthread_getspecific_ptr(PFS_thread*, THR_PFS);
    if (unlikely(pfs_thread == NULL))
      return NULL;
    if (! pfs_thread->m_enabled)
      return NULL;
    state->m_thread= reinterpret_cast<PSI_thread *> (pfs_thread);
    flags= STATE_FLAG_THREAD;

    if (klass->m_timed)
      flags|= STATE_FLAG_TIMED;

    if (flag_events_statements_current)
    {
      ulonglong event_id= pfs_thread->m_event_id++;

      if (pfs_thread->m_events_statements_count >= statement_stack_max)
      {
        return NULL;
      }

      PFS_events_statements *pfs= & pfs_thread->m_statement_stack[pfs_thread->m_events_statements_count];
      /* m_thread_internal_id is immutable and already set */
      DBUG_ASSERT(pfs->m_thread_internal_id == pfs_thread->m_thread_internal_id);
      pfs->m_event_id= event_id;
      pfs->m_class= klass;
      pfs->m_timer_start= 0;
      pfs->m_timer_end= 0;
      pfs->m_lock_time= 0;
      pfs->m_current_schema_name_length= 0;
      pfs->m_sqltext_length= 0;

      pfs->m_message_text[0]= '\0';
      pfs->m_sql_errno= 0;
      pfs->m_sqlstate[0]= '\0';
      pfs->m_error_count= 0;
      pfs->m_warning_count= 0;
      pfs->m_rows_affected= 0;

      pfs->m_rows_sent= 0;
      pfs->m_rows_examined= 0;
      pfs->m_created_tmp_disk_tables= 0;
      pfs->m_created_tmp_tables= 0;
      pfs->m_select_full_join= 0;
      pfs->m_select_full_range_join= 0;
      pfs->m_select_range= 0;
      pfs->m_select_range_check= 0;
      pfs->m_select_scan= 0;
      pfs->m_sort_merge_passes= 0;
      pfs->m_sort_range= 0;
      pfs->m_sort_rows= 0;
      pfs->m_sort_scan= 0;
      pfs->m_no_index_used= 0;
      pfs->m_no_good_index_used= 0;
      
      /* New stages will have this statement as parent */
      PFS_events_stages *child_stage= & pfs_thread->m_stage_current;
      child_stage->m_nesting_event_id= event_id;
      child_stage->m_nesting_event_type= EVENT_TYPE_STATEMENT;

      /* New waits will have this statement as parent, if no stage is instrumented */
      PFS_events_waits *child_wait= & pfs_thread->m_events_waits_stack[0];
      child_wait->m_nesting_event_id= event_id;
      child_wait->m_nesting_event_type= EVENT_TYPE_STATEMENT;

      state->m_statement= pfs;
      flags|= STATE_FLAG_EVENT;

      pfs_thread->m_events_statements_count++;
    }
  }
  else
  {
    if (klass->m_timed)
      flags= STATE_FLAG_TIMED;
    else
      flags= 0;
  }

  state->m_discarded= false;
  state->m_class= klass;
  state->m_flags= flags;

  state->m_lock_time= 0;
  state->m_rows_sent= 0;
  state->m_rows_examined= 0;
  state->m_created_tmp_disk_tables= 0;
  state->m_created_tmp_tables= 0;
  state->m_select_full_join= 0;
  state->m_select_full_range_join= 0;
  state->m_select_range= 0;
  state->m_select_range_check= 0;
  state->m_select_scan= 0;
  state->m_sort_merge_passes= 0;
  state->m_sort_range= 0;
  state->m_sort_rows= 0;
  state->m_sort_scan= 0;
  state->m_no_index_used= 0;
  state->m_no_good_index_used= 0;

  return reinterpret_cast<PSI_statement_locker*> (state);
}

static PSI_statement_locker*
refine_statement_v1(PSI_statement_locker *locker,
                    PSI_statement_key key)
{
  PSI_statement_locker_state *state= reinterpret_cast<PSI_statement_locker_state*> (locker);
  if (state == NULL)
    return NULL;
  DBUG_ASSERT(state->m_class != NULL);
  PFS_statement_class *klass;
  /* Only refine statements for mutable instrumentation */
  klass= reinterpret_cast<PFS_statement_class*> (state->m_class);
  DBUG_ASSERT(klass->m_flags & PSI_FLAG_MUTABLE);
  klass= find_statement_class(key);
  if (unlikely(klass == NULL))
  {
    /* FIXME : pop statement stack */
    state->m_discarded= true;
    return NULL;
  }
  if (! klass->m_enabled)
  {
    /* FIXME : pop statement stack */
    state->m_discarded= true;
    return NULL;
  }

  register uint flags= state->m_flags;

  if ((flags & STATE_FLAG_TIMED) && ! klass->m_timed)
    flags= flags & ~STATE_FLAG_TIMED;

  if (flags & STATE_FLAG_EVENT)
  {
    PFS_events_statements *pfs= reinterpret_cast<PFS_events_statements*> (state->m_statement);
    DBUG_ASSERT(pfs != NULL);

    /* mutate EVENTS_STATEMENTS_CURRENT.EVENT_NAME */
    pfs->m_class= klass;
  }

  state->m_class= klass;
  state->m_flags= flags;
  return reinterpret_cast<PSI_statement_locker*> (state);
}

static void start_statement_v1(PSI_statement_locker *locker,
                               const char *db, uint db_len,
                               const char *src_file, uint src_line)
{
  PSI_statement_locker_state *state= reinterpret_cast<PSI_statement_locker_state*> (locker);
  DBUG_ASSERT(state != NULL);

  register uint flags= state->m_flags;
  ulonglong timer_start= 0;

  if (flags & STATE_FLAG_TIMED)
  {
    timer_start= get_timer_raw_value_and_function(statement_timer, & state->m_timer);
    state->m_timer_start= timer_start;
  }

  if (flags & STATE_FLAG_EVENT)
  {
    PFS_events_statements *pfs= reinterpret_cast<PFS_events_statements*> (state->m_statement);
    DBUG_ASSERT(pfs != NULL);

    pfs->m_timer_start= timer_start;
    pfs->m_source_file= src_file;
    pfs->m_source_line= src_line;

    DBUG_ASSERT(db_len <= sizeof(pfs->m_current_schema_name));
    if (db_len > 0)
      memcpy(pfs->m_current_schema_name, db, db_len);
    pfs->m_current_schema_name_length= db_len;
  }
}

static void set_statement_text_v1(PSI_statement_locker *locker,
                                  const char *text, uint text_len)
{
  PSI_statement_locker_state *state= reinterpret_cast<PSI_statement_locker_state*> (locker);
  DBUG_ASSERT(state != NULL);

  if (state->m_discarded)
    return;

  if (state->m_flags & STATE_FLAG_EVENT)
  {
    PFS_events_statements *pfs= reinterpret_cast<PFS_events_statements*> (state->m_statement);
    DBUG_ASSERT(pfs != NULL);
    if (text_len > sizeof (pfs->m_sqltext))
      text_len= sizeof(pfs->m_sqltext);
    if (text_len)
      memcpy(pfs->m_sqltext, text, text_len);
    pfs->m_sqltext_length= text_len;
  }

  return;
}

#define SET_STATEMENT_ATTR_BODY(LOCKER, ATTR, VALUE)                    \
  PSI_statement_locker_state *state;                                    \
  state= reinterpret_cast<PSI_statement_locker_state*> (LOCKER);        \
  if (unlikely(state == NULL))                                          \
    return;                                                             \
  if (state->m_discarded)                                               \
    return;                                                             \
  state->ATTR= VALUE;                                                   \
  if (state->m_flags & STATE_FLAG_EVENT)                                \
  {                                                                     \
    PFS_events_statements *pfs;                                         \
    pfs= reinterpret_cast<PFS_events_statements*> (state->m_statement); \
    DBUG_ASSERT(pfs != NULL);                                           \
    pfs->ATTR= VALUE;                                                   \
  }                                                                     \
  return;

#define INC_STATEMENT_ATTR_BODY(LOCKER, ATTR, VALUE)                    \
  PSI_statement_locker_state *state;                                    \
  state= reinterpret_cast<PSI_statement_locker_state*> (LOCKER);        \
  if (unlikely(state == NULL))                                          \
    return;                                                             \
  if (state->m_discarded)                                               \
    return;                                                             \
  state->ATTR+= VALUE;                                                  \
  if (state->m_flags & STATE_FLAG_EVENT)                                \
  {                                                                     \
    PFS_events_statements *pfs;                                         \
    pfs= reinterpret_cast<PFS_events_statements*> (state->m_statement); \
    DBUG_ASSERT(pfs != NULL);                                           \
    pfs->ATTR+= VALUE;                                                  \
  }                                                                     \
  return;

static void set_statement_lock_time_v1(PSI_statement_locker *locker,
                                       ulonglong count)
{
  SET_STATEMENT_ATTR_BODY(locker, m_lock_time, count);
}

static void set_statement_rows_sent_v1(PSI_statement_locker *locker,
                                       ulonglong count)
{
  SET_STATEMENT_ATTR_BODY(locker, m_rows_sent, count);
}

static void set_statement_rows_examined_v1(PSI_statement_locker *locker,
                                           ulonglong count)
{
  SET_STATEMENT_ATTR_BODY(locker, m_rows_examined, count);
}

static void inc_statement_created_tmp_disk_tables_v1(PSI_statement_locker *locker,
                                                    ulonglong count)
{
  INC_STATEMENT_ATTR_BODY(locker, m_created_tmp_disk_tables, count);
}

static void inc_statement_created_tmp_tables_v1(PSI_statement_locker *locker,
                                                ulonglong count)
{
  INC_STATEMENT_ATTR_BODY(locker, m_created_tmp_tables, count);
}

static void inc_statement_select_full_join_v1(PSI_statement_locker *locker,
                                              ulonglong count)
{
  INC_STATEMENT_ATTR_BODY(locker, m_select_full_join, count);
}

static void inc_statement_select_full_range_join_v1(PSI_statement_locker *locker,
                                                    ulonglong count)
{
  INC_STATEMENT_ATTR_BODY(locker, m_select_full_range_join, count);
}

static void inc_statement_select_range_v1(PSI_statement_locker *locker,
                                          ulonglong count)
{
  INC_STATEMENT_ATTR_BODY(locker, m_select_range, count);
}

static void inc_statement_select_range_check_v1(PSI_statement_locker *locker,
                                                ulonglong count)
{
  INC_STATEMENT_ATTR_BODY(locker, m_select_range_check, count);
}

static void inc_statement_select_scan_v1(PSI_statement_locker *locker,
                                         ulonglong count)
{
  INC_STATEMENT_ATTR_BODY(locker, m_select_scan, count);
}

static void inc_statement_sort_merge_passes_v1(PSI_statement_locker *locker,
                                               ulonglong count)
{
  INC_STATEMENT_ATTR_BODY(locker, m_sort_merge_passes, count);
}

static void inc_statement_sort_range_v1(PSI_statement_locker *locker,
                                        ulonglong count)
{
  INC_STATEMENT_ATTR_BODY(locker, m_sort_range, count);
}

static void inc_statement_sort_rows_v1(PSI_statement_locker *locker,
                                       ulonglong count)
{
  INC_STATEMENT_ATTR_BODY(locker, m_sort_rows, count);
}

static void inc_statement_sort_scan_v1(PSI_statement_locker *locker,
                                       ulonglong count)
{
  INC_STATEMENT_ATTR_BODY(locker, m_sort_scan, count);
}

static void set_statement_no_index_used_v1(PSI_statement_locker *locker)
{
  SET_STATEMENT_ATTR_BODY(locker, m_no_index_used, 1);
}

static void set_statement_no_good_index_used_v1(PSI_statement_locker *locker)
{
  SET_STATEMENT_ATTR_BODY(locker, m_no_good_index_used, 1);
}

static void end_statement_v1(PSI_statement_locker *locker, void *stmt_da)
{
  PSI_statement_locker_state *state= reinterpret_cast<PSI_statement_locker_state*> (locker);
  Diagnostics_area *da= reinterpret_cast<Diagnostics_area*> (stmt_da);
  DBUG_ASSERT(state != NULL);
  DBUG_ASSERT(da != NULL);

  if (state->m_discarded)
    return;

  PFS_statement_class *klass= reinterpret_cast<PFS_statement_class *> (state->m_class);
  DBUG_ASSERT(klass != NULL);

  ulonglong timer_end= 0;
  ulonglong wait_time= 0;
  register uint flags= state->m_flags;

  if (flags & STATE_FLAG_TIMED)
  {
    timer_end= state->m_timer();
    wait_time= timer_end - state->m_timer_start;
  }

  PFS_statement_stat *event_name_array;
  uint index= klass->m_event_name_index;
  PFS_statement_stat *stat;
  if (flags & STATE_FLAG_THREAD)
  {
    PFS_thread *thread= reinterpret_cast<PFS_thread *> (state->m_thread);
    DBUG_ASSERT(thread != NULL);
    event_name_array= thread->m_instr_class_statements_stats;
    /* Aggregate to EVENTS_STATEMENTS_SUMMARY_BY_THREAD_BY_EVENT_NAME */
    stat= & event_name_array[index];

    if (flags & STATE_FLAG_EVENT)
    {
      PFS_events_statements *pfs= reinterpret_cast<PFS_events_statements*> (state->m_statement);
      DBUG_ASSERT(pfs != NULL);

      switch(da->status())
      {
        case Diagnostics_area::DA_EMPTY:
          break;
        case Diagnostics_area::DA_OK:
          memcpy(pfs->m_message_text, da->message(), MYSQL_ERRMSG_SIZE);
          pfs->m_message_text[MYSQL_ERRMSG_SIZE]= 0;
          pfs->m_rows_affected= da->affected_rows();
          pfs->m_warning_count= da->statement_warn_count();
          memcpy(pfs->m_sqlstate, "00000", SQLSTATE_LENGTH);
          break;
        case Diagnostics_area::DA_EOF:
          pfs->m_warning_count= da->statement_warn_count();
          break;
        case Diagnostics_area::DA_ERROR:
          memcpy(pfs->m_message_text, da->message(), MYSQL_ERRMSG_SIZE);
          pfs->m_message_text[MYSQL_ERRMSG_SIZE]= 0;
          pfs->m_sql_errno= da->sql_errno();
          memcpy(pfs->m_sqlstate, da->get_sqlstate(), SQLSTATE_LENGTH);
          break;
        case Diagnostics_area::DA_DISABLED:
          break;
      }

      pfs->m_timer_end= timer_end;
      if (flag_events_statements_history)
        insert_events_statements_history(thread, pfs);
      if (flag_events_statements_history_long)
        insert_events_statements_history_long(pfs);

      DBUG_ASSERT(thread->m_events_statements_count > 0);
      thread->m_events_statements_count--;
    }
  }
  else
  {
    event_name_array= global_instr_class_statements_array;
    /* Aggregate to EVENTS_STATEMENTS_SUMMARY_GLOBAL_BY_EVENT_NAME */
    stat= & event_name_array[index];
  }

  if (flags & STATE_FLAG_TIMED)
  {
    /* Aggregate to EVENTS_STATEMENTS_SUMMARY_..._BY_EVENT_NAME (timed) */
    stat->aggregate_value(wait_time);
  }
  else
  {
    /* Aggregate to EVENTS_STATEMENTS_SUMMARY_..._BY_EVENT_NAME (counted) */
    stat->aggregate_counted();
  }

  stat->m_lock_time+= state->m_lock_time;
  stat->m_rows_sent+= state->m_rows_sent;
  stat->m_rows_examined+= state->m_rows_examined;
  stat->m_created_tmp_disk_tables+= state->m_created_tmp_disk_tables;
  stat->m_created_tmp_tables+= state->m_created_tmp_tables;
  stat->m_select_full_join+= state->m_select_full_join;
  stat->m_select_full_range_join+= state->m_select_full_range_join;
  stat->m_select_range+= state->m_select_range;
  stat->m_select_range_check+= state->m_select_range_check;
  stat->m_select_scan+= state->m_select_scan;
  stat->m_sort_merge_passes+= state->m_sort_merge_passes;
  stat->m_sort_range+= state->m_sort_range;
  stat->m_sort_rows+= state->m_sort_rows;
  stat->m_sort_scan+= state->m_sort_scan;
  stat->m_no_index_used+= state->m_no_index_used;
  stat->m_no_good_index_used+= state->m_no_good_index_used;

  switch(da->status())
  {
    case Diagnostics_area::DA_EMPTY:
      break;
    case Diagnostics_area::DA_OK:
      stat->m_rows_affected+= da->affected_rows();
      stat->m_warning_count+= da->statement_warn_count();
      break;
    case Diagnostics_area::DA_EOF:
      stat->m_warning_count+= da->statement_warn_count();
      break;
    case Diagnostics_area::DA_ERROR:
      stat->m_error_count++;
      break;
    case Diagnostics_area::DA_DISABLED:
      break;
  }
}

<<<<<<< HEAD
/** Socket operations */

static void start_socket_wait_v1(PSI_socket_locker *locker,
                                     size_t byte_count,
                                     const char *src_file,
                                     uint src_line);

static void end_socket_wait_v1(PSI_socket_locker *locker, size_t byte_count);

/**
  Implementation of the socket instrumentation interface.
  @sa PSI_v1::start_socket_wait.
*/
static void start_socket_wait_v1(PSI_socket_locker *locker,
                                 size_t byte_count,
                                 const char *src_file, uint src_line)
{
  PSI_socket_locker_state *state= reinterpret_cast<PSI_socket_locker_state*> (locker);
  DBUG_ASSERT(state != NULL);
  PFS_socket *socket= reinterpret_cast<PFS_socket *>(state->m_socket);
  DBUG_ASSERT(socket != NULL);

  register uint flags= state->m_flags;
  ulonglong timer_start= 0;

  if (flags & STATE_FLAG_TIMED && !state->m_idle)
  {
    timer_start= get_timer_raw_value_and_function(wait_timer, &state->m_timer);
    state->m_timer_start= timer_start;
  }

  if (flags & STATE_FLAG_EVENT)
  {
    PFS_events_waits *wait= reinterpret_cast<PFS_events_waits*> (state->m_wait);
    DBUG_ASSERT(wait != NULL);

    wait->m_timer_start= timer_start;
    wait->m_source_file= src_file;
    wait->m_source_line= src_line;
    wait->m_number_of_bytes= byte_count;
  }
}

/**
  Implementation of the socket instrumentation interface.
  @sa PSI_v1::end_socket_wait.
*/
static void end_socket_wait_v1(PSI_socket_locker *locker, size_t byte_count)
{
  PSI_socket_locker_state *state= reinterpret_cast<PSI_socket_locker_state*> (locker);
  DBUG_ASSERT(state != NULL);
  PFS_socket *socket= reinterpret_cast<PFS_socket *>(state->m_socket);
  DBUG_ASSERT(socket != NULL);

  ulonglong timer_end= 0;
  ulonglong wait_time= 0;
  bool socket_closed= false;
  PFS_byte_stat *byte_stat;
  register uint flags= state->m_flags;
  size_t bytes= ((int)byte_count > -1 ? byte_count : 0);
  
  switch (state->m_operation)
  {
    /** Group read operations */
    case PSI_SOCKET_RECV:
    case PSI_SOCKET_RECVFROM:
    case PSI_SOCKET_RECVMSG:
      byte_stat= &socket->m_socket_stat.m_io_stat.m_read;
      break;
    /** Group write operations */
    case PSI_SOCKET_SEND:
    case PSI_SOCKET_SENDTO:
    case PSI_SOCKET_SENDMSG:
      byte_stat= &socket->m_socket_stat.m_io_stat.m_write;
      break;
    /** Group remainging operations as miscellaneous */
    case PSI_SOCKET_CONNECT:
    case PSI_SOCKET_CREATE:
    case PSI_SOCKET_BIND:
    case PSI_SOCKET_SEEK:
    case PSI_SOCKET_OPT:
    case PSI_SOCKET_STAT:
    case PSI_SOCKET_SHUTDOWN:
    case PSI_SOCKET_SELECT:
      byte_stat= &socket->m_socket_stat.m_io_stat.m_misc;
      break;
    case PSI_SOCKET_CLOSE:
      byte_stat= &socket->m_socket_stat.m_io_stat.m_misc;
      /* This socket will no longer be used by the server */
      socket_closed= true;
      break;

    default:
      DBUG_ASSERT(false);
      byte_stat= NULL;
      break;
  }

  /** Aggregation for EVENTS_WAITS_SUMMARY_BY_INSTANCE */
  if (flags & STATE_FLAG_TIMED)
  {
    if (!state->m_idle)
	  {
	    timer_end= state->m_timer();
	    wait_time= timer_end - state->m_timer_start;
    }
    else
    {
      /*
	     If idle, then this was a RECV operation that blocked on the socket for an
       indeterminate time waiting for data, so the wait time will later be
       recorded as an IDLE event. The duration of the actual RECV is unknown and
       is therefore set to zero.
	    */
      wait_time= 0;
    }

    /* Aggregate to the socket instrument for now (timed) */
    byte_stat->aggregate(wait_time, bytes);
  }
  else
  {
    /* Aggregate to the socket instrument (event count and byte count) */
	  byte_stat->aggregate_counted(bytes);
	}

  /** Global thread aggregation */
  if (flags & STATE_FLAG_THREAD)
  {
    PFS_thread *thread= reinterpret_cast<PFS_thread *>(state->m_thread);
    DBUG_ASSERT(thread != NULL);

    PFS_single_stat *event_name_array;
    event_name_array= thread->m_instr_class_waits_stats;
    uint index= socket->m_class->m_event_name_index;

    /* Reduce overhead by aggregating after the socket has been closed. */
    if (socket_closed)
    {
      /* Combine stats for all operations */
      PFS_single_stat stat;
      socket->m_socket_stat.m_io_stat.sum_waits(&stat);

      if (flags & STATE_FLAG_TIMED)
      {
        /* Aggregate to EVENTS_WAITS_SUMMARY_BY_THREAD_BY_EVENT_NAME (timed) */
        event_name_array[index].aggregate(&stat);
      }
      else
      {
        /* Aggregate to EVENTS_WAITS_SUMMARY_BY_THREAD_BY_EVENT_NAME (counted). */
        event_name_array[index].aggregate_counted(stat.m_count);
      }
    }

    /* Aggregate to EVENTS_WAITS_CURRENT and EVENTS_WAITS_HISTORY */
    if (flags & STATE_FLAG_EVENT)
    {
      PFS_events_waits *wait= reinterpret_cast<PFS_events_waits*> (state->m_wait);
      DBUG_ASSERT(wait != NULL);

      wait->m_timer_end= timer_end;
      wait->m_number_of_bytes= bytes;

      if (flag_events_waits_history)
        insert_events_waits_history(thread, wait);
      if (flag_events_waits_history_long)
        insert_events_waits_history_long(wait);
      thread->m_events_waits_count--;
    }
  }

  /* This socket will no longer be used */
  if (socket_closed)
    destroy_socket(socket);
}

static void set_socket_state_v1(PSI_socket *socket, PSI_socket_state state)
{
  DBUG_ASSERT((state == PSI_SOCKET_STATE_IDLE) || (state == PSI_SOCKET_STATE_ACTIVE));
  if (unlikely(socket == NULL))
    return;
  PFS_socket *pfs= reinterpret_cast<PFS_socket*>(socket);
  pfs->m_idle= (state == PSI_SOCKET_STATE_IDLE);
}

/**
  Set socket descriptor and addres info.
*/
static void set_socket_info_v1(PSI_socket *socket,
                               const my_socket *fd,
                               const struct sockaddr *addr,
                               socklen_t addr_len)
{
  if (unlikely(socket == NULL))
    return;

  PFS_socket *pfs= reinterpret_cast<PFS_socket*>(socket);

  /** Set socket descriptor */
  if (fd != NULL)
    pfs->m_fd= *fd;

  /** Set raw socket address and length */
  if (likely(addr != NULL && addr_len > 0))
  {
    pfs->m_addr_len= addr_len;
  
    /** Restrict address length to size of struct */
    if (unlikely(pfs->m_addr_len > sizeof(sockaddr_storage)))
      pfs->m_addr_len= sizeof(struct sockaddr_storage);
  
    memcpy(&pfs->m_sock_addr, addr, pfs->m_addr_len);
  }
}

/**
  Implementation of the socket instrumentation interface.
  @sa PSI_v1::set_socket_info.
*/
static void set_socket_thread_owner_v1(PSI_socket *socket)
{
  if (unlikely(socket == NULL))
    return;
  PFS_socket *pfs_socket= reinterpret_cast<PFS_socket*>(socket);
  pfs_socket->m_thread_owner= my_pthread_getspecific_ptr(PFS_thread*, THR_PFS);
}

=======
>>>>>>> 59db4846
/**
  Implementation of the instrumentation interface.
  @sa PSI_v1.
*/
PSI_v1 PFS_v1=
{
  register_mutex_v1,
  register_rwlock_v1,
  register_cond_v1,
  register_thread_v1,
  register_file_v1,
  register_stage_v1,
  register_statement_v1,
  register_socket_v1,
  init_mutex_v1,
  destroy_mutex_v1,
  init_rwlock_v1,
  destroy_rwlock_v1,
  init_cond_v1,
  destroy_cond_v1,
  init_socket_v1,
  destroy_socket_v1,
  get_table_share_v1,
  release_table_share_v1,
  drop_table_share_v1,
  open_table_v1,
  unbind_table_v1,
  rebind_table_v1,
  close_table_v1,
  create_file_v1,
  spawn_thread_v1,
  new_thread_v1,
  set_thread_id_v1,
  get_thread_v1,
  set_thread_user_v1,
  set_thread_account_v1,
  set_thread_db_v1,
  set_thread_command_v1,
  set_thread_start_time_v1,
  set_thread_state_v1,
  set_thread_info_v1,
  set_thread_v1,
  delete_current_thread_v1,
  delete_thread_v1,
  get_thread_mutex_locker_v1,
  get_thread_rwlock_locker_v1,
  get_thread_cond_locker_v1,
  get_thread_table_io_locker_v1,
  get_thread_table_lock_locker_v1,
  get_thread_file_name_locker_v1,
  get_thread_file_stream_locker_v1,
  get_thread_file_descriptor_locker_v1,
  get_thread_socket_locker_v1,
  unlock_mutex_v1,
  unlock_rwlock_v1,
  signal_cond_v1,
  broadcast_cond_v1,
  start_idle_wait_v1,
  end_idle_wait_v1,
  start_mutex_wait_v1,
  end_mutex_wait_v1,
  start_rwlock_rdwait_v1,
  end_rwlock_rdwait_v1,
  start_rwlock_wrwait_v1,
  end_rwlock_wrwait_v1,
  start_cond_wait_v1,
  end_cond_wait_v1,
  start_table_io_wait_v1,
  end_table_io_wait_v1,
  start_table_lock_wait_v1,
  end_table_lock_wait_v1,
  start_file_open_wait_v1,
  end_file_open_wait_v1,
  end_file_open_wait_and_bind_to_descriptor_v1,
  start_file_wait_v1,
  end_file_wait_v1,
  start_stage_v1,
  end_stage_v1,
  get_thread_statement_locker_v1,
  refine_statement_v1,
  start_statement_v1,
  set_statement_text_v1,
  set_statement_lock_time_v1,
  set_statement_rows_sent_v1,
  set_statement_rows_examined_v1,
  inc_statement_created_tmp_disk_tables_v1,
  inc_statement_created_tmp_tables_v1,
  inc_statement_select_full_join_v1,
  inc_statement_select_full_range_join_v1,
  inc_statement_select_range_v1,
  inc_statement_select_range_check_v1,
  inc_statement_select_scan_v1,
  inc_statement_sort_merge_passes_v1,
  inc_statement_sort_range_v1,
  inc_statement_sort_rows_v1,
  inc_statement_sort_scan_v1,
  set_statement_no_index_used_v1,
  set_statement_no_good_index_used_v1,
  end_statement_v1, 
  start_socket_wait_v1,
  end_socket_wait_v1,
  set_socket_state_v1,
  set_socket_info_v1,
  set_socket_thread_owner_v1
};

static void* get_interface(int version)
{
  switch (version)
  {
  case PSI_VERSION_1:
    return &PFS_v1;
  default:
    return NULL;
  }
}

C_MODE_END

struct PSI_bootstrap PFS_bootstrap=
{
  get_interface
};<|MERGE_RESOLUTION|>--- conflicted
+++ resolved
@@ -4597,7 +4597,6 @@
   }
 }
 
-<<<<<<< HEAD
 /** Socket operations */
 
 static void start_socket_wait_v1(PSI_socket_locker *locker,
@@ -4826,8 +4825,6 @@
   pfs_socket->m_thread_owner= my_pthread_getspecific_ptr(PFS_thread*, THR_PFS);
 }
 
-=======
->>>>>>> 59db4846
 /**
   Implementation of the instrumentation interface.
   @sa PSI_v1.
