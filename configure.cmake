# Copyright (c) 2009, 2014, Oracle and/or its affiliates. All rights reserved.
# 
# This program is free software; you can redistribute it and/or modify
# it under the terms of the GNU General Public License as published by
# the Free Software Foundation; version 2 of the License.
# 
# This program is distributed in the hope that it will be useful,
# but WITHOUT ANY WARRANTY; without even the implied warranty of
# MERCHANTABILITY or FITNESS FOR A PARTICULAR PURPOSE.  See the
# GNU General Public License for more details.
# 
# You should have received a copy of the GNU General Public License
# along with this program; if not, write to the Free Software
# Foundation, Inc., 51 Franklin St, Fifth Floor, Boston, MA  02110-1301  USA
#

INCLUDE (CheckCSourceCompiles)
INCLUDE (CheckCXXSourceCompiles)
INCLUDE (CheckStructHasMember)
INCLUDE (CheckLibraryExists)
INCLUDE (CheckFunctionExists)
INCLUDE (CheckCCompilerFlag)
INCLUDE (CheckCSourceRuns)
INCLUDE (CheckCXXSourceRuns)
INCLUDE (CheckSymbolExists)


# WITH_PIC options.Not of much use, PIC is taken care of on platforms
# where it makes sense anyway.
IF(UNIX)
  IF(APPLE)  
    # OSX  executable are always PIC
    SET(WITH_PIC ON)
  ELSE()
    OPTION(WITH_PIC "Generate PIC objects" OFF)
    IF(WITH_PIC)
      SET(CMAKE_C_FLAGS 
        "${CMAKE_C_FLAGS} ${CMAKE_SHARED_LIBRARY_C_FLAGS}")
      SET(CMAKE_CXX_FLAGS 
        "${CMAKE_CXX_FLAGS} ${CMAKE_SHARED_LIBRARY_CXX_FLAGS}")
    ENDIF()
  ENDIF()
ENDIF()


IF(CMAKE_SYSTEM_NAME MATCHES "SunOS" AND CMAKE_COMPILER_IS_GNUCXX)
  ## We will be using gcc to generate .so files
  ## Add C flags (e.g. -m64) to CMAKE_SHARED_LIBRARY_C_FLAGS
<<<<<<< HEAD
  SET(CMAKE_SHARED_LIBRARY_C_FLAGS
    "${CMAKE_SHARED_LIBRARY_C_FLAGS} ${CMAKE_C_FLAGS}")
=======
  ## The client library contains C++ code, so add dependency on libstdc++
  ## See cmake --help-policy CMP0018
  SET(CMAKE_SHARED_LIBRARY_C_FLAGS
    "${CMAKE_SHARED_LIBRARY_C_FLAGS} ${CMAKE_C_FLAGS} -lstdc++")
>>>>>>> a9800d0d
ENDIF()


# System type affects version_compile_os variable 
IF(NOT SYSTEM_TYPE)
  IF(PLATFORM)
    SET(SYSTEM_TYPE ${PLATFORM})
  ELSE()
    SET(SYSTEM_TYPE ${CMAKE_SYSTEM_NAME})
  ENDIF()
ENDIF()

<<<<<<< HEAD
# Always enable -Wall for gnu C/C++
IF(CMAKE_COMPILER_IS_GNUCXX)
  SET(CMAKE_CXX_FLAGS "${CMAKE_CXX_FLAGS} -Wall -Wno-unused-parameter")
ENDIF()
IF(CMAKE_COMPILER_IS_GNUCC)
  SET(CMAKE_C_FLAGS "${CMAKE_C_FLAGS} -Wall")
ENDIF()

IF(CMAKE_CXX_COMPILER_ID MATCHES "Clang")
  SET(CMAKE_CXX_FLAGS
    "${CMAKE_CXX_FLAGS} -Wall -Wno-null-conversion -Wno-unused-private-field")
ENDIF()
IF(CMAKE_C_COMPILER_ID MATCHES "Clang")
  SET(CMAKE_C_FLAGS
    "${CMAKE_C_FLAGS} -Wall -Wno-null-conversion -Wno-unused-private-field")
ENDIF()

=======
>>>>>>> a9800d0d
# The default C++ library for SunPro is really old, and not standards compliant.
# http://developers.sun.com/solaris/articles/cmp_stlport_libCstd.html
# Use stlport rather than Rogue Wave.
IF(CMAKE_SYSTEM_NAME MATCHES "SunOS")
  IF(CMAKE_CXX_COMPILER_ID MATCHES "SunPro")
    SET(CMAKE_CXX_FLAGS
      "${CMAKE_CXX_FLAGS} -library=stlport4")
  ENDIF()
ENDIF()

# Check to see if we are using LLVM's libc++ rather than e.g. libstd++
# Can then check HAVE_LLBM_LIBCPP later without including e.g. ciso646.
CHECK_CXX_SOURCE_RUNS("
#include <ciso646>
int main()
{
#ifdef _LIBCPP_VERSION
  return 0;
#else
  return 1;
#endif
}" HAVE_LLVM_LIBCPP)

MACRO(DIRNAME IN OUT)
  GET_FILENAME_COMPONENT(${OUT} ${IN} PATH)
ENDMACRO()

MACRO(FIND_REAL_LIBRARY SOFTLINK_NAME REALNAME)
  # We re-distribute libstlport.so/libstdc++.so which are both symlinks.
  # There is no 'readlink' on solaris, so we use perl to follow links:
  SET(PERLSCRIPT
    "my $link= $ARGV[0]; use Cwd qw(abs_path); my $file = abs_path($link); print $file;")
  EXECUTE_PROCESS(
    COMMAND perl -e "${PERLSCRIPT}" ${SOFTLINK_NAME}
    RESULT_VARIABLE result
    OUTPUT_VARIABLE real_library
    )
  SET(REALNAME ${real_library})
ENDMACRO()

MACRO(EXTEND_CXX_LINK_FLAGS LIBRARY_PATH)
  # Using the $ORIGIN token with the -R option to locate the libraries
  # on a path relative to the executable:
  # We need an extra backslash to pass $ORIGIN to the mysql_config script...
  SET(QUOTED_CMAKE_CXX_LINK_FLAGS
    "${CMAKE_CXX_LINK_FLAGS} -R'\\$ORIGIN/../lib' -R${LIBRARY_PATH}")
  SET(CMAKE_CXX_LINK_FLAGS
    "${CMAKE_CXX_LINK_FLAGS} -R'\$ORIGIN/../lib' -R${LIBRARY_PATH}")
  MESSAGE(STATUS "CMAKE_CXX_LINK_FLAGS ${CMAKE_CXX_LINK_FLAGS}")
ENDMACRO()

MACRO(EXTEND_C_LINK_FLAGS LIBRARY_PATH)
  SET(QUOTED_CMAKE_C_LINK_FLAGS
    "${CMAKE_C_LINK_FLAGS} -R'\\$ORIGIN/../lib' -R${LIBRARY_PATH}")
  SET(CMAKE_C_LINK_FLAGS
    "${CMAKE_C_LINK_FLAGS} -R'\$ORIGIN/../lib' -R${LIBRARY_PATH}")
  MESSAGE(STATUS "CMAKE_C_LINK_FLAGS ${CMAKE_C_LINK_FLAGS}")
  SET(CMAKE_SHARED_LIBRARY_C_FLAGS
    "${CMAKE_SHARED_LIBRARY_C_FLAGS} -R'\$ORIGIN/../lib' -R${LIBRARY_PATH}")
ENDMACRO()

IF(CMAKE_SYSTEM_NAME MATCHES "SunOS" AND CMAKE_COMPILER_IS_GNUCC)
  DIRNAME(${CMAKE_CXX_COMPILER} CXX_PATH)
  SET(LIB_SUFFIX "lib")
  IF(SIZEOF_VOIDP EQUAL 8 AND CMAKE_SYSTEM_PROCESSOR MATCHES "sparc")
    SET(LIB_SUFFIX "lib/sparcv9")
  ENDIF()
  IF(SIZEOF_VOIDP EQUAL 8 AND CMAKE_SYSTEM_PROCESSOR MATCHES "i386")
    SET(LIB_SUFFIX "lib/amd64")
  ENDIF()
  FIND_LIBRARY(GPP_LIBRARY_NAME
    NAMES "stdc++"
    PATHS ${CXX_PATH}/../${LIB_SUFFIX}
    NO_DEFAULT_PATH
  )
  MESSAGE(STATUS "GPP_LIBRARY_NAME ${GPP_LIBRARY_NAME}")
  IF(GPP_LIBRARY_NAME)
    DIRNAME(${GPP_LIBRARY_NAME} GPP_LIBRARY_PATH)
    FIND_REAL_LIBRARY(${GPP_LIBRARY_NAME} real_library)
    MESSAGE(STATUS "INSTALL ${GPP_LIBRARY_NAME} ${real_library}")
    INSTALL(FILES ${GPP_LIBRARY_NAME} ${real_library}
            DESTINATION ${INSTALL_LIBDIR} COMPONENT SharedLibraries)
    EXTEND_CXX_LINK_FLAGS(${GPP_LIBRARY_PATH})
    EXECUTE_PROCESS(
      COMMAND sh -c "elfdump ${real_library} | grep SONAME"
      RESULT_VARIABLE result
      OUTPUT_VARIABLE sonameline
    )
    IF(NOT result)
      STRING(REGEX MATCH "libstdc.*[^\n]" soname ${sonameline})
      MESSAGE(STATUS "INSTALL ${GPP_LIBRARY_PATH}/${soname}")
      INSTALL(FILES "${GPP_LIBRARY_PATH}/${soname}"
              DESTINATION ${INSTALL_LIBDIR} COMPONENT SharedLibraries)
    ENDIF()
  ENDIF()
  FIND_LIBRARY(GCC_LIBRARY_NAME
    NAMES "gcc_s"
    PATHS ${CXX_PATH}/../${LIB_SUFFIX}
    NO_DEFAULT_PATH
  )
  IF(GCC_LIBRARY_NAME)
    DIRNAME(${GCC_LIBRARY_NAME} GCC_LIBRARY_PATH)
    FIND_REAL_LIBRARY(${GCC_LIBRARY_NAME} real_library)
    MESSAGE(STATUS "INSTALL ${GCC_LIBRARY_NAME} ${real_library}")
    INSTALL(FILES ${GCC_LIBRARY_NAME} ${real_library}
            DESTINATION ${INSTALL_LIBDIR} COMPONENT SharedLibraries)
    EXTEND_C_LINK_FLAGS(${GCC_LIBRARY_PATH})
  ENDIF()
ENDIF()

IF(CMAKE_SYSTEM_NAME MATCHES "SunOS" AND CMAKE_C_COMPILER_ID MATCHES "SunPro")
  DIRNAME(${CMAKE_CXX_COMPILER} CXX_PATH)
  # Also extract real path to the compiler(which is normally
  # in <install_path>/prod/bin) and try to find the
  # stlport libs relative to that location as well.
  GET_FILENAME_COMPONENT(CXX_REALPATH ${CMAKE_CXX_COMPILER} REALPATH)

  SET(STLPORT_SUFFIX "lib/stlport4")
  IF(SIZEOF_VOIDP EQUAL 8 AND CMAKE_SYSTEM_PROCESSOR MATCHES "sparc")
    SET(STLPORT_SUFFIX "lib/stlport4/v9")
  ENDIF()
  IF(SIZEOF_VOIDP EQUAL 8 AND CMAKE_SYSTEM_PROCESSOR MATCHES "i386")
    SET(STLPORT_SUFFIX "lib/stlport4/amd64")
  ENDIF()

  FIND_LIBRARY(STL_LIBRARY_NAME
    NAMES "stlport"
    PATHS ${CXX_PATH}/../${STLPORT_SUFFIX}
          ${CXX_REALPATH}/../../${STLPORT_SUFFIX}
  )
  MESSAGE(STATUS "STL_LIBRARY_NAME ${STL_LIBRARY_NAME}")
  IF(STL_LIBRARY_NAME)
    DIRNAME(${STL_LIBRARY_NAME} STLPORT_PATH)
    FIND_REAL_LIBRARY(${STL_LIBRARY_NAME} real_library)
    MESSAGE(STATUS "INSTALL ${STL_LIBRARY_NAME} ${real_library}")
    INSTALL(FILES ${STL_LIBRARY_NAME} ${real_library}
            DESTINATION ${INSTALL_LIBDIR} COMPONENT SharedLibraries)
    EXTEND_C_LINK_FLAGS(${STLPORT_PATH})
    EXTEND_CXX_LINK_FLAGS(${STLPORT_PATH})
  ELSE()
    MESSAGE(STATUS "Failed to find the reuired stlport library, print some"
                   "variables to help debugging and bail out")
    MESSAGE(STATUS "CMAKE_CXX_COMPILER ${CMAKE_CXX_COMPILER}")
    MESSAGE(STATUS "CXX_PATH ${CXX_PATH}")
    MESSAGE(STATUS "CXX_REALPATH ${CXX_REALPATH}")
    MESSAGE(STATUS "STLPORT_SUFFIX ${STLPORT_SUFFIX}")
    MESSAGE(FATAL_ERROR
      "Could not find the required stlport library.")
  ENDIF()
ENDIF()

IF(CMAKE_COMPILER_IS_GNUCXX)
  IF (CMAKE_EXE_LINKER_FLAGS MATCHES " -static " 
     OR CMAKE_EXE_LINKER_FLAGS MATCHES " -static$")
     SET(HAVE_DLOPEN FALSE CACHE "Disable dlopen due to -static flag" FORCE)
     SET(WITHOUT_DYNAMIC_PLUGINS TRUE)
  ENDIF()
ENDIF()

IF(WITHOUT_DYNAMIC_PLUGINS)
  MESSAGE("Dynamic plugins are disabled.")
ENDIF(WITHOUT_DYNAMIC_PLUGINS)

# Large files, common flag
SET(_LARGEFILE_SOURCE  1)

# If finds the size of a type, set SIZEOF_<type> and HAVE_<type>
FUNCTION(MY_CHECK_TYPE_SIZE type defbase)
  CHECK_TYPE_SIZE("${type}" SIZEOF_${defbase})
  IF(SIZEOF_${defbase})
    SET(HAVE_${defbase} 1 PARENT_SCOPE)
  ENDIF()
ENDFUNCTION()

# Same for structs, setting HAVE_STRUCT_<name> instead
FUNCTION(MY_CHECK_STRUCT_SIZE type defbase)
  CHECK_TYPE_SIZE("struct ${type}" SIZEOF_${defbase})
  IF(SIZEOF_${defbase})
    SET(HAVE_STRUCT_${defbase} 1 PARENT_SCOPE)
  ENDIF()
ENDFUNCTION()

# Searches function in libraries
# if function is found, sets output parameter result to the name of the library
# if function is found in libc, result will be empty 
FUNCTION(MY_SEARCH_LIBS func libs result)
  IF(${${result}})
    # Library is already found or was predefined
    RETURN()
  ENDIF()
  CHECK_FUNCTION_EXISTS(${func} HAVE_${func}_IN_LIBC)
  IF(HAVE_${func}_IN_LIBC)
    SET(${result} "" PARENT_SCOPE)
    RETURN()
  ENDIF()
  FOREACH(lib  ${libs})
    CHECK_LIBRARY_EXISTS(${lib} ${func} "" HAVE_${func}_IN_${lib}) 
    IF(HAVE_${func}_IN_${lib})
      SET(${result} ${lib} PARENT_SCOPE)
      SET(HAVE_${result} 1 PARENT_SCOPE)
      RETURN()
    ENDIF()
  ENDFOREACH()
ENDFUNCTION()

# Find out which libraries to use.
IF(UNIX)
  MY_SEARCH_LIBS(floor m LIBM)
  IF(NOT LIBM)
    MY_SEARCH_LIBS(__infinity m LIBM)
  ENDIF()
  MY_SEARCH_LIBS(gethostbyname_r  "nsl_r;nsl" LIBNSL)
  MY_SEARCH_LIBS(bind "bind;socket" LIBBIND)
  MY_SEARCH_LIBS(crypt crypt LIBCRYPT)
  MY_SEARCH_LIBS(setsockopt socket LIBSOCKET)
  MY_SEARCH_LIBS(dlopen dl LIBDL)
  MY_SEARCH_LIBS(sched_yield rt LIBRT)
  IF(NOT LIBRT)
    MY_SEARCH_LIBS(clock_gettime rt LIBRT)
  ENDIF()
  MY_SEARCH_LIBS(timer_create rt LIBRT)
  FIND_PACKAGE(Threads)

  SET(CMAKE_REQUIRED_LIBRARIES 
    ${LIBM} ${LIBNSL} ${LIBBIND} ${LIBCRYPT} ${LIBSOCKET} ${LIBDL} ${CMAKE_THREAD_LIBS_INIT} ${LIBRT})
  # Need explicit pthread for gcc -fsanitize=address
  IF(CMAKE_USE_PTHREADS_INIT AND CMAKE_C_FLAGS MATCHES "-fsanitize=")
    SET(CMAKE_REQUIRED_LIBRARIES ${CMAKE_REQUIRED_LIBRARIES} pthread)
  ENDIF()

  LIST(LENGTH CMAKE_REQUIRED_LIBRARIES required_libs_length)
  IF(${required_libs_length} GREATER 0)
    LIST(REMOVE_DUPLICATES CMAKE_REQUIRED_LIBRARIES)
  ENDIF()  
  LINK_LIBRARIES(${CMAKE_THREAD_LIBS_INIT})
  
  OPTION(WITH_LIBWRAP "Compile with tcp wrappers support" OFF)
  IF(WITH_LIBWRAP)
    SET(SAVE_CMAKE_REQUIRED_LIBRARIES ${CMAKE_REQUIRED_LIBRARIES})
    SET(CMAKE_REQUIRED_LIBRARIES ${CMAKE_REQUIRED_LIBRARIES} wrap)
    CHECK_C_SOURCE_COMPILES(
    "
    #include <tcpd.h>
    int allow_severity = 0;
    int deny_severity  = 0;
    int main()
    {
      hosts_access(0);
    }"
    HAVE_LIBWRAP)
    SET(CMAKE_REQUIRED_LIBRARIES ${SAVE_CMAKE_REQUIRED_LIBRARIES})
    IF(HAVE_LIBWRAP)
      SET(LIBWRAP "wrap")
    ELSE()
      MESSAGE(FATAL_ERROR 
      "WITH_LIBWRAP is defined, but can not find a working libwrap. "
      "Make sure both the header files (tcpd.h) "
      "and the library (libwrap) are installed.")
    ENDIF()
  ENDIF()
ENDIF()

#
# Tests for header files
#
INCLUDE (CheckIncludeFiles)
INCLUDE (CheckIncludeFileCXX)

CHECK_INCLUDE_FILES (sys/types.h HAVE_SYS_TYPES_H)
CHECK_INCLUDE_FILES (alloca.h HAVE_ALLOCA_H)
CHECK_INCLUDE_FILES (arpa/inet.h HAVE_ARPA_INET_H)
CHECK_INCLUDE_FILES (crypt.h HAVE_CRYPT_H)
CHECK_INCLUDE_FILE_CXX (cxxabi.h HAVE_CXXABI_H)
CHECK_INCLUDE_FILES (dirent.h HAVE_DIRENT_H)
CHECK_INCLUDE_FILES (dlfcn.h HAVE_DLFCN_H)
CHECK_INCLUDE_FILES (execinfo.h HAVE_EXECINFO_H)
CHECK_INCLUDE_FILES (fcntl.h HAVE_FCNTL_H)
CHECK_INCLUDE_FILES (fenv.h HAVE_FENV_H)
CHECK_INCLUDE_FILES (fpu_control.h HAVE_FPU_CONTROL_H)
CHECK_INCLUDE_FILES (grp.h HAVE_GRP_H)
CHECK_INCLUDE_FILES (ieeefp.h HAVE_IEEEFP_H)
CHECK_INCLUDE_FILES (inttypes.h HAVE_INTTYPES_H)
CHECK_INCLUDE_FILES (langinfo.h HAVE_LANGINFO_H)
CHECK_INCLUDE_FILES (malloc.h HAVE_MALLOC_H)
CHECK_INCLUDE_FILES (ndir.h HAVE_NDIR_H)
CHECK_INCLUDE_FILES (netinet/in.h HAVE_NETINET_IN_H)
CHECK_INCLUDE_FILES (paths.h HAVE_PATHS_H)
CHECK_INCLUDE_FILES (poll.h HAVE_POLL_H)
CHECK_INCLUDE_FILES (pwd.h HAVE_PWD_H)
CHECK_INCLUDE_FILES (sched.h HAVE_SCHED_H)
CHECK_INCLUDE_FILES (select.h HAVE_SELECT_H)
CHECK_INCLUDE_FILES ("sys/types.h;sys/dir.h" HAVE_SYS_DIR_H)
CHECK_INCLUDE_FILES (sys/ndir.h HAVE_SYS_NDIR_H)
CHECK_INCLUDE_FILES (stdint.h HAVE_STDINT_H)
SET(HAVE_STDLIB_H 1)
CHECK_INCLUDE_FILES (strings.h HAVE_STRINGS_H)
CHECK_INCLUDE_FILES (synch.h HAVE_SYNCH_H)
CHECK_INCLUDE_FILES (sysent.h HAVE_SYSENT_H)
CHECK_INCLUDE_FILES (sys/cdefs.h HAVE_SYS_CDEFS_H)
CHECK_INCLUDE_FILES (sys/ioctl.h HAVE_SYS_IOCTL_H)
CHECK_INCLUDE_FILES (sys/malloc.h HAVE_SYS_MALLOC_H)
CHECK_INCLUDE_FILES (sys/mman.h HAVE_SYS_MMAN_H)
CHECK_INCLUDE_FILES (sys/prctl.h HAVE_SYS_PRCTL_H)
CHECK_INCLUDE_FILES (sys/resource.h HAVE_SYS_RESOURCE_H)
CHECK_INCLUDE_FILES (sys/select.h HAVE_SYS_SELECT_H)
CHECK_INCLUDE_FILES (sys/socket.h HAVE_SYS_SOCKET_H)
CHECK_INCLUDE_FILES (sys/stat.h HAVE_SYS_STAT_H)
CHECK_INCLUDE_FILES ("curses.h;term.h" HAVE_TERM_H)
CHECK_INCLUDE_FILES (asm/termbits.h HAVE_ASM_TERMBITS_H)
CHECK_INCLUDE_FILES (termbits.h HAVE_TERMBITS_H)
CHECK_INCLUDE_FILES (termios.h HAVE_TERMIOS_H)
CHECK_INCLUDE_FILES (termio.h HAVE_TERMIO_H)
CHECK_INCLUDE_FILES (termcap.h HAVE_TERMCAP_H)
CHECK_INCLUDE_FILES (unistd.h HAVE_UNISTD_H)
CHECK_INCLUDE_FILES (utime.h HAVE_UTIME_H)
CHECK_INCLUDE_FILES (sys/time.h HAVE_SYS_TIME_H)
CHECK_INCLUDE_FILES (sys/utime.h HAVE_SYS_UTIME_H)
CHECK_INCLUDE_FILES (sys/wait.h HAVE_SYS_WAIT_H)
CHECK_INCLUDE_FILES (sys/param.h HAVE_SYS_PARAM_H)
CHECK_INCLUDE_FILES (sys/vadvise.h HAVE_SYS_VADVISE_H)
CHECK_INCLUDE_FILES (fnmatch.h HAVE_FNMATCH_H)
SET(HAVE_STDARG_H 1)
CHECK_INCLUDE_FILES ("stdlib.h;sys/un.h" HAVE_SYS_UN_H)
CHECK_INCLUDE_FILES (vis.h HAVE_VIS_H)
CHECK_INCLUDE_FILES (sasl/sasl.h HAVE_SASL_SASL_H)

# For libevent
CHECK_INCLUDE_FILES(sys/devpoll.h HAVE_DEVPOLL)
SET(HAVE_SIGNAL_H 1)
IF(HAVE_DEVPOLL)
  # Duplicate symbols, but keep it to avoid changing libevent code.
  SET(HAVE_SYS_DEVPOLL_H 1)
ENDIF()
CHECK_INCLUDE_FILES(sys/epoll.h HAVE_SYS_EPOLL_H)
CHECK_SYMBOL_EXISTS (TAILQ_FOREACH "sys/queue.h" HAVE_TAILQFOREACH)

# Figure out threading library
# Defines CMAKE_USE_PTHREADS_INIT and CMAKE_THREAD_LIBS_INIT.
FIND_PACKAGE (Threads)

FUNCTION(MY_CHECK_PTHREAD_ONCE_INIT)
  CHECK_C_COMPILER_FLAG("-Werror" HAVE_WERROR_FLAG)
  IF(HAVE_WERROR_FLAG)
    SET(CMAKE_REQUIRED_FLAGS "${CMAKE_REQUIRED_FLAGS} -Werror")
  ENDIF()
  CHECK_C_SOURCE_COMPILES("
    #include <pthread.h>
    void foo(void) {}
    int main()
    {
      pthread_once_t once_control = PTHREAD_ONCE_INIT;
      pthread_once(&once_control, foo);
      return 0;
    }"
    HAVE_PTHREAD_ONCE_INIT
  )
  # http://bugs.opensolaris.org/bugdatabase/printableBug.do?bug_id=6611808
  IF(NOT HAVE_PTHREAD_ONCE_INIT)
    CHECK_C_SOURCE_COMPILES("
      #include <pthread.h>
      void foo(void) {}
      int main()
      {
        pthread_once_t once_control = { PTHREAD_ONCE_INIT };
        pthread_once(&once_control, foo);
        return 0;
      }"
      HAVE_ARRAY_PTHREAD_ONCE_INIT
    )
  ENDIF()
  IF(HAVE_PTHREAD_ONCE_INIT)
    SET(PTHREAD_ONCE_INITIALIZER "PTHREAD_ONCE_INIT" PARENT_SCOPE)
  ENDIF()
  IF(HAVE_ARRAY_PTHREAD_ONCE_INIT)
    SET(PTHREAD_ONCE_INITIALIZER "{ PTHREAD_ONCE_INIT }" PARENT_SCOPE)
  ENDIF()
ENDFUNCTION()

IF(CMAKE_USE_PTHREADS_INIT)
  MY_CHECK_PTHREAD_ONCE_INIT()
ENDIF()

#
# Tests for functions
#
CHECK_FUNCTION_EXISTS (_aligned_malloc HAVE_ALIGNED_MALLOC)
CHECK_FUNCTION_EXISTS (alarm HAVE_ALARM)
CHECK_FUNCTION_EXISTS (backtrace HAVE_BACKTRACE)
CHECK_FUNCTION_EXISTS (backtrace_symbols HAVE_BACKTRACE_SYMBOLS)
CHECK_FUNCTION_EXISTS (backtrace_symbols_fd HAVE_BACKTRACE_SYMBOLS_FD)
CHECK_FUNCTION_EXISTS (printstack HAVE_PRINTSTACK)
CHECK_FUNCTION_EXISTS (index HAVE_INDEX)
CHECK_FUNCTION_EXISTS (clock_gettime HAVE_CLOCK_GETTIME)
CHECK_FUNCTION_EXISTS (cuserid HAVE_CUSERID)
CHECK_FUNCTION_EXISTS (directio HAVE_DIRECTIO)
CHECK_FUNCTION_EXISTS (ftruncate HAVE_FTRUNCATE)
CHECK_FUNCTION_EXISTS (compress HAVE_COMPRESS)
CHECK_FUNCTION_EXISTS (crypt HAVE_CRYPT)
CHECK_FUNCTION_EXISTS (dlerror HAVE_DLERROR)
CHECK_FUNCTION_EXISTS (dlopen HAVE_DLOPEN)
CHECK_FUNCTION_EXISTS (fchmod HAVE_FCHMOD)
CHECK_FUNCTION_EXISTS (fcntl HAVE_FCNTL)
CHECK_FUNCTION_EXISTS (fdatasync HAVE_FDATASYNC)
CHECK_SYMBOL_EXISTS(fdatasync "unistd.h" HAVE_DECL_FDATASYNC)
CHECK_FUNCTION_EXISTS (fedisableexcept HAVE_FEDISABLEEXCEPT)
CHECK_FUNCTION_EXISTS (fseeko HAVE_FSEEKO)
CHECK_FUNCTION_EXISTS (fsync HAVE_FSYNC)
CHECK_FUNCTION_EXISTS (gethostbyaddr_r HAVE_GETHOSTBYADDR_R)
CHECK_FUNCTION_EXISTS (gethrtime HAVE_GETHRTIME)
CHECK_FUNCTION_EXISTS (getnameinfo HAVE_GETNAMEINFO)
CHECK_FUNCTION_EXISTS (getpass HAVE_GETPASS)
CHECK_FUNCTION_EXISTS (getpassphrase HAVE_GETPASSPHRASE)
CHECK_FUNCTION_EXISTS (getpwnam HAVE_GETPWNAM)
CHECK_FUNCTION_EXISTS (getpwuid HAVE_GETPWUID)
CHECK_FUNCTION_EXISTS (getrlimit HAVE_GETRLIMIT)
CHECK_FUNCTION_EXISTS (getrusage HAVE_GETRUSAGE)
CHECK_FUNCTION_EXISTS (initgroups HAVE_INITGROUPS)
CHECK_FUNCTION_EXISTS (issetugid HAVE_ISSETUGID)
CHECK_FUNCTION_EXISTS (getuid HAVE_GETUID)
CHECK_FUNCTION_EXISTS (geteuid HAVE_GETEUID)
CHECK_FUNCTION_EXISTS (getgid HAVE_GETGID)
CHECK_FUNCTION_EXISTS (getegid HAVE_GETEGID)
CHECK_FUNCTION_EXISTS (lstat HAVE_LSTAT)
CHECK_FUNCTION_EXISTS (madvise HAVE_MADVISE)
CHECK_FUNCTION_EXISTS (malloc_info HAVE_MALLOC_INFO)
CHECK_FUNCTION_EXISTS (mlock HAVE_MLOCK)
CHECK_FUNCTION_EXISTS (mlockall HAVE_MLOCKALL)
CHECK_FUNCTION_EXISTS (mmap HAVE_MMAP)
CHECK_FUNCTION_EXISTS (mmap64 HAVE_MMAP64)
CHECK_FUNCTION_EXISTS (poll HAVE_POLL)
CHECK_FUNCTION_EXISTS (posix_fallocate HAVE_POSIX_FALLOCATE)
CHECK_FUNCTION_EXISTS (posix_memalign HAVE_POSIX_MEMALIGN)
<<<<<<< HEAD
CHECK_FUNCTION_EXISTS (pread HAVE_PREAD)
=======
CHECK_FUNCTION_EXISTS (pread HAVE_PREAD) # Used by NDB
>>>>>>> a9800d0d
CHECK_FUNCTION_EXISTS (pthread_attr_getguardsize HAVE_PTHREAD_ATTR_GETGUARDSIZE)
CHECK_FUNCTION_EXISTS (pthread_condattr_setclock HAVE_PTHREAD_CONDATTR_SETCLOCK)
CHECK_FUNCTION_EXISTS (pthread_sigmask HAVE_PTHREAD_SIGMASK)
CHECK_FUNCTION_EXISTS (pthread_yield_np HAVE_PTHREAD_YIELD_NP)
CHECK_FUNCTION_EXISTS (readdir_r HAVE_READDIR_R)
CHECK_FUNCTION_EXISTS (readlink HAVE_READLINK)
CHECK_FUNCTION_EXISTS (realpath HAVE_REALPATH)
CHECK_FUNCTION_EXISTS (sched_yield HAVE_SCHED_YIELD)
<<<<<<< HEAD
CHECK_FUNCTION_EXISTS (setenv HAVE_SETENV)
=======
>>>>>>> a9800d0d
CHECK_FUNCTION_EXISTS (setfd HAVE_SETFD)
CHECK_FUNCTION_EXISTS (sigaction HAVE_SIGACTION)
CHECK_FUNCTION_EXISTS (sigset HAVE_SIGSET)
CHECK_FUNCTION_EXISTS (sleep HAVE_SLEEP)
CHECK_FUNCTION_EXISTS (stpcpy HAVE_STPCPY)
CHECK_FUNCTION_EXISTS (stpncpy HAVE_STPNCPY)
CHECK_FUNCTION_EXISTS (strlcpy HAVE_STRLCPY)
CHECK_FUNCTION_EXISTS (strnlen HAVE_STRNLEN)
CHECK_FUNCTION_EXISTS (strlcat HAVE_STRLCAT)
CHECK_FUNCTION_EXISTS (strsignal HAVE_STRSIGNAL)
CHECK_FUNCTION_EXISTS (fgetln HAVE_FGETLN)
CHECK_FUNCTION_EXISTS (strsep HAVE_STRSEP)
SET(HAVE_STRTOK_R 1) # Used by libevent
SET(HAVE_STRTOLL 1) # Used by libevent
SET(HAVE_STRDUP 1) # Used by NDB
CHECK_FUNCTION_EXISTS (tell HAVE_TELL)
CHECK_FUNCTION_EXISTS (thr_yield HAVE_THR_YIELD)
CHECK_FUNCTION_EXISTS (vasprintf HAVE_VASPRINTF)
CHECK_FUNCTION_EXISTS (memalign HAVE_MEMALIGN)
CHECK_FUNCTION_EXISTS (nl_langinfo HAVE_NL_LANGINFO)
CHECK_FUNCTION_EXISTS (ntohll HAVE_HTONLL)

CHECK_FUNCTION_EXISTS (clock_gettime DNS_USE_CPU_CLOCK_FOR_ID)
CHECK_FUNCTION_EXISTS (epoll_create HAVE_EPOLL)
# Temperarily  Quote event port out as we encounter error in port_getn
# on solaris x86
# CHECK_FUNCTION_EXISTS (port_create HAVE_EVENT_PORTS)
CHECK_FUNCTION_EXISTS (inet_ntop HAVE_INET_NTOP)
CHECK_FUNCTION_EXISTS (kqueue HAVE_WORKING_KQUEUE)
CHECK_SYMBOL_EXISTS (timeradd "sys/time.h" HAVE_TIMERADD)
CHECK_SYMBOL_EXISTS (timerclear "sys/time.h" HAVE_TIMERCLEAR)
CHECK_SYMBOL_EXISTS (timercmp "sys/time.h" HAVE_TIMERCMP)
CHECK_SYMBOL_EXISTS (timerisset "sys/time.h" HAVE_TIMERISSET)
CHECK_FUNCTION_EXISTS (timer_create HAVE_TIMER_CREATE)
CHECK_FUNCTION_EXISTS (timer_settime HAVE_TIMER_SETTIME)
CHECK_FUNCTION_EXISTS (kqueue HAVE_KQUEUE)

#--------------------------------------------------------------------
# Support for WL#2373 (Use cycle counter for timing)
#--------------------------------------------------------------------

CHECK_INCLUDE_FILES(sys/time.h HAVE_SYS_TIME_H)
CHECK_INCLUDE_FILES(sys/times.h HAVE_SYS_TIMES_H)
CHECK_INCLUDE_FILES(asm/msr.h HAVE_ASM_MSR_H)
#msr.h has rdtscll()

CHECK_FUNCTION_EXISTS(times HAVE_TIMES)
CHECK_FUNCTION_EXISTS(gettimeofday HAVE_GETTIMEOFDAY)

CHECK_FUNCTION_EXISTS(rdtscll HAVE_RDTSCLL)
# I doubt that we'll ever reach the check for this.


#
# Tests for symbols
#

CHECK_SYMBOL_EXISTS(madvise "sys/mman.h" HAVE_DECL_MADVISE)
CHECK_SYMBOL_EXISTS(lrand48 "stdlib.h" HAVE_LRAND48)
CHECK_SYMBOL_EXISTS(TIOCGWINSZ "sys/ioctl.h" GWINSZ_IN_SYS_IOCTL)
CHECK_SYMBOL_EXISTS(FIONREAD "sys/ioctl.h" FIONREAD_IN_SYS_IOCTL)
CHECK_SYMBOL_EXISTS(FIONREAD "sys/filio.h" FIONREAD_IN_SYS_FILIO)
<<<<<<< HEAD
=======
CHECK_SYMBOL_EXISTS(gettimeofday "sys/time.h" HAVE_GETTIMEOFDAY)
CHECK_SYMBOL_EXISTS(SIGEV_THREAD_ID "signal.h;time.h" HAVE_SIGEV_THREAD_ID)
CHECK_SYMBOL_EXISTS(SIGEV_PORT "signal.h;time.h" HAVE_SIGEV_PORT)
CHECK_SYMBOL_EXISTS(EVFILT_TIMER "sys/types.h;sys/event.h;sys/time.h" HAVE_EVFILT_TIMER)
>>>>>>> a9800d0d

CHECK_SYMBOL_EXISTS(log2  math.h HAVE_LOG2)
CHECK_SYMBOL_EXISTS(rint  math.h HAVE_RINT)

# isinf() prototype not found on Solaris
CHECK_CXX_SOURCE_COMPILES(
"#include  <math.h>
int main() { 
  isinf(0.0); 
  return 0;
}" HAVE_ISINF)


# fesetround() prototype not found in gcc compatibility file fenv.h
CHECK_CXX_SOURCE_COMPILES(
"#include  <fenv.h>
int main() { 
  fesetround(FE_TONEAREST);
  return 0;
}" HAVE_FESETROUND)

IF(HAVE_KQUEUE AND HAVE_EVFILT_TIMER)
  SET(HAVE_KQUEUE_TIMERS 1 CACHE INTERNAL "Have kqueue timer-related filter")
ELSEIF(HAVE_TIMER_CREATE AND HAVE_TIMER_SETTIME)
  IF(HAVE_SIGEV_THREAD_ID OR HAVE_SIGEV_PORT)
    SET(HAVE_POSIX_TIMERS 1 CACHE INTERNAL "Have POSIX timer-related functions")
  ENDIF()
ENDIF()

IF(WIN32)
  SET(HAVE_WINDOWS_TIMERS 1 CACHE INTERNAL "Have Windows timer-related functions")
ENDIF()

IF(HAVE_POSIX_TIMERS OR HAVE_KQUEUE_TIMERS OR HAVE_WINDOWS_TIMERS)
  SET(HAVE_MY_TIMER 1 CACHE INTERNAL "Have mysys timer-related functions")
ENDIF()

#
# Test for endianess
#
INCLUDE(TestBigEndian)
TEST_BIG_ENDIAN(WORDS_BIGENDIAN)

#
# Tests for type sizes (and presence)
#
INCLUDE (CheckTypeSize)
set(CMAKE_REQUIRED_DEFINITIONS ${CMAKE_REQUIRED_DEFINITIONS}
        -D_LARGEFILE_SOURCE -D_LARGE_FILES -D_FILE_OFFSET_BITS=64
        -D__STDC_LIMIT_MACROS -D__STDC_CONSTANT_MACROS -D__STDC_FORMAT_MACROS)
SET(CMAKE_EXTRA_INCLUDE_FILES signal.h)
MY_CHECK_TYPE_SIZE(sigset_t SIGSET_T)
IF(NOT SIZEOF_SIGSET_T)
 SET(sigset_t int)
ENDIF()
MY_CHECK_TYPE_SIZE(mode_t MODE_T)
IF(NOT SIZEOF_MODE_T)
 SET(mode_t int)
ENDIF()


IF(HAVE_STDINT_H)
  SET(CMAKE_EXTRA_INCLUDE_FILES stdint.h)
ENDIF(HAVE_STDINT_H)

SET(HAVE_VOIDP 1)
SET(HAVE_CHARP 1)
SET(HAVE_LONG 1)

MY_CHECK_TYPE_SIZE("void *" VOIDP)
MY_CHECK_TYPE_SIZE("char *" CHARP)
MY_CHECK_TYPE_SIZE(long LONG)
MY_CHECK_TYPE_SIZE(char CHAR)
MY_CHECK_TYPE_SIZE(short SHORT)
MY_CHECK_TYPE_SIZE(int INT)
MY_CHECK_TYPE_SIZE("long long" LONG_LONG)
SET(CMAKE_EXTRA_INCLUDE_FILES stdio.h sys/types.h)
MY_CHECK_TYPE_SIZE(off_t OFF_T)
MY_CHECK_TYPE_SIZE(uint UINT)
MY_CHECK_TYPE_SIZE(ulong ULONG)
MY_CHECK_TYPE_SIZE(u_int32_t U_INT32_T)
MY_CHECK_TYPE_SIZE(time_t TIME_T)
SET (CMAKE_EXTRA_INCLUDE_FILES sys/types.h)
SET(CMAKE_EXTRA_INCLUDE_FILES)
IF(HAVE_SYS_SOCKET_H)
  SET(CMAKE_EXTRA_INCLUDE_FILES sys/socket.h)
ENDIF(HAVE_SYS_SOCKET_H)
SET(CMAKE_EXTRA_INCLUDE_FILES)

IF(HAVE_IEEEFP_H)
  SET(CMAKE_EXTRA_INCLUDE_FILES ieeefp.h)
  MY_CHECK_TYPE_SIZE(fp_except FP_EXCEPT)
ENDIF()


#
# Code tests
#

<<<<<<< HEAD
# check whether time_t is unsigned
CHECK_C_SOURCE_COMPILES("
#include <time.h>
int main()
{
  int array[(((time_t)-1) > 0) ? 1 : -1];
  return 0;
}"
TIME_T_UNSIGNED)


CHECK_C_SOURCE_COMPILES("
#ifdef _WIN32
#include <winsock2.h>
#include <ws2tcpip.h>
#else
#include <sys/types.h>
#include <sys/socket.h>
#include <netdb.h>
#endif
int main()
{
  getaddrinfo( 0, 0, 0, 0);
  return 0;
}"
HAVE_GETADDRINFO)

CHECK_C_SOURCE_COMPILES("
#ifdef _WIN32
#include <winsock2.h>
#include <ws2tcpip.h>
#else
#include <sys/types.h>
#include <sys/socket.h>
#include <netdb.h>
#endif
int main()
{
  select(0,0,0,0,0);
  return 0;
}"
HAVE_SELECT)

#
# Check return type of qsort()
#
CHECK_C_SOURCE_COMPILES("
#include <stdlib.h>
#ifdef __cplusplus
extern \"C\"
#endif
void qsort(void *base, size_t nel, size_t width,
  int (*compar) (const void *, const void *));
int main(int ac, char **av) {}
" QSORT_TYPE_IS_VOID)
IF(QSORT_TYPE_IS_VOID)
  SET(RETQSORTTYPE "void")
ELSE(QSORT_TYPE_IS_VOID)
  SET(RETQSORTTYPE "int")
ENDIF(QSORT_TYPE_IS_VOID)
=======
SET(HAVE_GETADDRINFO 1) # Used by libevent
SET(HAVE_SELECT 1) # Used by NDB/libevent
>>>>>>> a9800d0d

IF(WIN32)
  SET(SOCKET_SIZE_TYPE int)
ELSE()
  SET(SOCKET_SIZE_TYPE socklen_t)
ENDIF()

CHECK_CXX_SOURCE_COMPILES("
#include <pthread.h>
int main()
{
  pthread_yield();
  return 0;
}
" HAVE_PTHREAD_YIELD_ZERO_ARG)

IF(NOT STACK_DIRECTION)
  IF(CMAKE_CROSSCOMPILING)
   MESSAGE(FATAL_ERROR 
   "STACK_DIRECTION is not defined.  Please specify -DSTACK_DIRECTION=1 "
   "or -DSTACK_DIRECTION=-1 when calling cmake.")
  ELSE()
    TRY_RUN(STACKDIR_RUN_RESULT STACKDIR_COMPILE_RESULT    
     ${CMAKE_BINARY_DIR} 
     ${CMAKE_SOURCE_DIR}/cmake/stack_direction.c
     )
     # Test program returns 0 (down) or 1 (up).
     # Convert to -1 or 1
     IF(STACKDIR_RUN_RESULT EQUAL 0)
       SET(STACK_DIRECTION -1 CACHE INTERNAL "Stack grows direction")
     ELSE()
       SET(STACK_DIRECTION 1 CACHE INTERNAL "Stack grows direction")
     ENDIF()
     MESSAGE(STATUS "Checking stack direction : ${STACK_DIRECTION}")
   ENDIF()
ENDIF()

CHECK_INCLUDE_FILES("time.h;sys/time.h" TIME_WITH_SYS_TIME)
CHECK_SYMBOL_EXISTS(O_NONBLOCK "unistd.h;fcntl.h" HAVE_FCNTL_NONBLOCK)
IF(NOT HAVE_FCNTL_NONBLOCK)
 SET(NO_FCNTL_NONBLOCK 1)
ENDIF()

#
# Test for how the C compiler does inline.
# If both of these tests fail, then there is probably something wrong
# in the environment (flags and/or compiling and/or linking).
#
CHECK_C_SOURCE_COMPILES("
static inline int foo(){return 0;}
int main(int argc, char *argv[]){return 0;}"
                            C_HAS_inline)
IF(NOT C_HAS_inline)
  CHECK_C_SOURCE_COMPILES("
  static __inline int foo(){return 0;}
  int main(int argc, char *argv[]){return 0;}"
                            C_HAS___inline)
  SET(C_INLINE __inline)
ENDIF()

IF(NOT C_HAS_inline AND NOT C_HAS___inline)
  MESSAGE(FATAL_ERROR "It seems like ${CMAKE_C_COMPILER} does not support "
    "inline or __inline. Please verify compiler and flags. "
    "See CMakeFiles/CMakeError.log for why the test failed to compile/link.")
ENDIF()

IF(NOT CMAKE_CROSSCOMPILING AND NOT MSVC)
  STRING(TOLOWER ${CMAKE_SYSTEM_PROCESSOR}  processor)
  IF(processor MATCHES "86" OR processor MATCHES "amd64" OR processor MATCHES "x64")
    IF(NOT CMAKE_SYSTEM_NAME MATCHES "SunOS")
      # The loader in some Solaris versions has a bug due to which it refuses to
      # start a binary that has been compiled by GCC and uses __asm__("pause")
      # with the error:
      # $ ./mysqld
      # ld.so.1: mysqld: fatal: hardware capability unsupported: 0x2000 [ PAUSE ]
      # Killed
      # $
      # Even though the CPU does have support for the instruction.
      # Binaries that have been compiled by GCC and use __asm__("pause")
      # on a non-buggy Solaris get flagged with a "uses pause" flag and
      # thus they are unusable if copied on buggy Solaris version. To
      # circumvent this we explicitly disable __asm__("pause") when
      # compiling on Solaris. Subsequently the tests here will enable
      # HAVE_FAKE_PAUSE_INSTRUCTION which will use __asm__("rep; nop")
      # which currently generates the same code as __asm__("pause") - 0xf3 0x90
      # but without flagging the binary as "uses pause".
      CHECK_C_SOURCE_RUNS("
      int main()
      {
        __asm__ __volatile__ (\"pause\");
        return 0;
      }"  HAVE_PAUSE_INSTRUCTION)
    ENDIF()
  ENDIF()
  IF (NOT HAVE_PAUSE_INSTRUCTION)
    CHECK_C_SOURCE_COMPILES("
    int main()
    {
     __asm__ __volatile__ (\"rep; nop\");
     return 0;
    }
   " HAVE_FAKE_PAUSE_INSTRUCTION)
  ENDIF()
ENDIF()
  
<<<<<<< HEAD
#
# Check type of signal routines (posix, 4.2bsd, 4.1bsd or v7)
#
CHECK_C_SOURCE_COMPILES("
  #include <signal.h>
  int main(int ac, char **av)
  {
    sigset_t ss;
    struct sigaction sa;
    sigemptyset(&ss); sigsuspend(&ss);
    sigaction(SIGINT, &sa, (struct sigaction *) 0);
    sigprocmask(SIG_BLOCK, &ss, (sigset_t *) 0);
  }"
  HAVE_POSIX_SIGNALS)

IF(NOT HAVE_POSIX_SIGNALS)
 CHECK_C_SOURCE_COMPILES("
  #include <signal.h>
  int main(int ac, char **av)
  {
    int mask = sigmask(SIGINT);
    sigsetmask(mask); sigblock(mask); sigpause(mask);
  }"
  HAVE_BSD_SIGNALS)
  IF (NOT HAVE_BSD_SIGNALS)
    CHECK_C_SOURCE_COMPILES("
    #include <signal.h>
    void foo() { }
    int main(int ac, char **av)
    {
      int mask = sigmask(SIGINT);
      sigset(SIGINT, foo); sigrelse(SIGINT);
      sighold(SIGINT); sigpause(SIGINT);
    }"
   HAVE_SVR3_SIGNALS)  
   IF (NOT HAVE_SVR3_SIGNALS)
    SET(HAVE_V7_SIGNALS 1)
   ENDIF(NOT HAVE_SVR3_SIGNALS)
 ENDIF(NOT HAVE_BSD_SIGNALS)
ENDIF(NOT HAVE_POSIX_SIGNALS)

=======
>>>>>>> a9800d0d
# Assume regular sprintf
SET(SPRINTFS_RETURNS_INT 1)

IF(CMAKE_COMPILER_IS_GNUCXX AND HAVE_CXXABI_H)
CHECK_CXX_SOURCE_COMPILES("
 #include <cxxabi.h>
 int main(int argc, char **argv) 
  {
    char *foo= 0; int bar= 0;
    foo= abi::__cxa_demangle(foo, foo, 0, &bar);
    return 0;
  }"
  HAVE_ABI_CXA_DEMANGLE)
ENDIF()

CHECK_C_SOURCE_COMPILES("
  int main(int argc, char **argv) 
  {
    extern char *__bss_start;
    return __bss_start ? 1 : 0;
  }"
HAVE_BSS_START)

CHECK_C_SOURCE_COMPILES("
int main()
{
  __builtin_unreachable();
  return 0;
}" HAVE_BUILTIN_UNREACHABLE_C)

CHECK_CXX_SOURCE_COMPILES("
int main()
{
  __builtin_unreachable();
  return 0;
}" HAVE_BUILTIN_UNREACHABLE_CXX)

IF(HAVE_BUILTIN_UNREACHABLE_C AND HAVE_BUILTIN_UNREACHABLE_CXX)
  SET(HAVE_BUILTIN_UNREACHABLE 1)
ENDIF()

CHECK_C_SOURCE_COMPILES("
int main()
{
  long l= 0;
  __builtin_expect(l, 0);
  return 0;
}" HAVE_BUILTIN_EXPECT)

# GCC has __builtin_stpcpy but still calls stpcpy
IF(NOT CMAKE_SYSTEM_NAME MATCHES "SunOS" OR NOT CMAKE_COMPILER_IS_GNUCC)
CHECK_C_SOURCE_COMPILES("
int main()
{
  char foo1[1];
  char foo2[1];
  __builtin_stpcpy(foo1, foo2);
  return 0;
}" HAVE_BUILTIN_STPCPY)
ENDIF()

CHECK_CXX_SOURCE_COMPILES("
    #undef inline
    #if !defined(__osf__) && !defined(_REENTRANT)
    #define _REENTRANT
    #endif
    #include <pthread.h>
    #include <sys/types.h>
    #include <sys/socket.h>
    #include <netinet/in.h>
    #include <arpa/inet.h>
    #include <netdb.h>
    int main()
    {

       struct hostent *foo =
       gethostbyaddr_r((const char *) 0,
          0, 0, (struct hostent *) 0, (char *) NULL,  0, (int *)0);
       return 0;
    }
  "
  HAVE_SOLARIS_STYLE_GETHOST)

IF(CMAKE_COMPILER_IS_GNUCXX OR CMAKE_CXX_COMPILER_ID MATCHES "Clang")
IF(WITH_ATOMIC_OPS STREQUAL "rwlocks")
  SET(MY_ATOMIC_MODE_RWLOCK 1 CACHE BOOL "Use pthread rwlocks for atomic ops")
ELSEIF(WITH_ATOMIC_OPS STREQUAL "smp")
ELSEIF(NOT WITH_ATOMIC_OPS)
  CHECK_CXX_SOURCE_COMPILES("
  int main()
  {
    int foo= -10; int bar= 10;
    long long int foo64= -10; long long int bar64= 10;
    if (!__sync_fetch_and_add(&foo, bar) || foo)
      return -1;
    bar= __sync_lock_test_and_set(&foo, bar);
    if (bar || foo != 10)
      return -1;
    bar= __sync_val_compare_and_swap(&bar, foo, 15);
    if (bar)
      return -1;
    if (!__sync_fetch_and_add(&foo64, bar64) || foo64)
      return -1;
    bar64= __sync_lock_test_and_set(&foo64, bar64);
    if (bar64 || foo64 != 10)
      return -1;
    bar64= __sync_val_compare_and_swap(&bar64, foo, 15);
    if (bar64)
      return -1;
    return 0;
  }"
  HAVE_GCC_ATOMIC_BUILTINS)
  IF(NOT HAVE_GCC_ATOMIC_BUILTINS)
    MESSAGE(WARNING
    "Unsupported version of GCC/Clang is used which does not support Atomic "
    "Builtins. Using pthread rwlocks instead.")
  ENDIF(NOT HAVE_GCC_ATOMIC_BUILTINS)
ELSE()
  MESSAGE(FATAL_ERROR "${WITH_ATOMIC_OPS} is not a valid value for WITH_ATOMIC_OPS!")
ENDIF()
ENDIF()

SET(WITH_ATOMIC_LOCKS "${WITH_ATOMIC_LOCKS}" CACHE STRING
"Implement atomic operations using pthread rwlocks or atomic CPU
instructions for multi-processor or uniprocessor
configuration. By default gcc built-in sync functions are used,
if available and 'smp' configuration otherwise.")
MARK_AS_ADVANCED(WITH_ATOMIC_LOCKS MY_ATOMIC_MODE_RWLOCK)

IF(WITH_VALGRIND)
  SET(VALGRIND_HEADERS "valgrind/memcheck.h;valgrind/valgrind.h")
  CHECK_INCLUDE_FILES("${VALGRIND_HEADERS}" HAVE_VALGRIND_HEADERS)
  IF(HAVE_VALGRIND_HEADERS)
    SET(HAVE_VALGRIND 1)
  ELSE()
    MESSAGE(FATAL_ERROR "Unable to find Valgrind header files ${VALGRIND_HEADERS}. Make sure you have them in your include path.")
  ENDIF()
ENDIF()

#--------------------------------------------------------------------
# Check for IPv6 support
#--------------------------------------------------------------------
CHECK_INCLUDE_FILE(netinet/in6.h HAVE_NETINET_IN6_H)

IF(UNIX)
  SET(CMAKE_EXTRA_INCLUDE_FILES sys/types.h netinet/in.h sys/socket.h)
  IF(HAVE_NETINET_IN6_H)
    SET(CMAKE_EXTRA_INCLUDE_FILES ${CMAKE_EXTRA_INCLUDE_FILES} netinet/in6.h)
  ENDIF()
ELSEIF(WIN32)
  SET(CMAKE_EXTRA_INCLUDE_FILES ${CMAKE_EXTRA_INCLUDE_FILES} winsock2.h ws2ipdef.h)
ENDIF()

MY_CHECK_STRUCT_SIZE("sockaddr_in6" SOCKADDR_IN6)
MY_CHECK_STRUCT_SIZE("in6_addr" IN6_ADDR)

IF(HAVE_STRUCT_SOCKADDR_IN6 OR HAVE_STRUCT_IN6_ADDR)
  SET(HAVE_IPV6 TRUE CACHE INTERNAL "")
ENDIF()


# Check for sockaddr_storage.ss_family

CHECK_STRUCT_HAS_MEMBER("struct sockaddr_storage"
 ss_family "${CMAKE_EXTRA_INCLUDE_FILES}" HAVE_SOCKADDR_STORAGE_SS_FAMILY)
IF(NOT HAVE_SOCKADDR_STORAGE_SS_FAMILY)
  CHECK_STRUCT_HAS_MEMBER("struct sockaddr_storage"
  __ss_family "${CMAKE_EXTRA_INCLUDE_FILES}" HAVE_SOCKADDR_STORAGE___SS_FAMILY)
  IF(HAVE_SOCKADDR_STORAGE___SS_FAMILY)
    SET(ss_family __ss_family)
  ENDIF()
ENDIF()

#
# Check if struct sockaddr_in::sin_len is available.
#

CHECK_STRUCT_HAS_MEMBER("struct sockaddr_in" sin_len
  "${CMAKE_EXTRA_INCLUDE_FILES}" HAVE_SOCKADDR_IN_SIN_LEN)

#
# Check if struct sockaddr_in6::sin6_len is available.
#

CHECK_STRUCT_HAS_MEMBER("struct sockaddr_in6" sin6_len
  "${CMAKE_EXTRA_INCLUDE_FILES}" HAVE_SOCKADDR_IN6_SIN6_LEN)

SET(CMAKE_EXTRA_INCLUDE_FILES) <|MERGE_RESOLUTION|>--- conflicted
+++ resolved
@@ -46,15 +46,10 @@
 IF(CMAKE_SYSTEM_NAME MATCHES "SunOS" AND CMAKE_COMPILER_IS_GNUCXX)
   ## We will be using gcc to generate .so files
   ## Add C flags (e.g. -m64) to CMAKE_SHARED_LIBRARY_C_FLAGS
-<<<<<<< HEAD
-  SET(CMAKE_SHARED_LIBRARY_C_FLAGS
-    "${CMAKE_SHARED_LIBRARY_C_FLAGS} ${CMAKE_C_FLAGS}")
-=======
   ## The client library contains C++ code, so add dependency on libstdc++
   ## See cmake --help-policy CMP0018
   SET(CMAKE_SHARED_LIBRARY_C_FLAGS
     "${CMAKE_SHARED_LIBRARY_C_FLAGS} ${CMAKE_C_FLAGS} -lstdc++")
->>>>>>> a9800d0d
 ENDIF()
 
 
@@ -67,26 +62,6 @@
   ENDIF()
 ENDIF()
 
-<<<<<<< HEAD
-# Always enable -Wall for gnu C/C++
-IF(CMAKE_COMPILER_IS_GNUCXX)
-  SET(CMAKE_CXX_FLAGS "${CMAKE_CXX_FLAGS} -Wall -Wno-unused-parameter")
-ENDIF()
-IF(CMAKE_COMPILER_IS_GNUCC)
-  SET(CMAKE_C_FLAGS "${CMAKE_C_FLAGS} -Wall")
-ENDIF()
-
-IF(CMAKE_CXX_COMPILER_ID MATCHES "Clang")
-  SET(CMAKE_CXX_FLAGS
-    "${CMAKE_CXX_FLAGS} -Wall -Wno-null-conversion -Wno-unused-private-field")
-ENDIF()
-IF(CMAKE_C_COMPILER_ID MATCHES "Clang")
-  SET(CMAKE_C_FLAGS
-    "${CMAKE_C_FLAGS} -Wall -Wno-null-conversion -Wno-unused-private-field")
-ENDIF()
-
-=======
->>>>>>> a9800d0d
 # The default C++ library for SunPro is really old, and not standards compliant.
 # http://developers.sun.com/solaris/articles/cmp_stlport_libCstd.html
 # Use stlport rather than Rogue Wave.
@@ -519,11 +494,7 @@
 CHECK_FUNCTION_EXISTS (poll HAVE_POLL)
 CHECK_FUNCTION_EXISTS (posix_fallocate HAVE_POSIX_FALLOCATE)
 CHECK_FUNCTION_EXISTS (posix_memalign HAVE_POSIX_MEMALIGN)
-<<<<<<< HEAD
-CHECK_FUNCTION_EXISTS (pread HAVE_PREAD)
-=======
 CHECK_FUNCTION_EXISTS (pread HAVE_PREAD) # Used by NDB
->>>>>>> a9800d0d
 CHECK_FUNCTION_EXISTS (pthread_attr_getguardsize HAVE_PTHREAD_ATTR_GETGUARDSIZE)
 CHECK_FUNCTION_EXISTS (pthread_condattr_setclock HAVE_PTHREAD_CONDATTR_SETCLOCK)
 CHECK_FUNCTION_EXISTS (pthread_sigmask HAVE_PTHREAD_SIGMASK)
@@ -532,10 +503,6 @@
 CHECK_FUNCTION_EXISTS (readlink HAVE_READLINK)
 CHECK_FUNCTION_EXISTS (realpath HAVE_REALPATH)
 CHECK_FUNCTION_EXISTS (sched_yield HAVE_SCHED_YIELD)
-<<<<<<< HEAD
-CHECK_FUNCTION_EXISTS (setenv HAVE_SETENV)
-=======
->>>>>>> a9800d0d
 CHECK_FUNCTION_EXISTS (setfd HAVE_SETFD)
 CHECK_FUNCTION_EXISTS (sigaction HAVE_SIGACTION)
 CHECK_FUNCTION_EXISTS (sigset HAVE_SIGSET)
@@ -598,13 +565,10 @@
 CHECK_SYMBOL_EXISTS(TIOCGWINSZ "sys/ioctl.h" GWINSZ_IN_SYS_IOCTL)
 CHECK_SYMBOL_EXISTS(FIONREAD "sys/ioctl.h" FIONREAD_IN_SYS_IOCTL)
 CHECK_SYMBOL_EXISTS(FIONREAD "sys/filio.h" FIONREAD_IN_SYS_FILIO)
-<<<<<<< HEAD
-=======
 CHECK_SYMBOL_EXISTS(gettimeofday "sys/time.h" HAVE_GETTIMEOFDAY)
 CHECK_SYMBOL_EXISTS(SIGEV_THREAD_ID "signal.h;time.h" HAVE_SIGEV_THREAD_ID)
 CHECK_SYMBOL_EXISTS(SIGEV_PORT "signal.h;time.h" HAVE_SIGEV_PORT)
 CHECK_SYMBOL_EXISTS(EVFILT_TIMER "sys/types.h;sys/event.h;sys/time.h" HAVE_EVFILT_TIMER)
->>>>>>> a9800d0d
 
 CHECK_SYMBOL_EXISTS(log2  math.h HAVE_LOG2)
 CHECK_SYMBOL_EXISTS(rint  math.h HAVE_RINT)
@@ -704,71 +668,8 @@
 # Code tests
 #
 
-<<<<<<< HEAD
-# check whether time_t is unsigned
-CHECK_C_SOURCE_COMPILES("
-#include <time.h>
-int main()
-{
-  int array[(((time_t)-1) > 0) ? 1 : -1];
-  return 0;
-}"
-TIME_T_UNSIGNED)
-
-
-CHECK_C_SOURCE_COMPILES("
-#ifdef _WIN32
-#include <winsock2.h>
-#include <ws2tcpip.h>
-#else
-#include <sys/types.h>
-#include <sys/socket.h>
-#include <netdb.h>
-#endif
-int main()
-{
-  getaddrinfo( 0, 0, 0, 0);
-  return 0;
-}"
-HAVE_GETADDRINFO)
-
-CHECK_C_SOURCE_COMPILES("
-#ifdef _WIN32
-#include <winsock2.h>
-#include <ws2tcpip.h>
-#else
-#include <sys/types.h>
-#include <sys/socket.h>
-#include <netdb.h>
-#endif
-int main()
-{
-  select(0,0,0,0,0);
-  return 0;
-}"
-HAVE_SELECT)
-
-#
-# Check return type of qsort()
-#
-CHECK_C_SOURCE_COMPILES("
-#include <stdlib.h>
-#ifdef __cplusplus
-extern \"C\"
-#endif
-void qsort(void *base, size_t nel, size_t width,
-  int (*compar) (const void *, const void *));
-int main(int ac, char **av) {}
-" QSORT_TYPE_IS_VOID)
-IF(QSORT_TYPE_IS_VOID)
-  SET(RETQSORTTYPE "void")
-ELSE(QSORT_TYPE_IS_VOID)
-  SET(RETQSORTTYPE "int")
-ENDIF(QSORT_TYPE_IS_VOID)
-=======
 SET(HAVE_GETADDRINFO 1) # Used by libevent
 SET(HAVE_SELECT 1) # Used by NDB/libevent
->>>>>>> a9800d0d
 
 IF(WIN32)
   SET(SOCKET_SIZE_TYPE int)
@@ -874,50 +775,6 @@
   ENDIF()
 ENDIF()
   
-<<<<<<< HEAD
-#
-# Check type of signal routines (posix, 4.2bsd, 4.1bsd or v7)
-#
-CHECK_C_SOURCE_COMPILES("
-  #include <signal.h>
-  int main(int ac, char **av)
-  {
-    sigset_t ss;
-    struct sigaction sa;
-    sigemptyset(&ss); sigsuspend(&ss);
-    sigaction(SIGINT, &sa, (struct sigaction *) 0);
-    sigprocmask(SIG_BLOCK, &ss, (sigset_t *) 0);
-  }"
-  HAVE_POSIX_SIGNALS)
-
-IF(NOT HAVE_POSIX_SIGNALS)
- CHECK_C_SOURCE_COMPILES("
-  #include <signal.h>
-  int main(int ac, char **av)
-  {
-    int mask = sigmask(SIGINT);
-    sigsetmask(mask); sigblock(mask); sigpause(mask);
-  }"
-  HAVE_BSD_SIGNALS)
-  IF (NOT HAVE_BSD_SIGNALS)
-    CHECK_C_SOURCE_COMPILES("
-    #include <signal.h>
-    void foo() { }
-    int main(int ac, char **av)
-    {
-      int mask = sigmask(SIGINT);
-      sigset(SIGINT, foo); sigrelse(SIGINT);
-      sighold(SIGINT); sigpause(SIGINT);
-    }"
-   HAVE_SVR3_SIGNALS)  
-   IF (NOT HAVE_SVR3_SIGNALS)
-    SET(HAVE_V7_SIGNALS 1)
-   ENDIF(NOT HAVE_SVR3_SIGNALS)
- ENDIF(NOT HAVE_BSD_SIGNALS)
-ENDIF(NOT HAVE_POSIX_SIGNALS)
-
-=======
->>>>>>> a9800d0d
 # Assume regular sprintf
 SET(SPRINTFS_RETURNS_INT 1)
 
