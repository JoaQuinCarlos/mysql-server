# Copyright (C) 2000 MySQL AB & MySQL Finland AB & TCX DataKonsult AB
# 
# This program is free software; you can redistribute it and/or modify
# it under the terms of the GNU General Public License as published by
# the Free Software Foundation; either version 2 of the License, or
# (at your option) any later version.
# 
# This program is distributed in the hope that it will be useful,
# but WITHOUT ANY WARRANTY; without even the implied warranty of
# MERCHANTABILITY or FITNESS FOR A PARTICULAR PURPOSE.  See the
# GNU General Public License for more details.
# 
# You should have received a copy of the GNU General Public License
# along with this program; if not, write to the Free Software
# Foundation, Inc., 59 Temple Place, Suite 330, Boston, MA  02111-1307  USA

# Process this file with automake to create Makefile.in

AUTOMAKE_OPTIONS =	foreign

# These are built from source in the Docs directory
EXTRA_DIST =		INSTALL-SOURCE README COPYING EXCEPTIONS-CLIENT
SUBDIRS =		. include @docs_dirs@ @zlib_dir@ \
			@readline_topdir@ sql-common \
			@thread_dirs@ pstack \
			@sql_union_dirs@ scripts @man_dirs@ tests \
			netware @libmysqld_dirs@ \
			@bench_dirs@ support-files @fs_dirs@ @tools_dirs@

DIST_SUBDIRS =		. include @docs_dirs@ zlib \
			@readline_topdir@ sql-common \
			@thread_dirs@ pstack \
			@sql_union_dirs@ scripts @man_dirs@ tests SSL\
			BUILD netware os2 @libmysqld_dirs@ \
			@bench_dirs@ support-files @fs_dirs@ @tools_dirs@

# Relink after clean
linked_sources = linked_client_sources linked_server_sources \
		 linked_libmysql_sources linked_libmysql_r_sources \
		 linked_libmysqld_sources  linked_libmysqldex_sources \
		 linked_include_sources @linked_netware_sources@

CLEANFILES = $(linked_sources)

# This is just so that the linking is done early.
all-local: $(linked_sources)

linked_include_sources:
	cd include; $(MAKE) link_sources
	echo timestamp > linked_include_sources

linked_client_sources:  @linked_client_targets@
	cd client; $(MAKE) link_sources
	echo timestamp > linked_client_sources

linked_libmysql_sources:
	cd libmysql; $(MAKE) link_sources
	echo timestamp > linked_libmysql_sources

linked_libmysql_r_sources: linked_libmysql_sources
	cd libmysql_r; $(MAKE) link_sources
	echo timestamp > linked_libmysql_r_sources

linked_libmysqld_sources:
	cd libmysqld; $(MAKE) link_sources
	echo timestamp > linked_libmysqld_sources

linked_libmysqldex_sources:
	cd libmysqld/examples; $(MAKE) link_sources
	echo timestamp > linked_libmysqldex_sources

linked_netware_sources:
	cd @netware_dir@; $(MAKE) link_sources
	echo timestamp > linked_netware_sources

#avoid recursive make calls in sql directory
linked_server_sources:
	cd sql; rm -f mini_client_errors.c;\
		@LN_CP_F@ ../libmysql/errmsg.c mini_client_errors.c;\
		rm -f pack.c;@LN_CP_F@ ../sql-common/pack.c pack.c;\
		rm -f client.c;@LN_CP_F@ ../sql-common/client.c client.c;\
		rm -f my_time.c;@LN_CP_F@ ../sql-common/my_time.c my_time.c
	echo timestamp > linked_server_sources

# Create permission databases
init-db:		all
	$(top_builddir)/scripts/mysql_install_db

bin-dist:		all
	$(top_builddir)/scripts/make_binary_distribution @MAKE_BINARY_DISTRIBUTION_OPTIONS@

# Remove BK's "SCCS" subdirectories from source distribution
dist-hook:
	rm -rf `find $(distdir) -type d -name SCCS`

tags:
	support-files/build-tags
.PHONY:		init-db bin-dist

# Test installation. Ports are configurable from the environment.

MYSQL_TEST_MANAGER_PORT =	9305
MYSQL_TEST_MASTER_PORT =	9306
MYSQL_TEST_SLAVE_PORT =		9308

test:
<<<<<<< HEAD
	cd mysql-test; perl mysql-test-run.pl && perl mysql-test-run.pl --ps-protocol
=======
	cd mysql-test ; \
	./mysql-test-run \
		--manager-port=$(MYSQL_TEST_MANAGER_PORT) \
		--master_port=$(MYSQL_TEST_MASTER_PORT) \
		--slave_port=$(MYSQL_TEST_SLAVE_PORT)
>>>>>>> e2954b29
<|MERGE_RESOLUTION|>--- conflicted
+++ resolved
@@ -102,14 +102,17 @@
 MYSQL_TEST_MANAGER_PORT =	9305
 MYSQL_TEST_MASTER_PORT =	9306
 MYSQL_TEST_SLAVE_PORT =		9308
+MYSQL_TEST_NDB_PORT =		9350
 
 test:
-<<<<<<< HEAD
-	cd mysql-test; perl mysql-test-run.pl && perl mysql-test-run.pl --ps-protocol
-=======
 	cd mysql-test ; \
-	./mysql-test-run \
+	./mysql-test-run.pl \
 		--manager-port=$(MYSQL_TEST_MANAGER_PORT) \
 		--master_port=$(MYSQL_TEST_MASTER_PORT) \
-		--slave_port=$(MYSQL_TEST_SLAVE_PORT)
->>>>>>> e2954b29
+		--slave_port=$(MYSQL_TEST_SLAVE_PORT) \
+		--ndbcluster_port=$(MYSQL_TEST_NDB_PORT) && \
+	./mysql-test-run.pl --ps-protocol \
+		--manager-port=$(MYSQL_TEST_MANAGER_PORT) \
+		--master_port=$(MYSQL_TEST_MASTER_PORT) \
+		--slave_port=$(MYSQL_TEST_SLAVE_PORT) \
+		--ndbcluster_port=$(MYSQL_TEST_NDB_PORT)