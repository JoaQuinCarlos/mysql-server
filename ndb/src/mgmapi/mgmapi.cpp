--- conflicted
+++ resolved
@@ -84,10 +84,6 @@
 #define NDB_MGM_MAX_ERR_DESC_SIZE 256
 
 struct ndb_mgm_handle {
-<<<<<<< HEAD
-  char * connectstring;
-=======
->>>>>>> aec0b4e4
   int cfg_i;
   
   int connected;
@@ -1663,7 +1659,6 @@
 extern "C"
 int
 ndb_mgm_get_configuration_nodeid(NdbMgmHandle handle)
-<<<<<<< HEAD
 {
   CHECK_HANDLE(handle, 0);
   return handle->cfg._ownNodeId;
@@ -1682,32 +1677,12 @@
 }
 
 extern "C"
-=======
-{
-  CHECK_HANDLE(handle, 0);
-  return handle->cfg._ownNodeId;
-}
-
-extern "C"
-int ndb_mgm_get_connected_port(NdbMgmHandle handle)
-{
-  return handle->cfg.ids[handle->cfg_i].port;
-}
-
-extern "C"
-const char *ndb_mgm_get_connected_host(NdbMgmHandle handle)
-{
-  return handle->cfg.ids[handle->cfg_i].name.c_str();
-}
-
-extern "C"
 const char *ndb_mgm_get_connectstring(NdbMgmHandle handle, char *buf, int buf_sz)
 {
   return handle->cfg.makeConnectString(buf,buf_sz);
 }
 
 extern "C"
->>>>>>> aec0b4e4
 int
 ndb_mgm_alloc_nodeid(NdbMgmHandle handle, unsigned int version, int nodetype)
 {
