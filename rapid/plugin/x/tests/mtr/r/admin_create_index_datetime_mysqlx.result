install plugin mysqlx soname "mysqlx.so";
call mtr.add_suppression("Plugin mysqlx reported: .Failed at SSL configuration: .SSL context is not usable without certificate and private key..");
call mtr.add_suppression("Plugin mysqlx reported: .SSL_CTX_load_verify_locations failed.");
CREATE SCHEMA xtest DEFAULT CHARSET 'utf8mb4';

command ok

1 rows affected

1 rows affected

1 rows affected

1 rows affected

command ok
Got expected error (code 0)

command ok
Got expected error (code 0)

command ok
Got expected error (code 0)
Table	Non_unique	Key_name		Column_name					Null			
dt	0	PRIMARY	_id	
dt	0	date	$ix_d_E80F7C7AE95C2CF8FB05E041A73DF9EE2447CEC9	YES
dt	1	datetime	$ix_dd_F5D6B5F77819CE213493745B8AE6DA5F73AAF23D	YES
dt	1	time	$ix_dt_r_6E012FD9214AF6ED4266CE93116F58FBD36D62C5	
0 rows affected
Mysqlx.Ok {
  msg: "bye!"
}
ok
<<<<<<< HEAD
SHOW INDEX FROM xtest.dt;
Table	Non_unique	Key_name	Seq_in_index	Column_name	Collation	Cardinality	Sub_part	Packed	Null	Index_type	Comment	Index_comment	Visible
dt	0	PRIMARY	1	_id	A	4	NULL	NULL		BTREE			YES
dt	1	datetime	1	$ix_dd_F5D6B5F77819CE213493745B8AE6DA5F73AAF23D	A	4	NULL	NULL	YES	BTREE			YES
dt	1	time	1	$ix_dt_6E012FD9214AF6ED4266CE93116F58FBD36D62C5	A	4	NULL	NULL	YES	BTREE			YES
dt	1	date	1	$ix_d_E80F7C7AE95C2CF8FB05E041A73DF9EE2447CEC9	A	4	NULL	NULL	YES	BTREE			YES
=======
>>>>>>> d58e42af

command ok
Got expected error (code 0)

command ok
Got expected error (code 0)

command ok
Got expected error (code 0)
Got expected error: Invalid index name (code 5013)
Got expected error: Can't DROP 'timedate'; check that column/key exists (code 1091)
Table	Non_unique	Key_name		Column_name					Null			
dt	0	date	$ix_d_E80F7C7AE95C2CF8FB05E041A73DF9EE2447CEC9	YES
0 rows affected
Mysqlx.Ok {
  msg: "bye!"
}
ok
<<<<<<< HEAD
SHOW INDEX FROM xtest.dt;
Table	Non_unique	Key_name	Seq_in_index	Column_name	Collation	Cardinality	Sub_part	Packed	Null	Index_type	Comment	Index_comment	Visible
dt	1	date	1	$ix_d_E80F7C7AE95C2CF8FB05E041A73DF9EE2447CEC9	A	0	NULL	NULL	YES	BTREE			YES
=======
>>>>>>> d58e42af
DROP SCHEMA IF EXISTS xtest;
UNINSTALL PLUGIN mysqlx;<|MERGE_RESOLUTION|>--- conflicted
+++ resolved
@@ -21,7 +21,7 @@
 
 command ok
 Got expected error (code 0)
-Table	Non_unique	Key_name		Column_name					Null			
+Table	Non_unique	Key_name		Column_name					Null				
 dt	0	PRIMARY	_id	
 dt	0	date	$ix_d_E80F7C7AE95C2CF8FB05E041A73DF9EE2447CEC9	YES
 dt	1	datetime	$ix_dd_F5D6B5F77819CE213493745B8AE6DA5F73AAF23D	YES
@@ -31,15 +31,6 @@
   msg: "bye!"
 }
 ok
-<<<<<<< HEAD
-SHOW INDEX FROM xtest.dt;
-Table	Non_unique	Key_name	Seq_in_index	Column_name	Collation	Cardinality	Sub_part	Packed	Null	Index_type	Comment	Index_comment	Visible
-dt	0	PRIMARY	1	_id	A	4	NULL	NULL		BTREE			YES
-dt	1	datetime	1	$ix_dd_F5D6B5F77819CE213493745B8AE6DA5F73AAF23D	A	4	NULL	NULL	YES	BTREE			YES
-dt	1	time	1	$ix_dt_6E012FD9214AF6ED4266CE93116F58FBD36D62C5	A	4	NULL	NULL	YES	BTREE			YES
-dt	1	date	1	$ix_d_E80F7C7AE95C2CF8FB05E041A73DF9EE2447CEC9	A	4	NULL	NULL	YES	BTREE			YES
-=======
->>>>>>> d58e42af
 
 command ok
 Got expected error (code 0)
@@ -51,18 +42,12 @@
 Got expected error (code 0)
 Got expected error: Invalid index name (code 5013)
 Got expected error: Can't DROP 'timedate'; check that column/key exists (code 1091)
-Table	Non_unique	Key_name		Column_name					Null			
+Table	Non_unique	Key_name		Column_name					Null				
 dt	0	date	$ix_d_E80F7C7AE95C2CF8FB05E041A73DF9EE2447CEC9	YES
 0 rows affected
 Mysqlx.Ok {
   msg: "bye!"
 }
 ok
-<<<<<<< HEAD
-SHOW INDEX FROM xtest.dt;
-Table	Non_unique	Key_name	Seq_in_index	Column_name	Collation	Cardinality	Sub_part	Packed	Null	Index_type	Comment	Index_comment	Visible
-dt	1	date	1	$ix_d_E80F7C7AE95C2CF8FB05E041A73DF9EE2447CEC9	A	0	NULL	NULL	YES	BTREE			YES
-=======
->>>>>>> d58e42af
 DROP SCHEMA IF EXISTS xtest;
 UNINSTALL PLUGIN mysqlx;