/* Copyright (c) 2015, 2018, Oracle and/or its affiliates. All rights reserved.

   This program is free software; you can redistribute it and/or modify
   it under the terms of the GNU General Public License, version 2.0,
   as published by the Free Software Foundation.

   This program is also distributed with certain software (including
   but not limited to OpenSSL) that is licensed under separate terms,
   as designated in a particular file or component or in included license
   documentation.  The authors of MySQL hereby grant you an additional
   permission to link the program and your derivative works with the
   separately licensed software that they have included with MySQL.

   This program is distributed in the hope that it will be useful,
   but WITHOUT ANY WARRANTY; without even the implied warranty of
   MERCHANTABILITY or FITNESS FOR A PARTICULAR PURPOSE.  See the
   GNU General Public License, version 2.0, for more details.

   You should have received a copy of the GNU General Public License
   along with this program; if not, write to the Free Software
   Foundation, Inc., 51 Franklin St, Fifth Floor, Boston, MA 02110-1301  USA */

#ifndef XCOM_DETECTOR_H
#define XCOM_DETECTOR_H

#include "plugin/group_replication/libmysqlgcs/src/bindings/xcom/xcom/xcom_limits.h"

#ifdef __cplusplus
extern "C" {
#endif

#define DETECTOR_LIVE_TIMEOUT 5.0

typedef double detector_state[NSERVERS];
struct site_def;

void note_detected(struct site_def const *site, node_no node);
int may_be_dead(detector_state const ds, node_no i, double seconds);
void init_detector(detector_state ds);
void invalidate_detector_sites(struct site_def *site);
<<<<<<< HEAD
void update_detected(struct site_def *site);
=======
void update_xcom_id(node_no node, uint32_t id);
>>>>>>> b4abab5e

#ifdef __cplusplus
}
#endif

#endif<|MERGE_RESOLUTION|>--- conflicted
+++ resolved
@@ -38,11 +38,8 @@
 int may_be_dead(detector_state const ds, node_no i, double seconds);
 void init_detector(detector_state ds);
 void invalidate_detector_sites(struct site_def *site);
-<<<<<<< HEAD
 void update_detected(struct site_def *site);
-=======
 void update_xcom_id(node_no node, uint32_t id);
->>>>>>> b4abab5e
 
 #ifdef __cplusplus
 }
